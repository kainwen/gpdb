--- conflicted
+++ resolved
@@ -22,35 +22,6 @@
 <synopsis>
 
 COMMENT ON
-<<<<<<< HEAD
-{ TABLE object_name |
-  COLUMN table_name.column_name |
-  AGGREGATE agg_name (agg_type [, ...]) |
-  CAST (sourcetype AS targettype) |
-  CONSTRAINT constraint_name ON table_name |
-  CONVERSION object_name |
-  DATABASE object_name |
-  DOMAIN object_name |
-  FILESPACE object_name |
-  FUNCTION func_name ([[argmode] [argname] argtype [, ...]]) |
-  INDEX object_name |
-  LARGE OBJECT large_object_oid |
-  OPERATOR op (leftoperand_type, rightoperand_type) |
-  OPERATOR CLASS object_name USING index_method |
-  [PROCEDURAL] LANGUAGE object_name |
-  RESOURCE QUEUE object_name |
-  ROLE object_name |
-    RULE rule_name ON table_name |
-  SCHEMA object_name |
-  SEQUENCE object_name |
-  TABLESPACE object_name |
-  TRIGGER trigger_name ON table_name |
-  TYPE object_name |
-  VIEW object_name } 
-IS 'text'
-
-  
-=======
 {
   TABLE <replaceable class="PARAMETER">object_name</replaceable> |
   COLUMN <replaceable class="PARAMETER">table_name</replaceable>.<replaceable class="PARAMETER">column_name</replaceable> |
@@ -60,6 +31,7 @@
   CONVERSION <replaceable class="PARAMETER">object_name</replaceable> |
   DATABASE <replaceable class="PARAMETER">object_name</replaceable> |
   DOMAIN <replaceable class="PARAMETER">object_name</replaceable> |
+  FILESPACE <replaceable class="PARAMETER">object_name</replaceable> |
   FUNCTION <replaceable class="PARAMETER">func_name</replaceable> ( [ [ <replaceable class="parameter">argmode</replaceable> ] [ <replaceable class="parameter">argname</replaceable> ] <replaceable class="parameter">argtype</replaceable> [, ...] ] ) |
   INDEX <replaceable class="PARAMETER">object_name</replaceable> |
   LARGE OBJECT <replaceable class="PARAMETER">large_object_oid</replaceable> |
@@ -67,6 +39,7 @@
   OPERATOR CLASS <replaceable class="PARAMETER">object_name</replaceable> USING <replaceable class="parameter">index_method</replaceable> |
   OPERATOR FAMILY <replaceable class="PARAMETER">object_name</replaceable> USING <replaceable class="parameter">index_method</replaceable> |
   [ PROCEDURAL ] LANGUAGE <replaceable class="PARAMETER">object_name</replaceable> |
+  RESOURCE QUEUE <replaceable class="PARAMETER">object_name</replaceable> |
   ROLE <replaceable class="PARAMETER">object_name</replaceable> |
   RULE <replaceable class="PARAMETER">rule_name</replaceable> ON <replaceable class="PARAMETER">table_name</replaceable> |
   SCHEMA <replaceable class="PARAMETER">object_name</replaceable> |
@@ -76,7 +49,6 @@
   TYPE <replaceable class="PARAMETER">object_name</replaceable> |
   VIEW <replaceable class="PARAMETER">object_name</replaceable>
 } IS <replaceable class="PARAMETER">'text'</replaceable>
->>>>>>> a33cf104
 </synopsis>
  </refsynopsisdiv>
 
