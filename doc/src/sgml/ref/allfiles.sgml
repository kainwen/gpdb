--- conflicted
+++ resolved
@@ -25,11 +25,8 @@
 <!ENTITY alterOperator      SYSTEM "alter_operator.sgml">
 <!ENTITY alterOperatorClass SYSTEM "alter_opclass.sgml">
 <!ENTITY alterOperatorFamily SYSTEM "alter_opfamily.sgml">
-<<<<<<< HEAD
+<!ENTITY alterPolicy        SYSTEM "alter_policy.sgml">
 <!ENTITY alterResQueue      SYSTEM "alter_resource_queue.sgml">
-=======
-<!ENTITY alterPolicy        SYSTEM "alter_policy.sgml">
->>>>>>> ab93f90c
 <!ENTITY alterRole          SYSTEM "alter_role.sgml">
 <!ENTITY alterRule          SYSTEM "alter_rule.sgml">
 <!ENTITY alterSchema        SYSTEM "alter_schema.sgml">
@@ -74,11 +71,8 @@
 <!ENTITY createOperator     SYSTEM "create_operator.sgml">
 <!ENTITY createOperatorClass SYSTEM "create_opclass.sgml">
 <!ENTITY createOperatorFamily SYSTEM "create_opfamily.sgml">
-<<<<<<< HEAD
+<!ENTITY createPolicy       SYSTEM "create_policy.sgml">
 <!ENTITY createResQueue     SYSTEM "create_resource_queue.sgml">
-=======
-<!ENTITY createPolicy       SYSTEM "create_policy.sgml">
->>>>>>> ab93f90c
 <!ENTITY createRole         SYSTEM "create_role.sgml">
 <!ENTITY createRule         SYSTEM "create_rule.sgml">
 <!ENTITY createSchema       SYSTEM "create_schema.sgml">
@@ -121,11 +115,8 @@
 <!ENTITY dropOperatorClass  SYSTEM "drop_opclass.sgml">
 <!ENTITY dropOperatorFamily  SYSTEM "drop_opfamily.sgml">
 <!ENTITY dropOwned          SYSTEM "drop_owned.sgml">
-<<<<<<< HEAD
+<!ENTITY dropPolicy         SYSTEM "drop_policy.sgml">
 <!ENTITY dropResQueue       SYSTEM "drop_resource_queue.sgml">
-=======
-<!ENTITY dropPolicy         SYSTEM "drop_policy.sgml">
->>>>>>> ab93f90c
 <!ENTITY dropRole           SYSTEM "drop_role.sgml">
 <!ENTITY dropRule           SYSTEM "drop_rule.sgml">
 <!ENTITY dropSchema         SYSTEM "drop_schema.sgml">
