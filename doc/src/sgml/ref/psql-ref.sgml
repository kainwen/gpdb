<!--
$PostgreSQL: pgsql/doc/src/sgml/ref/psql-ref.sgml,v 1.214 2008/12/19 16:25:16 petere Exp $
PostgreSQL documentation
-->

<refentry id="APP-PSQL">
  <refmeta>
    <refentrytitle id="app-psql-title"><application>psql</application></refentrytitle>
    <manvolnum>1</manvolnum>
    <refmiscinfo>Application</refmiscinfo>
  </refmeta>

  <refnamediv>
    <refname><application>psql</application></refname>
    <refpurpose>
      <productname>PostgreSQL</productname> interactive terminal
    </refpurpose>
  </refnamediv>

 <indexterm zone="app-psql">
  <primary>psql</primary>
 </indexterm>

 <refsynopsisdiv>
  <cmdsynopsis>
   <command>psql</command>
   <arg rep="repeat"><replaceable class="parameter">option</replaceable></arg>
   <arg><replaceable class="parameter">dbname</replaceable>
   <arg><replaceable class="parameter">username</replaceable></arg></arg>
  </cmdsynopsis>
 </refsynopsisdiv>

 <refsect1>
  <title>Description</title>

    <para>
     <application>psql</application> is a terminal-based front-end to
     <productname>PostgreSQL</productname>. It enables you to type in
     queries interactively, issue them to
     <productname>PostgreSQL</productname>, and see the query results.
     Alternatively, input can be from a file. In addition, it provides a
     number of meta-commands and various shell-like features to
     facilitate writing scripts and automating a wide variety of tasks.
    </para>
 </refsect1>

 <refsect1 id="R1-APP-PSQL-3">
  <title>Options</title>

  <variablelist>
    <varlistentry>
      <term><option>-a</></term>
      <term><option>--echo-all</></term>
      <listitem>
      <para>
      Print all input lines to standard output as they are read. This is more
      useful for script processing than interactive mode. This is
      equivalent to setting the variable <varname>ECHO</varname> to
      <literal>all</literal>.
      </para>
      </listitem>
    </varlistentry>

    <varlistentry>
      <term><option>-A</></term>
      <term><option>--no-align</></term>
      <listitem>
      <para>
      Switches to unaligned output mode. (The default output mode is
      otherwise aligned.)
      </para>
      </listitem>
    </varlistentry>

    <varlistentry>
      <term><option>-c <replaceable class="parameter">command</replaceable></></term>
      <term><option>--command <replaceable class="parameter">command</replaceable></></term>
      <listitem>
      <para>
      Specifies that <application>psql</application> is to execute one
      command string, <replaceable class="parameter">command</replaceable>,
      and then exit. This is useful in shell scripts. Start-up files
      (<filename>psqlrc</filename> and <filename>~/.psqlrc</filename>) are
      ignored with this option.
      </para>
      <para>
      <replaceable class="parameter">command</replaceable> must be either
      a command string that is completely parsable by the server (i.e.,
      it contains no <application>psql</application>-specific features),
      or a single backslash command. Thus you cannot mix
      <acronym>SQL</acronym> and <application>psql</application>
      meta-commands with this option. To achieve that, you could
      pipe the string into <application>psql</application>, like
      this: <literal>echo '\x \\ SELECT * FROM foo;' | psql</literal>.
      (<literal>\\</> is the separator meta-command.)
      </para>
      <para>
       If the command string contains multiple SQL commands, they are
       processed in a single transaction, unless there are explicit
       <command>BEGIN</>/<command>COMMIT</> commands included in the
       string to divide it into multiple transactions.  This is
       different from the behavior when the same string is fed to
       <application>psql</application>'s standard input.
      </para>
      </listitem>
    </varlistentry>

    <varlistentry>
      <term><option>-d <replaceable class="parameter">dbname</replaceable></></term>
      <term><option>--dbname <replaceable class="parameter">dbname</replaceable></></term>
      <listitem>
      <para>
       Specifies the name of the database to connect to. This is
       equivalent to specifying <replaceable
       class="parameter">dbname</replaceable> as the first non-option
       argument on the command line.
      </para>
      <para>
       If this parameter contains an <symbol>=</symbol> sign, it is treated as a
       <parameter>conninfo</parameter> string. See <xref linkend="libpq-connect"> for more information.
      </para>
      </listitem>
    </varlistentry>

    <varlistentry>
      <term><option>-e</></term>
      <term><option>--echo-queries</></term>
      <listitem>
      <para>
      Copy all SQL commands sent to the server to standard output as well.
      This is equivalent
      to setting the variable <varname>ECHO</varname> to
      <literal>queries</literal>.
      </para>
      </listitem>
    </varlistentry>

    <varlistentry>
      <term><option>-E</></term>
      <term><option>--echo-hidden</></term>
      <listitem>
      <para>
      Echo the actual queries generated by <command>\d</command> and other backslash
      commands. You can use this to study <application>psql</application>'s
      internal operations. This is equivalent to
      setting the variable <varname>ECHO_HIDDEN</varname> from within
      <application>psql</application>.
      </para>
      </listitem>
    </varlistentry>

    <varlistentry>
      <term><option>-f <replaceable class="parameter">filename</replaceable></></term>
      <term><option>--file <replaceable class="parameter">filename</replaceable></></term>
      <listitem>
      <para>
      Use the file <replaceable class="parameter">filename</replaceable>
      as the source of commands instead of reading commands interactively.
      After the file is processed, <application>psql</application>
      terminates. This is in many ways equivalent to the internal
      command <command>\i</command>.
      </para>

      <para>
       If <replaceable>filename</replaceable> is <literal>-</literal>
       (hyphen), then standard input is read.
      </para>

      <para>
      Using this option is subtly different from writing <literal>psql
      &lt; <replaceable
      class="parameter">filename</replaceable></literal>. In general,
      both will do what you expect, but using <literal>-f</literal>
      enables some nice features such as error messages with line
      numbers. There is also a slight chance that using this option will
      reduce the start-up overhead. On the other hand, the variant using
      the shell's input redirection is (in theory) guaranteed to yield
      exactly the same output you would have received had you entered
      everything by hand.
      </para>
      </listitem>
    </varlistentry>

    <varlistentry>
      <term><option>-F <replaceable class="parameter">separator</replaceable></></term>
      <term><option>--field-separator <replaceable class="parameter">separator</replaceable></></term>
      <listitem>
      <para>
      Use <replaceable class="parameter">separator</replaceable> as the
      field separator for unaligned output. This is equivalent to
      <command>\pset fieldsep</command> or <command>\f</command>.
      </para>
      </listitem>
    </varlistentry>

    <varlistentry>
      <term><option>-h <replaceable class="parameter">hostname</replaceable></></term>
      <term><option>--host <replaceable class="parameter">hostname</replaceable></></term>
      <listitem>
      <para>
      Specifies the host name of the machine on which the
      server is running. If the value begins
      with a slash, it is used as the directory for the Unix-domain
      socket.
      </para>
      </listitem>
    </varlistentry>

    <varlistentry>
      <term><option>-H</></term>
      <term><option>--html</></term>
      <listitem>
      <para>
      Turn on <acronym>HTML</acronym> tabular output. This is
      equivalent to <literal>\pset format html</literal> or the
      <command>\H</command> command.
      </para>
      </listitem>
    </varlistentry>

    <varlistentry>
      <term><option>-l</></term>
      <term><option>--list</></term>
      <listitem>
      <para>
      List all available databases, then exit. Other non-connection
      options are ignored. This is similar to the internal command
      <command>\list</command>.
      </para>
      </listitem>
    </varlistentry>

    <varlistentry>
      <term><option>-L <replaceable class="parameter">filename</replaceable></></term>
      <term><option>--log-file <replaceable class="parameter">filename</replaceable></></term>
      <listitem>
      <para>
       Write all query output into file <replaceable
       class="parameter">filename</replaceable>, in addition to the
       normal output destination.
      </para>
      </listitem>
    </varlistentry>

    <varlistentry>
      <term><option>-n</></term>
      <term><option>--no-readline</></term>
      <listitem>
      <para>
       Do not use readline for line editing and do not use the history.
       This can be useful to turn off tab expansion when cutting and pasting.
      </para>
      </listitem>
    </varlistentry>

    <varlistentry>
      <term><option>-o <replaceable class="parameter">filename</replaceable></></term>
      <term><option>--output <replaceable class="parameter">filename</replaceable></></term>
      <listitem>
      <para>
      Put all query output into file <replaceable
      class="parameter">filename</replaceable>. This is equivalent to
      the command <command>\o</command>.
      </para>
      </listitem>
    </varlistentry>

    <varlistentry>
      <term><option>-p <replaceable class="parameter">port</replaceable></></term>
      <term><option>--port <replaceable class="parameter">port</replaceable></></term>
      <listitem>
      <para>
      Specifies the TCP port or the local Unix-domain
      socket file extension on which the server is listening for
      connections. Defaults to the value of the <envar>PGPORT</envar>
      environment variable or, if not set, to the port specified at
      compile time, usually 5432.
      </para>
      </listitem>
    </varlistentry>

    <varlistentry>
      <term><option>-P <replaceable class="parameter">assignment</replaceable></></term>
      <term><option>--pset <replaceable class="parameter">assignment</replaceable></></term>
      <listitem>
      <para>
      Specifies printing options, in the style of
      <command>\pset</command>. Note that here you
      have to separate name and value with an equal sign instead of a
      space. For example, to set the output format to LaTeX, you could write
      <literal>-P format=latex</literal>.
      </para>
      </listitem>
    </varlistentry>

    <varlistentry>
      <term><option>-q</></term>
      <term><option>--quiet</></term>
      <listitem>
      <para>
      Specifies that <application>psql</application> should do its work
      quietly. By default, it prints welcome messages and various
      informational output. If this option is used, none of this
      happens. This is useful with the <option>-c</option> option.
      Within <application>psql</application> you can also set the
      <varname>QUIET</varname> variable to achieve the same effect.
      </para>
      </listitem>
    </varlistentry>

    <varlistentry>
      <term><option>-R <replaceable class="parameter">separator</replaceable></></term>
      <term><option>--record-separator <replaceable class="parameter">separator</replaceable></></term>
      <listitem>
      <para>
      Use <replaceable class="parameter">separator</replaceable> as the
      record separator for unaligned output. This is equivalent to the
      <command>\pset recordsep</command> command.
      </para>
      </listitem>
    </varlistentry>

    <varlistentry>
      <term><option>-s</></term>
      <term><option>--single-step</></term>
      <listitem>
      <para>
      Run in single-step mode. That means the user is prompted before
      each command is sent to the server, with the option to cancel
      execution as well. Use this to debug scripts.
      </para>
      </listitem>
    </varlistentry>

    <varlistentry>
      <term><option>-S</></term>
      <term><option>--single-line</></term>
      <listitem>
      <para>
      Runs in single-line mode where a newline terminates an SQL command, as a
      semicolon does.
      </para>

      <note>
      <para>
      This mode is provided for those who insist on it, but you are not
      necessarily encouraged to use it. In particular, if you mix
      <acronym>SQL</acronym> and meta-commands on a line the order of
      execution might not always be clear to the inexperienced user.
      </para>
      </note>
      </listitem>
    </varlistentry>

    <varlistentry>
      <term><option>-t</></term>
      <term><option>--tuples-only</></term>
      <listitem>
      <para>
      Turn off printing of column names and result row count footers,
      etc. This is equivalent to the <command>\t</command> command.
      </para>
      </listitem>
    </varlistentry>

    <varlistentry>
      <term><option>-T <replaceable class="parameter">table_options</replaceable></></term>
      <term><option>--table-attr <replaceable class="parameter">table_options</replaceable></></term>
      <listitem>
      <para>
      Specifies options to be placed within the
      <acronym>HTML</acronym> <sgmltag>table</sgmltag> tag. See
      <command>\pset</command> for details.
      </para>
      </listitem>
    </varlistentry>

    <varlistentry>
      <term><option>-U <replaceable class="parameter">username</replaceable></></term>
      <term><option>--username <replaceable class="parameter">username</replaceable></></term>
      <listitem>
      <para>
      Connect to the database as the user <replaceable
      class="parameter">username</replaceable> instead of the default.
      (You must have permission to do so, of course.)
      </para>
      </listitem>
    </varlistentry>

    <varlistentry>
      <term><option>-v <replaceable class="parameter">assignment</replaceable></></term>
      <term><option>--set <replaceable class="parameter">assignment</replaceable></></term>
      <term><option>--variable <replaceable class="parameter">assignment</replaceable></></term>
      <listitem>
      <para>
      Perform a variable assignment, like the <command>\set</command>
      internal command. Note that you must separate name and value, if
      any, by an equal sign on the command line. To unset a variable,
      leave off the equal sign. To just set a variable without a value,
      use the equal sign but leave off the value. These assignments are
      done during a very early stage of start-up, so variables reserved
      for internal purposes might get overwritten later.
      </para>
      </listitem>
    </varlistentry>

    <varlistentry>
      <term><option>-V</></term>
      <term><option>--version</></term>
      <listitem>
      <para>
      Print the <application>psql</application> version and exit.
      </para>
      </listitem>
    </varlistentry>

    <varlistentry>
     <term><option>-w</></term>
     <term><option>--no-password</></term>
     <listitem>
      <para>
       Never issue a password prompt.  If the server requires password
       authentication and a password is not available by other means
       such as a <filename>.pgpass</filename> file, the connection
       attempt will fail.  This option can be useful in batch jobs and
       scripts where no user is present to enter a password.
      </para>

      <para>
       Note that this option will remain set for the entire session,
       and so it affects uses of the meta-command
       <command>\connect</command> as well as the initial connection attempt.
      </para>
     </listitem>
    </varlistentry>

    <varlistentry>
      <term><option>-W</></term>
      <term><option>--password</></term>
      <listitem>
      <para>
       Force <application>psql</application> to prompt for a
       password before connecting to a database.
      </para>

      <para>
       This option is never essential, since <application>psql</application>
       will automatically prompt for a password if the server demands
       password authentication.  However, <application>psql</application>
       will waste a connection attempt finding out that the server wants a
       password.  In some cases it is worth typing <option>-W</> to avoid
       the extra connection attempt.
      </para>

      <para>
       Note that this option will remain set for the entire session,
       and so it affects uses of the meta-command
       <command>\connect</command> as well as the initial connection attempt.
      </para>
      </listitem>
    </varlistentry>

    <varlistentry>
      <term><option>-x</></term>
      <term><option>--expanded</></term>
      <listitem>
      <para>
      Turn on the expanded table formatting mode. This is equivalent to the
      <command>\x</command> command.
      </para>
      </listitem>
    </varlistentry>

    <varlistentry>
      <term><option>-X,</></term>
      <term><option>--no-psqlrc</></term>
      <listitem>
      <para>
      Do not read the start-up file (neither the system-wide
      <filename>psqlrc</filename> file nor the user's
      <filename>~/.psqlrc</filename> file).
      </para>
      </listitem>
    </varlistentry>

     <varlistentry>
      <term><option>-1</option></term>
      <term><option>--single-transaction</option></term>
      <listitem>
       <para>
        When <application>psql</application> executes a script with the
        <option>-f</> option, adding this option wraps
        <command>BEGIN</>/<command>COMMIT</> around the script to execute it
        as a single transaction.  This ensures that either all the commands
        complete successfully, or no changes are applied.
       </para>

       <para>
        If the script itself uses <command>BEGIN</>, <command>COMMIT</>,
        or <command>ROLLBACK</>, this option will not have the desired
        effects.
        Also, if the script contains any command that cannot be executed
        inside a transaction block, specifying this option will cause that
        command (and hence the whole transaction) to fail.
       </para>
      </listitem>
     </varlistentry>

    <varlistentry>
      <term><option>-?</></term>
      <term><option>--help</></term>
      <listitem>
      <para>
      Show help about <application>psql</application> command line
      arguments, and exit.
      </para>
      </listitem>
    </varlistentry>

  </variablelist>
 </refsect1>


 <refsect1>
  <title>Exit Status</title>

  <para>
   <application>psql</application> returns 0 to the shell if it
   finished normally, 1 if a fatal error of its own occurs (e.g. out of memory,
   file not found), 2 if the connection to the server went bad
   and the session was not interactive, and 3 if an error occurred in a
   script and the variable <varname>ON_ERROR_STOP</varname> was set.
  </para>
 </refsect1>


 <refsect1>
  <title>Usage</title>

  <refsect2 id="R2-APP-PSQL-connecting">
    <title>Connecting To A Database</title>

    <para>
    <application>psql</application> is a regular
    <productname>PostgreSQL</productname> client application. In order
    to connect to a database you need to know the name of your target
    database, the host name and port number of the server, and what user
    name you want to connect as. <application>psql</application> can be
    told about those parameters via command line options, namely
    <option>-d</option>, <option>-h</option>, <option>-p</option>, and
    <option>-U</option> respectively. If an argument is found that does
    not belong to any option it will be interpreted as the database name
    (or the user name, if the database name is already given). Not all
    of these options are required; there are useful defaults. If you omit the host
    name, <application>psql</> will connect via a Unix-domain socket
    to a server on the local host, or via TCP/IP to <literal>localhost</> on
    machines that don't have Unix-domain sockets. The default port number is
    determined at compile time.
    Since the database server uses the same default, you will not have
    to specify the port in most cases. The default user name is your
    Unix user name, as is the default database name. Note that you cannot
    just connect to any database under any user name. Your database
    administrator should have informed you about your access rights.
    </para>

    <para>
    When the defaults aren't quite right, you can save yourself
    some typing by setting the environment variables
    <envar>PGDATABASE</envar>, <envar>PGHOST</envar>,
    <envar>PGPORT</envar> and/or <envar>PGUSER</envar> to appropriate
    values. (For additional environment variables, see <xref
    linkend="libpq-envars">.) It is also convenient to have a
    <filename>~/.pgpass</> file to avoid regularly having to type in
    passwords. See <xref linkend="libpq-pgpass"> for more information.
    </para>

    <para>
     An alternative way to specify connection parameters is in a
     <parameter>conninfo</parameter> string, which is used instead of a
     database name. This mechanism give you very wide control over the
     connection. For example:
<programlisting>
$ <userinput>psql "service=myservice sslmode=require"</userinput>
</programlisting>
     This way you can also use LDAP for connection parameter lookup as
     described in <xref linkend="libpq-ldap">.
     See <xref linkend="libpq-connect"> for more information on all the
     available connection options.
    </para>

    <para>
     An alternative way to specify connection parameters is in a
     <parameter>conninfo</parameter> string, which is used instead of a
     database name. This mechanism give you very wide control over the
     connection. For example:
<programlisting>
$ <userinput>psql "service=myservice sslmode=require"</userinput>
</programlisting>
     This way you can also use LDAP for connection parameter lookup as
     described in <xref linkend="libpq-ldap">.
     See <xref linkend="libpq-connect"> for more information on all the
     available connection options.
    </para>

    <para>
    If the connection could not be made for any reason (e.g., insufficient
    privileges, server is not running on the targeted host, etc.),
    <application>psql</application> will return an error and terminate.
    </para>
  </refsect2>

  <refsect2 id="R2-APP-PSQL-4">
    <title>Entering SQL Commands</title>

    <para>
    In normal operation, <application>psql</application> provides a
    prompt with the name of the database to which
    <application>psql</application> is currently connected, followed by
    the string <literal>=&gt;</literal>. For example:
<programlisting>
$ <userinput>psql testdb</userinput>
psql (&version;)
Type "help" for help.

testdb=&gt;
</programlisting>
    </para>

    <para>
    At the prompt, the user can type in <acronym>SQL</acronym> commands.
    Ordinarily, input lines are sent to the server when a
    command-terminating semicolon is reached. An end of line does not
    terminate a command.  Thus commands can be spread over several lines for
    clarity. If the command was sent and executed without error, the results
    of the command are displayed on the screen.
    </para>

    <para>
    Whenever a command is executed, <application>psql</application> also polls
    for asynchronous notification events generated by
    <xref linkend="SQL-LISTEN" endterm="SQL-LISTEN-title"> and
    <xref linkend="SQL-NOTIFY" endterm="SQL-NOTIFY-title">.
    </para>
  </refsect2>

  <refsect2 id="APP-PSQL-meta-commands">
    <title>Meta-Commands</title>

    <para>
    Anything you enter in <application>psql</application> that begins
    with an unquoted backslash is a <application>psql</application>
    meta-command that is processed by <application>psql</application>
    itself. These commands make
    <application>psql</application> more useful for administration or
    scripting. Meta-commands are often called slash or backslash commands.
    </para>

    <para>
    The format of a <application>psql</application> command is the backslash,
    followed immediately by a command verb, then any arguments. The arguments
    are separated from the command verb and each other by any number of
    whitespace characters.
    </para>

    <para>
    To include whitespace into an argument you can quote it with a
    single quote. To include a single quote into such an argument,
    use two single quotes. Anything contained in single quotes is
    furthermore subject to C-like substitutions for
    <literal>\n</literal> (new line), <literal>\t</literal> (tab),
    <literal>\</literal><replaceable>digits</replaceable> (octal), and
    <literal>\x</literal><replaceable>digits</replaceable> (hexadecimal).
    </para>

    <para>
    If an unquoted argument begins with a colon (<literal>:</literal>),
    it is taken as a <application>psql</> variable and the value of the
    variable is used as the argument instead.  If the variable name is
    surrounded by single quotes (e.g. <literal>:'var'</literal>), it
    will be escaped as an SQL literal and the result will be used as
    the argument.  If the variable name is surrounded by double quotes,
    it will be escaped as an SQL identifier and the result will be used
    as the argument.
    </para>

    <para>
    Arguments that are enclosed in backquotes (<literal>`</literal>)
    are taken as a command line that is passed to the shell. The
    output of the command (with any trailing newline removed) is taken
    as the argument value. The above escape sequences also apply in
    backquotes.
    </para>

    <para>
    Some commands take an <acronym>SQL</acronym> identifier (such as a
    table name) as argument. These arguments follow the syntax rules
    of <acronym>SQL</acronym>: Unquoted letters are forced to
    lowercase, while double quotes (<literal>"</>) protect letters
    from case conversion and allow incorporation of whitespace into
    the identifier.  Within double quotes, paired double quotes reduce
    to a single double quote in the resulting name.  For example,
    <literal>FOO"BAR"BAZ</> is interpreted as <literal>fooBARbaz</>,
    and <literal>"A weird"" name"</> becomes <literal>A weird"
    name</>.
    </para>

    <para>
    Parsing for arguments stops at the end of the line, or when another
    unquoted backslash is found.  An unquoted backslash
    is taken as the beginning of a new meta-command. The special
    sequence <literal>\\</literal> (two backslashes) marks the end of
    arguments and continues parsing <acronym>SQL</acronym> commands, if
    any. That way <acronym>SQL</acronym> and
    <application>psql</application> commands can be freely mixed on a
    line. But in any case, the arguments of a meta-command cannot
    continue beyond the end of the line.
    </para>

    <para>
    The following meta-commands are defined:

    <variablelist>
      <varlistentry>
        <term><literal>\a</literal></term>
        <listitem>
        <para>
        If the current table output format is unaligned, it is switched to aligned.
        If it is not unaligned, it is set to unaligned. This command is
        kept for backwards compatibility. See <command>\pset</command> for a
        more general solution.
        </para>
        </listitem>
      </varlistentry>

      <varlistentry>
       <term><literal>\cd [ <replaceable>directory</replaceable> ]</literal></term>
       <listitem>
        <para>
         Changes the current working directory to
         <replaceable>directory</replaceable>. Without argument, changes
         to the current user's home directory.
        </para>

        <tip>
         <para>
          To print your current working directory, use <literal>\! pwd</literal>.
         </para>
        </tip>
       </listitem>
      </varlistentry>

      <varlistentry>
        <term><literal>\C [ <replaceable class="parameter">title</replaceable> ]</literal></term>
        <listitem>
        <para>
        Sets the title of any tables being printed as the result of a
        query or unset any such title. This command is equivalent to
        <literal>\pset title <replaceable
        class="parameter">title</replaceable></literal>. (The name of
        this command derives from <quote>caption</quote>, as it was
        previously only used to set the caption in an
        <acronym>HTML</acronym> table.)
        </para>
        </listitem>
      </varlistentry>

      <varlistentry>
        <term><literal>\connect</literal> (or <literal>\c</literal>) <literal>[ <replaceable class="parameter">dbname</replaceable> [ <replaceable class="parameter">username</replaceable> ] [ <replaceable class="parameter">host</replaceable> ] [ <replaceable class="parameter">port</replaceable> ] ]</literal></term>
        <listitem>
        <para>
        Establishes a new connection to a <productname>PostgreSQL</>
        server. If the new connection is successfully made, the
        previous connection is closed. If any of <replaceable
        class="parameter">dbname</replaceable>, <replaceable
        class="parameter">username</replaceable>, <replaceable
        class="parameter">host</replaceable> or <replaceable
        class="parameter">port</replaceable> are omitted or specified
        as <literal>-</literal>, the value of that parameter from the
        previous connection is used. If there is no previous
        connection, the <application>libpq</application> default for
        the parameter's value is used.
        </para>

        <para>
        If the connection attempt failed (wrong user name, access
        denied, etc.), the previous connection will only be kept if
        <application>psql</application> is in interactive mode. When
        executing a non-interactive script, processing will
        immediately stop with an error. This distinction was chosen as
        a user convenience against typos on the one hand, and a safety
        mechanism that scripts are not accidentally acting on the
        wrong database on the other hand.
        </para>
        </listitem>
      </varlistentry>

      <varlistentry>
        <term><literal>\conninfo</literal></term>
        <listitem>
        <para>
        Outputs information about the current database connection.
        </para>
        </listitem>
      </varlistentry>

      <varlistentry>
        <term><literal>\copy { <replaceable class="parameter">table</replaceable> [ ( <replaceable class="parameter">column_list</replaceable> ) ] | ( <replaceable class="parameter">query</replaceable> ) }
        { <literal>from</literal> | <literal>to</literal> }
        { <replaceable class="parameter">filename</replaceable> | program <replaceable class="parameter">'command'</replaceable> | stdin | stdout | pstdin | pstdout }
        [ with ]
            [ binary ]
            [ oids ]
            [ delimiter [ as ] '<replaceable class="parameter">character</replaceable>' ]
            [ null [ as ] '<replaceable class="parameter">string</replaceable>' ]
            [ csv
              [ header ]
              [ quote [ as ] '<replaceable class="parameter">character</replaceable>' ]
              [ escape [ as ] '<replaceable class="parameter">character</replaceable>' ]
              [ force quote <replaceable class="parameter">column_list</replaceable> | * ]
              [ force not null <replaceable class="parameter">column_list</replaceable> ] ]</literal>
        </term>

        <listitem>
        <para>
        Performs a frontend (client) copy. This is an operation that
        runs an <acronym>SQL</acronym> <xref linkend="SQL-COPY"
        endterm="SQL-COPY-title"> command, but instead of the server
        reading or writing the specified file,
        <application>psql</application> reads or writes the file and
        routes the data between the server and the local file system.
        This means that file accessibility and privileges are those of
        the local user, not the server, and no SQL superuser
        privileges are required.
        </para>

        <para>
        When <literal>program</> is specified,
        <replaceable class="parameter">command</replaceable> is
        executed by <application>psql</application> and the data from
        or to <replaceable class="parameter">command</replaceable> is
        routed between the server and the client.
        This means that the execution privileges are those of
        the local user, not the server, and no SQL superuser
        privileges are required.
        </para>

        <para>
        <literal>\copy ... from stdin | to stdout</literal>
        reads/writes based on the command input and output respectively.
        All rows are read from the same source that issued the command,
        continuing until <literal>\.</literal> is read or the stream
        reaches <acronym>EOF</>. Output is sent to the same place as
        command output. To read/write from
        <application>psql</application>'s standard input or output, use
        <literal>pstdin</> or <literal>pstdout</>. This option is useful
        for populating tables in-line within a SQL script file.
        </para>

        <para>
        The syntax of the command is similar to that of the
        <acronym>SQL</acronym> <xref linkend="sql-copy">
        command, and
        <replaceable class="parameter">option</replaceable>
        must indicate one of the options of the
        <acronym>SQL</acronym> <xref linkend="sql-copy"> command.
        Note that, because of this,
        special parsing rules apply to the <command>\copy</command>
        command. In particular, the variable substitution rules and
        backslash escapes do not apply.
        </para>

        <tip>
        <para>
        This operation is not as efficient as the <acronym>SQL</acronym>
        <command>COPY</command> command because all data must pass
        through the client/server connection. For large
        amounts of data the <acronym>SQL</acronym> command might be preferable.
        </para>
        </tip>

        </listitem>
      </varlistentry>

      <varlistentry>
        <term><literal>\copyright</literal></term>
        <listitem>
        <para>
        Shows the copyright and distribution terms of
        <productname>PostgreSQL</productname>.
        </para>
        </listitem>
      </varlistentry>

      <varlistentry>
        <term><literal>\d[S+] [ <link linkend="APP-PSQL-patterns"><replaceable class="parameter">pattern</replaceable></link> ]</literal></term>

        <listitem>
        <para>
        For each relation (table, view, index, or sequence) matching the
        <replaceable class="parameter">pattern</replaceable>, show all
        columns, their types, the tablespace (if not the default) and any
        special attributes such as <literal>NOT NULL</literal> or defaults.
        Associated indexes, constraints, rules, and triggers are
        also shown.
        (<quote>Matching the pattern</> is defined in
        <xref linkend="APP-PSQL-patterns" endterm="APP-PSQL-patterns-title">
        below.)
        </para>

        <para>
        The command form <literal>\d+</literal> is identical, except that
        more information is displayed: any comments associated with the
        columns of the table are shown, as is the presence of OIDs in the
        table, and the view definition if the relation is a view.
        </para>

        <para>
        By default, only user-created objects are shown;  supply a
        pattern or the <literal>S</literal> modifier to include system
        objects.
        </para>

        <note>
        <para>
        If <command>\d</command> is used without a
        <replaceable class="parameter">pattern</replaceable> argument, it is
        equivalent to <command>\dtvsxr</command> which will show a list of
        all visible tables, views, sequences, and external tables. This is purely a convenience
        measure.
        </para>
        </note>
        </listitem>
      </varlistentry>

      <varlistentry>
        <term><literal>\da[S] [ <link linkend="APP-PSQL-patterns"><replaceable class="parameter">pattern</replaceable></link> ]</literal></term>

        <listitem>
        <para>
        Lists all available aggregate functions, together with their
        return type and the data types they operate on. If <replaceable
        class="parameter">pattern</replaceable>
        is specified, only aggregates whose names match the pattern are shown.
        By default, only user-created objects are shown;  supply a
        pattern or the <literal>S</literal> modifier to include system
        objects.
        </para>
        </listitem>
      </varlistentry>


      <varlistentry>
        <term><literal>\db[+] [ <link linkend="APP-PSQL-patterns"><replaceable class="parameter">pattern</replaceable></link> ]</literal></term>

        <listitem>
        <para>
        Lists tablespaces. If <replaceable
        class="parameter">pattern</replaceable>
        is specified, only tablespaces whose names match the pattern are shown.
        If <literal>+</literal> is appended to the command name, each object
        is listed with its associated permissions.
        </para>
        </listitem>
      </varlistentry>


      <varlistentry>
        <term><literal>\dc[S] [ <link linkend="APP-PSQL-patterns"><replaceable class="parameter">pattern</replaceable></link> ]</literal></term>
        <listitem>
        <para>
        Lists conversions between character-set encodings.
        If <replaceable class="parameter">pattern</replaceable>
        is specified, only conversions whose names match the pattern are
        listed.
        By default, only user-created objects are shown;  supply a
        pattern or the <literal>S</literal> modifier to include system
        objects.
        </para>
        </listitem>
      </varlistentry>


      <varlistentry>
<<<<<<< HEAD
        <term><literal>\dC [ <link linkend="APP-PSQL-patterns"><replaceable class="parameter">pattern</replaceable></link> ]</literal></term>
        <listitem>
        <para>
        Lists type casts.
=======
        <term><literal>\dC [ <replaceable class="parameter">pattern</replaceable> ]</literal></term>
        <listitem>
        <para>
        Lists all available type casts.
>>>>>>> 38e93482
        If <replaceable class="parameter">pattern</replaceable>
        is specified, only casts whose source or target types match the
        pattern are listed.
        </para>
        </listitem>
      </varlistentry>


      <varlistentry>
        <term><literal>\dd[S] [ <link linkend="APP-PSQL-patterns"><replaceable class="parameter">pattern</replaceable></link> ]</literal></term>
        <listitem>
        <para>
        Shows the descriptions of objects matching the <replaceable
        class="parameter">pattern</replaceable>, or of all visible objects if
        no argument is given.  But in either case, only objects that have
        a description are listed.
        By default, only user-created objects are shown;  supply a
        pattern or the <literal>S</literal> modifier to include system
        objects.
        <quote>Object</quote> covers aggregates, functions, operators,
        types, relations (tables, views, indexes, sequences), large
        objects, rules, and triggers. For example:
<programlisting>
=&gt; <userinput>\dd version</userinput>
                     Object descriptions
   Schema   |  Name   |  Object  |        Description
------------+---------+----------+---------------------------
 pg_catalog | version | function | PostgreSQL version string
(1 row)
</programlisting>
        </para>

        <para>
        Descriptions for objects can be created with the <xref
        linkend="sql-comment" endterm="sql-comment-title">
        <acronym>SQL</acronym> command.
       </para>
        </listitem>
      </varlistentry>


      <varlistentry>
        <term><literal>\ddp [ <link linkend="APP-PSQL-patterns"><replaceable class="parameter">pattern</replaceable></link> ]</literal></term>
        <listitem>
        <para>
        Lists default access privilege settings.  An entry is shown for
        each role (and schema, if applicable) for which the default
        privilege settings have been changed from the built-in defaults.
        If <replaceable class="parameter">pattern</replaceable> is
        specified, only entries whose role name or schema name matches
        the pattern are listed.
        </para>

        <para>
        The <xref linkend="sql-alterdefaultprivileges"> command is used to set
        default access privileges.  The meaning of the
        privilege display is explained under
        <xref linkend="sql-grant">.
        </para>
        </listitem>
      </varlistentry>


      <varlistentry>
<<<<<<< HEAD
        <term><literal>\dD[S] [ <link linkend="APP-PSQL-patterns"><replaceable class="parameter">pattern</replaceable></link> ]</literal></term>
=======
        <term><literal>\des [ <replaceable class="parameter">pattern</replaceable> ]</literal></term>
        <term><literal>\des+ [ <replaceable class="parameter">pattern</replaceable> ]</literal></term>
        <listitem>
        <para>
        Lists all foreign servers (mnemonic: <quote>external
        servers</quote>).
        If <replaceable class="parameter">pattern</replaceable> is
        specified, only those servers whose name matches the pattern
        are listed.  If the form <literal>\des+</literal> is used, a
        full desription of each server is shown, including the
        server's ACL, type, version, and options.
        </para>
        </listitem>
      </varlistentry>


      <varlistentry>
        <term><literal>\deu [ <replaceable class="parameter">pattern</replaceable> ]</literal></term>
        <term><literal>\deu+ [ <replaceable class="parameter">pattern</replaceable> ]</literal></term>
        <listitem>
        <para>
        Lists all user mappings (mnemonic: <quote>external
        users</quote>).
        If <replaceable class="parameter">pattern</replaceable> is
        specified, only those mappings whose user names match the
        pattern are listed.  If the form <literal>\deu+</literal> is
        used, additional information about each mapping is shown.
        </para>

        <caution>
        <para>
        <literal>\deu+</literal> might also display the user name and
        password of the remote user, so care should be taken not to
        disclose them.
        </para>
        </caution>
        </listitem>
      </varlistentry>


      <varlistentry>
        <term><literal>\dew [ <replaceable class="parameter">pattern</replaceable> ]</literal></term>
        <term><literal>\dew+ [ <replaceable class="parameter">pattern</replaceable> ]</literal></term>
        <listitem>
        <para>
        Lists all foreign-data wrappers (mnemonic: <quote>external
        wrappers</quote>).
        If <replaceable class="parameter">pattern</replaceable> is
        specified, only those foreign-data wrappers whose name matches
        the pattern are listed.  If the form <literal>\dew+</literal>
        is used, the ACL and options of the foreign-data wrapper are
        also shown.
        </para>
        </listitem>
      </varlistentry>


      <varlistentry>
        <term><literal>\df [ <replaceable class="parameter">pattern</replaceable> ]</literal></term>
        <term><literal>\df+ [ <replaceable class="parameter">pattern</replaceable> ]</literal></term>

>>>>>>> 38e93482
        <listitem>
        <para>
        Lists domains. If <replaceable
        class="parameter">pattern</replaceable>
        is specified, only domains whose names match the pattern are shown.
        By default, only user-created objects are shown;  supply a
        pattern or the <literal>S</literal> modifier to include system
        objects.
        </para>
        </listitem>
      </varlistentry>


      <varlistentry>
        <term><literal>\des[+] [ <link linkend="APP-PSQL-patterns"><replaceable class="parameter">pattern</replaceable></link> ]</literal></term>
        <listitem>
        <para>
        Lists foreign servers (mnemonic: <quote>external
        servers</quote>).
        If <replaceable class="parameter">pattern</replaceable> is
        specified, only those servers whose name matches the pattern
        are listed.  If the form <literal>\des+</literal> is used, a
        full description of each server is shown, including the
        server's ACL, type, version, and options.
        </para>
        </listitem>
      </varlistentry>


      <varlistentry>
        <term><literal>\deu[+] [ <link linkend="APP-PSQL-patterns"><replaceable class="parameter">pattern</replaceable></link> ]</literal></term>
        <listitem>
        <para>
        Lists user mappings (mnemonic: <quote>external
        users</quote>).
        If <replaceable class="parameter">pattern</replaceable> is
        specified, only those mappings whose user names match the
        pattern are listed.  If the form <literal>\deu+</literal> is
        used, additional information about each mapping is shown.
        </para>

        <caution>
        <para>
        <literal>\deu+</literal> might also display the user name and
        password of the remote user, so care should be taken not to
        disclose them.
        </para>
        </caution>
        </listitem>
      </varlistentry>


      <varlistentry>
        <term><literal>\dew[+] [ <link linkend="APP-PSQL-patterns"><replaceable class="parameter">pattern</replaceable></link> ]</literal></term>
        <listitem>
        <para>
        Lists foreign-data wrappers (mnemonic: <quote>external
        wrappers</quote>).
        If <replaceable class="parameter">pattern</replaceable> is
        specified, only those foreign-data wrappers whose name matches
        the pattern are listed.  If the form <literal>\dew+</literal>
        is used, the ACL and options of the foreign-data wrapper are
        also shown.
        </para>
        </listitem>
      </varlistentry>


      <varlistentry>
        <term><literal>\df[antwS+] [ <link linkend="APP-PSQL-patterns"><replaceable class="parameter">pattern</replaceable></link> ]</literal></term>

        <listitem>
        <para>
        Lists functions, together with their arguments, return types, and
        function types, which are classified as <quote>agg</> (aggregate),
        <quote>normal</>, <quote>trigger</>, or <quote>window</>.
        To display only functions
        of specific type(s), add the corresponding letters <literal>a</>,
        <literal>n</>, <literal>t</>, or <literal>w</> to the command.
        If <replaceable
        class="parameter">pattern</replaceable> is specified, only
        functions whose names match the pattern are shown.  If the
        form <literal>\df+</literal> is used, additional information
        about each function, including volatility, language, source
        code and description, is shown.  By default, only user-created
        objects are shown; supply a pattern or the <literal>S</literal>
        modifier to include system objects.
        </para>

        <tip>
        <para>
        To look up functions taking arguments or returning values of a specific
        type, use your pager's search capability to scroll through the
        <literal>\df</> output.
        </para>
        </tip>

        </listitem>
      </varlistentry>

      <varlistentry>
        <term><literal>\dF[+] [ <link linkend="APP-PSQL-patterns"><replaceable class="parameter">pattern</replaceable></link> ]</literal></term>
        <listitem>
        <para>
         Lists text search configurations.
         If <replaceable class="parameter">pattern</replaceable> is specified,
         only configurations whose names match the pattern are shown.
         If the form <literal>\dF+</literal> is used, a full description of
         each configuration is shown, including the underlying text search
         parser and the dictionary list for each parser token type.
        </para>
        </listitem>
      </varlistentry>

      <varlistentry>
        <term><literal>\dFd[+] [ <link linkend="APP-PSQL-patterns"><replaceable class="parameter">pattern</replaceable></link> ]</literal></term>
        <listitem>
        <para>
         Lists text search dictionaries.
         If <replaceable class="parameter">pattern</replaceable> is specified,
         only dictionaries whose names match the pattern are shown.
         If the form <literal>\dFd+</literal> is used, additional information
         is shown about each selected dictionary, including the underlying
         text search template and the option values.
        </para>
        </listitem>
      </varlistentry>

      <varlistentry>
        <term><literal>\dFp[+] [ <link linkend="APP-PSQL-patterns"><replaceable class="parameter">pattern</replaceable></link> ]</literal></term>
        <listitem>
        <para>
         Lists text search parsers.
         If <replaceable class="parameter">pattern</replaceable> is specified,
         only parsers whose names match the pattern are shown.
         If the form <literal>\dFp+</literal> is used, a full description of
         each parser is shown, including the underlying functions and the
         list of recognized token types.
        </para>
        </listitem>
      </varlistentry>

      <varlistentry>
        <term><literal>\dFt[+] [ <link linkend="APP-PSQL-patterns"><replaceable class="parameter">pattern</replaceable></link> ]</literal></term>
        <listitem>
        <para>
         Lists text search templates.
         If <replaceable class="parameter">pattern</replaceable> is specified,
         only templates whose names match the pattern are shown.
         If the form <literal>\dFt+</literal> is used, additional information
         is shown about each template, including the underlying function names.
        </para>
        </listitem>
      </varlistentry>


      <varlistentry>
        <term><literal>\dg[+] [ <link linkend="APP-PSQL-patterns"><replaceable class="parameter">pattern</replaceable></link> ]</literal></term>
        <listitem>
        <para>
        Lists database roles. If <replaceable
        class="parameter">pattern</replaceable> is specified, only
        those roles whose names match the pattern are listed.
        (This command is now effectively the same as <literal>\du</literal>).
        If the form <literal>\dg+</literal> is used, additional information
        is shown about each role, including the comment for each role.
        </para>
        </listitem>
      </varlistentry>


      <varlistentry>
        <term><literal>\di[S+] [ <link linkend="APP-PSQL-patterns"><replaceable class="parameter">pattern</replaceable></link> ]</literal></term>
        <term><literal>\ds[S+] [ <link linkend="APP-PSQL-patterns"><replaceable class="parameter">pattern</replaceable></link> ]</literal></term>
        <term><literal>\dt[S+] [ <link linkend="APP-PSQL-patterns"><replaceable class="parameter">pattern</replaceable></link> ]</literal></term>
        <term><literal>\dv[S+] [ <link linkend="APP-PSQL-patterns"><replaceable class="parameter">pattern</replaceable></link> ]</literal></term>
	<term><literal>\dP[S+] [ <link linkend="APP-PSQL-patterns"><replaceable class="parameter">pattern</replaceable></link> ]</literal></term>
	<term><literal>\dx[S+] [ <link linkend="APP-PSQL-patterns"><replaceable class="parameter">pattern</replaceable></link> ]</literal></term>
	<term><literal>\dr[S+] [ <link linkend="APP-PSQL-patterns"><replaceable class="parameter">pattern</replaceable></link> ]</literal></term>

        <listitem>
        <para>
        In this group of commands, the letters
        <literal>i</literal>, <literal>s</literal>,
        <literal>t</literal>, <literal>v</literal>,
        <literal>P</literal>, <literal>x</literal>, and <literal>r</literal>
        stand for index, sequence, table, view, parent table, external table, and foreign table respectively.
        You can specify any or all of
        these letters, in any order, to obtain a listing of objects
        of these types.  For example, <literal>\dit</> lists indexes
        and tables.  If <literal>+</literal> is
        appended to the command name, each object is listed with its
        physical size on disk and its associated description, if any.
        </para>

        <para>
        If <replaceable class="parameter">pattern</replaceable> is
        specified, only objects whose names match the pattern are listed.
        By default, only user-created objects are shown; supply a
        pattern or the <literal>S</literal> modifier to include system
        objects.
        </para>
        </listitem>
      </varlistentry>


      <varlistentry>
        <term><literal>\dl</literal></term>
        <listitem>
        <para>
        This is an alias for <command>\lo_list</command>, which shows a
        list of large objects.
        </para>
        </listitem>
      </varlistentry>


      <varlistentry>
        <term><literal>\dn[S+] [ <link linkend="APP-PSQL-patterns"><replaceable class="parameter">pattern</replaceable></link> ]</literal></term>

        <listitem>
        <para>
        Lists schemas (namespaces). If <replaceable
        class="parameter">pattern</replaceable>
        is specified, only schemas whose names match the pattern are listed.
        By default, only user-created objects are shown; supply a
        pattern or the <literal>S</literal> modifier to include system objects.
        If <literal>+</literal> is appended to the command name, each object
        is listed with its associated permissions and description, if any.
        </para>
        </listitem>
      </varlistentry>


      <varlistentry>
        <term><literal>\do[S] [ <link linkend="APP-PSQL-patterns"><replaceable class="parameter">pattern</replaceable></link> ]</literal></term>
        <listitem>
        <para>
        Lists operators with their operand and return types.
        If <replaceable class="parameter">pattern</replaceable> is
        specified, only operators whose names match the pattern are listed.
        By default, only user-created objects are shown;  supply a
        pattern or the <literal>S</literal> modifier to include system
        objects.
        </para>
        </listitem>
      </varlistentry>


      <varlistentry>
        <term><literal>\dp [ <link linkend="APP-PSQL-patterns"><replaceable class="parameter">pattern</replaceable></link> ]</literal></term>
        <listitem>
        <para>
        Lists tables, views and sequences with their
        associated access privileges.
        If <replaceable class="parameter">pattern</replaceable> is
        specified, only tables, views and sequences whose names match the
        pattern are listed.
        </para>

        <para>
        The <xref linkend="sql-grant" endterm="sql-grant-title"> and
        <xref linkend="sql-revoke" endterm="sql-revoke-title">
        commands are used to set access privileges.  The meaning of the
        privilege display is explained under
        <xref linkend="sql-grant">.
        </para>
        </listitem>
      </varlistentry>

      <varlistentry>
        <term><literal>\drds [ <link linkend="APP-PSQL-patterns"><replaceable class="parameter">role-pattern</replaceable></link> [ <link linkend="APP-PSQL-patterns"><replaceable class="parameter">database-pattern</replaceable></link> ] ]</literal></term>
        <listitem>
        <para>
        Lists defined configuration settings.  These settings can be
        role-specific, database-specific, or both.
        <replaceable>role-pattern</replaceable> and
        <replaceable>database-pattern</replaceable> are used to select
        specific roles and databases to list, respectively.  If omitted, or if
        <literal>*</> is specified, all settings are listed, including those
        not role-specific or database-specific, respectively.
        </para>

        <para>
        The <xref linkend="sql-alterrole"> and
        <xref linkend="sql-alterdatabase">
        commands are used to define per-role and per-database configuration
        settings.
        </para>
        </listitem>
      </varlistentry>

      <varlistentry>
        <term><literal>\dT[S+] [ <link linkend="APP-PSQL-patterns"><replaceable class="parameter">pattern</replaceable></link> ]</literal></term>
        <listitem>
        <para>
        Lists data types.
        If <replaceable class="parameter">pattern</replaceable> is
        specified, only types whose names match the pattern are listed.
        If <literal>+</literal> is appended to the command name, each type is
        listed with its internal name and size, as well as its allowed values
        if it is an <type>enum</> type.
        By default, only user-created objects are shown;  supply a
        pattern or the <literal>S</literal> modifier to include system
        objects.
        </para>
        </listitem>
      </varlistentry>


      <varlistentry>
        <term><literal>\du[+] [ <link linkend="APP-PSQL-patterns"><replaceable class="parameter">pattern</replaceable></link> ]</literal></term>
        <listitem>
        <para>
        Lists database roles. If <replaceable
        class="parameter">pattern</replaceable> is specified, only
        those roles whose names match the pattern are listed.
        If the form <literal>\du+</literal> is used, additional information
        is shown about each role, including the comment for each role.
        </para>
        </listitem>
      </varlistentry>


      <varlistentry>
<<<<<<< HEAD
        <term><literal>\edit</> (or <literal>\e</>) <literal> <optional> <replaceable class="parameter">filename</> </optional> <optional> <replaceable class="parameter">line_number</> </optional> </literal></term>
=======
        <term><literal>\edit</literal> (or <literal>\e</literal>) <literal><optional> <replaceable class="parameter">filename</replaceable> </optional></literal></term>
>>>>>>> 38e93482

        <listitem>
        <para>
        If <replaceable class="parameter">filename</replaceable> is
        specified, the file is edited; after the editor exits, its
        content is copied back to the query buffer. If no <replaceable
        class="parameter">filename</replaceable> is given, the current query
        buffer is copied to a temporary file which is then edited in the same
        fashion.
        </para>

        <para>
        The new query buffer is then re-parsed according to the normal
        rules of <application>psql</application>, where the whole buffer
        is treated as a single line. (Thus you cannot make scripts this
        way. Use <command>\i</command> for that.) This means that
        if the query ends with (or contains) a semicolon, it is
        immediately executed. Otherwise it will merely wait in the
        query buffer; type semicolon or <literal>\g</> to send it, or
        <literal>\r</> to cancel.
        </para>

        <tip>
        <para>
        <application>psql</application> checks the environment
        variables <envar>PSQL_EDITOR</envar>, <envar>EDITOR</envar>, and
        <envar>VISUAL</envar> (in that order) for an editor to use. If
        all of them are unset, <filename>vi</filename> is used on Unix
        systems, <filename>notepad.exe</filename> on Windows systems.
        </para>
        </tip>

        <para>
        If a line number is specified, <application>psql</application> will
        position the cursor on the specified line of the file or query buffer.
        This feature requires the <varname>EDITOR_LINENUMBER_SWITCH</varname>
        variable to be set, so that <application>psql</application> knows how
        to specify the line number to the editor.  Note that if a single
        all-digits argument is given, <application>psql</application> assumes
        it is a line number not a file name.
        </para>
        </listitem>
      </varlistentry>


      <varlistentry>
        <term><literal>\ef <optional> <replaceable class="parameter">function_description</> <optional>  <replaceable class="parameter">line_number</> </optional> </optional> </literal></term>

        <listitem>
        <para>
         This command fetches and edits the definition of the named function,
         in the form of a <command>CREATE OR REPLACE FUNCTION</> command.
         Editing is done in the same way as for <literal>\edit</>.
         After the editor exits, the updated command waits in the query buffer;
         type semicolon or <literal>\g</> to send it, or <literal>\r</>
         to cancel.
        </para>

        <para>
         The target function can be specified by name alone, or by name
         and arguments, for example <literal>foo(integer, text)</>.
         The argument types must be given if there is more
         than one function of the same name.
        </para>

        <para>
         If no function is specified, a blank <command>CREATE FUNCTION</>
         template is presented for editing.
        </para>

        <para>
        If a line number is specified, <application>psql</application> will
        position the cursor on the specified line of the function body
        (note that the function body typically does not begin on the
        first line of the file).
        This feature requires the <varname>EDITOR_LINENUMBER_SWITCH</varname>
        variable to be set, so that <application>psql</application> knows how
        to specify the line number to the editor.
        </para>
        </listitem>
      </varlistentry>


      <varlistentry>
        <term><literal>\ef <optional> <replaceable class="parameter">function_description</replaceable> </optional></literal></term>

        <listitem>
        <para>
         This command fetches and edits the definition of the named function,
         in the form of a <command>CREATE OR REPLACE FUNCTION</> command.
         Editing is done in the same way as for <literal>\e</>.
         After the editor exits, the updated command waits in the query buffer;
         type semicolon or <literal>\g</> to send it, or <literal>\r</>
         to cancel.
        </para>

        <para>
         The target function can be specified by name alone, or by name
         and arguments, for example <literal>foo(integer, text)</>.
         The argument types must be given if there is more
         than one function of the same name.
        </para>

        <para>
         If no function is specified, a blank <command>CREATE FUNCTION</>
         template is presented for editing.
        </para>
        </listitem>
      </varlistentry>


      <varlistentry>
        <term><literal>\echo <replaceable class="parameter">text</replaceable> [ ... ]</literal></term>
        <listitem>
        <para>
        Prints the arguments to the standard output, separated by one
        space and followed by a newline. This can be useful to
        intersperse information in the output of scripts. For example:
<programlisting>
=&gt; <userinput>\echo `date`</userinput>
Tue Oct 26 21:40:57 CEST 1999
</programlisting>
        If the first argument is an unquoted <literal>-n</literal> the trailing
        newline is not written.
        </para>

        <tip>
        <para>
        If you use the <command>\o</command> command to redirect your
        query output you might wish to use <command>\qecho</command>
        instead of this command.
        </para>
        </tip>
        </listitem>
      </varlistentry>


      <varlistentry>
        <term><literal>\encoding [ <replaceable class="parameter">encoding</replaceable> ]</literal></term>

        <listitem>
        <para>
        Sets the client character set encoding.  Without an argument, this command
        shows the current encoding.
        </para>
        </listitem>
      </varlistentry>


      <varlistentry>
        <term><literal>\f [ <replaceable class="parameter">string</replaceable> ]</literal></term>

        <listitem>
        <para>
        Sets the field separator for unaligned query output. The default
        is the vertical bar (<literal>|</literal>). See also
        <command>\pset</command> for a generic way of setting output
        options.
        </para>
        </listitem>
      </varlistentry>


      <varlistentry>
        <term><literal>\g</literal> [ { <replaceable class="parameter">filename</replaceable> | <literal>|</literal><replaceable class="parameter">command</replaceable> } ]</term>

        <listitem>
        <para>
        Sends the current query input buffer to the server and
        optionally stores the query's output in <replaceable
        class="parameter">filename</replaceable> or pipes the output
        into a separate Unix shell executing <replaceable
        class="parameter">command</replaceable>. A bare
        <literal>\g</literal> is virtually equivalent to a semicolon. A
        <literal>\g</literal> with argument is a <quote>one-shot</quote>
        alternative to the <command>\o</command> command.
        </para>
        </listitem>
      </varlistentry>

      <varlistentry>
        <term><literal>\help</literal> (or <literal>\h</literal>) <literal>[ <replaceable class="parameter">command</replaceable> ]</literal></term>
        <listitem>
        <para>
        Gives syntax help on the specified <acronym>SQL</acronym>
        command. If <replaceable class="parameter">command</replaceable>
        is not specified, then <application>psql</application> will list
        all the commands for which syntax help is available. If
        <replaceable class="parameter">command</replaceable> is an
        asterisk (<literal>*</literal>), then syntax help on all
        <acronym>SQL</acronym> commands is shown.
        </para>

        <note>
        <para>
        To simplify typing, commands that consists of several words do
        not have to be quoted. Thus it is fine to type <userinput>\help
        alter table</userinput>.
        </para>
        </note>
        </listitem>
      </varlistentry>


      <varlistentry>
        <term><literal>\H</literal></term>
        <listitem>
        <para>
        Turns on <acronym>HTML</acronym> query output format. If the
        <acronym>HTML</acronym> format is already on, it is switched
        back to the default aligned text format. This command is for
        compatibility and convenience, but see <command>\pset</command>
        about setting other output options.
        </para>
        </listitem>
      </varlistentry>


      <varlistentry>
        <term><literal>\i <replaceable class="parameter">filename</replaceable></literal></term>
        <listitem>
        <para>
        Reads input from the file <replaceable
        class="parameter">filename</replaceable> and executes it as
        though it had been typed on the keyboard.
        </para>
        <note>
        <para>
        If you want to see the lines on the screen as they are read you
        must set the variable <varname>ECHO</varname> to
        <literal>all</literal>.
        </para>
        </note>
        </listitem>
      </varlistentry>


      <varlistentry>
        <term><literal>\l</literal> (or <literal>\list</literal>)</term>
        <term><literal>\l+</literal> (or <literal>\list+</literal>)</term>
        <listitem>
        <para>
        List the names, owners, character set encodings, and access privileges
        of all the databases in the server.
        If <literal>+</literal> is appended to the command name, database
        sizes, default tablespaces, and descriptions are also displayed.
        (Size information is only available for databases that the current
        user can connect to.)
        </para>
        </listitem>
      </varlistentry>


      <varlistentry>
        <term><literal>\lo_export <replaceable class="parameter">loid</replaceable> <replaceable class="parameter">filename</replaceable></literal></term>

        <listitem>
        <para>
        Reads the large object with <acronym>OID</acronym> <replaceable
        class="parameter">loid</replaceable> from the database and
        writes it to <replaceable
        class="parameter">filename</replaceable>. Note that this is
        subtly different from the server function
        <function>lo_export</function>, which acts with the permissions
        of the user that the database server runs as and on the server's
        file system.
        </para>
        <tip>
        <para>
        Use <command>\lo_list</command> to find out the large object's
        <acronym>OID</acronym>.
        </para>
        </tip>
        </listitem>
      </varlistentry>


      <varlistentry>
        <term><literal>\lo_import <replaceable class="parameter">filename</replaceable> [ <replaceable class="parameter">comment</replaceable> ]</literal></term>

        <listitem>
        <para>
        Stores the file into a <productname>PostgreSQL</productname>
        large object. Optionally, it associates the given
        comment with the object. Example:
<programlisting>
foo=&gt; <userinput>\lo_import '/home/peter/pictures/photo.xcf' 'a picture of me'</userinput>
lo_import 152801
</programlisting>
        The response indicates that the large object received object
        ID 152801, which can be used to access the newly-created large
        object in the future. For the sake of readability, it is
        recommended to always associate a human-readable comment with
        every object. Both OIDs and comments can be viewed with the
        <command>\lo_list</command> command.
        </para>

        <para>
        Note that this command is subtly different from the server-side
        <function>lo_import</function> because it acts as the local user
        on the local file system, rather than the server's user and file
        system.
        </para>
        </listitem>
      </varlistentry>

      <varlistentry>
        <term><literal>\lo_list</literal></term>
        <listitem>
        <para>
        Shows a list of all <productname>PostgreSQL</productname>
        large objects currently stored in the database,
        along with any comments provided for them.
        </para>
        </listitem>
      </varlistentry>

      <varlistentry>
        <term><literal>\lo_unlink <replaceable class="parameter">loid</replaceable></literal></term>

        <listitem>
        <para>
        Deletes the large object with <acronym>OID</acronym>
        <replaceable class="parameter">loid</replaceable> from the
        database.
        </para>

        <tip>
        <para>
        Use <command>\lo_list</command> to find out the large object's
        <acronym>OID</acronym>.
        </para>
        </tip>
        </listitem>
      </varlistentry>


      <varlistentry>
        <term><literal>\o</literal> [ {<replaceable class="parameter">filename</replaceable> | <literal>|</literal><replaceable class="parameter">command</replaceable>} ]</term>

        <listitem>
        <para>
        Saves future query results to the file <replaceable
        class="parameter">filename</replaceable> or pipes future results
        into a separate Unix shell to execute <replaceable
        class="parameter">command</replaceable>. If no arguments are
        specified, the query output will be reset to the standard output.
        </para>

        <para>
        <quote>Query results</quote> includes all tables, command
        responses, and notices obtained from the database server, as
        well as output of various backslash commands that query the
        database (such as <command>\d</command>), but not error
        messages.
        </para>

        <tip>
        <para>
        To intersperse text output in between query results, use
        <command>\qecho</command>.
        </para>
        </tip>
        </listitem>
      </varlistentry>


      <varlistentry>
        <term><literal>\p</literal></term>
        <listitem>
        <para>
        Print the current query buffer to the standard output.
        </para>
        </listitem>
      </varlistentry>

      <varlistentry>
        <term><literal>\password [ <replaceable class="parameter">username</replaceable> ]</literal></term>
        <listitem>
        <para>
        Changes the password of the specified user (by default, the current
        user).  This command prompts for the new password, encrypts it, and
        sends it to the server as an <command>ALTER ROLE</> command.  This
        makes sure that the new password does not appear in cleartext in the
        command history, the server log, or elsewhere.
        </para>
        </listitem>
      </varlistentry>

      <varlistentry>
        <term><literal>\prompt [ <replaceable class="parameter">text</replaceable> ] <replaceable class="parameter">name</replaceable></literal></term>
        <listitem>
        <para>
         Prompts the user to set variable <replaceable
         class="parameter">name</>.  An optional prompt, <replaceable
         class="parameter">text</>, can be specified.  (For multiword
         prompts, use single quotes.)
        </para>

        <para>
         By default, <literal>\prompt</> uses the terminal for input and
         output.  However, if the <option>-f</> command line switch is
         used, <literal>\prompt</> uses standard input and standard output.
        </para>
        </listitem>
      </varlistentry>

      <varlistentry>
        <term><literal>\pset <replaceable class="parameter">option</replaceable> [ <replaceable class="parameter">value</replaceable> ]</literal></term>

        <listitem>
        <para>
        This command sets options affecting the output of query result tables.
        <replaceable class="parameter">option</replaceable>
        indicates which option is to be set. The semantics of
        <replaceable class="parameter">value</replaceable> vary depending
        on the selected option.  For some options, omitting <replaceable
        class="parameter">value</replaceable> causes the option to be toggled
        or unset, as described under the particular option.  If no such
        behavior is mentioned, then omitting
        <replaceable class="parameter">value</replaceable> just results in
        the current setting being displayed.
        </para>

        <para>
        Adjustable printing options are:
        <variablelist>
          <varlistentry>
          <term><literal>format</literal></term>
          <listitem>
          <para>
          Sets the output format to one of <literal>unaligned</literal>,
          <literal>aligned</literal>, <literal>wrapped</literal>,
          <literal>html</literal>,
          <literal>latex</literal>, or <literal>troff-ms</literal>.
          Unique abbreviations are allowed.  (That would mean one letter
          is enough.)
          </para>

          <para>
          <literal>unaligned</> format writes all columns of a row on one
          line, separated by the currently active field separator. This
          is useful for creating output that might be intended to be read
          in by other programs (for example, tab-separated or comma-separated
          format).
          </para>

          <para>
          <literal>aligned</literal> format is the standard, human-readable,
          nicely formatted text output;  this is the default.
          </para>

          <para>
          <literal>wrapped</> format is like <literal>aligned</> but wraps
          wide data values across lines to make the output fit in the target
          column width.  The target width is determined as described under
          the <literal>columns</> option.  Note that <application>psql</> will
          not attempt to wrap column header titles; therefore,
          <literal>wrapped</> format behaves the same as <literal>aligned</>
          if the total width needed for column headers exceeds the target.
          </para>

          <para>
          The <literal>html</>, <literal>latex</>, and <literal>troff-ms</>
          formats put out tables that are intended to
          be included in documents using the respective mark-up
          language. They are not complete documents! (This might not be
          so dramatic in <acronym>HTML</acronym>, but in LaTeX you must
          have a complete document wrapper.)
          </para>
          </listitem>
          </varlistentry>

          <varlistentry>
          <term><literal>columns</literal></term>
          <listitem>
          <para>
          Sets the target width for the <literal>wrapped</> format, and also
          the width limit for determining whether output is wide enough to
          require the pager.
          Zero (the default) causes the target width to be controlled by the
          environment variable <envar>COLUMNS</>, or the detected screen width
          if <envar>COLUMNS</> is not set.
          In addition, if <literal>columns</> is zero then the
          <literal>wrapped</> format only affects screen output.
          If <literal>columns</> is nonzero then file and pipe output is
          wrapped to that width as well.
          </para>
          </listitem>
          </varlistentry>

          <varlistentry>
          <term><literal>border</literal></term>
          <listitem>
          <para>
          The <replaceable class="parameter">value</replaceable> must be a
          number. In general, the higher
          the number the more borders and lines the tables will have,
          but this depends on the particular format. In
          <acronym>HTML</acronym> format, this will translate directly
          into the <literal>border=...</literal> attribute; in the
          other formats only values 0 (no border), 1 (internal dividing lines),
          and 2 (table frame) make sense.
          </para>
          </listitem>
          </varlistentry>

          <varlistentry>
          <term><literal>linestyle</literal></term>
          <listitem>
          <para>
          Sets the border line drawing style to one
          of <literal>ascii</literal>, <literal>old-ascii</literal>
          or <literal>unicode</literal>.
          Unique abbreviations are allowed.  (That would mean one
          letter is enough.)
          The default setting is <literal>ascii</>.
          This option only affects the <literal>aligned</> and
          <literal>wrapped</> output formats.
          </para>

          <para>
          <literal>ascii</literal> style uses plain <acronym>ASCII</acronym>
          characters.  Newlines in data are shown using
          a <literal>+</literal> symbol in the right-hand margin.
          When the <literal>wrapped</literal> format wraps data from
          one line to the next without a newline character, a dot
          (<literal>.</>) is shown in the right-hand margin of the first line,
          and again in the left-hand margin of the following line.
          </para>

          <para>
          <literal>old-ascii</literal> style uses plain <acronym>ASCII</>
          characters, using the formatting style used
          in <productname>PostgreSQL</productname> 8.4 and earlier.
          Newlines in data are shown using a <literal>:</literal>
          symbol in place of the left-hand column separator.
          When the data is wrapped from one line
          to the next without a newline character, a <literal>;</>
          symbol is used in place of the left-hand column separator.
          </para>

          <para>
          <literal>unicode</literal> style uses Unicode box-drawing characters.
          Newlines in data are shown using a carriage return symbol
          in the right-hand margin.  When the data is wrapped from one line
          to the next without a newline character, an ellipsis symbol
          is shown in the right-hand margin of the first line, and
          again in the left-hand margin of the following line.
          </para>

          <para>
          When the <literal>border</> setting is greater than zero,
          this option also determines the characters
          with which the border lines are drawn.
          Plain <acronym>ASCII</acronym> characters work everywhere, but
          Unicode characters look nicer on displays that recognize them.
          </para>
          </listitem>
          </varlistentry>

          <varlistentry>
          <term><literal>expanded</literal> (or <literal>x</literal>)</term>
          <listitem>
          <para>
          If <replaceable class="parameter">value</replaceable> is specified
          it must be either <literal>on</literal> or <literal>off</literal>
          which will enable or disable expanded mode.  If <replaceable
          class="parameter">value</replaceable> is omitted the command toggles
          between regular and expanded mode.
          When expanded mode is enabled, query results
          are displayed in two columns, with the column name on the left and
          the data on the right. This mode is useful if the data wouldn't fit
          on the screen in the normal <quote>horizontal</quote> mode.
          </para>
          </listitem>
          </varlistentry>

          <varlistentry>
          <term><literal>null</literal></term>
          <listitem>
          <para>
          Sets the string to be printed in place of a null value.
          The default is to print nothing, which can easily be mistaken for
          an empty string. For example, one might prefer <literal>\pset null
          '(null)'</literal>.
          </para>
          </listitem>
          </varlistentry>

          <varlistentry>
          <term><literal>fieldsep</literal></term>
          <listitem>
          <para>
          Specifies the field separator to be used in unaligned output
          format. That way one can create, for example, tab- or
          comma-separated output, which other programs might prefer. To
          set a tab as field separator, type <literal>\pset fieldsep
          '\t'</literal>. The default field separator is
          <literal>'|'</literal> (a vertical bar).
          </para>
          </listitem>
          </varlistentry>

          <varlistentry>
          <term><literal>footer</literal></term>
          <listitem>
          <para>
          If <replaceable class="parameter">value</replaceable> is specified
          it must be either <literal>on</literal> or <literal>off</literal>
          which will enable or disable display of the table footer
          (the <literal>(<replaceable>n</> rows)</literal> count).
          If <replaceable class="parameter">value</replaceable> is omitted the
          command toggles footer display on or off.
          </para>
          </listitem>
          </varlistentry>

          <varlistentry>
          <term><literal>numericlocale</literal></term>
          <listitem>
          <para>
          If <replaceable class="parameter">value</replaceable> is specified
          it must be either <literal>on</literal> or <literal>off</literal>
          which will enable or disable display of a locale-specific character
          to separate groups of digits to the left of the decimal marker.
          If <replaceable class="parameter">value</replaceable> is omitted the
          command toggles between regular and locale-specific numeric output.
          </para>
          </listitem>
          </varlistentry>

          <varlistentry>
          <term><literal>recordsep</literal></term>
          <listitem>
          <para>
          Specifies the record (line) separator to use in unaligned
          output format. The default is a newline character.
          </para>
          </listitem>
          </varlistentry>

          <varlistentry>
          <term><literal>tuples_only</literal> (or <literal>t</literal>)</term>
          <listitem>
          <para>
          If <replaceable class="parameter">value</replaceable> is specified
          it must be either <literal>on</literal> or <literal>off</literal>
          which will enable or disable tuples-only mode.
          If <replaceable class="parameter">value</replaceable> is omitted the
          command toggles between regular and tuples-only output.
          Regular output includes extra information such
          as column headers, titles, and various footers. In tuples-only
          mode, only actual table data is shown.
          </para>
          </listitem>
          </varlistentry>

          <varlistentry>
          <term><literal>title</literal></term>
          <listitem>
          <para>
          Sets the table title for any subsequently printed tables. This
          can be used to give your output descriptive tags. If no
          <replaceable class="parameter">value</replaceable> is given,
          the title is unset.
          </para>
          </listitem>
          </varlistentry>

          <varlistentry>
          <term><literal>tableattr</literal> (or <literal>T</literal>)</term>
          <listitem>
          <para>
          Specifies attributes to be placed inside the
          <acronym>HTML</acronym> <sgmltag>table</sgmltag> tag in
          <literal>html</> output format. This
          could for example be <literal>cellpadding</literal> or
          <literal>bgcolor</literal>. Note that you probably don't want
          to specify <literal>border</literal> here, as that is already
          taken care of by <literal>\pset border</literal>.
          If no
          <replaceable class="parameter">value</replaceable> is given,
          the table attributes are unset.
          </para>
          </listitem>
          </varlistentry>

          <varlistentry>
          <term><literal>pager</literal></term>
          <listitem>
          <para>
          Controls use of a pager program for query and <application>psql</>
          help output. If the environment variable <envar>PAGER</envar>
          is set, the output is piped to the specified program.
          Otherwise a platform-dependent default (such as
          <filename>more</filename>) is used.
          </para>

          <para>
          When the <literal>pager</> option is <literal>off</>, the pager
          program is not used. When the <literal>pager</> option is
          <literal>on</>, the pager is used when appropriate, i.e., when the
          output is to a terminal and will not fit on the screen.
          The <literal>pager</> option can also be set to <literal>always</>,
          which causes the pager to be used for all terminal output regardless
          of whether it fits on the screen.  <literal>\pset pager</>
          without a <replaceable class="parameter">value</replaceable>
          toggles pager use on and off.
          </para>
          </listitem>
          </varlistentry>
        </variablelist>
        </para>

        <para>
        Illustrations of how these different formats look can be seen in
        the <xref linkend="APP-PSQL-examples"
        endterm="APP-PSQL-examples-title"> section.
        </para>

        <tip>
        <para>
        There are various shortcut commands for <command>\pset</command>. See
        <command>\a</command>, <command>\C</command>, <command>\H</command>,
        <command>\t</command>, <command>\T</command>, and <command>\x</command>.
        </para>
        </tip>

        <note>
        <para>
        It is an error to call <command>\pset</command> without any
        arguments. In the future this case might show the current status
        of all printing options.
        </para>
        </note>

        </listitem>
      </varlistentry>


      <varlistentry>
        <term><literal>\q</literal> or <literal>\quit</literal></term>
        <listitem>
        <para>
        Quits the <application>psql</application> program.
        In a script file, only execution of that script is terminated.
        </para>
        </listitem>
      </varlistentry>


      <varlistentry>
        <term><literal>\qecho <replaceable class="parameter">text</replaceable> [ ... ] </literal></term>
        <listitem>
        <para>
        This command is identical to <command>\echo</command> except
        that the output will be written to the query output channel, as
        set by <command>\o</command>.
        </para>
        </listitem>
      </varlistentry>


      <varlistentry>
        <term><literal>\r</literal></term>
        <listitem>
        <para>
        Resets (clears) the query buffer.
        </para>
        </listitem>
      </varlistentry>


      <varlistentry>
        <term><literal>\s [ <replaceable class="parameter">filename</replaceable> ]</literal></term>
        <listitem>
        <para>
        Print or save the command line history to <replaceable
        class="parameter">filename</replaceable>. If <replaceable
        class="parameter">filename</replaceable> is omitted, the history
        is written to the standard output. This option is only available
        if <application>psql</application> is configured to use the
        <acronym>GNU</acronym> <application>Readline</application> library.
        </para>
        </listitem>
      </varlistentry>


      <varlistentry>
        <term><literal>\set [ <replaceable class="parameter">name</replaceable> [ <replaceable class="parameter">value</replaceable> [ ... ] ] ]</literal></term>

        <listitem>
        <para>
        Sets the internal variable <replaceable
        class="parameter">name</replaceable> to <replaceable
        class="parameter">value</replaceable> or, if more than one value
        is given, to the concatenation of all of them. If no second
        argument is given, the variable is just set with no value. To
        unset a variable, use the <command>\unset</command> command.
        </para>

        <para>
        Valid variable names can contain characters, digits, and
        underscores. See the section <xref
        linkend="APP-PSQL-variables"
        endterm="APP-PSQL-variables-title"> below for details.
        Variable names are case-sensitive.
        </para>

        <para>
        Although you are welcome to set any variable to anything you
        want, <application>psql</application> treats several variables
        as special. They are documented in the section about variables.
        </para>

        <note>
        <para>
        This command is totally separate from the <acronym>SQL</acronym>
        command <xref linkend="SQL-SET" endterm="SQL-SET-title">.
        </para>
        </note>
        </listitem>
      </varlistentry>


      <varlistentry>
        <term><literal>\sf[+] <replaceable class="parameter">function_description</> </literal></term>

        <listitem>
        <para>
         This command fetches and shows the definition of the named function,
         in the form of a <command>CREATE OR REPLACE FUNCTION</> command.
         The definition is printed to the current query output channel,
         as set by <command>\o</command>.
        </para>

        <para>
         The target function can be specified by name alone, or by name
         and arguments, for example <literal>foo(integer, text)</>.
         The argument types must be given if there is more
         than one function of the same name.
        </para>

        <para>
         If <literal>+</literal> is appended to the command name, then the
         output lines are numbered, with the first line of the function body
         being line 1.
        </para>
        </listitem>
      </varlistentry>


      <varlistentry>
        <term><literal>\t</literal></term>
        <listitem>
        <para>
        Toggles the display of output column name headings and row count
        footer. This command is equivalent to <literal>\pset
        tuples_only</literal> and is provided for convenience.
        </para>
        </listitem>
      </varlistentry>


      <varlistentry>
        <term><literal>\T <replaceable class="parameter">table_options</replaceable></literal></term>
        <listitem>
        <para>
        Specifies attributes to be placed within the
        <sgmltag>table</sgmltag> tag in <acronym>HTML</acronym>
        output format. This command is equivalent to <literal>\pset
        tableattr <replaceable
        class="parameter">table_options</replaceable></literal>.
        </para>
        </listitem>
      </varlistentry>


      <varlistentry>
       <term><literal>\timing [ <replaceable class="parameter">on</replaceable> | <replaceable class="parameter">off</replaceable> ]</literal></term>
        <listitem>
        <para>
         Without parameter, toggles a display of how long each SQL statement
         takes, in milliseconds.  With parameter, sets same.
        </para>
       </listitem>
      </varlistentry>


      <varlistentry>
        <term><literal>\w</literal> <replaceable class="parameter">filename</replaceable></term>
        <term><literal>\w</literal> <literal>|</><replaceable class="parameter">command</replaceable></term>
        <listitem>
        <para>
        Outputs the current query buffer to the file <replaceable
        class="parameter">filename</replaceable> or pipes it to the Unix
        command <replaceable class="parameter">command</replaceable>.
        </para>
        </listitem>
      </varlistentry>


      <varlistentry>
        <term><literal>\x</literal></term>
        <listitem>
        <para>
        Toggles expanded table formatting mode. As such it is equivalent to
        <literal>\pset expanded</literal>.
       </para>
       </listitem>
      </varlistentry>


      <varlistentry>
        <term><literal>\z [ <link linkend="APP-PSQL-patterns"><replaceable class="parameter">pattern</replaceable></link> ]</literal></term>
        <listitem>
        <para>
        Lists tables, views and sequences with their
        associated access privileges.
        If a <replaceable class="parameter">pattern</replaceable> is
        specified, only tables, views and sequences whose names match the
        pattern are listed.
        </para>

        <para>
        This is an alias for <command>\dp</command> (<quote>display
        privileges</quote>).
        </para>
        </listitem>
      </varlistentry>


      <varlistentry>
        <term><literal>\! [ <replaceable class="parameter">command</replaceable> ]</literal></term>
        <listitem>
        <para>
        Escapes to a separate Unix shell or executes the Unix command
        <replaceable class="parameter">command</replaceable>. The
        arguments are not further interpreted; the shell will see them
        as-is.
        </para>
        </listitem>
      </varlistentry>


      <varlistentry>
        <term><literal>\?</literal></term>
        <listitem>
        <para>
        Shows help information about the backslash commands.
        </para>
        </listitem>
      </varlistentry>

    </variablelist>
  </para>

  <refsect3 id="APP-PSQL-patterns">
   <title id="APP-PSQL-patterns-title">Patterns</title>

   <indexterm>
    <primary>patterns</primary>
    <secondary>in psql and pg_dump</secondary>
   </indexterm>

  <para>
   The various <literal>\d</> commands accept a <replaceable
   class="parameter">pattern</replaceable> parameter to specify the
   object name(s) to be displayed.  In the simplest case, a pattern
   is just the exact name of the object.  The characters within a
   pattern are normally folded to lower case, just as in SQL names;
   for example, <literal>\dt FOO</> will display the table named
   <literal>foo</>.  As in SQL names, placing double quotes around
   a pattern stops folding to lower case.  Should you need to include
   an actual double quote character in a pattern, write it as a pair
   of double quotes within a double-quote sequence; again this is in
   accord with the rules for SQL quoted identifiers.  For example,
   <literal>\dt "FOO""BAR"</> will display the table named
   <literal>FOO"BAR</> (not <literal>foo"bar</>).  Unlike the normal
   rules for SQL names, you can put double quotes around just part
   of a pattern, for instance <literal>\dt FOO"FOO"BAR</> will display
   the table named <literal>fooFOObar</>.
  </para>

  <para>
   Whenever the <replaceable class="parameter">pattern</replaceable> parameter
   is omitted completely, the <literal>\d</> commands display all objects
   that are visible in the current schema search path &mdash; this is
   equivalent to using <literal>*</> as the pattern.
   (An object is said to be <firstterm>visible</> if its
   containing schema is in the search path and no object of the same
   kind and name appears earlier in the search path. This is equivalent to the
   statement that the object can be referenced by name without explicit
   schema qualification.)
   To see all objects in the database regardless of visibility,
   use <literal>*.*</> as the pattern.
  </para>

  <para>
   Within a pattern, <literal>*</> matches any sequence of characters
   (including no characters) and <literal>?</> matches any single character.
   (This notation is comparable to Unix shell file name patterns.)
   For example, <literal>\dt int*</> displays tables whose names
   begin with <literal>int</>.  But within double quotes, <literal>*</>
   and <literal>?</> lose these special meanings and are just matched
   literally.
  </para>

  <para>
   A pattern that contains a dot (<literal>.</>) is interpreted as a schema
   name pattern followed by an object name pattern.  For example,
   <literal>\dt foo*.*bar*</> displays all tables whose table name
   includes <literal>bar</> that are in schemas whose schema name
   starts with <literal>foo</>.  When no dot appears, then the pattern
   matches only objects that are visible in the current schema search path.
   Again, a dot within double quotes loses its special meaning and is matched
   literally.
  </para>

  <para>
   Advanced users can use regular-expression notations such as character
   classes, for example <literal>[0-9]</> to match any digit.  All regular
   expression special characters work as specified in
   <xref linkend="functions-posix-regexp">, except for <literal>.</> which
   is taken as a separator as mentioned above, <literal>*</> which is
   translated to the regular-expression notation <literal>.*</>,
   <literal>?</> which is translated to <literal>.</>, and
   <literal>$</> which is matched literally.  You can emulate
   these pattern characters at need by writing
   <literal>?</> for <literal>.</>,
   <literal>(<replaceable class="parameter">R</replaceable>+|)</literal> for
   <literal><replaceable class="parameter">R</replaceable>*</literal>, or
   <literal>(<replaceable class="parameter">R</replaceable>|)</literal> for
   <literal><replaceable class="parameter">R</replaceable>?</literal>.
   <literal>$</> is not needed as a regular-expression character since
   the pattern must match the whole name, unlike the usual
   interpretation of regular expressions (in other words, <literal>$</>
   is automatically appended to your pattern).  Write <literal>*</> at the
   beginning and/or end if you don't wish the pattern to be anchored.
   Note that within double quotes, all regular expression special characters
   lose their special meanings and are matched literally.  Also, the regular
   expression special characters are matched literally in operator name
   patterns (i.e., the argument of <literal>\do</>).
  </para>
  </refsect3>
 </refsect2>

 <refsect2>
  <title>Advanced features</title>

   <refsect3 id="APP-PSQL-variables">
    <title id="APP-PSQL-variables-title">Variables</title>

    <para>
    <application>psql</application> provides variable substitution
    features similar to common Unix command shells.
    Variables are simply name/value pairs, where the value
    can be any string of any length. To set variables, use the
    <application>psql</application> meta-command
    <command>\set</command>:
<programlisting>
testdb=&gt; <userinput>\set foo bar</userinput>
</programlisting>
    sets the variable <literal>foo</literal> to the value
    <literal>bar</literal>. To retrieve the content of the variable, precede
    the name with a colon and use it as the argument of any slash
    command:
<programlisting>
testdb=&gt; <userinput>\echo :foo</userinput>
bar
</programlisting>
    </para>

    <note>
    <para>
    The arguments of <command>\set</command> are subject to the same
    substitution rules as with other commands. Thus you can construct
    interesting references such as <literal>\set :foo
    'something'</literal> and get <quote>soft links</quote> or
    <quote>variable variables</quote> of <productname>Perl</productname>
    or <productname><acronym>PHP</acronym></productname> fame,
    respectively. Unfortunately (or fortunately?), there is no way to do
    anything useful with these constructs. On the other hand,
    <literal>\set bar :foo</literal> is a perfectly valid way to copy a
    variable.
    </para>
    </note>

    <para>
    If you call <command>\set</command> without a second argument, the
    variable is set, with an empty string as value. To unset (or delete) a
    variable, use the command <command>\unset</command>.
    </para>

    <para>
    <application>psql</application>'s internal variable names can
    consist of letters, numbers, and underscores in any order and any
    number of them. A number of these variables are treated specially
    by <application>psql</application>. They indicate certain option
    settings that can be changed at run time by altering the value of
    the variable or that represent some state of the application. Although
    you can use these variables for any other purpose, this is not
    recommended, as the program behavior might grow really strange
    really quickly. By convention, all specially treated variables
    consist of all upper-case letters (and possibly numbers and
    underscores). To ensure maximum compatibility in the future, avoid
    using such variable names for your own purposes. A list of all specially
    treated variables follows.
   </para>

    <variablelist>
      <varlistentry>
      <indexterm>
       <primary>autocommit</primary>
       <secondary>psql</secondary>
      </indexterm>
        <term><varname>AUTOCOMMIT</varname></term>
        <listitem>
        <para>
        When <literal>on</> (the default), each SQL command is automatically
        committed upon successful completion.  To postpone commit in this
        mode, you must enter a <command>BEGIN</> or <command>START
        TRANSACTION</> SQL command.  When <literal>off</> or unset, SQL
        commands are not committed until you explicitly issue
        <command>COMMIT</> or <command>END</>.  The autocommit-off
        mode works by issuing an implicit <command>BEGIN</> for you, just
        before any command that is not already in a transaction block and
        is not itself a <command>BEGIN</> or other transaction-control
        command, nor a command that cannot be executed inside a transaction
        block (such as <command>VACUUM</>).
        </para>

        <note>
        <para>
         In autocommit-off mode, you must explicitly abandon any failed
         transaction by entering <command>ABORT</> or <command>ROLLBACK</>.
         Also keep in mind that if you exit the session
         without committing, your work will be lost.
        </para>
        </note>

        <note>
        <para>
         The autocommit-on mode is <productname>PostgreSQL</>'s traditional
         behavior, but autocommit-off is closer to the SQL spec.  If you
         prefer autocommit-off, you might wish to set it in the system-wide
         <filename>psqlrc</filename> file or your
         <filename>~/.psqlrc</filename> file.
        </para>
        </note>
        </listitem>
      </varlistentry>

      <varlistentry>
        <term><varname>DBNAME</varname></term>
        <listitem>
        <para>
        The name of the database you are currently connected to. This is
        set every time you connect to a database (including program
        start-up), but can be unset.
        </para>
        </listitem>
      </varlistentry>

      <varlistentry>
        <term><varname>ECHO</varname></term>
        <listitem>
        <para>
        If set to <literal>all</literal>, all lines
        entered from the keyboard or from a script are written to the standard output
        before they are parsed or executed. To select this behavior on program
        start-up, use the switch <option>-a</option>. If set to
        <literal>queries</literal>,
        <application>psql</application> merely prints all queries as
        they are sent to the server. The switch for this is
        <option>-e</option>.
        </para>
        </listitem>
      </varlistentry>

      <varlistentry>
        <term><varname>ECHO_HIDDEN</varname></term>
        <listitem>
        <para>
        When this variable is set and a backslash command queries the
        database, the query is first shown. This way you can study the
        <productname>PostgreSQL</productname> internals and provide
        similar functionality in your own programs. (To select this behavior
        on program start-up, use the switch <option>-E</option>.)  If you set
        the variable to the value <literal>noexec</literal>, the queries are
        just shown but are not actually sent to the server and executed.
        </para>
        </listitem>
      </varlistentry>

      <varlistentry>
        <term><varname>ENCODING</varname></term>
        <listitem>
        <para>
        The current client character set encoding.
        </para>
        </listitem>
      </varlistentry>

      <varlistentry>
        <term><varname>FETCH_COUNT</varname></term>
        <listitem>
        <para>
        If this variable is set to an integer value &gt; 0,
        the results of <command>SELECT</command> queries are fetched
        and displayed in groups of that many rows, rather than the
        default behavior of collecting the entire result set before
        display.  Therefore only a
        limited amount of memory is used, regardless of the size of
        the result set.  Settings of 100 to 1000 are commonly used
        when enabling this feature.
        Keep in mind that when using this feature, a query might
        fail after having already displayed some rows.
        </para>
        <tip>
        <para>
        Although you can use any output format with this feature,
        the default <literal>aligned</> format tends to look bad
        because each group of <varname>FETCH_COUNT</varname> rows
        will be formatted separately, leading to varying column
        widths across the row groups.  The other output formats work better.
        </para>
        </tip>
        </listitem>
      </varlistentry>

      <varlistentry>
        <term><varname>HISTCONTROL</varname></term>
        <listitem>
        <para>
         If this variable is set to <literal>ignorespace</literal>,
         lines which begin with a space are not entered into the history
         list. If set to a value of <literal>ignoredups</literal>, lines
         matching the previous history line are not entered. A value of
         <literal>ignoreboth</literal> combines the two options. If
         unset, or if set to any other value than those above, all lines
         read in interactive mode are saved on the history list.
        </para>
        <note>
        <para>
        This feature was shamelessly plagiarized from
        <application>Bash</application>.
        </para>
        </note>
        </listitem>
      </varlistentry>

      <varlistentry>
        <term><varname>HISTFILE</varname></term>
        <listitem>
        <para>
        The file name that will be used to store the history list. The default
        value is <filename>~/.psql_history</filename>.  For example, putting:
<programlisting>
\set HISTFILE ~/.psql_history- :DBNAME
</programlisting>
        in <filename>~/.psqlrc</filename> will cause
        <application>psql</application> to maintain a separate history for
        each database.
        </para>
        <note>
        <para>
        This feature was shamelessly plagiarized from
        <application>Bash</application>.
        </para>
        </note>
        </listitem>
      </varlistentry>

      <varlistentry>
        <term><varname>HISTSIZE</varname></term>
        <listitem>
        <para>
        The number of commands to store in the command history. The
        default value is 500.
        </para>
        <note>
        <para>
        This feature was shamelessly plagiarized from
        <application>Bash</application>.
        </para>
        </note>
        </listitem>
      </varlistentry>

      <varlistentry>
        <term><varname>HOST</varname></term>
        <listitem>
        <para>
        The database server host you are currently connected to. This is
        set every time you connect to a database (including program
        start-up), but can be unset.
        </para>
        </listitem>
      </varlistentry>

      <varlistentry>
        <term><varname>IGNOREEOF</varname></term>
        <listitem>
        <para>
         If unset, sending an <acronym>EOF</> character (usually
         <keycombo action="simul"><keycap>Control</><keycap>D</></>)
         to an interactive session of <application>psql</application>
         will terminate the application. If set to a numeric value,
         that many <acronym>EOF</> characters are ignored before the
         application terminates.  If the variable is set but has no
         numeric value, the default is 10.
        </para>
        <note>
        <para>
        This feature was shamelessly plagiarized from
        <application>Bash</application>.
        </para>
        </note>
        </listitem>
      </varlistentry>

      <varlistentry>
        <term><varname>LASTOID</varname></term>
        <listitem>
        <para>
        The value of the last affected OID, as returned from an
        <command>INSERT</command> or <command>lo_insert</command>
        command. This variable is only guaranteed to be valid until
        after the result of the next <acronym>SQL</acronym> command has
        been displayed.
        </para>
        </listitem>
      </varlistentry>

      <varlistentry>
      <indexterm>
       <primary>rollback</primary>
       <secondary>psql</secondary>
      </indexterm>
        <term><varname>ON_ERROR_ROLLBACK</varname></term>
        <listitem>
        <para>
        When <literal>on</>, if a statement in a transaction block
        generates an error, the error is ignored and the transaction
        continues. When <literal>interactive</>, such errors are only
        ignored in interactive sessions, and not when reading script
        files. When <literal>off</> (the default), a statement in a
        transaction block that generates an error aborts the entire
        transaction. The on_error_rollback-on mode works by issuing an
        implicit <command>SAVEPOINT</> for you, just before each command
        that is in a transaction block, and rolls back to the savepoint
        on error.
        </para>
        </listitem>
      </varlistentry>

      <varlistentry>
        <term><varname>ON_ERROR_STOP</varname></term>
        <listitem>
        <para>
        By default, if non-interactive scripts encounter an error, such
        as a malformed <acronym>SQL</acronym> command or internal
        meta-command, processing continues. This has been the
        traditional behavior of <application>psql</application> but it
        is sometimes not desirable. If this variable is set, script
        processing will immediately terminate. If the script was called
        from another script it will terminate in the same fashion. If
        the outermost script was not called from an interactive
        <application>psql</application> session but rather using the
        <option>-f</option> option, <application>psql</application> will
        return error code 3, to distinguish this case from fatal error
        conditions (error code 1).
        </para>
        </listitem>
      </varlistentry>

      <varlistentry>
        <term><varname>PORT</varname></term>
        <listitem>
        <para>
        The database server port to which you are currently connected.
        This is set every time you connect to a database (including
        program start-up), but can be unset.
        </para>
        </listitem>
      </varlistentry>

      <varlistentry>
        <term><varname>PROMPT1</varname></term>
        <term><varname>PROMPT2</varname></term>
        <term><varname>PROMPT3</varname></term>
        <listitem>
        <para>
        These specify what the prompts <application>psql</application>
        issues should look like. See <xref
        linkend="APP-PSQL-prompting"
        endterm="APP-PSQL-prompting-title"> below.
        </para>
        </listitem>
      </varlistentry>

      <varlistentry>
        <term><varname>QUIET</varname></term>
        <listitem>
        <para>
        This variable is equivalent to the command line option
        <option>-q</option>. It is probably not too useful in
        interactive mode.
        </para>
        </listitem>
      </varlistentry>

      <varlistentry>
        <term><varname>SINGLELINE</varname></term>
        <listitem>
        <para>
        This variable is equivalent to the command line option
        <option>-S</option>.
        </para>
        </listitem>
      </varlistentry>

      <varlistentry>
        <term><varname>SINGLESTEP</varname></term>
        <listitem>
        <para>
        This variable is equivalent to the command line option
        <option>-s</option>.
        </para>
        </listitem>
      </varlistentry>

      <varlistentry>
        <term><varname>USER</varname></term>
        <listitem>
        <para>
        The database user you are currently connected as. This is set
        every time you connect to a database (including program
        start-up), but can be unset.
        </para>
        </listitem>
      </varlistentry>

      <varlistentry>
        <term><varname>VERBOSITY</varname></term>
        <listitem>
        <para>
        This variable can be set to the values <literal>default</>,
        <literal>verbose</>, or <literal>terse</> to control the verbosity
        of error reports.
        </para>
        </listitem>
      </varlistentry>

    </variablelist>

   </refsect3>

   <refsect3>
    <title><acronym>SQL</acronym> Interpolation</title>

    <para>
    An additional useful feature of <application>psql</application>
    variables is that you can substitute (<quote>interpolate</quote>)
    them into regular <acronym>SQL</acronym> statements.
    <application>psql</application> provides special facilities for
    ensuring that values used as SQL literals and identifiers are
    properly escaped.  The syntax for interpolating a value without
    any special escaping is again to prepend the variable name with a colon
    (<literal>:</literal>):
<programlisting>
testdb=&gt; <userinput>\set foo 'my_table'</userinput>
testdb=&gt; <userinput>SELECT * FROM :foo;</userinput>
</programlisting>
    would then query the table <literal>my_table</literal>. Note that this
    may be unsafe: the value of the variable is copied literally, so it can
    even contain unbalanced quotes or backslash commands. You must make sure
    that it makes sense where you put it.
    </para>

    <para>
    When a value is to be used as an SQL literal or identifier, it is
    safest to arrange for it to be escaped.  To escape the value of
    a variable as an SQL literal, write a colon followed by the variable
    name in single quotes.  To escape the value an SQL identifier, write
    a colon followed by the variable name in double quotes.  The previous
    example would be more safely written this way:
<programlisting>
testdb=&gt; <userinput>\set foo 'my_table'</userinput>
testdb=&gt; <userinput>SELECT * FROM :"foo";</userinput>
</programlisting>
    Variable interpolation will not be performed into quoted
    <acronym>SQL</acronym> entities.
    </para>

    <para>
    One  possible use of this mechanism is to
    copy the contents of a file into a table column. First load the file into a
    variable and then proceed as above:
<programlisting>
testdb=&gt; <userinput>\set content `cat my_file.txt`</userinput>
testdb=&gt; <userinput>INSERT INTO my_table VALUES (:'content');</userinput>
</programlisting>
    (Note that this still won't work if <filename>my_file.txt</filename> contains NUL bytes.
    psql does not support embedded NUL bytes in variable values.)
    </para>

    <para>
    Since colons can legally appear in SQL commands, an apparent attempt
    at interpolation (such as <literal>:name</literal>,
    <literal>:'name'</literal>, or <literal>:"name"</literal>) is not
    changed unless the named variable is currently set. In any case, you
    can escape a colon with a backslash to protect it from substitution.
    (The colon syntax for variables is standard <acronym>SQL</acronym> for
    embedded query languages, such as <application>ECPG</application>.
    The colon syntax for array slices and type casts are
    <productname>PostgreSQL</productname> extensions, hence the
    conflict.  The colon syntax for escaping a variable's value as an
    SQL literal or identifier is a <application>psql</application>
    extension.)
    </para>

   </refsect3>

   <refsect3 id="APP-PSQL-prompting">
    <title id="APP-PSQL-prompting-title">Prompting</title>

    <para>
    The prompts <application>psql</application> issues can be customized
    to your preference. The three variables <varname>PROMPT1</varname>,
    <varname>PROMPT2</varname>, and <varname>PROMPT3</varname> contain strings
    and special escape sequences that describe the appearance of the
    prompt. Prompt 1 is the normal prompt that is issued when
    <application>psql</application> requests a new command. Prompt 2 is
    issued when more input is expected during command input because the
    command was not terminated with a semicolon or a quote was not closed.
    Prompt 3 is issued when you run an <acronym>SQL</acronym>
    <command>COPY</command> command and you are expected to type in the
    row values on the terminal.
    </para>

    <para>
    The value of the selected prompt variable is printed literally,
    except where a percent sign (<literal>%</literal>) is encountered.
    Depending on the next character, certain other text is substituted
    instead. Defined substitutions are:

    <variablelist>
      <varlistentry>
        <term><literal>%M</literal></term>
        <listitem>
         <para>
          The full host name (with domain name) of the database server,
          or <literal>[local]</literal> if the connection is over a Unix
          domain socket, or
          <literal>[local:<replaceable>/dir/name</replaceable>]</literal>,
          if the Unix domain socket is not at the compiled in default
          location.
        </para>
       </listitem>
      </varlistentry>

      <varlistentry>
        <term><literal>%m</literal></term>
        <listitem>
         <para>
          The host name of the database server, truncated at the
          first dot, or <literal>[local]</literal> if the connection is
          over a Unix domain socket.
         </para>
        </listitem>
      </varlistentry>

      <varlistentry>
        <term><literal>%&gt;</literal></term>
        <listitem><para>The port number at which the database server is listening.</para></listitem>
      </varlistentry>

      <varlistentry>
        <term><literal>%n</literal></term>
        <listitem>
         <para>
          The database session user name.  (The expansion of this
          value might change during a database session as the result
          of the command <command>SET SESSION
          AUTHORIZATION</command>.)
         </para>
        </listitem>
      </varlistentry>

      <varlistentry>
        <term><literal>%/</literal></term>
        <listitem><para>The name of the current database.</para></listitem>
      </varlistentry>

      <varlistentry>
        <term><literal>%~</literal></term>
        <listitem><para>Like <literal>%/</literal>, but the output is <literal>~</literal>
         (tilde) if the database is your default database.</para></listitem>
      </varlistentry>

      <varlistentry>
        <term><literal>%#</literal></term>
        <listitem>
         <para>
          If the session user is a database superuser, then a
          <literal>#</literal>, otherwise a <literal>&gt;</literal>.
          (The expansion of this value might change during a database
          session as the result of the command <command>SET SESSION
          AUTHORIZATION</command>.)
         </para>
        </listitem>
      </varlistentry>

      <varlistentry>
        <term><literal>%R</literal></term>
        <listitem>
        <para>
        In prompt 1 normally <literal>=</literal>, but <literal>^</literal> if
        in single-line mode, and <literal>!</literal> if the session is
        disconnected from the database (which can happen if
        <command>\connect</command> fails). In prompt 2 the sequence is
        replaced by <literal>-</literal>, <literal>*</literal>, a single quote,
        a double quote, or a dollar sign, depending on whether
        <application>psql</application> expects more input because the
        command wasn't terminated yet, because you are inside a
        <literal>/* ... */</literal> comment, or because you are inside
        a quoted or dollar-escaped string. In prompt 3 the sequence doesn't
        produce anything.
        </para>
        </listitem>
      </varlistentry>

      <varlistentry>
        <term><literal>%x</literal></term>
        <listitem>
        <para>
        Transaction status: an empty string when not in a transaction
        block, or <literal>*</> when in a transaction block, or
        <literal>!</> when in a failed transaction block, or <literal>?</>
        when the transaction state is indeterminate (for example, because
        there is no connection).
        </para>
        </listitem>
      </varlistentry>

      <varlistentry>
        <term><literal>%</literal><replaceable class="parameter">digits</replaceable></term>
        <listitem>
        <para>
        The character with the indicated octal code is substituted.
        </para>
        </listitem>
      </varlistentry>

      <varlistentry>
        <term><literal>%:</literal><replaceable class="parameter">name</replaceable><literal>:</literal></term>
        <listitem>
        <para>
        The value of the <application>psql</application> variable
        <replaceable class="parameter">name</replaceable>. See the
        section <xref linkend="APP-PSQL-variables"
        endterm="APP-PSQL-variables-title"> for details.
        </para>
        </listitem>
      </varlistentry>

      <varlistentry>
        <term><literal>%`</literal><replaceable class="parameter">command</replaceable><literal>`</literal></term>
        <listitem>
        <para>
        The output of <replaceable
        class="parameter">command</replaceable>, similar to ordinary
        <quote>back-tick</quote> substitution.
        </para>
        </listitem>
      </varlistentry>

      <varlistentry>
        <term><literal>%[</literal> ... <literal>%]</literal></term>
        <listitem>
         <para>
         Prompts can contain terminal control characters which, for
         example, change the color, background, or style of the prompt
         text, or change the title of the terminal window. In order for
         the line editing features of <application>Readline</application> to work properly, these
         non-printing control characters must be designated as invisible
         by surrounding them with <literal>%[</literal> and
         <literal>%]</literal>. Multiple pairs of these can occur within
         the prompt.  For example:
<programlisting>
testdb=&gt; \set PROMPT1 '%[%033[1;33;40m%]%n@%/%R%[%033[0m%]%# '
</programlisting>
         results in a boldfaced (<literal>1;</literal>) yellow-on-black
         (<literal>33;40</literal>) prompt on VT100-compatible, color-capable
         terminals.
        </para>
        </listitem>
      </varlistentry>

    </variablelist>

    To insert a percent sign into your prompt, write
    <literal>%%</literal>. The default prompts are
    <literal>'%/%R%# '</literal> for prompts 1 and 2, and
    <literal>'&gt;&gt; '</literal> for prompt 3.
    </para>

    <note>
    <para>
    This feature was shamelessly plagiarized from
    <application>tcsh</application>.
    </para>
    </note>

   </refsect3>

   <refsect3>
    <title>Command-Line Editing</title>

    <para>
    <application>psql</application> supports the <application>Readline</application>
    library for convenient line editing and retrieval. The command
    history is automatically saved when <application>psql</application>
    exits and is reloaded when
    <application>psql</application> starts up. Tab-completion is also
    supported, although the completion logic makes no claim to be an
    <acronym>SQL</acronym> parser.  If for some reason you do not like the tab completion, you
    can turn it off by putting this in a file named
    <filename>.inputrc</filename> in your home directory:
<programlisting>
$if psql
set disable-completion on
$endif
</programlisting>
    (This is not a <application>psql</application> but a
    <application>Readline</application> feature. Read its documentation
    for further details.)
    </para>
   </refsect3>
  </refsect2>
 </refsect1>


 <refsect1>
  <title>Environment</title>

  <variablelist>

   <varlistentry>
    <term><envar>COLUMNS</envar></term>

    <listitem>
     <para>
      If <literal>\pset columns</> is zero, controls the
      width for the <literal>wrapped</> format and width for determining
      if wide output requires the pager.
     </para>
    </listitem>
   </varlistentry>

   <varlistentry>
    <term><envar>PAGER</envar></term>

    <listitem>
     <para>
      If the query results do not fit on the screen, they are piped
      through this command.  Typical values are
      <literal>more</literal> or <literal>less</literal>.  The default
      is platform-dependent.  The use of the pager can be disabled by
      using the <command>\pset</command> command.
     </para>
    </listitem>
   </varlistentry>

   <varlistentry>
    <term><envar>PGDATABASE</envar></term>
    <term><envar>PGHOST</envar></term>
    <term><envar>PGPORT</envar></term>
    <term><envar>PGUSER</envar></term>

    <listitem>
     <para>
      Default connection parameters (see <xref linkend="libpq-envars">).
     </para>
    </listitem>
   </varlistentry>

   <varlistentry>
    <term><envar>PSQL_EDITOR</envar></term>
    <term><envar>EDITOR</envar></term>
    <term><envar>VISUAL</envar></term>

    <listitem>
     <para>
      Editor used by the <command>\e</command> command.  The variables
      are examined in the order listed; the first that is set is used.
     </para>
    </listitem>
   </varlistentry>

   <varlistentry>
    <term><envar>SHELL</envar></term>

    <listitem>
     <para>
      Command executed by the <command>\!</command> command.
     </para>
    </listitem>
   </varlistentry>

   <varlistentry>
    <term><envar>TMPDIR</envar></term>

    <listitem>
     <para>
      Directory for storing temporary files.  The default is
      <filename>/tmp</filename>.
     </para>
    </listitem>
   </varlistentry>
  </variablelist>

  <para>
   This utility, like most other <productname>PostgreSQL</> utilities,
   also uses the environment variables supported by <application>libpq</>
   (see <xref linkend="libpq-envars">).
  </para>

 </refsect1>


 <refsect1>
  <title>Files</title>

  <itemizedlist>
   <listitem>
    <para>
     Unless it is passed an <option>-X</option>
     or <option>-c</option> option,
     <application>psql</application> attempts to
     read and execute commands from the system-wide
     <filename>psqlrc</filename> file and the user's
     <filename>~/.psqlrc</filename> file before starting up.
     (On Windows, the user's startup file is named
     <filename>%APPDATA%\postgresql\psqlrc.conf</filename>.)
     See <filename><replaceable>PREFIX</>/share/psqlrc.sample</>
     for information on setting up the system-wide file.  It could be used
     to set up the client or the server to taste (using the <command>\set
     </command> and <command>SET</command> commands).
    </para>
   </listitem>

   <listitem>
    <para>
     Both the system-wide <filename>psqlrc</filename> file and the user's
     <filename>~/.psqlrc</filename> file can be made version-specific
     by appending a dash and the <productname>PostgreSQL</productname>
     release number, for example <filename>~/.psqlrc-&version;</filename>.
     A matching version-specific file will be read in preference to a
     non-version-specific file.
    </para>
   </listitem>

   <listitem>
    <para>
     The command-line history is stored in the file
     <filename>~/.psql_history</filename>, or
     <filename>%APPDATA%\postgresql\psql_history</filename> on Windows.
    </para>
   </listitem>
  </itemizedlist>
 </refsect1>


 <refsect1>
  <title>Notes</title>

    <itemizedlist>
      <listitem>
      <para>
       In an earlier life <application>psql</application> allowed the
       first argument of a single-letter backslash command to start
       directly after the command, without intervening whitespace.
       As of <productname>PostgreSQL</productname> 8.4 this is no
       longer allowed.
      </para>
      </listitem>

      <listitem>
      <para>
       <application>psql</application> is only guaranteed to work smoothly
       with servers of the same version. That does not mean other combinations
       will fail outright, but subtle and not-so-subtle problems might come
       up.  Backslash commands are particularly likely to fail if the
       server is of a newer version than <application>psql</> itself.  However,
       backslash commands of the <literal>\d</> family should work with
       servers of versions back to 7.4, though not necessarily with servers
       newer than  <application>psql</> itself.
      </para>
      </listitem>

    </itemizedlist>
 </refsect1>


 <refsect1>
  <title>Notes for Windows users</title>

 <para>
  <application>psql</application> is built as a <quote>console
  application</>.  Since the Windows console windows use a different
  encoding than the rest of the system, you must take special care
  when using 8-bit characters within <application>psql</application>.
  If <application>psql</application> detects a problematic
  console code page, it will warn you at startup. To change the
  console code page, two things are necessary:

   <itemizedlist>
    <listitem>
     <para>
      Set the code page by entering <userinput>cmd.exe /c chcp
      1252</userinput>. (1252 is a code page that is appropriate for
      German; replace it with your value.) If you are using Cygwin,
      you can put this command in <filename>/etc/profile</filename>.
     </para>
    </listitem>

    <listitem>
     <para>
      Set the console font to <literal>Lucida Console</>, because the
      raster font does not work with the ANSI code page.
     </para>
    </listitem>
   </itemizedlist>
 </para>

 </refsect1>


 <refsect1 id="APP-PSQL-examples">
  <title id="APP-PSQL-examples-title">Examples</title>

  <para>
  The first example shows how to spread a command over several lines of
  input. Notice the changing prompt:
<programlisting>
testdb=&gt; <userinput>CREATE TABLE my_table (</userinput>
testdb(&gt; <userinput> first integer not null default 0,</userinput>
testdb(&gt; <userinput> second text)</userinput>
testdb-&gt; <userinput>;</userinput>
CREATE TABLE
</programlisting>
  Now look at the table definition again:
<programlisting>
testdb=&gt; <userinput>\d my_table</userinput>
             Table "my_table"
 Attribute |  Type   |      Modifier
-----------+---------+--------------------
 first     | integer | not null default 0
 second    | text    |

</programlisting>
  Now we change the prompt to something more interesting:
<programlisting>
testdb=&gt; <userinput>\set PROMPT1 '%n@%m %~%R%# '</userinput>
peter@localhost testdb=&gt;
</programlisting>
  Let's assume you have filled the table with data and want to take a
  look at it:
<programlisting>
peter@localhost testdb=&gt; SELECT * FROM my_table;
 first | second
-------+--------
     1 | one
     2 | two
     3 | three
     4 | four
(4 rows)

</programlisting>
  You can display tables in different ways by using the
  <command>\pset</command> command:
<programlisting>
peter@localhost testdb=&gt; <userinput>\pset border 2</userinput>
Border style is 2.
peter@localhost testdb=&gt; <userinput>SELECT * FROM my_table;</userinput>
+-------+--------+
| first | second |
+-------+--------+
|     1 | one    |
|     2 | two    |
|     3 | three  |
|     4 | four   |
+-------+--------+
(4 rows)

peter@localhost testdb=&gt; <userinput>\pset border 0</userinput>
Border style is 0.
peter@localhost testdb=&gt; <userinput>SELECT * FROM my_table;</userinput>
first second
----- ------
    1 one
    2 two
    3 three
    4 four
(4 rows)

peter@localhost testdb=&gt; <userinput>\pset border 1</userinput>
Border style is 1.
peter@localhost testdb=&gt; <userinput>\pset format unaligned</userinput>
Output format is unaligned.
peter@localhost testdb=&gt; <userinput>\pset fieldsep ","</userinput>
Field separator is ",".
peter@localhost testdb=&gt; <userinput>\pset tuples_only</userinput>
Showing only tuples.
peter@localhost testdb=&gt; <userinput>SELECT second, first FROM my_table;</userinput>
one,1
two,2
three,3
four,4
</programlisting>
  Alternatively, use the short commands:
<programlisting>
peter@localhost testdb=&gt; <userinput>\a \t \x</userinput>
Output format is aligned.
Tuples only is off.
Expanded display is on.
peter@localhost testdb=&gt; <userinput>SELECT * FROM my_table;</userinput>
-[ RECORD 1 ]-
first  | 1
second | one
-[ RECORD 2 ]-
first  | 2
second | two
-[ RECORD 3 ]-
first  | 3
second | three
-[ RECORD 4 ]-
first  | 4
second | four
</programlisting>
  </para>

 </refsect1>

</refentry><|MERGE_RESOLUTION|>--- conflicted
+++ resolved
@@ -981,17 +981,10 @@
 
 
       <varlistentry>
-<<<<<<< HEAD
         <term><literal>\dC [ <link linkend="APP-PSQL-patterns"><replaceable class="parameter">pattern</replaceable></link> ]</literal></term>
         <listitem>
         <para>
         Lists type casts.
-=======
-        <term><literal>\dC [ <replaceable class="parameter">pattern</replaceable> ]</literal></term>
-        <listitem>
-        <para>
-        Lists all available type casts.
->>>>>>> 38e93482
         If <replaceable class="parameter">pattern</replaceable>
         is specified, only casts whose source or target types match the
         pattern are listed.
@@ -1056,71 +1049,7 @@
 
 
       <varlistentry>
-<<<<<<< HEAD
         <term><literal>\dD[S] [ <link linkend="APP-PSQL-patterns"><replaceable class="parameter">pattern</replaceable></link> ]</literal></term>
-=======
-        <term><literal>\des [ <replaceable class="parameter">pattern</replaceable> ]</literal></term>
-        <term><literal>\des+ [ <replaceable class="parameter">pattern</replaceable> ]</literal></term>
-        <listitem>
-        <para>
-        Lists all foreign servers (mnemonic: <quote>external
-        servers</quote>).
-        If <replaceable class="parameter">pattern</replaceable> is
-        specified, only those servers whose name matches the pattern
-        are listed.  If the form <literal>\des+</literal> is used, a
-        full desription of each server is shown, including the
-        server's ACL, type, version, and options.
-        </para>
-        </listitem>
-      </varlistentry>
-
-
-      <varlistentry>
-        <term><literal>\deu [ <replaceable class="parameter">pattern</replaceable> ]</literal></term>
-        <term><literal>\deu+ [ <replaceable class="parameter">pattern</replaceable> ]</literal></term>
-        <listitem>
-        <para>
-        Lists all user mappings (mnemonic: <quote>external
-        users</quote>).
-        If <replaceable class="parameter">pattern</replaceable> is
-        specified, only those mappings whose user names match the
-        pattern are listed.  If the form <literal>\deu+</literal> is
-        used, additional information about each mapping is shown.
-        </para>
-
-        <caution>
-        <para>
-        <literal>\deu+</literal> might also display the user name and
-        password of the remote user, so care should be taken not to
-        disclose them.
-        </para>
-        </caution>
-        </listitem>
-      </varlistentry>
-
-
-      <varlistentry>
-        <term><literal>\dew [ <replaceable class="parameter">pattern</replaceable> ]</literal></term>
-        <term><literal>\dew+ [ <replaceable class="parameter">pattern</replaceable> ]</literal></term>
-        <listitem>
-        <para>
-        Lists all foreign-data wrappers (mnemonic: <quote>external
-        wrappers</quote>).
-        If <replaceable class="parameter">pattern</replaceable> is
-        specified, only those foreign-data wrappers whose name matches
-        the pattern are listed.  If the form <literal>\dew+</literal>
-        is used, the ACL and options of the foreign-data wrapper are
-        also shown.
-        </para>
-        </listitem>
-      </varlistentry>
-
-
-      <varlistentry>
-        <term><literal>\df [ <replaceable class="parameter">pattern</replaceable> ]</literal></term>
-        <term><literal>\df+ [ <replaceable class="parameter">pattern</replaceable> ]</literal></term>
-
->>>>>>> 38e93482
         <listitem>
         <para>
         Lists domains. If <replaceable
@@ -1446,11 +1375,7 @@
 
 
       <varlistentry>
-<<<<<<< HEAD
         <term><literal>\edit</> (or <literal>\e</>) <literal> <optional> <replaceable class="parameter">filename</> </optional> <optional> <replaceable class="parameter">line_number</> </optional> </literal></term>
-=======
-        <term><literal>\edit</literal> (or <literal>\e</literal>) <literal><optional> <replaceable class="parameter">filename</replaceable> </optional></literal></term>
->>>>>>> 38e93482
 
         <listitem>
         <para>
