--- conflicted
+++ resolved
@@ -24,11 +24,7 @@
 CREATE [ CONSTRAINT ] TRIGGER <replaceable class="PARAMETER">name</replaceable> { BEFORE | AFTER | INSTEAD OF } { <replaceable class="PARAMETER">event</replaceable> [ OR ... ] }
     ON <replaceable class="PARAMETER">table_name</replaceable>
     [ FROM <replaceable class="parameter">referenced_table_name</replaceable> ]
-<<<<<<< HEAD
-    [ NOT DEFERRABLE | [ DEFERRABLE ] { INITIALLY IMMEDIATE | INITIALLY DEFERRED } ]
-=======
     [ NOT DEFERRABLE | [ DEFERRABLE ] [ INITIALLY IMMEDIATE | INITIALLY DEFERRED ] ]
->>>>>>> ab93f90c
     [ FOR [ EACH ] { ROW | STATEMENT } ]
     [ WHEN ( <replaceable class="parameter">condition</replaceable> ) ]
     EXECUTE PROCEDURE <replaceable class="PARAMETER">function_name</replaceable> ( <replaceable class="PARAMETER">arguments</replaceable> )
