--- conflicted
+++ resolved
@@ -77,11 +77,7 @@
         echo '%%'  > conftest.l
         if $pgac_candidate -t conftest.l 2>/dev/null | grep FLEX_SCANNER >/dev/null 2>&1; then
           pgac_flex_version=`$pgac_candidate --version 2>/dev/null`
-<<<<<<< HEAD
           if echo "$pgac_flex_version" | sed ['s/[^0-9]/ /g'] | $AWK '{ if ([$]1 == 2 && ([$]2 > 5 || ([$]2 == 5 && [$]3 >= 4))) exit 0; else exit 1;}'
-=======
-          if echo "$pgac_flex_version" | sed ['s/[.a-z]/ /g'] | $AWK '{ if ([$]1 == 2 && ([$]2 > 5 || ([$]2 == 5 && [$]3 >= 31))) exit 0; else exit 1;}'
->>>>>>> b5bce6c1
           then
             pgac_cv_path_flex=$pgac_candidate
             break 2
