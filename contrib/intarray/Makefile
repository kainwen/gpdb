# contrib/intarray/Makefile

MODULE_big = _int
OBJS = _int_bool.o _int_gist.o _int_op.o _int_tool.o _intbig_gist.o _int_gin.o
<<<<<<< HEAD
DATA_built = _int.sql
DATA = uninstall__int.sql
=======

EXTENSION = intarray
DATA = intarray--1.0.sql intarray--unpackaged--1.0.sql

>>>>>>> a4bebdd9
REGRESS = _int

ifdef USE_PGXS
PG_CONFIG = pg_config
PGXS := $(shell $(PG_CONFIG) --pgxs)
include $(PGXS)
else
subdir = contrib/intarray
top_builddir = ../..
include $(top_builddir)/src/Makefile.global
include $(top_srcdir)/contrib/contrib-global.mk
endif<|MERGE_RESOLUTION|>--- conflicted
+++ resolved
@@ -2,15 +2,10 @@
 
 MODULE_big = _int
 OBJS = _int_bool.o _int_gist.o _int_op.o _int_tool.o _intbig_gist.o _int_gin.o
-<<<<<<< HEAD
-DATA_built = _int.sql
-DATA = uninstall__int.sql
-=======
 
 EXTENSION = intarray
 DATA = intarray--1.0.sql intarray--unpackaged--1.0.sql
 
->>>>>>> a4bebdd9
 REGRESS = _int
 
 ifdef USE_PGXS
