/* src/interfaces/ecpg/preproc/ecpg.c */

/* Main for ecpg, the PostgreSQL embedded SQL precompiler. */
/* Copyright (c) 1996-2019, PostgreSQL Global Development Group */

#include "postgres_fe.h"

#include <unistd.h>

#include "getopt_long.h"

#include "preproc_extern.h"

int			ret_value = 0;
bool		autocommit = false,
			auto_create_c = false,
			system_includes = false,
			force_indicator = true,
			questionmarks = false,
			regression_mode = false,
			auto_prepare = false;

char	   *output_filename;

enum COMPAT_MODE compat = ECPG_COMPAT_PGSQL;

struct _include_path *include_paths = NULL;
struct cursor *cur = NULL;
struct typedefs *types = NULL;
struct _defines *defines = NULL;
struct declared_name_st *g_declared_list = NULL;

static void
help(const char *progname)
{
	printf(_("%s is the PostgreSQL embedded SQL preprocessor for C programs.\n\n"),
		   progname);
	printf(_("Usage:\n"
			 "  %s [OPTION]... FILE...\n\n"),
		   progname);
	printf(_("Options:\n"));
	printf(_("  -c             automatically generate C code from embedded SQL code;\n"
			 "                 this affects EXEC SQL TYPE\n"));
	printf(_("  -C MODE        set compatibility mode; MODE can be one of\n"
			 "                 \"INFORMIX\", \"INFORMIX_SE\", \"ORACLE\"\n"));
#ifdef YYDEBUG
	printf(_("  -d             generate parser debug output\n"));
#endif
	printf(_("  -D SYMBOL      define SYMBOL\n"));
	printf(_("  -h             parse a header file, this option includes option \"-c\"\n"));
	printf(_("  -i             parse system include files as well\n"));
	printf(_("  -I DIRECTORY   search DIRECTORY for include files\n"));
	printf(_("  -o OUTFILE     write result to OUTFILE\n"));
	printf(_("  -r OPTION      specify run-time behavior; OPTION can be:\n"
			 "                 \"no_indicator\", \"prepare\", \"questionmarks\"\n"));
	printf(_("  --regression   run in regression testing mode\n"));
	printf(_("  -t             turn on autocommit of transactions\n"));
	printf(_("  -V, --version  output version information, then exit\n"));
	printf(_("  -?, --help     show this help, then exit\n"));
	printf(_("\nIf no output file is specified, the name is formed by adding .c to the\n"
			 "input file name, after stripping off .pgc if present.\n"));
<<<<<<< HEAD
	printf(_("\nReport bugs to <bugs@greenplum.org>.\n"));
=======
	printf(_("\nReport bugs to <pgsql-bugs@lists.postgresql.org>.\n"));
>>>>>>> 9e1c9f95
}

static void
add_include_path(char *path)
{
	struct _include_path *ip = include_paths,
			   *new;

	new = mm_alloc(sizeof(struct _include_path));
	new->path = path;
	new->next = NULL;

	if (ip == NULL)
		include_paths = new;
	else
	{
		for (; ip->next != NULL; ip = ip->next);
		ip->next = new;
	}
}

static void
add_preprocessor_define(char *define)
{
	struct _defines *pd = defines;
	char	   *ptr,
			   *define_copy = mm_strdup(define);

	defines = mm_alloc(sizeof(struct _defines));

	/* look for = sign */
	ptr = strchr(define_copy, '=');
	if (ptr != NULL)
	{
		char	   *tmp;

		/* symbol has a value */
		for (tmp = ptr - 1; *tmp == ' '; tmp--);
		tmp[1] = '\0';
		defines->olddef = define_copy;
		defines->newdef = ptr + 1;
	}
	else
	{
		defines->olddef = define_copy;
		defines->newdef = mm_strdup("1");
	}
	defines->pertinent = true;
	defines->used = NULL;
	defines->next = pd;
}

<<<<<<< HEAD
=======
static void
free_argument(struct arguments *arg)
{
	if (arg == NULL)
		return;

	free_argument(arg->next);

	/*
	 * Don't free variables in it because the original codes don't free it
	 * either variables are static structures instead of allocating
	 */
	free(arg);
}

static void
free_cursor(struct cursor *c)
{
	if (c == NULL)
		return;

	free_cursor(c->next);
	free_argument(c->argsinsert);
	free_argument(c->argsresult);

	free(c->name);
	free(c->function);
	free(c->command);
	free(c->prepared_name);
	free(c);
}

static void
free_declared_stmt(struct declared_name_st *st)
{
	if (st == NULL)
		return;

	free_declared_stmt(st->next);
	free(st);
}

>>>>>>> 9e1c9f95
#define ECPG_GETOPT_LONG_REGRESSION		1
int
main(int argc, char *const argv[])
{
	static struct option ecpg_options[] = {
		{"regression", no_argument, NULL, ECPG_GETOPT_LONG_REGRESSION},
		{NULL, 0, NULL, 0}
	};

	int			fnr,
				c,
				out_option = 0;
	bool		verbose = false,
				header_mode = false;
	struct _include_path *ip;
	const char *progname;
	char		my_exec_path[MAXPGPATH];
	char		include_path[MAXPGPATH];

	set_pglocale_pgservice(argv[0], PG_TEXTDOMAIN("ecpg"));

	progname = get_progname(argv[0]);

	if (find_my_exec(argv[0], my_exec_path) < 0)
	{
		fprintf(stderr, _("%s: could not locate my own executable path\n"), argv[0]);
		return ILLEGAL_OPTION;
	}

	if (argc > 1)
	{
		if (strcmp(argv[1], "--help") == 0 || strcmp(argv[1], "-?") == 0)
		{
			help(progname);
			exit(0);
		}
		if (strcmp(argv[1], "--version") == 0 || strcmp(argv[1], "-V") == 0)
		{
			printf("ecpg (PostgreSQL) %s\n", PG_VERSION);
			exit(0);
		}
	}

	if (argc > 1)
	{
		if (strcmp(argv[1], "--help") == 0 || strcmp(argv[1], "-?") == 0)
		{
			help(progname);
			exit(0);
		}
		if (strcmp(argv[1], "--version") == 0 || strcmp(argv[1], "-V") == 0)
		{
			printf("ecpg (PostgreSQL %s) %d.%d.%d\n", PG_VERSION,
				   MAJOR_VERSION, MINOR_VERSION, PATCHLEVEL);
			exit(0);
		}
	}

	output_filename = NULL;
	while ((c = getopt_long(argc, argv, "vcio:I:tD:dC:r:h", ecpg_options, NULL)) != -1)
	{
		switch (c)
		{
			case ECPG_GETOPT_LONG_REGRESSION:
				regression_mode = true;
				break;
			case 'o':
				output_filename = mm_strdup(optarg);
				if (strcmp(output_filename, "-") == 0)
					base_yyout = stdout;
				else
					base_yyout = fopen(output_filename, PG_BINARY_W);

				if (base_yyout == NULL)
				{
					fprintf(stderr, _("%s: could not open file \"%s\": %s\n"),
							progname, output_filename, strerror(errno));
					output_filename = NULL;
				}
				else
					out_option = 1;
				break;
			case 'I':
				add_include_path(optarg);
				break;
			case 't':
				autocommit = true;
				break;
			case 'v':
				verbose = true;
				break;
			case 'h':
				header_mode = true;
<<<<<<< HEAD
				/* this must include "-c" to make sense */
				/* so do not place a "break;" here */
				/* fallthrough */
=======
				/* this must include "-c" to make sense, so fall through */
				/* FALLTHROUGH */
>>>>>>> 9e1c9f95
			case 'c':
				auto_create_c = true;
				break;
			case 'i':
				system_includes = true;
				break;
			case 'C':
				if (pg_strcasecmp(optarg, "INFORMIX") == 0 || pg_strcasecmp(optarg, "INFORMIX_SE") == 0)
				{
					char		pkginclude_path[MAXPGPATH];
					char		informix_path[MAXPGPATH];

					compat = (pg_strcasecmp(optarg, "INFORMIX") == 0) ? ECPG_COMPAT_INFORMIX : ECPG_COMPAT_INFORMIX_SE;
					get_pkginclude_path(my_exec_path, pkginclude_path);
					snprintf(informix_path, MAXPGPATH, "%s/informix/esql", pkginclude_path);
					add_include_path(informix_path);
				}
				else if (strncmp(optarg, "ORACLE", strlen("ORACLE")) == 0)
				{
					compat = ECPG_COMPAT_ORACLE;
				}
				else
				{
					fprintf(stderr, _("Try \"%s --help\" for more information.\n"), argv[0]);
					return ILLEGAL_OPTION;
				}
				break;
			case 'r':
				if (strcmp(optarg, "no_indicator") == 0)
					force_indicator = false;
				else if (strcmp(optarg, "prepare") == 0)
					auto_prepare = true;
				else if (strcmp(optarg, "questionmarks") == 0)
					questionmarks = true;
				else
				{
					fprintf(stderr, _("Try \"%s --help\" for more information.\n"), argv[0]);
					return ILLEGAL_OPTION;
				}
				break;
			case 'D':
				add_preprocessor_define(optarg);
				break;
			case 'd':
#ifdef YYDEBUG
				base_yydebug = 1;
#else
				fprintf(stderr, _("%s: parser debug support (-d) not available\n"),
						progname);
#endif
				break;
			default:
				fprintf(stderr, _("Try \"%s --help\" for more information.\n"), argv[0]);
				return ILLEGAL_OPTION;
		}
	}

	add_include_path(".");
	add_include_path("/usr/local/include");
	get_include_path(my_exec_path, include_path);
	add_include_path(include_path);
	add_include_path("/usr/include");

	if (verbose)
	{
		fprintf(stderr,
				_("%s, the PostgreSQL embedded C preprocessor, version %s\n"),
				progname, PG_VERSION);
		fprintf(stderr, _("EXEC SQL INCLUDE ... search starts here:\n"));
		for (ip = include_paths; ip != NULL; ip = ip->next)
			fprintf(stderr, " %s\n", ip->path);
		fprintf(stderr, _("end of search list\n"));
		return 0;
	}

	if (optind >= argc)			/* no files specified */
	{
		fprintf(stderr, _("%s: no input files specified\n"), progname);
		fprintf(stderr, _("Try \"%s --help\" for more information.\n"), argv[0]);
		return ILLEGAL_OPTION;
	}
	else
	{
		/* after the options there must not be anything but filenames */
		for (fnr = optind; fnr < argc; fnr++)
		{
			char	   *ptr2ext;

			/* If argv[fnr] is "-" we have to read from stdin */
			if (strcmp(argv[fnr], "-") == 0)
			{
				input_filename = mm_alloc(strlen("stdin") + 1);
				strcpy(input_filename, "stdin");
				base_yyin = stdin;
			}
			else
			{
				input_filename = mm_alloc(strlen(argv[fnr]) + 5);
				strcpy(input_filename, argv[fnr]);

				/* take care of relative paths */
				ptr2ext = last_dir_separator(input_filename);
				ptr2ext = (ptr2ext ? strrchr(ptr2ext, '.') : strrchr(input_filename, '.'));

				/* no extension? */
				if (ptr2ext == NULL)
				{
					ptr2ext = input_filename + strlen(input_filename);

					/* no extension => add .pgc or .pgh */
					ptr2ext[0] = '.';
					ptr2ext[1] = 'p';
					ptr2ext[2] = 'g';
					ptr2ext[3] = (header_mode == true) ? 'h' : 'c';
					ptr2ext[4] = '\0';
				}

				base_yyin = fopen(input_filename, PG_BINARY_R);
			}

			if (out_option == 0)	/* calculate the output name */
			{
				if (strcmp(input_filename, "stdin") == 0)
					base_yyout = stdout;
				else
				{
					output_filename = mm_alloc(strlen(input_filename) + 3);
					strcpy(output_filename, input_filename);

					ptr2ext = strrchr(output_filename, '.');
					/* make extension = .c resp. .h */
					ptr2ext[1] = (header_mode == true) ? 'h' : 'c';
					ptr2ext[2] = '\0';

					base_yyout = fopen(output_filename, PG_BINARY_W);
					if (base_yyout == NULL)
					{
						fprintf(stderr, _("%s: could not open file \"%s\": %s\n"),
								progname, output_filename, strerror(errno));
						free(output_filename);
						output_filename = NULL;
						free(input_filename);
						continue;
					}
				}
			}

			if (base_yyin == NULL)
				fprintf(stderr, _("%s: could not open file \"%s\": %s\n"),
						progname, argv[fnr], strerror(errno));
			else
			{
				struct cursor *ptr;
				struct _defines *defptr;
				struct typedefs *typeptr;

				/* remove old cursor definitions if any are still there */
				if (cur)
				{
					free_cursor(cur);
					cur = NULL;
				}

				/* remove old declared statements if any are still there */
				if (g_declared_list)
				{
					free_declared_stmt(g_declared_list);
					g_declared_list = NULL;
				}

				/* remove non-pertinent old defines as well */
				while (defines && !defines->pertinent)
				{
					defptr = defines;
					defines = defines->next;

					free(defptr->newdef);
					free(defptr->olddef);
					free(defptr);
				}

				for (defptr = defines; defptr != NULL; defptr = defptr->next)
				{
					struct _defines *this = defptr->next;

					if (this && !this->pertinent)
					{
						defptr->next = this->next;

						free(this->newdef);
						free(this->olddef);
						free(this);
					}
				}

				/* and old typedefs */
				for (typeptr = types; typeptr != NULL;)
				{
					struct typedefs *this = typeptr;

					free(typeptr->name);
					ECPGfree_struct_member(typeptr->struct_member_list);
					free(typeptr->type);
					typeptr = typeptr->next;
					free(this);
				}
				types = NULL;

				/* initialize whenever structures */
				memset(&when_error, 0, sizeof(struct when));
				memset(&when_nf, 0, sizeof(struct when));
				memset(&when_warn, 0, sizeof(struct when));

				/* and structure member lists */
				memset(struct_member_list, 0, sizeof(struct_member_list));

				/*
				 * and our variable counter for out of scope cursors'
				 * variables
				 */
				ecpg_internal_var = 0;

				/* finally the actual connection */
				connection = NULL;

				/* initialize lex */
				lex_init();

				/* we need several includes */
				/* but not if we are in header mode */
				if (regression_mode)
					fprintf(base_yyout, "/* Processed by ecpg (regression mode) */\n");
				else
<<<<<<< HEAD
					fprintf(base_yyout, "/* Processed by ecpg (%d.%d.%d) */\n", MAJOR_VERSION, MINOR_VERSION, PATCHLEVEL);
=======
					fprintf(base_yyout, "/* Processed by ecpg (%s) */\n", PG_VERSION);
>>>>>>> 9e1c9f95

				if (header_mode == false)
				{
					fprintf(base_yyout, "/* These include files are added by the preprocessor */\n#include <ecpglib.h>\n#include <ecpgerrno.h>\n#include <sqlca.h>\n");

					/* add some compatibility headers */
					if (INFORMIX_MODE)
						fprintf(base_yyout, "/* Needed for informix compatibility */\n#include <ecpg_informix.h>\n");

					fprintf(base_yyout, "/* End of automatic include section */\n");
				}

				if (regression_mode)
					fprintf(base_yyout, "#define ECPGdebug(X,Y) ECPGdebug((X)+100,(Y))\n");

				output_line_number();

				/* and parse the source */
				base_yyparse();

				/*
				 * Check whether all cursors were indeed opened.  It does not
				 * really make sense to declare a cursor but not open it.
				 */
				for (ptr = cur; ptr != NULL; ptr = ptr->next)
					if (!(ptr->opened))
						mmerror(PARSE_ERROR, ET_WARNING, "cursor \"%s\" has been declared but not opened", ptr->name);

				if (base_yyin != NULL && base_yyin != stdin)
					fclose(base_yyin);
				if (out_option == 0 && base_yyout != stdout)
					fclose(base_yyout);

				/*
				 * If there was an error, delete the output file.
				 */
				if (ret_value != 0)
				{
					if (strcmp(output_filename, "-") != 0 && unlink(output_filename) != 0)
						fprintf(stderr, _("could not remove output file \"%s\"\n"), output_filename);
				}
			}

<<<<<<< HEAD
			if (output_filename && out_option == 0) {
=======
			if (output_filename && out_option == 0)
			{
>>>>>>> 9e1c9f95
				free(output_filename);
				output_filename = NULL;
			}

			free(input_filename);
		}

		if (g_declared_list)
		{
			free_declared_stmt(g_declared_list);
			g_declared_list = NULL;
		}

		if (cur)
		{
			free_cursor(cur);
			cur = NULL;
		}
	}
	return ret_value;
}<|MERGE_RESOLUTION|>--- conflicted
+++ resolved
@@ -59,11 +59,7 @@
 	printf(_("  -?, --help     show this help, then exit\n"));
 	printf(_("\nIf no output file is specified, the name is formed by adding .c to the\n"
 			 "input file name, after stripping off .pgc if present.\n"));
-<<<<<<< HEAD
 	printf(_("\nReport bugs to <bugs@greenplum.org>.\n"));
-=======
-	printf(_("\nReport bugs to <pgsql-bugs@lists.postgresql.org>.\n"));
->>>>>>> 9e1c9f95
 }
 
 static void
@@ -116,8 +112,6 @@
 	defines->next = pd;
 }
 
-<<<<<<< HEAD
-=======
 static void
 free_argument(struct arguments *arg)
 {
@@ -160,7 +154,6 @@
 	free(st);
 }
 
->>>>>>> 9e1c9f95
 #define ECPG_GETOPT_LONG_REGRESSION		1
 int
 main(int argc, char *const argv[])
@@ -213,8 +206,7 @@
 		}
 		if (strcmp(argv[1], "--version") == 0 || strcmp(argv[1], "-V") == 0)
 		{
-			printf("ecpg (PostgreSQL %s) %d.%d.%d\n", PG_VERSION,
-				   MAJOR_VERSION, MINOR_VERSION, PATCHLEVEL);
+			printf("ecpg (PostgreSQL %s) %s\n", PG_VERSION, GP_VERSION);
 			exit(0);
 		}
 	}
@@ -254,14 +246,8 @@
 				break;
 			case 'h':
 				header_mode = true;
-<<<<<<< HEAD
-				/* this must include "-c" to make sense */
-				/* so do not place a "break;" here */
-				/* fallthrough */
-=======
 				/* this must include "-c" to make sense, so fall through */
 				/* FALLTHROUGH */
->>>>>>> 9e1c9f95
 			case 'c':
 				auto_create_c = true;
 				break;
@@ -495,11 +481,7 @@
 				if (regression_mode)
 					fprintf(base_yyout, "/* Processed by ecpg (regression mode) */\n");
 				else
-<<<<<<< HEAD
-					fprintf(base_yyout, "/* Processed by ecpg (%d.%d.%d) */\n", MAJOR_VERSION, MINOR_VERSION, PATCHLEVEL);
-=======
-					fprintf(base_yyout, "/* Processed by ecpg (%s) */\n", PG_VERSION);
->>>>>>> 9e1c9f95
+					fprintf(base_yyout, "/* Processed by ecpg (%s) */\n", GP_VERSION);
 
 				if (header_mode == false)
 				{
@@ -543,12 +525,8 @@
 				}
 			}
 
-<<<<<<< HEAD
-			if (output_filename && out_option == 0) {
-=======
 			if (output_filename && out_option == 0)
 			{
->>>>>>> 9e1c9f95
 				free(output_filename);
 				output_filename = NULL;
 			}
