--- conflicted
+++ resolved
@@ -101,7 +101,6 @@
 	size_t		bytes_to_encrypt;
 	size_t		bytes_encrypted;
 	gss_ctx_id_t gctx = conn->gctx;
-<<<<<<< HEAD
 
 	/*
 	 * When we get a failure, we must not tell the caller we have successfully
@@ -125,31 +124,6 @@
 	bytes_encrypted = PqGSSSendConsumed;
 
 	/*
-=======
-
-	/*
-	 * When we get a failure, we must not tell the caller we have successfully
-	 * transmitted everything, else it won't retry.  Hence a "success"
-	 * (positive) return value must only count source bytes corresponding to
-	 * fully-transmitted encrypted packets.  The amount of source data
-	 * corresponding to the current partly-transmitted packet is remembered in
-	 * PqGSSSendConsumed.  On a retry, the caller *must* be sending that data
-	 * again, so if it offers a len less than that, something is wrong.
-	 */
-	if (len < PqGSSSendConsumed)
-	{
-		printfPQExpBuffer(&conn->errorMessage,
-						  "GSSAPI caller failed to retransmit all data needing to be retried\n");
-		errno = EINVAL;
-		return -1;
-	}
-
-	/* Discount whatever source data we already encrypted. */
-	bytes_to_encrypt = len - PqGSSSendConsumed;
-	bytes_encrypted = PqGSSSendConsumed;
-
-	/*
->>>>>>> 7cd0d523
 	 * Loop through encrypting data and sending it out until it's all done or
 	 * pqsecure_raw_write() complains (which would likely mean that the socket
 	 * is non-blocking and the requested send() would block, or there was some
@@ -349,8 +323,6 @@
 		 * some data, bytes_returned must be zero at this point.  Therefore
 		 * the failure exits below can just return -1 without worrying about
 		 * whether we already emitted some data.
-<<<<<<< HEAD
-=======
 		 */
 		Assert(bytes_returned == 0);
 
@@ -358,19 +330,8 @@
 		 * At this point, our result buffer is empty with more bytes being
 		 * requested to be read.  We are now ready to load the next packet and
 		 * decrypt it (entirely) into our result buffer.
->>>>>>> 7cd0d523
-		 */
-		Assert(bytes_returned == 0);
-
-<<<<<<< HEAD
-		/*
-		 * At this point, our result buffer is empty with more bytes being
-		 * requested to be read.  We are now ready to load the next packet and
-		 * decrypt it (entirely) into our result buffer.
-		 */
-
-=======
->>>>>>> 7cd0d523
+		 */
+
 		/* Collect the length if we haven't already */
 		if (PqGSSRecvLength < sizeof(uint32))
 		{
@@ -696,21 +657,11 @@
 		 * We're done - hooray!  Set flag to tell the low-level I/O routines
 		 * to do GSS wrapping/unwrapping.
 		 */
-<<<<<<< HEAD
-#ifdef USE_SSL
-		conn->allow_ssl_try = false;
-#endif
-=======
 		conn->gssenc = true;
->>>>>>> 7cd0d523
 
 		/* Clean up */
 		gss_release_cred(&minor, &conn->gcred);
 		conn->gcred = GSS_C_NO_CREDENTIAL;
-<<<<<<< HEAD
-		conn->gssenc = true;
-=======
->>>>>>> 7cd0d523
 		gss_release_buffer(&minor, &output);
 
 		/*
