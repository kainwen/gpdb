/*-------------------------------------------------------------------------
 *
 * fe-connect.c
 *	  functions related to setting up a connection to the backend
 *
 * Portions Copyright (c) 2012-Present Pivotal Software, Inc.
 * Portions Copyright (c) 1996-2014, PostgreSQL Global Development Group
 * Portions Copyright (c) 1994, Regents of the University of California
 *
 *
 * IDENTIFICATION
 *	  src/interfaces/libpq/fe-connect.c
 *
 *-------------------------------------------------------------------------
 */

/*
 * This file is compiled with both frontend and backend codes, symlinked by
 * src/backend/Makefile, and use macro FRONTEND to switch.
 *
 * Include "c.h" to adopt Greenplum C types. Don't include "postgres_fe.h",
 * which only defines FRONTEND besides including "c.h"
 */
#include "c.h"

#ifndef WIN32
#include <poll.h>
#endif

#include <sys/types.h>
#include <sys/stat.h>
#include <fcntl.h>
#include <ctype.h>
#include <time.h>
#include <unistd.h>

#include "libpq-fe.h"
#include "libpq-int.h"
#include "fe-auth.h"
#include "pg_config_paths.h"

#ifdef WIN32
#include "win32.h"
#ifdef _WIN32_IE
#undef _WIN32_IE
#endif
#define _WIN32_IE 0x0500
#ifdef near
#undef near
#endif
#define near
#include <shlobj.h>
#ifdef WIN32_ONLY_COMPILER		/* mstcpip.h is missing on mingw */
#include <mstcpip.h>
#endif
#else
#include <sys/socket.h>
#include <netdb.h>
#include <netinet/in.h>
#ifdef HAVE_NETINET_TCP_H
#include <netinet/tcp.h>
#endif
#include <arpa/inet.h>
#endif

#ifdef ENABLE_THREAD_SAFETY
#ifdef WIN32
#include "pthread-win32.h"
#else
#include <pthread.h>
#endif
#endif

#ifdef USE_LDAP
#ifdef WIN32
#include <winldap.h>
#else
/* OpenLDAP deprecates RFC 1823, but we want standard conformance */
#define LDAP_DEPRECATED 1
#include <ldap.h>
typedef struct timeval LDAP_TIMEVAL;
#endif
static int ldapServiceLookup(const char *purl, PQconninfoOption *options,
				  PQExpBuffer errorMessage);
#endif

#include "libpq/ip.h"
#include "mb/pg_wchar.h"

#if defined(_AIX)
int     getpeereid(int, uid_t *__restrict__, gid_t *__restrict__);
#endif

#ifndef FD_CLOEXEC
#define FD_CLOEXEC 1
#endif


#ifndef WIN32
#define PGPASSFILE ".pgpass"
#else
#define PGPASSFILE "pgpass.conf"
#endif

/*
 * Pre-9.0 servers will return this SQLSTATE if asked to set
 * application_name in a startup packet.  We hard-wire the value rather
 * than looking into errcodes.h since it reflects historical behavior
 * rather than that of the current code.
 */
#define ERRCODE_APPNAME_UNKNOWN "42704"

/* This is part of the protocol so just define it */
#define ERRCODE_INVALID_PASSWORD "28P01"
/* This too */
#define ERRCODE_CANNOT_CONNECT_NOW "57P03"
/* And this GPDB-specific one, too */
#define ERRCODE_MIRROR_READY "57M02"

/*
 * Cope with the various platform-specific ways to spell TCP keepalive socket
 * options.  This doesn't cover Windows, which as usual does its own thing.
 */
#if defined(TCP_KEEPIDLE)
/* TCP_KEEPIDLE is the name of this option on Linux and *BSD */
#define PG_TCP_KEEPALIVE_IDLE TCP_KEEPIDLE
#define PG_TCP_KEEPALIVE_IDLE_STR "TCP_KEEPIDLE"
#elif defined(TCP_KEEPALIVE_THRESHOLD)
/* TCP_KEEPALIVE_THRESHOLD is the name of this option on Solaris >= 11 */
#define PG_TCP_KEEPALIVE_IDLE TCP_KEEPALIVE_THRESHOLD
#define PG_TCP_KEEPALIVE_IDLE_STR "TCP_KEEPALIVE_THRESHOLD"
#elif defined(TCP_KEEPALIVE) && defined(__darwin__)
/* TCP_KEEPALIVE is the name of this option on macOS */
/* Caution: Solaris has this symbol but it means something different */
#define PG_TCP_KEEPALIVE_IDLE TCP_KEEPALIVE
#define PG_TCP_KEEPALIVE_IDLE_STR "TCP_KEEPALIVE"
#endif

/*
 * fall back options if they are not specified by arguments or defined
 * by environment variables
 */
#define DefaultHost		"localhost"
#define DefaultTty		""
#define DefaultOption	""
#define DefaultAuthtype		  ""
#define DefaultPassword		  ""
#ifdef USE_SSL
#define DefaultSSLMode "prefer"
#else
#define DefaultSSLMode	"disable"
#endif

/* ----------
 * Definition of the conninfo parameters and their fallback resources.
 *
 * If Environment-Var and Compiled-in are specified as NULL, no
 * fallback is available. If after all no value can be determined
 * for an option, an error is returned.
 *
 * The value for the username is treated specially in conninfo_add_defaults.
 * If the value is not obtained any other way, the username is determined
 * by pg_fe_getauthname().
 *
 * The Label and Disp-Char entries are provided for applications that
 * want to use PQconndefaults() to create a generic database connection
 * dialog. Disp-Char is defined as follows:
 *		""		Normal input field
 *		"*"		Password field - hide value
 *		"D"		Debug option - don't show by default
 *
 * PQconninfoOptions[] is a constant static array that we use to initialize
 * a dynamically allocated working copy.  All the "val" fields in
 * PQconninfoOptions[] *must* be NULL.  In a working copy, non-null "val"
 * fields point to malloc'd strings that should be freed when the working
 * array is freed (see PQconninfoFree).
 *
 * The first part of each struct is identical to the one in libpq-fe.h,
 * which is required since we memcpy() data between the two!
 * ----------
 */
typedef struct _internalPQconninfoOption
{
	char	   *keyword;		/* The keyword of the option			*/
	char	   *envvar;			/* Fallback environment variable name	*/
	char	   *compiled;		/* Fallback compiled in default value	*/
	char	   *val;			/* Option's current value, or NULL		 */
	char	   *label;			/* Label for field in connect dialog	*/
	char	   *dispchar;		/* Indicates how to display this field in a
								 * connect dialog. Values are: "" Display
								 * entered value as is "*" Password field -
								 * hide value "D"  Debug option - don't show
								 * by default */
	int			dispsize;		/* Field size in characters for dialog	*/
	/* ---
	 * Anything above this comment must be synchronized with
	 * PQconninfoOption in libpq-fe.h, since we memcpy() data
	 * between them!
	 * ---
	 */
	off_t		connofs;		/* Offset into PGconn struct, -1 if not there */
} internalPQconninfoOption;

static const internalPQconninfoOption PQconninfoOptions[] = {
	/*
	 * "authtype" is no longer used, so mark it "don't show".  We keep it in
	 * the array so as not to reject conninfo strings from old apps that might
	 * still try to set it.
	 */
	{"authtype", "PGAUTHTYPE", DefaultAuthtype, NULL,
	"Database-Authtype", "D", 20, -1},

	{"service", "PGSERVICE", NULL, NULL,
	"Database-Service", "", 20, -1},

	{"user", "PGUSER", NULL, NULL,
		"Database-User", "", 20,
	offsetof(struct pg_conn, pguser)},

	{"password", "PGPASSWORD", NULL, NULL,
		"Database-Password", "*", 20,
	offsetof(struct pg_conn, pgpass)},

	{"connect_timeout", "PGCONNECT_TIMEOUT", NULL, NULL,
		"Connect-timeout", "", 10,		/* strlen(INT32_MAX) == 10 */
	offsetof(struct pg_conn, connect_timeout)},

	{"dbname", "PGDATABASE", NULL, NULL,
		"Database-Name", "", 20,
	offsetof(struct pg_conn, dbName)},

	/*
	 * For GPDB internal usage, don't honour PGHOST, as this will always lead to
	 * unexpected behaviour.
	 */
	{"host", "PGHOST", NULL, NULL,
		"Database-Host", "", 40,
	offsetof(struct pg_conn, pghost)},

	{"hostaddr", "PGHOSTADDR", NULL, NULL,
		"Database-Host-IP-Address", "", 45,
	offsetof(struct pg_conn, pghostaddr)},

	{"port", "PGPORT", DEF_PGPORT_STR, NULL,
		"Database-Port", "", 6,
	offsetof(struct pg_conn, pgport)},

	{"client_encoding", "PGCLIENTENCODING", NULL, NULL,
		"Client-Encoding", "", 10,
	offsetof(struct pg_conn, client_encoding_initial)},

	/*
	 * "tty" is no longer used either, but keep it present for backwards
	 * compatibility.
	 */
	{"tty", "PGTTY", DefaultTty, NULL,
		"Backend-Debug-TTY", "D", 40,
	offsetof(struct pg_conn, pgtty)},

	{"options", "PGOPTIONS", DefaultOption, NULL,
		"Backend-Options", "", 40,
	offsetof(struct pg_conn, pgoptions)},

	{"application_name", "PGAPPNAME", NULL, NULL,
		"Application-Name", "", 64,
	offsetof(struct pg_conn, appname)},

	{"fallback_application_name", NULL, NULL, NULL,
		"Fallback-Application-Name", "", 64,
	offsetof(struct pg_conn, fbappname)},

	{"keepalives", NULL, NULL, NULL,
		"TCP-Keepalives", "", 1,	/* should be just '0' or '1' */
	offsetof(struct pg_conn, keepalives)},

	{"keepalives_idle", NULL, NULL, NULL,
		"TCP-Keepalives-Idle", "", 10,	/* strlen(INT32_MAX) == 10 */
	offsetof(struct pg_conn, keepalives_idle)},

	{"keepalives_interval", NULL, NULL, NULL,
		"TCP-Keepalives-Interval", "", 10,		/* strlen(INT32_MAX) == 10 */
	offsetof(struct pg_conn, keepalives_interval)},

	{"keepalives_count", NULL, NULL, NULL,
		"TCP-Keepalives-Count", "", 10, /* strlen(INT32_MAX) == 10 */
	offsetof(struct pg_conn, keepalives_count)},

	/*
	 * ssl options are allowed even without client SSL support because the
	 * client can still handle SSL modes "disable" and "allow". Other
	 * parameters have no effect on non-SSL connections, so there is no reason
	 * to exclude them since none of them are mandatory.
	 */
#ifndef FRONTEND
	/* Internal QD to QE communications don't use SSL */
	{"sslmode", "PGSSLMODE", "disable", NULL,
		"SSL-Mode", "", 8,		/* sizeof("disable") == 8 */
	offsetof(struct pg_conn, sslmode)},
#else
	{"sslmode", "PGSSLMODE", DefaultSSLMode, NULL,
		"SSL-Mode", "", 12,		/* sizeof("verify-full") == 12 */
	offsetof(struct pg_conn, sslmode)},
#endif

	{"sslcompression", "PGSSLCOMPRESSION", "1", NULL,
		"SSL-Compression", "", 1,
	offsetof(struct pg_conn, sslcompression)},

	{"sslcert", "PGSSLCERT", NULL, NULL,
		"SSL-Client-Cert", "", 64,
	offsetof(struct pg_conn, sslcert)},

	{"sslkey", "PGSSLKEY", NULL, NULL,
		"SSL-Client-Key", "", 64,
	offsetof(struct pg_conn, sslkey)},

	{"sslrootcert", "PGSSLROOTCERT", NULL, NULL,
		"SSL-Root-Certificate", "", 64,
	offsetof(struct pg_conn, sslrootcert)},

	{"sslcrl", "PGSSLCRL", NULL, NULL,
		"SSL-Revocation-List", "", 64,
	offsetof(struct pg_conn, sslcrl)},

	{"requirepeer", "PGREQUIREPEER", NULL, NULL,
		"Require-Peer", "", 10,
	offsetof(struct pg_conn, requirepeer)},

	/*
	 * As with SSL, all GSS options are exposed even in builds that don't have
	 * support.
	 */

	/* Kerberos and GSSAPI authentication support specifying the service name */
	{"krbsrvname", "PGKRBSRVNAME", PG_KRB_SRVNAM, NULL,
		"Kerberos-service-name", "", 20,
	offsetof(struct pg_conn, krbsrvname)},

	{"gsslib", "PGGSSLIB", NULL, NULL,
		"GSS-library", "", 7,	/* sizeof("gssapi") = 7 */
	offsetof(struct pg_conn, gsslib)},

	{"replication", NULL, NULL, NULL,
		"Replication", "D", 5,
	offsetof(struct pg_conn, replication)},

    /* CDB: qExec wants some info from qDisp before GUCs are processed */
	{"gpqeid", NULL, "", NULL,
		"gp-debug-qeid", "D", 40,
	offsetof(struct pg_conn, gpqeid)},

	{GPCONN_TYPE, NULL, NULL, NULL,
		"connection type", "D", 10,
	offsetof(struct pg_conn, gpconntype)},

	{"diff_options", NULL, NULL, NULL,
		"updated synced GUCs", "D", 80,
	offsetof(struct pg_conn, diffoptions)},

	/* Terminating entry --- MUST BE LAST */
	{NULL, NULL, NULL, NULL,
	NULL, NULL, 0}
};

static const PQEnvironmentOption EnvironmentOptions[] =
{
#ifdef FRONTEND
	/*
	 * For QD-QE connections, we should ignore these environment variables,
	 * since env variable of QD should not effect the GUCs of QE, otherwise, the SET
	 * command would not work in the newly created Gang then
	 */
	/* common user-interface settings */
	{
		"PGDATESTYLE", "datestyle"
	},
	{
		"PGTZ", "timezone"
	},
	/* internal performance-related settings */
	{
		"PGGEQO", "geqo"
	},
#endif
	{
		NULL, NULL
	}
};

/* The connection URI must start with either of the following designators: */
static const char uri_designator[] = "postgresql://";
static const char short_uri_designator[] = "postgres://";

static bool connectOptions1(PGconn *conn, const char *conninfo);
static bool connectOptions2(PGconn *conn);
static int	connectDBStart(PGconn *conn);
static int	connectDBComplete(PGconn *conn);
static PGPing internal_ping(PGconn *conn);
static PGconn *makeEmptyPGconn(void);
static bool fillPGconn(PGconn *conn, PQconninfoOption *connOptions);
static void freePGconn(PGconn *conn);
static void closePGconn(PGconn *conn);
static PQconninfoOption *conninfo_init(PQExpBuffer errorMessage);
static PQconninfoOption *parse_connection_string(const char *conninfo,
						PQExpBuffer errorMessage, bool use_defaults);
static int	uri_prefix_length(const char *connstr);
static bool recognized_connection_string(const char *connstr);
static PQconninfoOption *conninfo_parse(const char *conninfo,
			   PQExpBuffer errorMessage, bool use_defaults);
static PQconninfoOption *conninfo_array_parse(const char *const * keywords,
					 const char *const * values, PQExpBuffer errorMessage,
					 bool use_defaults, int expand_dbname);
static bool conninfo_add_defaults(PQconninfoOption *options,
					  PQExpBuffer errorMessage);
static PQconninfoOption *conninfo_uri_parse(const char *uri,
				   PQExpBuffer errorMessage, bool use_defaults);
static bool conninfo_uri_parse_options(PQconninfoOption *options,
						   const char *uri, PQExpBuffer errorMessage);
static bool conninfo_uri_parse_params(char *params,
						  PQconninfoOption *connOptions,
						  PQExpBuffer errorMessage);
static char *conninfo_uri_decode(const char *str, PQExpBuffer errorMessage);
static bool get_hexdigit(char digit, int *value);
static const char *conninfo_getval(PQconninfoOption *connOptions,
				const char *keyword);
static PQconninfoOption *conninfo_storeval(PQconninfoOption *connOptions,
				  const char *keyword, const char *value,
			  PQExpBuffer errorMessage, bool ignoreMissing, bool uri_decode);
static PQconninfoOption *conninfo_find(PQconninfoOption *connOptions,
			  const char *keyword);
static void defaultNoticeReceiver(void *arg, const PGresult *res);
static void defaultNoticeProcessor(void *arg, const char *message);
static int parseServiceInfo(PQconninfoOption *options,
				 PQExpBuffer errorMessage);
static int parseServiceFile(const char *serviceFile,
				 const char *service,
				 PQconninfoOption *options,
				 PQExpBuffer errorMessage,
				 bool *group_found);
static char *pwdfMatchesString(char *buf, char *token);
static char *PasswordFromFile(char *hostname, char *port, char *dbname,
				 char *username);
static bool getPgPassFilename(char *pgpassfile);
static void dot_pg_pass_warning(PGconn *conn);
static void default_threadlock(int acquire);


/* global variable because fe-auth.c needs to access it */
pgthreadlock_t pg_g_threadlock = default_threadlock;


/*
 *		pqDropConnection
 *
 * Close any physical connection to the server, and reset associated
 * state inside the connection object.  We don't release state that
 * would be needed to reconnect, though, nor local state that might still
 * be useful later.
 *
 * We can always flush the output buffer, since there's no longer any hope
 * of sending that data.  However, unprocessed input data might still be
 * valuable, so the caller must tell us whether to flush that or not.
 */
void
pqDropConnection(PGconn *conn, bool flushInput)
{
	/* Drop any SSL state */
	pqsecure_close(conn);

	/* Close the socket itself */
	if (conn->sock != PGINVALID_SOCKET)
		closesocket(conn->sock);
	conn->sock = PGINVALID_SOCKET;

	/* Optionally discard any unread data */
	if (flushInput)
		conn->inStart = conn->inCursor = conn->inEnd = 0;

	/* Always discard any unsent data */
	conn->outCount = 0;

	/* Free authentication state */
#ifdef ENABLE_GSS
	{
		OM_uint32	min_s;

		if (conn->gctx)
			gss_delete_sec_context(&min_s, &conn->gctx, GSS_C_NO_BUFFER);
		if (conn->gtarg_nam)
			gss_release_name(&min_s, &conn->gtarg_nam);
		if (conn->ginbuf.length)
			gss_release_buffer(&min_s, &conn->ginbuf);
		if (conn->goutbuf.length)
			gss_release_buffer(&min_s, &conn->goutbuf);
	}
#endif
#ifdef ENABLE_SSPI
	if (conn->ginbuf.length)
		free(conn->ginbuf.value);
	conn->ginbuf.length = 0;
	conn->ginbuf.value = NULL;
	if (conn->sspitarget)
		free(conn->sspitarget);
	conn->sspitarget = NULL;
	if (conn->sspicred)
	{
		FreeCredentialsHandle(conn->sspicred);
		free(conn->sspicred);
		conn->sspicred = NULL;
	}
	if (conn->sspictx)
	{
		DeleteSecurityContext(conn->sspictx);
		free(conn->sspictx);
		conn->sspictx = NULL;
	}
	conn->usesspi = 0;
#endif
}


/*
 *		pqDropServerData
 *
 * Clear all connection state data that was received from (or deduced about)
 * the server.  This is essential to do between connection attempts to
 * different servers, else we may incorrectly hold over some data from the
 * old server.
 *
 * It would be better to merge this into pqDropConnection, perhaps, but
 * right now we cannot because that function is called immediately on
 * detection of connection loss (cf. pqReadData, for instance).  This data
 * should be kept until we are actually starting a new connection.
 */
static void
pqDropServerData(PGconn *conn)
{
	PGnotify   *notify;
	pgParameterStatus *pstatus;

	/* Forget pending notifies */
	notify = conn->notifyHead;
	while (notify != NULL)
	{
		PGnotify   *prev = notify;

		notify = notify->next;
		free(prev);
	}
	conn->notifyHead = conn->notifyTail = NULL;

	/* Reset ParameterStatus data, as well as variables deduced from it */
	pstatus = conn->pstatus;
	while (pstatus != NULL)
	{
		pgParameterStatus *prev = pstatus;

		pstatus = pstatus->next;
		free(prev);
	}
	conn->pstatus = NULL;
	conn->client_encoding = PG_SQL_ASCII;
	conn->std_strings = false;
	conn->sversion = 0;

	/* Drop large-object lookup data */
	if (conn->lobjfuncs)
		free(conn->lobjfuncs);
	conn->lobjfuncs = NULL;

	/* Reset assorted other per-connection state */
	conn->last_sqlstate[0] = '\0';
	conn->auth_req_received = false;
	conn->password_needed = false;
	conn->be_pid = 0;
	conn->be_key = 0;
}


/*
 *		Connecting to a Database
 *
 * There are now six different ways a user of this API can connect to the
 * database.  Two are not recommended for use in new code, because of their
 * lack of extensibility with respect to the passing of options to the
 * backend.  These are PQsetdb and PQsetdbLogin (the former now being a macro
 * to the latter).
 *
 * If it is desired to connect in a synchronous (blocking) manner, use the
 * function PQconnectdb or PQconnectdbParams. The former accepts a string of
 * option = value pairs (or a URI) which must be parsed; the latter takes two
 * NULL terminated arrays instead.
 *
 * To connect in an asynchronous (non-blocking) manner, use the functions
 * PQconnectStart or PQconnectStartParams (which differ in the same way as
 * PQconnectdb and PQconnectdbParams) and PQconnectPoll.
 *
 * Internally, the static functions connectDBStart, connectDBComplete
 * are part of the connection procedure.
 */

/*
 *		PQconnectdbParams
 *
 * establishes a connection to a postgres backend through the postmaster
 * using connection information in two arrays.
 *
 * The keywords array is defined as
 *
 *	   const char *params[] = {"option1", "option2", NULL}
 *
 * The values array is defined as
 *
 *	   const char *values[] = {"value1", "value2", NULL}
 *
 * Returns a PGconn* which is needed for all subsequent libpq calls, or NULL
 * if a memory allocation failed.
 * If the status field of the connection returned is CONNECTION_BAD,
 * then some fields may be null'ed out instead of having valid values.
 *
 * You should call PQfinish (if conn is not NULL) regardless of whether this
 * call succeeded.
 */
PGconn *
PQconnectdbParams(const char *const * keywords,
				  const char *const * values,
				  int expand_dbname)
{
	PGconn	   *conn = PQconnectStartParams(keywords, values, expand_dbname);

	if (conn && conn->status != CONNECTION_BAD)
		(void) connectDBComplete(conn);

	return conn;

}

/*
 *		PQpingParams
 *
 * check server status, accepting parameters identical to PQconnectdbParams
 */
PGPing
PQpingParams(const char *const * keywords,
			 const char *const * values,
			 int expand_dbname)
{
	PGconn	   *conn = PQconnectStartParams(keywords, values, expand_dbname);
	PGPing		ret;

	ret = internal_ping(conn);
	PQfinish(conn);

	return ret;
}

/*
 *		PQconnectdb
 *
 * establishes a connection to a postgres backend through the postmaster
 * using connection information in a string.
 *
 * The conninfo string is either a whitespace-separated list of
 *
 *	   option = value
 *
 * definitions or a URI (refer to the documentation for details.) Value
 * might be a single value containing no whitespaces or a single quoted
 * string. If a single quote should appear anywhere in the value, it must be
 * escaped with a backslash like \'
 *
 * Returns a PGconn* which is needed for all subsequent libpq calls, or NULL
 * if a memory allocation failed.
 * If the status field of the connection returned is CONNECTION_BAD,
 * then some fields may be null'ed out instead of having valid values.
 *
 * You should call PQfinish (if conn is not NULL) regardless of whether this
 * call succeeded.
 */
PGconn *
PQconnectdb(const char *conninfo)
{
	PGconn	   *conn = PQconnectStart(conninfo);

	if (conn && conn->status != CONNECTION_BAD)
		(void) connectDBComplete(conn);

	return conn;
}

/*
 *		PQping
 *
 * check server status, accepting parameters identical to PQconnectdb
 */
PGPing
PQping(const char *conninfo)
{
	PGconn	   *conn = PQconnectStart(conninfo);
	PGPing		ret;

	ret = internal_ping(conn);
	PQfinish(conn);

	return ret;
}

/*
 *		PQconnectStartParams
 *
 * Begins the establishment of a connection to a postgres backend through the
 * postmaster using connection information in a struct.
 *
 * See comment for PQconnectdbParams for the definition of the string format.
 *
 * Returns a PGconn*.  If NULL is returned, a malloc error has occurred, and
 * you should not attempt to proceed with this connection.  If the status
 * field of the connection returned is CONNECTION_BAD, an error has
 * occurred. In this case you should call PQfinish on the result, (perhaps
 * inspecting the error message first).  Other fields of the structure may not
 * be valid if that occurs.  If the status field is not CONNECTION_BAD, then
 * this stage has succeeded - call PQconnectPoll, using select(2) to see when
 * this is necessary.
 *
 * See PQconnectPoll for more info.
 */
PGconn *
PQconnectStartParams(const char *const * keywords,
					 const char *const * values,
					 int expand_dbname)
{
	PGconn	   *conn;
	PQconninfoOption *connOptions;

	/*
	 * Allocate memory for the conn structure
	 */
	conn = makeEmptyPGconn();
	if (conn == NULL)
		return NULL;

	/*
	 * Parse the conninfo arrays
	 */
	connOptions = conninfo_array_parse(keywords, values,
									   &conn->errorMessage,
									   true, expand_dbname);
	if (connOptions == NULL)
	{
		conn->status = CONNECTION_BAD;
		/* errorMessage is already set */
		return conn;
	}

	/*
	 * Move option values into conn structure
	 */
	if (!fillPGconn(conn, connOptions))
	{
		conn->status = CONNECTION_BAD;
		PQconninfoFree(connOptions);
		return conn;
	}

	/*
	 * Free the option info - all is in conn now
	 */
	PQconninfoFree(connOptions);

	/*
	 * Compute derived options
	 */
	if (!connectOptions2(conn))
		return conn;

	/*
	 * Connect to the database
	 */
	if (!connectDBStart(conn))
	{
		/* Just in case we failed to set it in connectDBStart */
		conn->status = CONNECTION_BAD;
	}

	return conn;
}

/*
 *		PQconnectStart
 *
 * Begins the establishment of a connection to a postgres backend through the
 * postmaster using connection information in a string.
 *
 * See comment for PQconnectdb for the definition of the string format.
 *
 * Returns a PGconn*.  If NULL is returned, a malloc error has occurred, and
 * you should not attempt to proceed with this connection.  If the status
 * field of the connection returned is CONNECTION_BAD, an error has
 * occurred. In this case you should call PQfinish on the result, (perhaps
 * inspecting the error message first).  Other fields of the structure may not
 * be valid if that occurs.  If the status field is not CONNECTION_BAD, then
 * this stage has succeeded - call PQconnectPoll, using select(2) to see when
 * this is necessary.
 *
 * See PQconnectPoll for more info.
 */
PGconn *
PQconnectStart(const char *conninfo)
{
	PGconn	   *conn;

	/*
	 * Allocate memory for the conn structure
	 */
	conn = makeEmptyPGconn();
	if (conn == NULL)
		return NULL;

	/*
	 * Parse the conninfo string
	 */
	if (!connectOptions1(conn, conninfo))
		return conn;

	/*
	 * Compute derived options
	 */
	if (!connectOptions2(conn))
		return conn;

	/*
	 * Connect to the database
	 */
	if (!connectDBStart(conn))
	{
		/* Just in case we failed to set it in connectDBStart */
		conn->status = CONNECTION_BAD;
	}

	return conn;
}

/*
 * Move option values into conn structure
 *
 * Don't put anything cute here --- intelligence should be in
 * connectOptions2 ...
 *
 * Returns true on success. On failure, returns false and sets error message.
 */
static bool
fillPGconn(PGconn *conn, PQconninfoOption *connOptions)
{
	const internalPQconninfoOption *option;

	for (option = PQconninfoOptions; option->keyword; option++)
	{
		if (option->connofs >= 0)
		{
			const char *tmp = conninfo_getval(connOptions, option->keyword);

			if (tmp)
			{
				char	  **connmember = (char **) ((char *) conn + option->connofs);

				if (*connmember)
					free(*connmember);
				*connmember = strdup(tmp);
				if (*connmember == NULL)
				{
					printfPQExpBuffer(&conn->errorMessage,
									  libpq_gettext("out of memory\n"));
					return false;
				}
			}
		}
	}

	return true;
}

/*
 *		connectOptions1
 *
 * Internal subroutine to set up connection parameters given an already-
 * created PGconn and a conninfo string.  Derived settings should be
 * processed by calling connectOptions2 next.  (We split them because
 * PQsetdbLogin overrides defaults in between.)
 *
 * Returns true if OK, false if trouble (in which case errorMessage is set
 * and so is conn->status).
 */
static bool
connectOptions1(PGconn *conn, const char *conninfo)
{
	PQconninfoOption *connOptions;

	/*
	 * Parse the conninfo string
	 */
	connOptions = parse_connection_string(conninfo, &conn->errorMessage, true);
	if (connOptions == NULL)
	{
		conn->status = CONNECTION_BAD;
		/* errorMessage is already set */
		return false;
	}

	/*
	 * Move option values into conn structure
	 */
	if (!fillPGconn(conn, connOptions))
	{
		conn->status = CONNECTION_BAD;
		PQconninfoFree(connOptions);
		return false;
	}

	/*
	 * Free the option info - all is in conn now
	 */
	PQconninfoFree(connOptions);

	return true;
}

/*
 *		connectOptions2
 *
 * Compute derived connection options after absorbing all user-supplied info.
 *
 * Returns true if OK, false if trouble (in which case errorMessage is set
 * and so is conn->status).
 */
static bool
connectOptions2(PGconn *conn)
{
	/*
	 * If user name was not given, fetch it.  (Most likely, the fetch will
	 * fail, since the only way we get here is if pg_fe_getauthname() failed
	 * during conninfo_add_defaults().  But now we want an error message.)
	 */
	if (conn->pguser == NULL || conn->pguser[0] == '\0')
	{
		if (conn->pguser)
			free(conn->pguser);
		conn->pguser = pg_fe_getauthname(&conn->errorMessage);
		if (!conn->pguser)
		{
			conn->status = CONNECTION_BAD;
			return false;
		}
	}

	/*
	 * If database name was not given, default it to equal user name
	 */
	if (conn->dbName == NULL || conn->dbName[0] == '\0')
	{
		if (conn->dbName)
			free(conn->dbName);
		conn->dbName = strdup(conn->pguser);
		if (!conn->dbName)
			goto oom_error;
	}

	/*
	 * Supply default password if none given
	 */
	if (conn->pgpass == NULL || conn->pgpass[0] == '\0')
	{
		if (conn->pgpass)
			free(conn->pgpass);
		conn->pgpass = PasswordFromFile(conn->pghost, conn->pgport,
										conn->dbName, conn->pguser);
		if (conn->pgpass == NULL)
		{
			conn->pgpass = strdup(DefaultPassword);
			if (!conn->pgpass)
				goto oom_error;
		}
		else
			conn->dot_pgpass_used = true;
	}

	/*
	 * Allow unix socket specification in the host name
	 */
	if (conn->pghost && is_absolute_path(conn->pghost))
	{
		if (conn->pgunixsocket)
			free(conn->pgunixsocket);
		conn->pgunixsocket = conn->pghost;
		conn->pghost = NULL;
	}

	/*
	 * validate sslmode option
	 */
	if (conn->sslmode)
	{
		if (strcmp(conn->sslmode, "disable") != 0
			&& strcmp(conn->sslmode, "allow") != 0
			&& strcmp(conn->sslmode, "prefer") != 0
			&& strcmp(conn->sslmode, "require") != 0
			&& strcmp(conn->sslmode, "verify-ca") != 0
			&& strcmp(conn->sslmode, "verify-full") != 0)
		{
			conn->status = CONNECTION_BAD;
			printfPQExpBuffer(&conn->errorMessage,
							libpq_gettext("invalid sslmode value: \"%s\"\n"),
							  conn->sslmode);
			return false;
		}

#ifndef USE_SSL
		switch (conn->sslmode[0])
		{
			case 'a':			/* "allow" */
			case 'p':			/* "prefer" */

				/*
				 * warn user that an SSL connection will never be negotiated
				 * since SSL was not compiled in?
				 */
				break;

			case 'r':			/* "require" */
			case 'v':			/* "verify-ca" or "verify-full" */
				conn->status = CONNECTION_BAD;
				printfPQExpBuffer(&conn->errorMessage,
								  libpq_gettext("sslmode value \"%s\" invalid when SSL support is not compiled in\n"),
								  conn->sslmode);
				return false;
		}
#endif
	}
	else
	{
		conn->sslmode = strdup(DefaultSSLMode);
		if (!conn->sslmode)
			goto oom_error;
	}

	/*
	 * Resolve special "auto" client_encoding from the locale
	 */
	if (conn->client_encoding_initial &&
		strcmp(conn->client_encoding_initial, "auto") == 0)
	{
		free(conn->client_encoding_initial);
		conn->client_encoding_initial = strdup(pg_encoding_to_char(pg_get_encoding_from_locale(NULL, true)));
		if (!conn->client_encoding_initial)
			goto oom_error;
	}

	/*
	 * Only if we get this far is it appropriate to try to connect. (We need a
	 * state flag, rather than just the boolean result of this function, in
	 * case someone tries to PQreset() the PGconn.)
	 */
	conn->options_valid = true;

	return true;

oom_error:
	conn->status = CONNECTION_BAD;
	printfPQExpBuffer(&conn->errorMessage,
					  libpq_gettext("out of memory\n"));
	return false;
}

/*
 *		PQconndefaults
 *
 * Construct a default connection options array, which identifies all the
 * available options and shows any default values that are available from the
 * environment etc.  On error (eg out of memory), NULL is returned.
 *
 * Using this function, an application may determine all possible options
 * and their current default values.
 *
 * NOTE: as of PostgreSQL 7.0, the returned array is dynamically allocated
 * and should be freed when no longer needed via PQconninfoFree().  (In prior
 * versions, the returned array was static, but that's not thread-safe.)
 * Pre-7.0 applications that use this function will see a small memory leak
 * until they are updated to call PQconninfoFree.
 */
PQconninfoOption *
PQconndefaults(void)
{
	PQExpBufferData errorBuf;
	PQconninfoOption *connOptions;

	/* We don't actually report any errors here, but callees want a buffer */
	initPQExpBuffer(&errorBuf);
	if (PQExpBufferDataBroken(errorBuf))
		return NULL;			/* out of memory already :-( */

	connOptions = conninfo_init(&errorBuf);
	if (connOptions != NULL)
	{
		/* pass NULL errorBuf to ignore errors */
		if (!conninfo_add_defaults(connOptions, NULL))
		{
			PQconninfoFree(connOptions);
			connOptions = NULL;
		}
	}

	termPQExpBuffer(&errorBuf);
	return connOptions;
}

/* ----------------
 *		PQsetdbLogin
 *
 * establishes a connection to a postgres backend through the postmaster
 * at the specified host and port.
 *
 * returns a PGconn* which is needed for all subsequent libpq calls
 *
 * if the status field of the connection returned is CONNECTION_BAD,
 * then only the errorMessage is likely to be useful.
 * ----------------
 */
PGconn *
PQsetdbLogin(const char *pghost, const char *pgport, const char *pgoptions,
			 const char *pgtty, const char *dbName, const char *login,
			 const char *pwd)
{
	PGconn	   *conn;

	/*
	 * Allocate memory for the conn structure
	 */
	conn = makeEmptyPGconn();
	if (conn == NULL)
		return NULL;

	/*
	 * If the dbName parameter contains what looks like a connection string,
	 * parse it into conn struct using connectOptions1.
	 */
	if (dbName && recognized_connection_string(dbName))
	{
		if (!connectOptions1(conn, dbName))
			return conn;
	}
	else
	{
		/*
		 * Old-style path: first, parse an empty conninfo string in order to
		 * set up the same defaults that PQconnectdb() would use.
		 */
		if (!connectOptions1(conn, ""))
			return conn;

		/* Insert dbName parameter value into struct */
		if (dbName && dbName[0] != '\0')
		{
			if (conn->dbName)
				free(conn->dbName);
			conn->dbName = strdup(dbName);
			if (!conn->dbName)
				goto oom_error;
		}
	}

	/*
	 * Insert remaining parameters into struct, overriding defaults (as well
	 * as any conflicting data from dbName taken as a conninfo).
	 */
	if (pghost && pghost[0] != '\0')
	{
		if (conn->pghost)
			free(conn->pghost);
		conn->pghost = strdup(pghost);
		if (!conn->pghost)
			goto oom_error;
	}

	if (pgport && pgport[0] != '\0')
	{
		if (conn->pgport)
			free(conn->pgport);
		conn->pgport = strdup(pgport);
		if (!conn->pgport)
			goto oom_error;
	}

	if (pgoptions && pgoptions[0] != '\0')
	{
		if (conn->pgoptions)
			free(conn->pgoptions);
		conn->pgoptions = strdup(pgoptions);
		if (!conn->pgoptions)
			goto oom_error;
	}

	if (pgtty && pgtty[0] != '\0')
	{
		if (conn->pgtty)
			free(conn->pgtty);
		conn->pgtty = strdup(pgtty);
		if (!conn->pgtty)
			goto oom_error;
	}

	if (login && login[0] != '\0')
	{
		if (conn->pguser)
			free(conn->pguser);
		conn->pguser = strdup(login);
		if (!conn->pguser)
			goto oom_error;
	}

	if (pwd && pwd[0] != '\0')
	{
		if (conn->pgpass)
			free(conn->pgpass);
		conn->pgpass = strdup(pwd);
		if (!conn->pgpass)
			goto oom_error;
	}

	/*
	 * Compute derived options
	 */
	if (!connectOptions2(conn))
		return conn;

	/*
	 * Connect to the database
	 */
	if (connectDBStart(conn))
		(void) connectDBComplete(conn);

	return conn;

oom_error:
	conn->status = CONNECTION_BAD;
	printfPQExpBuffer(&conn->errorMessage,
					  libpq_gettext("out of memory\n"));
	return conn;
}


/* ----------
 * connectNoDelay -
 * Sets the TCP_NODELAY socket option.
 * Returns 1 if successful, 0 if not.
 * ----------
 */
static int
connectNoDelay(PGconn *conn)
{
#ifdef	TCP_NODELAY
	int			on = 1;

	if (setsockopt(conn->sock, IPPROTO_TCP, TCP_NODELAY,
				   (char *) &on,
				   sizeof(on)) < 0)
	{
		char		sebuf[256];

		appendPQExpBuffer(&conn->errorMessage,
			libpq_gettext("could not set socket to TCP no delay mode: %s\n"),
						  SOCK_STRERROR(SOCK_ERRNO, sebuf, sizeof(sebuf)));
		return 0;
	}
#endif

	return 1;
}


/* ----------
 * connectFailureMessage -
 * create a friendly error message on connection failure.
 * ----------
 */
static void
connectFailureMessage(PGconn *conn, int errorno)
{
	char		sebuf[256];

#ifdef HAVE_UNIX_SOCKETS
	if (IS_AF_UNIX(conn->raddr.addr.ss_family))
	{
		char		service[NI_MAXHOST];

		pg_getnameinfo_all(&conn->raddr.addr, conn->raddr.salen,
						   NULL, 0,
						   service, sizeof(service),
						   NI_NUMERICSERV);
		appendPQExpBuffer(&conn->errorMessage,
						  libpq_gettext("could not connect to server: %s\n"
							"\tIs the server running locally and accepting\n"
							"\tconnections on Unix domain socket \"%s\"?\n"),
						  SOCK_STRERROR(errorno, sebuf, sizeof(sebuf)),
						  service);
	}
	else
#endif   /* HAVE_UNIX_SOCKETS */
	{
		char		host_addr[NI_MAXHOST];
		const char *displayed_host;
		struct sockaddr_storage *addr = &conn->raddr.addr;

		/*
		 * Optionally display the network address with the hostname. This is
		 * useful to distinguish between IPv4 and IPv6 connections.
		 */
		if (conn->pghostaddr != NULL)
			strlcpy(host_addr, conn->pghostaddr, NI_MAXHOST);
		else if (addr->ss_family == AF_INET)
		{
			if (inet_net_ntop(AF_INET,
							  &((struct sockaddr_in *) addr)->sin_addr.s_addr,
							  32,
							  host_addr, sizeof(host_addr)) == NULL)
				strcpy(host_addr, "???");
		}
#ifdef HAVE_IPV6
		else if (addr->ss_family == AF_INET6)
		{
			if (inet_net_ntop(AF_INET6,
						  &((struct sockaddr_in6 *) addr)->sin6_addr.s6_addr,
							  128,
							  host_addr, sizeof(host_addr)) == NULL)
				strcpy(host_addr, "???");
		}
#endif
		else
			strcpy(host_addr, "???");

		if (conn->pghostaddr && conn->pghostaddr[0] != '\0')
			displayed_host = conn->pghostaddr;
		else if (conn->pghost && conn->pghost[0] != '\0')
			displayed_host = conn->pghost;
		else
			displayed_host = DefaultHost;

		/*
		 * If the user did not supply an IP address using 'hostaddr', and
		 * 'host' was missing or does not match our lookup, display the
		 * looked-up IP address.
		 */
		if ((conn->pghostaddr == NULL) &&
			(conn->pghost == NULL || strcmp(conn->pghost, host_addr) != 0))
			appendPQExpBuffer(&conn->errorMessage,
							libpq_gettext("could not connect to server: %s\n"
				"\tIs the server running on host \"%s\" (%s) and accepting\n"
									   "\tTCP/IP connections on port %s?\n"),
							  SOCK_STRERROR(errorno, sebuf, sizeof(sebuf)),
							  displayed_host,
							  host_addr,
							  conn->pgport);
		else
			appendPQExpBuffer(&conn->errorMessage,
							libpq_gettext("could not connect to server: %s\n"
					 "\tIs the server running on host \"%s\" and accepting\n"
									   "\tTCP/IP connections on port %s?\n"),
							  SOCK_STRERROR(errorno, sebuf, sizeof(sebuf)),
							  displayed_host,
							  conn->pgport);
	}
}

/*
 * Should we use keepalives?  Returns 1 if yes, 0 if no, and -1 if
 * conn->keepalives is set to a value which is not parseable as an
 * integer.
 */
static int
useKeepalives(PGconn *conn)
{
	char	   *ep;
	int			val;

	if (conn->keepalives == NULL)
		return 1;
	val = strtol(conn->keepalives, &ep, 10);
	if (*ep)
		return -1;
	return val != 0 ? 1 : 0;
}

#ifndef WIN32
/*
 * Set the keepalive idle timer.
 */
static int
setKeepalivesIdle(PGconn *conn)
{
	int			idle;

	if (conn->keepalives_idle == NULL)
		return 1;

	idle = atoi(conn->keepalives_idle);
	if (idle < 0)
		idle = 0;

#ifdef PG_TCP_KEEPALIVE_IDLE
	if (setsockopt(conn->sock, IPPROTO_TCP, PG_TCP_KEEPALIVE_IDLE,
				   (char *) &idle, sizeof(idle)) < 0)
	{
		char		sebuf[256];

		appendPQExpBuffer(&conn->errorMessage,
						  libpq_gettext("setsockopt(%s) failed: %s\n"),
						  PG_TCP_KEEPALIVE_IDLE_STR,
						  SOCK_STRERROR(SOCK_ERRNO, sebuf, sizeof(sebuf)));
		return 0;
	}
#endif

	return 1;
}

/*
 * Set the keepalive interval.
 */
static int
setKeepalivesInterval(PGconn *conn)
{
	int			interval;

	if (conn->keepalives_interval == NULL)
		return 1;

	interval = atoi(conn->keepalives_interval);
	if (interval < 0)
		interval = 0;

#ifdef TCP_KEEPINTVL
	if (setsockopt(conn->sock, IPPROTO_TCP, TCP_KEEPINTVL,
				   (char *) &interval, sizeof(interval)) < 0)
	{
		char		sebuf[256];

		appendPQExpBuffer(&conn->errorMessage,
						  libpq_gettext("setsockopt(%s) failed: %s\n"),
						  "TCP_KEEPINTVL",
						  SOCK_STRERROR(SOCK_ERRNO, sebuf, sizeof(sebuf)));
		return 0;
	}
#endif

	return 1;
}

/*
 * Set the count of lost keepalive packets that will trigger a connection
 * break.
 */
static int
setKeepalivesCount(PGconn *conn)
{
	int			count;

	if (conn->keepalives_count == NULL)
		return 1;

	count = atoi(conn->keepalives_count);
	if (count < 0)
		count = 0;

#ifdef TCP_KEEPCNT
	if (setsockopt(conn->sock, IPPROTO_TCP, TCP_KEEPCNT,
				   (char *) &count, sizeof(count)) < 0)
	{
		char		sebuf[256];

		appendPQExpBuffer(&conn->errorMessage,
						  libpq_gettext("setsockopt(%s) failed: %s\n"),
						  "TCP_KEEPCNT",
						  SOCK_STRERROR(SOCK_ERRNO, sebuf, sizeof(sebuf)));
		return 0;
	}
#endif

	return 1;
}
#else							/* WIN32 */
#ifdef SIO_KEEPALIVE_VALS
/*
 * Enable keepalives and set the keepalive values on Win32,
 * where they are always set in one batch.
 */
static int
setKeepalivesWin32(PGconn *conn)
{
	struct tcp_keepalive ka;
	DWORD		retsize;
	int			idle = 0;
	int			interval = 0;

	if (conn->keepalives_idle)
		idle = atoi(conn->keepalives_idle);
	if (idle <= 0)
		idle = 2 * 60 * 60;		/* 2 hours = default */

	if (conn->keepalives_interval)
		interval = atoi(conn->keepalives_interval);
	if (interval <= 0)
		interval = 1;			/* 1 second = default */

	ka.onoff = 1;
	ka.keepalivetime = idle * 1000;
	ka.keepaliveinterval = interval * 1000;

	if (WSAIoctl(conn->sock,
				 SIO_KEEPALIVE_VALS,
				 (LPVOID) &ka,
				 sizeof(ka),
				 NULL,
				 0,
				 &retsize,
				 NULL,
				 NULL)
		!= 0)
	{
		appendPQExpBuffer(&conn->errorMessage,
				 libpq_gettext("WSAIoctl(SIO_KEEPALIVE_VALS) failed: %ui\n"),
						  WSAGetLastError());
		return 0;
	}
	return 1;
}
#endif   /* SIO_KEEPALIVE_VALS */
#endif   /* WIN32 */

/* ----------
 * connectDBStart -
 *		Begin the process of making a connection to the backend.
 *
 * Returns 1 if successful, 0 if not.
 * ----------
 */
static int
connectDBStart(PGconn *conn)
{
	int			portnum;
	char		portstr[MAXPGPATH];
	struct addrinfo *addrs = NULL;
	struct addrinfo hint;
	const char *node;
	int			ret;

	if (!conn)
		return 0;

	if (!conn->options_valid)
		goto connect_errReturn;

	/* Ensure our buffers are empty */
	conn->inStart = conn->inCursor = conn->inEnd = 0;
	conn->outCount = 0;

	/*
	 * Determine the parameters to pass to pg_getaddrinfo_all.
	 */

	/* Initialize hint structure */
	MemSet(&hint, 0, sizeof(hint));
	hint.ai_socktype = SOCK_STREAM;
	hint.ai_family = AF_UNSPEC;

	/* Set up port number as a string */
	if (conn->pgport != NULL && conn->pgport[0] != '\0')
	{
		portnum = atoi(conn->pgport);
		if (portnum < 1 || portnum > 65535)
		{
			appendPQExpBuffer(&conn->errorMessage,
							  libpq_gettext("invalid port number: \"%s\"\n"),
							  conn->pgport);
			conn->options_valid = false;
			goto connect_errReturn;
		}
	}
	else
		portnum = DEF_PGPORT;
	snprintf(portstr, sizeof(portstr), "%d", portnum);

	if (conn->pghostaddr != NULL && conn->pghostaddr[0] != '\0')
	{
		/* Using pghostaddr avoids a hostname lookup */
		node = conn->pghostaddr;
		hint.ai_family = AF_UNSPEC;
		hint.ai_flags = AI_NUMERICHOST;
	}
	else if (conn->pghost != NULL && conn->pghost[0] != '\0')
	{
		/* Using pghost, so we have to look-up the hostname */
		node = conn->pghost;
		hint.ai_family = AF_UNSPEC;
	}
	else
	{
#ifdef HAVE_UNIX_SOCKETS
		/* pghostaddr and pghost are NULL, so use Unix domain socket */
		node = NULL;
		hint.ai_family = AF_UNIX;
		UNIXSOCK_PATH(portstr, portnum, conn->pgunixsocket);
		if (strlen(portstr) >= UNIXSOCK_PATH_BUFLEN)
		{
			appendPQExpBuffer(&conn->errorMessage,
							  libpq_gettext("Unix-domain socket path \"%s\" is too long (maximum %d bytes)\n"),
							  portstr,
							  (int) (UNIXSOCK_PATH_BUFLEN - 1));
			conn->options_valid = false;
			goto connect_errReturn;
		}
#else
		/* Without Unix sockets, default to localhost instead */
		node = DefaultHost;
		hint.ai_family = AF_UNSPEC;
#endif   /* HAVE_UNIX_SOCKETS */
	}

	/* Use pg_getaddrinfo_all() to resolve the address */
	ret = pg_getaddrinfo_all(node, portstr, &hint, &addrs);
	if (ret || !addrs)
	{
		if (node)
			appendPQExpBuffer(&conn->errorMessage,
							  libpq_gettext("could not translate host name \"%s\" to address: %s\n"),
							  node, gai_strerror(ret));
		else
			appendPQExpBuffer(&conn->errorMessage,
							  libpq_gettext("could not translate Unix-domain socket path \"%s\" to address: %s\n"),
							  portstr, gai_strerror(ret));
		if (addrs)
			pg_freeaddrinfo_all(hint.ai_family, addrs);
		conn->options_valid = false;
		goto connect_errReturn;
	}

	/*
	 * Set up to try to connect to the first address.
	 */
	conn->addrlist = addrs;
	conn->addr_cur = addrs;
	conn->addrlist_family = hint.ai_family;
#ifndef FRONTEND
	// GPDB uses the high bits of the major version to indicate special internal communications
	conn->pversion = GPDB_INTERNAL_PROTOCOL(3, 0);
#else
	conn->pversion = PG_PROTOCOL(3, 0);
#endif
	conn->try_next_addr = false;
	conn->is_new_addr = true;
	conn->status = CONNECTION_NEEDED;

	/*
	 * The code for processing CONNECTION_NEEDED state is in PQconnectPoll(),
	 * so that it can easily be re-executed if needed again during the
	 * asynchronous startup process.  However, we must run it once here,
	 * because callers expect a success return from this routine to mean that
	 * we are in PGRES_POLLING_WRITING connection state.
	 */
	if (PQconnectPoll(conn) == PGRES_POLLING_WRITING)
		return 1;

connect_errReturn:

	/*
	 * If we managed to open a socket, close it immediately rather than
	 * waiting till PQfinish.  (The application cannot have gotten the socket
	 * from PQsocket yet, so this doesn't risk breaking anything.)
	 */
	pqDropConnection(conn, true);
	conn->status = CONNECTION_BAD;
	return 0;
}


/*
 *		connectDBComplete
 *
 * Block and complete a connection.
 *
 * Returns 1 on success, 0 on failure.
 */
static int
connectDBComplete(PGconn *conn)
{
	PostgresPollingStatusType flag = PGRES_POLLING_WRITING;
	time_t		finish_time = ((time_t) -1);

	if (conn == NULL || conn->status == CONNECTION_BAD)
		return 0;

	/*
	 * Set up a time limit, if connect_timeout isn't zero.
	 */
	if (conn->connect_timeout != NULL)
	{
		int			timeout = atoi(conn->connect_timeout);

		if (timeout > 0)
		{
			/*
			 * Rounding could cause connection to fail; need at least 2 secs
			 */
			if (timeout < 2)
				timeout = 2;
			/* calculate the finish time based on start + timeout */
			finish_time = time(NULL) + timeout;
		}
	}

	for (;;)
	{
		/*
		 * Wait, if necessary.  Note that the initial state (just after
		 * PQconnectStart) is to wait for the socket to select for writing.
		 */
		switch (flag)
		{
			case PGRES_POLLING_OK:

				/*
				 * Reset stored error messages since we now have a working
				 * connection
				 */
				resetPQExpBuffer(&conn->errorMessage);
				return 1;		/* success! */

			case PGRES_POLLING_READING:
				if (pqWaitTimed(1, 0, conn, finish_time))
				{
					/* hard failure, eg select() problem, aborts everything */
					conn->status = CONNECTION_BAD;
					return 0;
				}
				break;

			case PGRES_POLLING_WRITING:
				if (pqWaitTimed(0, 1, conn, finish_time))
				{
					/* hard failure, eg select() problem, aborts everything */
					conn->status = CONNECTION_BAD;
					return 0;
				}
				break;

			default:
				/* Just in case we failed to set it in PQconnectPoll */
				conn->status = CONNECTION_BAD;
				return 0;
		}

		/*
		 * Now try to advance the state machine.
		 */
		flag = PQconnectPoll(conn);
	}
}

/* ----------------
 *		PQconnectPoll
 *
 * Poll an asynchronous connection.
 *
 * Returns a PostgresPollingStatusType.
 * Before calling this function, use select(2) to determine when data
 * has arrived..
 *
 * You must call PQfinish whether or not this fails.
 *
 * This function and PQconnectStart are intended to allow connections to be
 * made without blocking the execution of your program on remote I/O. However,
 * there are a number of caveats:
 *
 *	 o	If you call PQtrace, ensure that the stream object into which you trace
 *		will not block.
 *	 o	If you do not supply an IP address for the remote host (i.e. you
 *		supply a host name instead) then PQconnectStart will block on
 *		gethostbyname.  You will be fine if using Unix sockets (i.e. by
 *		supplying neither a host name nor a host address).
 *	 o	If your backend wants to use Kerberos authentication then you must
 *		supply both a host name and a host address, otherwise this function
 *		may block on gethostname.
 *
 * ----------------
 */
PostgresPollingStatusType
PQconnectPoll(PGconn *conn)
{
	bool		need_new_connection = false;
	PGresult   *res;
	char		sebuf[256];
	int			optval;

	if (conn == NULL)
		return PGRES_POLLING_FAILED;

	/* Get the new data */
	switch (conn->status)
	{
			/*
			 * We really shouldn't have been polled in these two cases, but we
			 * can handle it.
			 */
		case CONNECTION_BAD:
			return PGRES_POLLING_FAILED;
		case CONNECTION_OK:
			return PGRES_POLLING_OK;

			/* These are reading states */
		case CONNECTION_AWAITING_RESPONSE:
		case CONNECTION_AUTH_OK:
			{
				/* Load waiting data */
				int			n = pqReadData(conn);

				if (n < 0)
					goto error_return;
				if (n == 0)
					return PGRES_POLLING_READING;

				break;
			}

			/* These are writing states, so we just proceed. */
		case CONNECTION_STARTED:
		case CONNECTION_MADE:
			break;

			/* We allow pqSetenvPoll to decide whether to proceed. */
		case CONNECTION_SETENV:
			break;

			/* Special cases: proceed without waiting. */
		case CONNECTION_SSL_STARTUP:
		case CONNECTION_NEEDED:
			break;

		default:
			appendPQExpBufferStr(&conn->errorMessage,
								 libpq_gettext(
											   "invalid connection state, "
								 "probably indicative of memory corruption\n"
											   ));
			goto error_return;
	}


keep_going:						/* We will come back to here until there is
								 * nothing left to do. */

	/* Time to advance to next address? */
	if (conn->try_next_addr)
	{
		if (conn->addr_cur && conn->addr_cur->ai_next)
		{
			conn->addr_cur = conn->addr_cur->ai_next;
			conn->is_new_addr = true;
		}
		else
		{
			/*
			 * Oops, no more addresses.  An appropriate error message is
			 * already set up, so just set the right status.
			 */
			goto error_return;
		}
		conn->try_next_addr = false;
	}

	/* Reset connection state machine? */
	if (conn->is_new_addr)
	{
		/*
		 * (Re) initialize our connection control variables for a set of
		 * connection attempts to a single server address.  These variables
		 * must persist across individual connection attempts, but we must
		 * reset them when we start to consider a new address (since it might
		 * not be the same server).
		 */
#ifndef FRONTEND
		// GPDB uses the high bits of the major version to indicate special internal communications
		conn->pversion = GPDB_INTERNAL_PROTOCOL(3, 0);
#else
		conn->pversion = PG_PROTOCOL(3, 0);
#endif	
		conn->send_appname = true;
#ifdef USE_SSL
		/* initialize these values based on SSL mode */
		conn->allow_ssl_try = (conn->sslmode[0] != 'd');		/* "disable" */
		conn->wait_ssl_try = (conn->sslmode[0] == 'a'); /* "allow" */
#endif

		conn->is_new_addr = false;
		need_new_connection = true;
	}

	/* Force a new connection (perhaps to the same server as before)? */
	if (need_new_connection)
	{
		/* Drop any existing connection */
		pqDropConnection(conn, true);

		/* Reset all state obtained from old server */
		pqDropServerData(conn);

		/* Drop any PGresult we might have, too */
		conn->asyncStatus = PGASYNC_IDLE;
		conn->xactStatus = PQTRANS_IDLE;
		pqClearAsyncResult(conn);

		/* Reset conn->status to put the state machine in the right state */
		conn->status = CONNECTION_NEEDED;

		need_new_connection = false;
	}

	/* Now try to advance the state machine for this connection */
	switch (conn->status)
	{
		case CONNECTION_NEEDED:
			{
				/*
				 * Try to initiate a connection to one of the addresses
				 * returned by pg_getaddrinfo_all().  conn->addr_cur is the
				 * next one to try.
				 *
				 * The extra level of braces here is historical.  It's not
				 * worth reindenting this whole switch case to remove 'em.
				 */
				{
					struct addrinfo *addr_cur = conn->addr_cur;

					if (addr_cur == NULL)
					{
						/*
						 * Ooops, no more addresses.  An appropriate error
						 * message is already set up, so just set the right
						 * status.
						 */
						goto error_return;
					}

					/* Remember current address for possible error msg */
					memcpy(&conn->raddr.addr, addr_cur->ai_addr,
						   addr_cur->ai_addrlen);
					conn->raddr.salen = addr_cur->ai_addrlen;

					conn->sock = socket(addr_cur->ai_family, SOCK_STREAM, 0);
					if (conn->sock == PGINVALID_SOCKET)
					{
						/*
						 * Silently ignore socket() failure if we have more
						 * addresses to try; this reduces useless chatter in
						 * cases where the address list includes both IPv4 and
						 * IPv6 but kernel only accepts one family.
						 */
						if (addr_cur->ai_next != NULL)
						{
							conn->try_next_addr = true;
							goto keep_going;
						}
						appendPQExpBuffer(&conn->errorMessage,
							  libpq_gettext("could not create socket: %s\n"),
							SOCK_STRERROR(SOCK_ERRNO, sebuf, sizeof(sebuf)));
						goto error_return;
					}

					/*
					 * Select socket options: no delay of outgoing data for
					 * TCP sockets, nonblock mode, close-on-exec.  Try the
					 * next address if any of this fails.
					 */
					if (!IS_AF_UNIX(addr_cur->ai_family))
					{
						if (!connectNoDelay(conn))
						{
							/* error message already created */
							conn->try_next_addr = true;
							goto keep_going;
						}
					}
					if (!pg_set_noblock(conn->sock))
					{
						appendPQExpBuffer(&conn->errorMessage,
										  libpq_gettext("could not set socket to nonblocking mode: %s\n"),
							SOCK_STRERROR(SOCK_ERRNO, sebuf, sizeof(sebuf)));
						conn->try_next_addr = true;
						goto keep_going;
					}

#ifdef F_SETFD
					if (fcntl(conn->sock, F_SETFD, FD_CLOEXEC) == -1)
					{
						appendPQExpBuffer(&conn->errorMessage,
										  libpq_gettext("could not set socket to close-on-exec mode: %s\n"),
							SOCK_STRERROR(SOCK_ERRNO, sebuf, sizeof(sebuf)));
						conn->try_next_addr = true;
						goto keep_going;
					}
#endif   /* F_SETFD */

					if (!IS_AF_UNIX(addr_cur->ai_family))
					{
#ifndef WIN32
						int			on = 1;
#endif
						int			usekeepalives = useKeepalives(conn);
						int			err = 0;

						if (usekeepalives < 0)
						{
							appendPQExpBufferStr(&conn->errorMessage,
												 libpq_gettext("keepalives parameter must be an integer\n"));
							err = 1;
						}
						else if (usekeepalives == 0)
						{
							/* Do nothing */
						}
#ifndef WIN32
						else if (setsockopt(conn->sock,
											SOL_SOCKET, SO_KEEPALIVE,
											(char *) &on, sizeof(on)) < 0)
						{
							appendPQExpBuffer(&conn->errorMessage,
											  libpq_gettext("setsockopt(%s) failed: %s\n"),
											  "SO_KEEPALIVE",
							SOCK_STRERROR(SOCK_ERRNO, sebuf, sizeof(sebuf)));
							err = 1;
						}
						else if (!setKeepalivesIdle(conn)
								 || !setKeepalivesInterval(conn)
								 || !setKeepalivesCount(conn))
							err = 1;
#else							/* WIN32 */
#ifdef SIO_KEEPALIVE_VALS
						else if (!setKeepalivesWin32(conn))
							err = 1;
#endif   /* SIO_KEEPALIVE_VALS */
#endif   /* WIN32 */

						if (err)
						{
							conn->try_next_addr = true;
							goto keep_going;
						}
					}

					/*----------
					 * We have three methods of blocking SIGPIPE during
					 * send() calls to this socket:
					 *
					 *	- setsockopt(sock, SO_NOSIGPIPE)
					 *	- send(sock, ..., MSG_NOSIGNAL)
					 *	- setting the signal mask to SIG_IGN during send()
					 *
					 * The third method requires three syscalls per send,
					 * so we prefer either of the first two, but they are
					 * less portable.  The state is tracked in the following
					 * members of PGconn:
					 *
					 * conn->sigpipe_so		- we have set up SO_NOSIGPIPE
					 * conn->sigpipe_flag	- we're specifying MSG_NOSIGNAL
					 *
					 * If we can use SO_NOSIGPIPE, then set sigpipe_so here
					 * and we're done.  Otherwise, set sigpipe_flag so that
					 * we will try MSG_NOSIGNAL on sends.  If we get an error
					 * with MSG_NOSIGNAL, we'll clear that flag and revert to
					 * signal masking.
					 *----------
					 */
					conn->sigpipe_so = false;
#ifdef MSG_NOSIGNAL
					conn->sigpipe_flag = true;
#else
					conn->sigpipe_flag = false;
#endif   /* MSG_NOSIGNAL */

#ifdef SO_NOSIGPIPE
					optval = 1;
					if (setsockopt(conn->sock, SOL_SOCKET, SO_NOSIGPIPE,
								   (char *) &optval, sizeof(optval)) == 0)
					{
						conn->sigpipe_so = true;
						conn->sigpipe_flag = false;
					}
#endif   /* SO_NOSIGPIPE */

					/*
					 * Start/make connection.  This should not block, since we
					 * are in nonblock mode.  If it does, well, too bad.
					 */
					if (connect(conn->sock, addr_cur->ai_addr,
								addr_cur->ai_addrlen) < 0)
					{
						if (SOCK_ERRNO == EINPROGRESS ||
#ifdef WIN32
							SOCK_ERRNO == EWOULDBLOCK ||
#endif
							SOCK_ERRNO == EINTR)
						{
							/*
							 * This is fine - we're in non-blocking mode, and
							 * the connection is in progress.  Tell caller to
							 * wait for write-ready on socket.
							 */
							conn->status = CONNECTION_STARTED;
							return PGRES_POLLING_WRITING;
						}
						/* otherwise, trouble */
					}
					else
					{
						/*
						 * Hm, we're connected already --- seems the "nonblock
						 * connection" wasn't.  Advance the state machine and
						 * go do the next stuff.
						 */
						conn->status = CONNECTION_STARTED;
						goto keep_going;
					}

					/*
					 * This connection failed.  Add the error report to
					 * conn->errorMessage, then try the next address if any.
					 */
					connectFailureMessage(conn, SOCK_ERRNO);
					conn->try_next_addr = true;
					goto keep_going;
				}
			}

		case CONNECTION_STARTED:
			{
				ACCEPT_TYPE_ARG3 optlen = sizeof(optval);

				/*
				 * Write ready, since we've made it here, so the connection
				 * has been made ... or has failed.
				 */

				/*
				 * Now check (using getsockopt) that there is not an error
				 * state waiting for us on the socket.
				 */

				if (getsockopt(conn->sock, SOL_SOCKET, SO_ERROR,
							   (char *) &optval, &optlen) == -1)
				{
					appendPQExpBuffer(&conn->errorMessage,
					libpq_gettext("could not get socket error status: %s\n"),
							SOCK_STRERROR(SOCK_ERRNO, sebuf, sizeof(sebuf)));
					goto error_return;
				}
				else if (optval != 0)
				{
					/*
					 * When using a nonblocking connect, we will typically see
					 * connect failures at this point, so provide a friendly
					 * error message.
					 */
					connectFailureMessage(conn, optval);

					/*
					 * Try the next address if any, just as in the case where
					 * connect() returned failure immediately.
					 */
					conn->try_next_addr = true;
					goto keep_going;
				}

				/* Fill in the client address */
				conn->laddr.salen = sizeof(conn->laddr.addr);
				if (getsockname(conn->sock,
								(struct sockaddr *) & conn->laddr.addr,
								&conn->laddr.salen) < 0)
				{
					appendPQExpBuffer(&conn->errorMessage,
									  libpq_gettext("could not get client address from socket: %s\n"),
							SOCK_STRERROR(SOCK_ERRNO, sebuf, sizeof(sebuf)));
					goto error_return;
				}

				/*
				 * Make sure we can write before advancing to next step.
				 */
				conn->status = CONNECTION_MADE;
				return PGRES_POLLING_WRITING;
			}

		case CONNECTION_MADE:
			{
				char	   *startpacket;
				int			packetlen;

#ifdef HAVE_UNIX_SOCKETS

				/*
				 * Implement requirepeer check, if requested and it's a
				 * Unix-domain socket.
				 */
				if (conn->requirepeer && conn->requirepeer[0] &&
					IS_AF_UNIX(conn->raddr.addr.ss_family))
				{
					char		pwdbuf[BUFSIZ];
					struct passwd pass_buf;
					struct passwd *pass;
					int			passerr;
					uid_t		uid;
					gid_t		gid;

					errno = 0;
					if (getpeereid(conn->sock, &uid, &gid) != 0)
					{
						/*
						 * Provide special error message if getpeereid is a
						 * stub
						 */
						if (errno == ENOSYS)
							appendPQExpBufferStr(&conn->errorMessage,
												 libpq_gettext("requirepeer parameter is not supported on this platform\n"));
						else
							appendPQExpBuffer(&conn->errorMessage,
											  libpq_gettext("could not get peer credentials: %s\n"),
									pqStrerror(errno, sebuf, sizeof(sebuf)));
						goto error_return;
					}

					passerr = pqGetpwuid(uid, &pass_buf, pwdbuf, sizeof(pwdbuf), &pass);
					if (pass == NULL)
					{
						if (passerr != 0)
							appendPQExpBuffer(&conn->errorMessage,
											  libpq_gettext("could not look up local user ID %d: %s\n"),
											  (int) uid,
											  pqStrerror(passerr, sebuf, sizeof(sebuf)));
						else
							appendPQExpBuffer(&conn->errorMessage,
											  libpq_gettext("local user with ID %d does not exist\n"),
											  (int) uid);
						goto error_return;
					}

					if (strcmp(pass->pw_name, conn->requirepeer) != 0)
					{
						appendPQExpBuffer(&conn->errorMessage,
										  libpq_gettext("requirepeer specifies \"%s\", but actual peer user name is \"%s\"\n"),
										  conn->requirepeer, pass->pw_name);
						goto error_return;
					}
				}
#endif   /* HAVE_UNIX_SOCKETS */

#ifdef USE_SSL

				/*
				 * If SSL is enabled and we haven't already got it running,
				 * request it instead of sending the startup message.
				 */
				if (IS_AF_UNIX(conn->raddr.addr.ss_family))
				{
					/* Don't bother requesting SSL over a Unix socket */
					conn->allow_ssl_try = false;
				}
				if (conn->allow_ssl_try && !conn->wait_ssl_try &&
					conn->ssl == NULL)
				{
					ProtocolVersion pv;

					/*
					 * Send the SSL request packet.
					 *
					 * Theoretically, this could block, but it really
					 * shouldn't since we only got here if the socket is
					 * write-ready.
					 */
					pv = htonl(NEGOTIATE_SSL_CODE);
					if (pqPacketSend(conn, 0, &pv, sizeof(pv)) != STATUS_OK)
					{
						appendPQExpBuffer(&conn->errorMessage,
										  libpq_gettext("could not send SSL negotiation packet: %s\n"),
							SOCK_STRERROR(SOCK_ERRNO, sebuf, sizeof(sebuf)));
						goto error_return;
					}
					/* Ok, wait for response */
					conn->status = CONNECTION_SSL_STARTUP;
					return PGRES_POLLING_READING;
				}
#endif   /* USE_SSL */

				/*
				 * Build the startup packet.
				 */
				if (PG_PROTOCOL_MAJOR(conn->pversion) >= 3)
					startpacket = pqBuildStartupPacket3(conn, &packetlen,
														EnvironmentOptions);
				else
					startpacket = pqBuildStartupPacket2(conn, &packetlen,
														EnvironmentOptions);
				if (!startpacket)
				{
					/*
					 * will not appendbuffer here, since it's likely to also
					 * run out of memory
					 */
					printfPQExpBuffer(&conn->errorMessage,
									  libpq_gettext("out of memory\n"));
					goto error_return;
				}

				/*
				 * Send the startup packet.
				 *
				 * Theoretically, this could block, but it really shouldn't
				 * since we only got here if the socket is write-ready.
				 */
				if (pqPacketSend(conn, 0, startpacket, packetlen) != STATUS_OK)
				{
					appendPQExpBuffer(&conn->errorMessage,
						libpq_gettext("could not send startup packet: %s\n"),
							SOCK_STRERROR(SOCK_ERRNO, sebuf, sizeof(sebuf)));
					free(startpacket);
					goto error_return;
				}

				free(startpacket);

				conn->status = CONNECTION_AWAITING_RESPONSE;
				return PGRES_POLLING_READING;
			}

			/*
			 * Handle SSL negotiation: wait for postmaster messages and
			 * respond as necessary.
			 */
		case CONNECTION_SSL_STARTUP:
			{
#ifdef USE_SSL
				PostgresPollingStatusType pollres;

				/*
				 * On first time through, get the postmaster's response to our
				 * SSL negotiation packet.
				 */
				if (conn->ssl == NULL)
				{
					/*
					 * We use pqReadData here since it has the logic to
					 * distinguish no-data-yet from connection closure. Since
					 * conn->ssl isn't set, a plain recv() will occur.
					 */
					char		SSLok;
					int			rdresult;

					rdresult = pqReadData(conn);
					if (rdresult < 0)
					{
						/* errorMessage is already filled in */
						goto error_return;
					}
					if (rdresult == 0)
					{
						/* caller failed to wait for data */
						return PGRES_POLLING_READING;
					}
					if (pqGetc(&SSLok, conn) < 0)
					{
						/* should not happen really */
						return PGRES_POLLING_READING;
					}
					if (SSLok == 'S')
					{
						/* mark byte consumed */
						conn->inStart = conn->inCursor;
						/* Set up global SSL state if required */
						if (pqsecure_initialize(conn) != 0)
							goto error_return;
					}
					else if (SSLok == 'N')
					{
						/* mark byte consumed */
						conn->inStart = conn->inCursor;
						/* OK to do without SSL? */
						if (conn->sslmode[0] == 'r' ||	/* "require" */
							conn->sslmode[0] == 'v')	/* "verify-ca" or
														 * "verify-full" */
						{
							/* Require SSL, but server does not want it */
							appendPQExpBufferStr(&conn->errorMessage,
												 libpq_gettext("server does not support SSL, but SSL was required\n"));
							goto error_return;
						}
						/* Otherwise, proceed with normal startup */
						conn->allow_ssl_try = false;
						conn->status = CONNECTION_MADE;
						return PGRES_POLLING_WRITING;
					}
					else if (SSLok == 'E')
					{
						/*
						 * Server failure of some sort, such as failure to
						 * fork a backend process.  We need to process and
						 * report the error message, which might be formatted
						 * according to either protocol 2 or protocol 3.
						 * Rather than duplicate the code for that, we flip
						 * into AWAITING_RESPONSE state and let the code there
						 * deal with it.  Note we have *not* consumed the "E"
						 * byte here.
						 */
						conn->status = CONNECTION_AWAITING_RESPONSE;
						goto keep_going;
					}
					else
					{
						appendPQExpBuffer(&conn->errorMessage,
										  libpq_gettext("received invalid response to SSL negotiation: %c\n"),
										  SSLok);
						goto error_return;
					}
				}

				/*
				 * Begin or continue the SSL negotiation process.
				 */
				pollres = pqsecure_open_client(conn);
				if (pollres == PGRES_POLLING_OK)
				{
					/* SSL handshake done, ready to send startup packet */
					conn->status = CONNECTION_MADE;
					return PGRES_POLLING_WRITING;
				}
				if (pollres == PGRES_POLLING_FAILED)
				{
					/*
					 * Failed ... if sslmode is "prefer" then do a non-SSL
					 * retry
					 */
					if (conn->sslmode[0] == 'p' /* "prefer" */
						&& conn->allow_ssl_try	/* redundant? */
						&& !conn->wait_ssl_try) /* redundant? */
					{
						/* only retry once */
						conn->allow_ssl_try = false;
						need_new_connection = true;
						goto keep_going;
					}
					/* Else it's a hard failure */
					goto error_return;
				}
				/* Else, return POLLING_READING or POLLING_WRITING status */
				return pollres;
#else							/* !USE_SSL */
				/* can't get here */
				goto error_return;
#endif   /* USE_SSL */
			}

			/*
			 * Handle authentication exchange: wait for postmaster messages
			 * and respond as necessary.
			 */
		case CONNECTION_AWAITING_RESPONSE:
			{
				char		beresp;
				int			msgLength;
				int			avail;
				AuthRequest areq;

				/*
				 * Scan the message from current point (note that if we find
				 * the message is incomplete, we will return without advancing
				 * inStart, and resume here next time).
				 */
				conn->inCursor = conn->inStart;

				/* Read type byte */
				if (pqGetc(&beresp, conn))
				{
					/* We'll come back when there is more data */
					return PGRES_POLLING_READING;
				}

				/*
				 * Validate message type: we expect only an authentication
				 * request or an error here.  Anything else probably means
				 * it's not Postgres on the other end at all.
				 */
				if (!(beresp == 'R' || beresp == 'E'))
				{
					appendPQExpBuffer(&conn->errorMessage,
									  libpq_gettext(
									  "expected authentication request from "
												"server, but received %c\n"),
									  beresp);
					goto error_return;
				}

				if (PG_PROTOCOL_MAJOR(conn->pversion) >= 3)
				{
					/* Read message length word */
					if (pqGetInt(&msgLength, 4, conn))
					{
						/* We'll come back when there is more data */
						return PGRES_POLLING_READING;
					}
				}
				else
				{
					/* Set phony message length to disable checks below */
					msgLength = 8;
				}

				/*
				 * Try to validate message length before using it.
				 * Authentication requests can't be very large, although GSS
				 * auth requests may not be that small.  Errors can be a
				 * little larger, but not huge.  If we see a large apparent
				 * length in an error, it means we're really talking to a
				 * pre-3.0-protocol server; cope.
				 */
				if (beresp == 'R' && (msgLength < 8 || msgLength > 2000))
				{
					appendPQExpBuffer(&conn->errorMessage,
									  libpq_gettext(
									  "expected authentication request from "
												"server, but received %c\n"),
									  beresp);
					goto error_return;
				}

				if (beresp == 'E' && (msgLength < 8 || msgLength > 30000))
				{
					/* Handle error from a pre-3.0 server */
					conn->inCursor = conn->inStart + 1; /* reread data */
					if (pqGets_append(&conn->errorMessage, conn))
					{
						/* We'll come back when there is more data */
						return PGRES_POLLING_READING;
					}
					/* OK, we read the message; mark data consumed */
					conn->inStart = conn->inCursor;

					/*
					 * The postmaster typically won't end its message with a
					 * newline, so add one to conform to libpq conventions.
					 */
					appendPQExpBufferChar(&conn->errorMessage, '\n');

					/*
					 * If we tried to open the connection in 3.0 protocol,
					 * fall back to 2.0 protocol.
					 */
					if (PG_PROTOCOL_MAJOR(conn->pversion) >= 3)
					{
						conn->pversion = PG_PROTOCOL(2, 0);
						need_new_connection = true;
						goto keep_going;
					}

					goto error_return;
				}

				/*
				 * Can't process if message body isn't all here yet.
				 *
				 * (In protocol 2.0 case, we are assuming messages carry at
				 * least 4 bytes of data.)
				 */
				msgLength -= 4;
				avail = conn->inEnd - conn->inCursor;
				if (avail < msgLength)
				{
					/*
					 * Before returning, try to enlarge the input buffer if
					 * needed to hold the whole message; see notes in
					 * pqParseInput3.
					 */
					if (pqCheckInBufferSpace(conn->inCursor + (size_t) msgLength,
											 conn))
						goto error_return;
					/* We'll come back when there is more data */
					return PGRES_POLLING_READING;
				}

				/* Handle errors. */
				if (beresp == 'E')
				{
					if (PG_PROTOCOL_MAJOR(conn->pversion) >= 3)
					{
						if (pqGetErrorNotice3(conn, true))
						{
							/* We'll come back when there is more data */
							return PGRES_POLLING_READING;
						}
					}
					else
					{
						if (pqGets_append(&conn->errorMessage, conn))
						{
							/* We'll come back when there is more data */
							return PGRES_POLLING_READING;
						}
					}
					/* OK, we read the message; mark data consumed */
					conn->inStart = conn->inCursor;

					/* Check to see if we should mention pgpassfile */
					dot_pg_pass_warning(conn);

#ifdef USE_SSL

					/*
					 * if sslmode is "allow" and we haven't tried an SSL
					 * connection already, then retry with an SSL connection
					 */
					if (conn->sslmode[0] == 'a' /* "allow" */
						&& conn->ssl == NULL
						&& conn->allow_ssl_try
						&& conn->wait_ssl_try)
					{
						/* only retry once */
						conn->wait_ssl_try = false;
						need_new_connection = true;
						goto keep_going;
					}

					/*
					 * if sslmode is "prefer" and we're in an SSL connection,
					 * then do a non-SSL retry
					 */
					if (conn->sslmode[0] == 'p' /* "prefer" */
						&& conn->ssl != NULL
						&& conn->allow_ssl_try	/* redundant? */
						&& !conn->wait_ssl_try) /* redundant? */
					{
						/* only retry once */
						conn->allow_ssl_try = false;
						need_new_connection = true;
						goto keep_going;
					}
#endif

					goto error_return;
				}

				/* It is an authentication request. */
				conn->auth_req_received = true;

				/* Get the type of request. */
				if (pqGetInt((int *) &areq, 4, conn))
				{
					/* We'll come back when there are more data */
					return PGRES_POLLING_READING;
				}

				/* Get the password salt if there is one. */
				if (areq == AUTH_REQ_MD5)
				{
					if (pqGetnchar(conn->md5Salt,
								   sizeof(conn->md5Salt), conn))
					{
						/* We'll come back when there are more data */
						return PGRES_POLLING_READING;
					}
				}
#if defined(ENABLE_GSS) || defined(ENABLE_SSPI)

				/*
				 * Continue GSSAPI/SSPI authentication
				 */
				if (areq == AUTH_REQ_GSS_CONT)
				{
					int			llen = msgLength - 4;

					/*
					 * We can be called repeatedly for the same buffer. Avoid
					 * re-allocating the buffer in this case - just re-use the
					 * old buffer.
					 */
					if (llen != conn->ginbuf.length)
					{
						if (conn->ginbuf.value)
							free(conn->ginbuf.value);

						conn->ginbuf.length = llen;
						conn->ginbuf.value = malloc(llen);
						if (!conn->ginbuf.value)
						{
							printfPQExpBuffer(&conn->errorMessage,
											  libpq_gettext("out of memory allocating GSSAPI buffer (%d)"),
											  llen);
							goto error_return;
						}
					}

					if (pqGetnchar(conn->ginbuf.value, llen, conn))
					{
						/* We'll come back when there is more data. */
						return PGRES_POLLING_READING;
					}
				}
#endif

				/*
				 * OK, we successfully read the message; mark data consumed
				 */
				conn->inStart = conn->inCursor;

				/* Respond to the request if necessary. */

				/*
				 * Note that conn->pghost must be non-NULL if we are going to
				 * avoid the Kerberos code doing a hostname look-up.
				 */

				if (pg_fe_sendauth(areq, conn) != STATUS_OK)
				{
					conn->errorMessage.len = strlen(conn->errorMessage.data);
					goto error_return;
				}
				conn->errorMessage.len = strlen(conn->errorMessage.data);

				/*
				 * Just make sure that any data sent by pg_fe_sendauth is
				 * flushed out.  Although this theoretically could block, it
				 * really shouldn't since we don't send large auth responses.
				 */
				if (pqFlush(conn))
					goto error_return;

				if (areq == AUTH_REQ_OK)
				{
					/* We are done with authentication exchange */
					conn->status = CONNECTION_AUTH_OK;

					/*
					 * Set asyncStatus so that PQgetResult will think that
					 * what comes back next is the result of a query.  See
					 * below.
					 */
					conn->asyncStatus = PGASYNC_BUSY;
				}

				/* Look to see if we have more data yet. */
				goto keep_going;
			}

		case CONNECTION_AUTH_OK:
			{
				/*
				 * Now we expect to hear from the backend. A ReadyForQuery
				 * message indicates that startup is successful, but we might
				 * also get an Error message indicating failure. (Notice
				 * messages indicating nonfatal warnings are also allowed by
				 * the protocol, as are ParameterStatus and BackendKeyData
				 * messages.) Easiest way to handle this is to let
				 * PQgetResult() read the messages. We just have to fake it
				 * out about the state of the connection, by setting
				 * asyncStatus = PGASYNC_BUSY (done above).
				 */

				if (PQisBusy(conn))
					return PGRES_POLLING_READING;

				res = PQgetResult(conn);

				/*
				 * NULL return indicating we have gone to IDLE state is
				 * expected
				 */
				if (res)
				{
					if (res->resultStatus != PGRES_FATAL_ERROR)
						appendPQExpBufferStr(&conn->errorMessage,
											 libpq_gettext("unexpected message from server during startup\n"));
					else if (conn->send_appname &&
							 (conn->appname || conn->fbappname))
					{
						/*
						 * If we tried to send application_name, check to see
						 * if the error is about that --- pre-9.0 servers will
						 * reject it at this stage of the process.  If so,
						 * close the connection and retry without sending
						 * application_name.  We could possibly get a false
						 * SQLSTATE match here and retry uselessly, but there
						 * seems no great harm in that; we'll just get the
						 * same error again if it's unrelated.
						 */
						const char *sqlstate;

						sqlstate = PQresultErrorField(res, PG_DIAG_SQLSTATE);
						if (sqlstate &&
							strcmp(sqlstate, ERRCODE_APPNAME_UNKNOWN) == 0)
						{
							PQclear(res);
							conn->send_appname = false;
							need_new_connection = true;
							goto keep_going;
						}
					}

					/*
					 * if the resultStatus is FATAL, then conn->errorMessage
					 * already has a copy of the error; needn't copy it back.
					 * But add a newline if it's not there already, since
					 * postmaster error messages may not have one.
					 */
					if (conn->errorMessage.len <= 0 ||
						conn->errorMessage.data[conn->errorMessage.len - 1] != '\n')
						appendPQExpBufferChar(&conn->errorMessage, '\n');
					PQclear(res);
					goto error_return;
				}

				/* We can release the address list now. */
				pg_freeaddrinfo_all(conn->addrlist_family, conn->addrlist);
				conn->addrlist = NULL;
				conn->addr_cur = NULL;

				/* Fire up post-connection housekeeping if needed */
				if (PG_PROTOCOL_MAJOR(conn->pversion) < 3)
				{
					conn->status = CONNECTION_SETENV;
					conn->setenv_state = SETENV_STATE_CLIENT_ENCODING_SEND;
					conn->next_eo = EnvironmentOptions;
					return PGRES_POLLING_WRITING;
				}

				/* Otherwise, we are open for business! */
				conn->status = CONNECTION_OK;
				return PGRES_POLLING_OK;
			}

		case CONNECTION_SETENV:

			/*
			 * Do post-connection housekeeping (only needed in protocol 2.0).
			 *
			 * We pretend that the connection is OK for the duration of these
			 * queries.
			 */
			conn->status = CONNECTION_OK;

			switch (pqSetenvPoll(conn))
			{
				case PGRES_POLLING_OK:	/* Success */
					break;

				case PGRES_POLLING_READING:		/* Still going */
					conn->status = CONNECTION_SETENV;
					return PGRES_POLLING_READING;

				case PGRES_POLLING_WRITING:		/* Still going */
					conn->status = CONNECTION_SETENV;
					return PGRES_POLLING_WRITING;

				default:
					goto error_return;
			}

			/* We are open for business! */
			conn->status = CONNECTION_OK;
			return PGRES_POLLING_OK;

		default:
			appendPQExpBuffer(&conn->errorMessage,
							  libpq_gettext("invalid connection state %d, "
							   "probably indicative of memory corruption\n"),
							  conn->status);
			goto error_return;
	}

	/* Unreachable */

error_return:

	/*
	 * We used to close the socket at this point, but that makes it awkward
	 * for those above us if they wish to remove this socket from their own
	 * records (an fd_set for example).  We'll just have this socket closed
	 * when PQfinish is called (which is compulsory even after an error, since
	 * the connection structure must be freed).
	 */
	conn->status = CONNECTION_BAD;
	return PGRES_POLLING_FAILED;
}


/*
 * internal_ping
 *		Determine if a server is running and if we can connect to it.
 *
 * The argument is a connection that's been started, but not completed.
 */
static PGPing
internal_ping(PGconn *conn)
{
	/* Say "no attempt" if we never got to PQconnectPoll */
	if (!conn || !conn->options_valid)
		return PQPING_NO_ATTEMPT;

	/* Attempt to complete the connection */
	if (conn->status != CONNECTION_BAD)
		(void) connectDBComplete(conn);

	/* Definitely OK if we succeeded */
	if (conn->status != CONNECTION_BAD)
		return PQPING_OK;

	/*
	 * Here begins the interesting part of "ping": determine the cause of the
	 * failure in sufficient detail to decide what to return.  We do not want
	 * to report that the server is not up just because we didn't have a valid
	 * password, for example.  In fact, any sort of authentication request
	 * implies the server is up.  (We need this check since the libpq side of
	 * things might have pulled the plug on the connection before getting an
	 * error as such from the postmaster.)
	 */
	if (conn->auth_req_received)
		return PQPING_OK;

	/*
	 * If we failed to get any ERROR response from the postmaster, report
	 * PQPING_NO_RESPONSE.  This result could be somewhat misleading for a
	 * pre-7.4 server, since it won't send back a SQLSTATE, but those are long
	 * out of support.  Another corner case where the server could return a
	 * failure without a SQLSTATE is fork failure, but NO_RESPONSE isn't
	 * totally unreasonable for that anyway.  We expect that every other
	 * failure case in a modern server will produce a report with a SQLSTATE.
	 *
	 * NOTE: whenever we get around to making libpq generate SQLSTATEs for
	 * client-side errors, we should either not store those into
	 * last_sqlstate, or add an extra flag so we can tell client-side errors
	 * apart from server-side ones.
	 */
	if (strlen(conn->last_sqlstate) != 5)
		return PQPING_NO_RESPONSE;

	if (strcmp(conn->last_sqlstate, ERRCODE_MIRROR_READY) == 0)
		return PQPING_MIRROR_READY;

	/*
	 * Report PQPING_REJECT if server says it's not accepting connections. (We
	 * distinguish this case mainly for the convenience of pg_ctl.)
	 */
	if (strcmp(conn->last_sqlstate, ERRCODE_CANNOT_CONNECT_NOW) == 0)
		return PQPING_REJECT;

	/*
	 * Any other SQLSTATE can be taken to indicate that the server is up.
	 * Presumably it didn't like our username, password, or database name; or
	 * perhaps it had some transient failure, but that should not be taken as
	 * meaning "it's down".
	 */
	return PQPING_OK;
}


/*
 * makeEmptyPGconn
 *	 - create a PGconn data structure with (as yet) no interesting data
 */
static PGconn *
makeEmptyPGconn(void)
{
	PGconn	   *conn;

#ifdef WIN32

	/*
	 * Make sure socket support is up and running.
	 */
	WSADATA		wsaData;

	if (WSAStartup(MAKEWORD(1, 1), &wsaData))
		return NULL;
	WSASetLastError(0);
#endif

	conn = (PGconn *) malloc(sizeof(PGconn));
	if (conn == NULL)
	{
#ifdef WIN32
		WSACleanup();
#endif
		return conn;
	}

	/* Zero all pointers and booleans */
	MemSet(conn, 0, sizeof(PGconn));

	/* install default notice hooks */
	conn->noticeHooks.noticeRec = defaultNoticeReceiver;
	conn->noticeHooks.noticeProc = defaultNoticeProcessor;

	conn->status = CONNECTION_BAD;
	conn->asyncStatus = PGASYNC_IDLE;
	conn->xactStatus = PQTRANS_IDLE;
	conn->options_valid = false;
	conn->nonblocking = false;
	conn->setenv_state = SETENV_STATE_IDLE;
	conn->client_encoding = PG_SQL_ASCII;
	conn->std_strings = false;	/* unless server says differently */
	conn->verbosity = PQERRORS_DEFAULT;
	conn->sock = PGINVALID_SOCKET;
	conn->dot_pgpass_used = false;

	/*
	 * We try to send at least 8K at a time, which is the usual size of pipe
	 * buffers on Unix systems.  That way, when we are sending a large amount
	 * of data, we avoid incurring extra kernel context swaps for partial
	 * bufferloads.  The output buffer is initially made 16K in size, and we
	 * try to dump it after accumulating 8K.
	 *
	 * With the same goal of minimizing context swaps, the input buffer will
	 * be enlarged anytime it has less than 8K free, so we initially allocate
	 * twice that.
	 */
	conn->inBufSize = 16 * 1024;
	conn->inBuffer = (char *) malloc(conn->inBufSize);
	conn->outBufSize = 16 * 1024;
	conn->outBuffer = (char *) malloc(conn->outBufSize);
	conn->rowBufLen = 32;
	conn->rowBuf = (PGdataValue *) malloc(conn->rowBufLen * sizeof(PGdataValue));
	initPQExpBuffer(&conn->errorMessage);
	initPQExpBuffer(&conn->workBuffer);

	if (conn->inBuffer == NULL ||
		conn->outBuffer == NULL ||
		conn->rowBuf == NULL ||
		PQExpBufferBroken(&conn->errorMessage) ||
		PQExpBufferBroken(&conn->workBuffer))
	{
		/* out of memory already :-( */
		freePGconn(conn);
		conn = NULL;
	}

	return conn;
}

/*
 * freePGconn
 *	 - free an idle (closed) PGconn data structure
 *
 * NOTE: this should not overlap any functionality with closePGconn().
 * Clearing/resetting of transient state belongs there; what we do here is
 * release data that is to be held for the life of the PGconn structure.
 * If a value ought to be cleared/freed during PQreset(), do it there not here.
 */
static void
freePGconn(PGconn *conn)
{
	int			i;
	pgParameterStatus *pstatus;

	if (!conn)
		return;

	pqClearAsyncResult(conn);	/* deallocate result and curTuple */
	if (conn->sock >= 0)
	{
		//pqsecure_close(conn);
		closesocket(conn->sock);
	}

	/* let any event procs clean up their state data */
	for (i = 0; i < conn->nEvents; i++)
	{
		PGEventConnDestroy evt;

		evt.conn = conn;
		(void) conn->events[i].proc(PGEVT_CONNDESTROY, &evt,
									conn->events[i].passThrough);
		free(conn->events[i].name);
	}

	if (conn->client_encoding_initial)
		free(conn->client_encoding_initial);
	if (conn->events)
		free(conn->events);
	if (conn->pghost)
		free(conn->pghost);
	if (conn->pghostaddr)
		free(conn->pghostaddr);
	if (conn->pgport)
		free(conn->pgport);
	if (conn->pgunixsocket)
		free(conn->pgunixsocket);
	if (conn->pgtty)
		free(conn->pgtty);
	if (conn->connect_timeout)
		free(conn->connect_timeout);
	if (conn->pgoptions)
		free(conn->pgoptions);
	if (conn->appname)
		free(conn->appname);
	if (conn->fbappname)
		free(conn->fbappname);
	if (conn->dbName)
		free(conn->dbName);
	if (conn->replication)
		free(conn->replication);
	if (conn->pguser)
		free(conn->pguser);
	if (conn->pgpass)
		free(conn->pgpass);
	if (conn->keepalives)
		free(conn->keepalives);
	if (conn->keepalives_idle)
		free(conn->keepalives_idle);
	if (conn->keepalives_interval)
		free(conn->keepalives_interval);
	if (conn->keepalives_count)
		free(conn->keepalives_count);
	if (conn->sslmode)
		free(conn->sslmode);
	if (conn->sslcert)
		free(conn->sslcert);
	if (conn->sslkey)
		free(conn->sslkey);
	if (conn->sslrootcert)
		free(conn->sslrootcert);
	if (conn->sslcrl)
		free(conn->sslcrl);
	if (conn->sslcompression)
		free(conn->sslcompression);
	if (conn->requirepeer)
		free(conn->requirepeer);
	if (conn->krbsrvname)
		free(conn->krbsrvname);
	if (conn->gsslib)
		free(conn->gsslib);
<<<<<<< HEAD
#endif
	if (conn->gpqeid)			/* CDB */
		free(conn->gpqeid);
=======
>>>>>>> 30ffdd24
	/* Note that conn->Pfdebug is not ours to close or free */
	if (conn->last_query)
		free(conn->last_query);
	pg_freeaddrinfo_all(conn->addrlist_family, conn->addrlist);

	pstatus = conn->pstatus;
	while (pstatus != NULL)
	{
		pgParameterStatus *prev = pstatus;

		pstatus = pstatus->next;
		free(prev);
	}

	if (conn->lobjfuncs)
		free(conn->lobjfuncs);
	if (conn->inBuffer)
		free(conn->inBuffer);
	if (conn->outBuffer && !conn->outBuffer_shared)
		free(conn->outBuffer);
	if (conn->rowBuf)
		free(conn->rowBuf);
	termPQExpBuffer(&conn->errorMessage);
	termPQExpBuffer(&conn->workBuffer);

	free(conn);

#ifdef WIN32
	WSACleanup();
#endif
}

/*
 * closePGconn
 *	 - properly close a connection to the backend
 *
 * This should reset or release all transient state, but NOT the connection
 * parameters.  On exit, the PGconn should be in condition to start a fresh
 * connection with the same parameters (see PQreset()).
 */
static void
closePGconn(PGconn *conn)
{
	/*
	 * If possible, send Terminate message to close the connection politely.
	 *
	 * Note that the protocol doesn't allow us to send Terminate messages
	 * during the startup phase.
	 */
	if (conn->sock != PGINVALID_SOCKET && conn->status == CONNECTION_OK)
	{
		/*
		 * Try to send "close connection" message to backend. Ignore any
		 * error.
		 */
		pqPutMsgStart('X', false, conn);
		pqPutMsgEnd(conn);
		(void) pqFlush(conn);
	}

	/*
	 * Must reset the blocking status so a possible reconnect will work.
	 *
	 * Don't call PQsetnonblocking() because it will fail if it's unable to
	 * flush the connection.
	 */
	conn->nonblocking = FALSE;

	/*
	 * Close the connection, reset all transient state, flush I/O buffers.
	 */
	pqDropConnection(conn, true);
	conn->status = CONNECTION_BAD;		/* Well, not really _bad_ - just
										 * absent */
	conn->asyncStatus = PGASYNC_IDLE;
	conn->xactStatus = PQTRANS_IDLE;
	pqClearAsyncResult(conn);	/* deallocate result */
	resetPQExpBuffer(&conn->errorMessage);
	pg_freeaddrinfo_all(conn->addrlist_family, conn->addrlist);
	conn->addrlist = NULL;
	conn->addr_cur = NULL;

	/* Reset all state obtained from server, too */
	pqDropServerData(conn);
}

/*
 * PQfinish: properly close a connection to the backend. Also frees
 * the PGconn data structure so it shouldn't be re-used after this.
 */
void
PQfinish(PGconn *conn)
{
	if (conn)
	{
		closePGconn(conn);
		freePGconn(conn);
	}
}

/*
 * PQreset: resets the connection to the backend by closing the
 * existing connection and creating a new one.
 */
void
PQreset(PGconn *conn)
{
	if (conn)
	{
		closePGconn(conn);

		if (connectDBStart(conn) && connectDBComplete(conn))
		{
			/*
			 * Notify event procs of successful reset.  We treat an event proc
			 * failure as disabling the connection ... good idea?
			 */
			int			i;

			for (i = 0; i < conn->nEvents; i++)
			{
				PGEventConnReset evt;

				evt.conn = conn;
				if (!conn->events[i].proc(PGEVT_CONNRESET, &evt,
										  conn->events[i].passThrough))
				{
					conn->status = CONNECTION_BAD;
					printfPQExpBuffer(&conn->errorMessage,
									  libpq_gettext("PGEventProc \"%s\" failed during PGEVT_CONNRESET event\n"),
									  conn->events[i].name);
					break;
				}
			}
		}
	}
}


/*
 * PQresetStart:
 * resets the connection to the backend
 * closes the existing connection and makes a new one
 * Returns 1 on success, 0 on failure.
 */
int
PQresetStart(PGconn *conn)
{
	if (conn)
	{
		closePGconn(conn);

		return connectDBStart(conn);
	}

	return 0;
}


/*
 * PQresetPoll:
 * resets the connection to the backend
 * closes the existing connection and makes a new one
 */
PostgresPollingStatusType
PQresetPoll(PGconn *conn)
{
	if (conn)
	{
		PostgresPollingStatusType status = PQconnectPoll(conn);

		if (status == PGRES_POLLING_OK)
		{
			/*
			 * Notify event procs of successful reset.  We treat an event proc
			 * failure as disabling the connection ... good idea?
			 */
			int			i;

			for (i = 0; i < conn->nEvents; i++)
			{
				PGEventConnReset evt;

				evt.conn = conn;
				if (!conn->events[i].proc(PGEVT_CONNRESET, &evt,
										  conn->events[i].passThrough))
				{
					conn->status = CONNECTION_BAD;
					printfPQExpBuffer(&conn->errorMessage,
									  libpq_gettext("PGEventProc \"%s\" failed during PGEVT_CONNRESET event\n"),
									  conn->events[i].name);
					return PGRES_POLLING_FAILED;
				}
			}
		}

		return status;
	}

	return PGRES_POLLING_FAILED;
}

/*
 * PQcancelGet: get a PGcancel structure corresponding to a connection.
 *
 * A copy is needed to be able to cancel a running query from a different
 * thread. If the same structure is used all structure members would have
 * to be individually locked (if the entire structure was locked, it would
 * be impossible to cancel a synchronous query because the structure would
 * have to stay locked for the duration of the query).
 */
PGcancel *
PQgetCancel(PGconn *conn)
{
	PGcancel   *cancel;

	if (!conn)
		return NULL;

	if (conn->sock == PGINVALID_SOCKET)
		return NULL;

	cancel = malloc(sizeof(PGcancel));
	if (cancel == NULL)
		return NULL;

	memcpy(&cancel->raddr, &conn->raddr, sizeof(SockAddr));
	cancel->be_pid = conn->be_pid;
	cancel->be_key = conn->be_key;

	return cancel;
}

/* PQfreeCancel: free a cancel structure */
void
PQfreeCancel(PGcancel *cancel)
{
	if (cancel)
		free(cancel);
}


/*
 * PQcancel and PQrequestCancel: attempt to request cancellation of the
 * current operation.
 *
 * The return value is TRUE if the cancel request was successfully
 * dispatched, FALSE if not (in which case an error message is available).
 * Note: successful dispatch is no guarantee that there will be any effect at
 * the backend.  The application must read the operation result as usual.
 *
 * CAUTION: we want this routine to be safely callable from a signal handler
 * (for example, an application might want to call it in a SIGINT handler).
 * This means we cannot use any C library routine that might be non-reentrant.
 * malloc/free are often non-reentrant, and anything that might call them is
 * just as dangerous.  We avoid sprintf here for that reason.  Building up
 * error messages with strcpy/strcat is tedious but should be quite safe.
 * We also save/restore errno in case the signal handler support doesn't.
 *
 * internal_cancel() is an internal helper function to make code-sharing
 * between the two versions of the cancel function possible.
 */
static int
internal_cancel(SockAddr *raddr, int be_pid, int be_key,
				char *errbuf, int errbufsize, bool requestFinish)
{
	int			save_errno = SOCK_ERRNO;
	pgsocket	tmpsock = PGINVALID_SOCKET;
	char		sebuf[256];
	int			maxlen;
	struct
	{
		uint32		packetlen;
		CancelRequestPacket cp;
	}			crp;

#ifndef WIN32
	struct pollfd	pollFds[1];
	int				pollRet;

retry2:
#endif
	/*
	 * We need to open a temporary connection to the postmaster. Do this with
	 * only kernel calls.
	 */
	if ((tmpsock = socket(raddr->addr.ss_family, SOCK_STREAM, 0)) == PGINVALID_SOCKET)
	{
		strlcpy(errbuf, "PQcancel() -- socket() failed: ", errbufsize);
		goto cancel_errReturn;
	}
retry3:
	if (connect(tmpsock, (struct sockaddr *) & raddr->addr,
				raddr->salen) < 0)
	{
		if (SOCK_ERRNO == EINTR)
			/* Interrupted system call - we'll just try again */
			goto retry3;
		strlcpy(errbuf, "PQcancel() -- connect() failed: ", errbufsize);
		goto cancel_errReturn;
	}

	/*
	 * We needn't set nonblocking I/O or NODELAY options here.
	 */

	/* Create and send the cancel request packet. */

	crp.packetlen = htonl((uint32) sizeof(crp));
	if (requestFinish)
		crp.cp.cancelRequestCode = (MsgType) htonl(FINISH_REQUEST_CODE);
	else
		crp.cp.cancelRequestCode = (MsgType) htonl(CANCEL_REQUEST_CODE);
	crp.cp.backendPID = htonl(be_pid);
	crp.cp.cancelAuthCode = htonl(be_key);

retry4:
	if (send(tmpsock, (char *) &crp, sizeof(crp), 0) != (int) sizeof(crp))
	{
		if (SOCK_ERRNO == EINTR)
			/* Interrupted system call - we'll just try again */
			goto retry4;
		strlcpy(errbuf, "PQcancel() -- send() failed: ", errbufsize);
		goto cancel_errReturn;
	}

	/*
	 * Wait for the postmaster to close the connection, which indicates that
	 * it's processed the request.  Without this delay, we might issue another
	 * command only to find that our cancel zaps that command instead of the
	 * one we thought we were canceling.  Note we don't actually expect this
	 * read to obtain any data, we are just waiting for EOF to be signaled.
	 */
#ifndef WIN32
retry5:
	pollFds[0].fd = tmpsock;
	pollFds[0].events = POLLIN;
	pollFds[0].revents = 0;

	/*
	 * Wait for at most 660 seconds, which is the sum of max values of
	 * authentication_timeout and pre_auth_delay. Most likely, it's long enough
	 * to make sure the process forked by the postmaster on segment is finished.
	 */
	pollRet = poll(pollFds, 1, 660 * 1000);
	if (pollRet == 0)
	{
		/* timeout */
		close(tmpsock);
		tmpsock = -1;
		goto retry2;
	}
	else if (pollRet < 0)
	{
		int olderrno = errno;
		if (olderrno == EAGAIN || olderrno == EINTR)
			goto retry5;

		/* error */
		close(tmpsock);
		tmpsock = -1;
		goto retry2;
	}
#endif

retry6:
	if (recv(tmpsock, (char *) &crp, 1, 0) < 0)
	{
		if (SOCK_ERRNO == EINTR)
			/* Interrupted system call - we'll just try again */
			goto retry6;
		/* we ignore other error conditions */
	}

	/* All done */
	closesocket(tmpsock);
	SOCK_ERRNO_SET(save_errno);
	return TRUE;

cancel_errReturn:

	/*
	 * Make sure we don't overflow the error buffer. Leave space for the \n at
	 * the end, and for the terminating zero.
	 */
	maxlen = errbufsize - strlen(errbuf) - 2;
	if (maxlen >= 0)
	{
		strncat(errbuf, SOCK_STRERROR(SOCK_ERRNO, sebuf, sizeof(sebuf)),
				maxlen);
		strcat(errbuf, "\n");
	}
	if (tmpsock != PGINVALID_SOCKET)
		closesocket(tmpsock);
	SOCK_ERRNO_SET(save_errno);
	return FALSE;
}

/*
 * PQcancel: request query cancel
 *
 * Returns TRUE if able to send the cancel request, FALSE if not.
 *
 * On failure, an error message is stored in *errbuf, which must be of size
 * errbufsize (recommended size is 256 bytes).  *errbuf is not changed on
 * success return.
 */
int
PQcancel(PGcancel *cancel, char *errbuf, int errbufsize)
{
	if (!cancel)
	{
		strlcpy(errbuf, "PQcancel() -- no cancel object supplied", errbufsize);
		return FALSE;
	}

	return internal_cancel(&cancel->raddr, cancel->be_pid, cancel->be_key,
						   errbuf, errbufsize, false);
}

/*
 * PQrequestFinish: request query finish
 *
 * Same as PQcancel, except it sends a finish request.
 */
int
PQrequestFinish(PGcancel *cancel, char *errbuf, int errbufsize)
{
	if (!cancel)
	{
		strlcpy(errbuf, "PQrequestFinish() -- no cancel object supplied",
				errbufsize);
		return FALSE;
	}

	return internal_cancel(&cancel->raddr, cancel->be_pid, cancel->be_key,
						   errbuf, errbufsize, true);
}

/*
 * PQrequestCancel: old, not thread-safe function for requesting query cancel
 *
 * Returns TRUE if able to send the cancel request, FALSE if not.
 *
 * On failure, the error message is saved in conn->errorMessage; this means
 * that this can't be used when there might be other active operations on
 * the connection object.
 *
 * NOTE: error messages will be cut off at the current size of the
 * error message buffer, since we dare not try to expand conn->errorMessage!
 */
int
PQrequestCancel(PGconn *conn)
{
	int			r;

	/* Check we have an open connection */
	if (!conn)
		return FALSE;

	if (conn->sock == PGINVALID_SOCKET)
	{
		strlcpy(conn->errorMessage.data,
				"PQrequestCancel() -- connection is not open\n",
				conn->errorMessage.maxlen);
		conn->errorMessage.len = strlen(conn->errorMessage.data);

		return FALSE;
	}

	r = internal_cancel(&conn->raddr, conn->be_pid, conn->be_key,
						conn->errorMessage.data, conn->errorMessage.maxlen,
						false);

	if (!r)
		conn->errorMessage.len = strlen(conn->errorMessage.data);

	return r;
}


/*
 * pqPacketSend() -- convenience routine to send a message to server.
 *
 * pack_type: the single-byte message type code.  (Pass zero for startup
 * packets, which have no message type code.)
 *
 * buf, buf_len: contents of message.  The given length includes only what
 * is in buf; the message type and message length fields are added here.
 *
 * RETURNS: STATUS_ERROR if the write fails, STATUS_OK otherwise.
 * SIDE_EFFECTS: may block.
 *
 * Note: all messages sent with this routine have a length word, whether
 * it's protocol 2.0 or 3.0.
 */
int
pqPacketSend(PGconn *conn, char pack_type,
			 const void *buf, size_t buf_len)
{
	/* Start the message. */
	if (pqPutMsgStart(pack_type, true, conn))
		return STATUS_ERROR;

	/* Send the message body. */
	if (pqPutnchar(buf, buf_len, conn))
		return STATUS_ERROR;

	/* Finish the message. */
	if (pqPutMsgEnd(conn))
		return STATUS_ERROR;

	/* Flush to ensure backend gets it. */
	if (pqFlush(conn))
		return STATUS_ERROR;

	return STATUS_OK;
}

#ifdef USE_LDAP

#define LDAP_URL	"ldap://"
#define LDAP_DEF_PORT	389
#define PGLDAP_TIMEOUT 2

#define ld_is_sp_tab(x) ((x) == ' ' || (x) == '\t')
#define ld_is_nl_cr(x) ((x) == '\r' || (x) == '\n')


/*
 *		ldapServiceLookup
 *
 * Search the LDAP URL passed as first argument, treat the result as a
 * string of connection options that are parsed and added to the array of
 * options passed as second argument.
 *
 * LDAP URLs must conform to RFC 1959 without escape sequences.
 *	ldap://host:port/dn?attributes?scope?filter?extensions
 *
 * Returns
 *	0 if the lookup was successful,
 *	1 if the connection to the LDAP server could be established but
 *	  the search was unsuccessful,
 *	2 if a connection could not be established, and
 *	3 if a fatal error occurred.
 *
 * An error message is returned in the third argument for return codes 1 and 3.
 */
static int
ldapServiceLookup(const char *purl, PQconninfoOption *options,
				  PQExpBuffer errorMessage)
{
	int			port = LDAP_DEF_PORT,
				scope,
				rc,
				size,
				state,
				oldstate,
				i;
#ifndef WIN32
	int			msgid;
#endif
	bool		found_keyword;
	char	   *url,
			   *hostname,
			   *portstr,
			   *endptr,
			   *dn,
			   *scopestr,
			   *filter,
			   *result,
			   *p,
			   *p1 = NULL,
			   *optname = NULL,
			   *optval = NULL;
	char	   *attrs[2] = {NULL, NULL};
	LDAP	   *ld = NULL;
	LDAPMessage *res,
			   *entry;
	struct berval **values;
	LDAP_TIMEVAL time = {PGLDAP_TIMEOUT, 0};

	if ((url = strdup(purl)) == NULL)
	{
		printfPQExpBuffer(errorMessage, libpq_gettext("out of memory\n"));
		return 3;
	}

	/*
	 * Parse URL components, check for correctness.  Basically, url has '\0'
	 * placed at component boundaries and variables are pointed at each
	 * component.
	 */

	if (pg_strncasecmp(url, LDAP_URL, strlen(LDAP_URL)) != 0)
	{
		printfPQExpBuffer(errorMessage,
						  libpq_gettext("invalid LDAP URL \"%s\": scheme must be ldap://\n"), purl);
		free(url);
		return 3;
	}

	/* hostname */
	hostname = url + strlen(LDAP_URL);
	if (*hostname == '/')		/* no hostname? */
		hostname = DefaultHost; /* the default */

	/* dn, "distinguished name" */
	p = strchr(url + strlen(LDAP_URL), '/');
	if (p == NULL || *(p + 1) == '\0' || *(p + 1) == '?')
	{
		printfPQExpBuffer(errorMessage, libpq_gettext(
			 "invalid LDAP URL \"%s\": missing distinguished name\n"), purl);
		free(url);
		return 3;
	}
	*p = '\0';					/* terminate hostname */
	dn = p + 1;

	/* attribute */
	if ((p = strchr(dn, '?')) == NULL || *(p + 1) == '\0' || *(p + 1) == '?')
	{
		printfPQExpBuffer(errorMessage, libpq_gettext(
		"invalid LDAP URL \"%s\": must have exactly one attribute\n"), purl);
		free(url);
		return 3;
	}
	*p = '\0';
	attrs[0] = p + 1;

	/* scope */
	if ((p = strchr(attrs[0], '?')) == NULL || *(p + 1) == '\0' || *(p + 1) == '?')
	{
		printfPQExpBuffer(errorMessage, libpq_gettext("invalid LDAP URL \"%s\": must have search scope (base/one/sub)\n"), purl);
		free(url);
		return 3;
	}
	*p = '\0';
	scopestr = p + 1;

	/* filter */
	if ((p = strchr(scopestr, '?')) == NULL || *(p + 1) == '\0' || *(p + 1) == '?')
	{
		printfPQExpBuffer(errorMessage,
				libpq_gettext("invalid LDAP URL \"%s\": no filter\n"), purl);
		free(url);
		return 3;
	}
	*p = '\0';
	filter = p + 1;
	if ((p = strchr(filter, '?')) != NULL)
		*p = '\0';

	/* port number? */
	if ((p1 = strchr(hostname, ':')) != NULL)
	{
		long		lport;

		*p1 = '\0';
		portstr = p1 + 1;
		errno = 0;
		lport = strtol(portstr, &endptr, 10);
		if (*portstr == '\0' || *endptr != '\0' || errno || lport < 0 || lport > 65535)
		{
			printfPQExpBuffer(errorMessage, libpq_gettext(
					"invalid LDAP URL \"%s\": invalid port number\n"), purl);
			free(url);
			return 3;
		}
		port = (int) lport;
	}

	/* Allow only one attribute */
	if (strchr(attrs[0], ',') != NULL)
	{
		printfPQExpBuffer(errorMessage, libpq_gettext(
		"invalid LDAP URL \"%s\": must have exactly one attribute\n"), purl);
		free(url);
		return 3;
	}

	/* set scope */
	if (pg_strcasecmp(scopestr, "base") == 0)
		scope = LDAP_SCOPE_BASE;
	else if (pg_strcasecmp(scopestr, "one") == 0)
		scope = LDAP_SCOPE_ONELEVEL;
	else if (pg_strcasecmp(scopestr, "sub") == 0)
		scope = LDAP_SCOPE_SUBTREE;
	else
	{
		printfPQExpBuffer(errorMessage, libpq_gettext("invalid LDAP URL \"%s\": must have search scope (base/one/sub)\n"), purl);
		free(url);
		return 3;
	}

	/* initialize LDAP structure */
	if ((ld = ldap_init(hostname, port)) == NULL)
	{
		printfPQExpBuffer(errorMessage,
						  libpq_gettext("could not create LDAP structure\n"));
		free(url);
		return 3;
	}

	/*
	 * Perform an explicit anonymous bind.
	 *
	 * LDAP does not require that an anonymous bind is performed explicitly,
	 * but we want to distinguish between the case where LDAP bind does not
	 * succeed within PGLDAP_TIMEOUT seconds (return 2 to continue parsing the
	 * service control file) and the case where querying the LDAP server fails
	 * (return 1 to end parsing).
	 *
	 * Unfortunately there is no way of setting a timeout that works for both
	 * Windows and OpenLDAP.
	 */
#ifdef WIN32
	/* the nonstandard ldap_connect function performs an anonymous bind */
	if (ldap_connect(ld, &time) != LDAP_SUCCESS)
	{
		/* error or timeout in ldap_connect */
		free(url);
		ldap_unbind(ld);
		return 2;
	}
#else							/* !WIN32 */
	/* in OpenLDAP, use the LDAP_OPT_NETWORK_TIMEOUT option */
	if (ldap_set_option(ld, LDAP_OPT_NETWORK_TIMEOUT, &time) != LDAP_SUCCESS)
	{
		free(url);
		ldap_unbind(ld);
		return 3;
	}

	/* anonymous bind */
	if ((msgid = ldap_simple_bind(ld, NULL, NULL)) == -1)
	{
		/* error or network timeout */
		free(url);
		ldap_unbind(ld);
		return 2;
	}

	/* wait some time for the connection to succeed */
	res = NULL;
	if ((rc = ldap_result(ld, msgid, LDAP_MSG_ALL, &time, &res)) == -1 ||
		res == NULL)
	{
		/* error or timeout */
		if (res != NULL)
			ldap_msgfree(res);
		free(url);
		ldap_unbind(ld);
		return 2;
	}
	ldap_msgfree(res);

	/* reset timeout */
	time.tv_sec = -1;
	if (ldap_set_option(ld, LDAP_OPT_NETWORK_TIMEOUT, &time) != LDAP_SUCCESS)
	{
		free(url);
		ldap_unbind(ld);
		return 3;
	}
#endif   /* WIN32 */

	/* search */
	res = NULL;
	if ((rc = ldap_search_st(ld, dn, scope, filter, attrs, 0, &time, &res))
		!= LDAP_SUCCESS)
	{
		if (res != NULL)
			ldap_msgfree(res);
		printfPQExpBuffer(errorMessage,
						  libpq_gettext("lookup on LDAP server failed: %s\n"),
						  ldap_err2string(rc));
		ldap_unbind(ld);
		free(url);
		return 1;
	}

	/* complain if there was not exactly one result */
	if ((rc = ldap_count_entries(ld, res)) != 1)
	{
		printfPQExpBuffer(errorMessage,
			 rc ? libpq_gettext("more than one entry found on LDAP lookup\n")
						  : libpq_gettext("no entry found on LDAP lookup\n"));
		ldap_msgfree(res);
		ldap_unbind(ld);
		free(url);
		return 1;
	}

	/* get entry */
	if ((entry = ldap_first_entry(ld, res)) == NULL)
	{
		/* should never happen */
		printfPQExpBuffer(errorMessage,
						  libpq_gettext("no entry found on LDAP lookup\n"));
		ldap_msgfree(res);
		ldap_unbind(ld);
		free(url);
		return 1;
	}

	/* get values */
	if ((values = ldap_get_values_len(ld, entry, attrs[0])) == NULL)
	{
		printfPQExpBuffer(errorMessage,
				  libpq_gettext("attribute has no values on LDAP lookup\n"));
		ldap_msgfree(res);
		ldap_unbind(ld);
		free(url);
		return 1;
	}

	ldap_msgfree(res);
	free(url);

	if (values[0] == NULL)
	{
		printfPQExpBuffer(errorMessage,
				  libpq_gettext("attribute has no values on LDAP lookup\n"));
		ldap_value_free_len(values);
		ldap_unbind(ld);
		return 1;
	}

	/* concatenate values into a single string with newline terminators */
	size = 1;					/* for the trailing null */
	for (i = 0; values[i] != NULL; i++)
		size += values[i]->bv_len + 1;
	if ((result = malloc(size)) == NULL)
	{
		printfPQExpBuffer(errorMessage,
						  libpq_gettext("out of memory\n"));
		ldap_value_free_len(values);
		ldap_unbind(ld);
		return 3;
	}
	p = result;
	for (i = 0; values[i] != NULL; i++)
	{
		memcpy(p, values[i]->bv_val, values[i]->bv_len);
		p += values[i]->bv_len;
		*(p++) = '\n';
	}
	*p = '\0';

	ldap_value_free_len(values);
	ldap_unbind(ld);

	/* parse result string */
	oldstate = state = 0;
	for (p = result; *p != '\0'; ++p)
	{
		switch (state)
		{
			case 0:				/* between entries */
				if (!ld_is_sp_tab(*p) && !ld_is_nl_cr(*p))
				{
					optname = p;
					state = 1;
				}
				break;
			case 1:				/* in option name */
				if (ld_is_sp_tab(*p))
				{
					*p = '\0';
					state = 2;
				}
				else if (ld_is_nl_cr(*p))
				{
					printfPQExpBuffer(errorMessage, libpq_gettext(
					"missing \"=\" after \"%s\" in connection info string\n"),
									  optname);
					free(result);
					return 3;
				}
				else if (*p == '=')
				{
					*p = '\0';
					state = 3;
				}
				break;
			case 2:				/* after option name */
				if (*p == '=')
				{
					state = 3;
				}
				else if (!ld_is_sp_tab(*p))
				{
					printfPQExpBuffer(errorMessage, libpq_gettext(
					"missing \"=\" after \"%s\" in connection info string\n"),
									  optname);
					free(result);
					return 3;
				}
				break;
			case 3:				/* before option value */
				if (*p == '\'')
				{
					optval = p + 1;
					p1 = p + 1;
					state = 5;
				}
				else if (ld_is_nl_cr(*p))
				{
					optval = optname + strlen(optname); /* empty */
					state = 0;
				}
				else if (!ld_is_sp_tab(*p))
				{
					optval = p;
					state = 4;
				}
				break;
			case 4:				/* in unquoted option value */
				if (ld_is_sp_tab(*p) || ld_is_nl_cr(*p))
				{
					*p = '\0';
					state = 0;
				}
				break;
			case 5:				/* in quoted option value */
				if (*p == '\'')
				{
					*p1 = '\0';
					state = 0;
				}
				else if (*p == '\\')
					state = 6;
				else
					*(p1++) = *p;
				break;
			case 6:				/* in quoted option value after escape */
				*(p1++) = *p;
				state = 5;
				break;
		}

		if (state == 0 && oldstate != 0)
		{
			found_keyword = false;
			for (i = 0; options[i].keyword; i++)
			{
				if (strcmp(options[i].keyword, optname) == 0)
				{
					if (options[i].val == NULL)
					{
						options[i].val = strdup(optval);
						if (!options[i].val)
						{
							printfPQExpBuffer(errorMessage,
											libpq_gettext("out of memory\n"));
							free(result);
							return 3;
						}
					}
					found_keyword = true;
					break;
				}
			}
			if (!found_keyword)
			{
				printfPQExpBuffer(errorMessage,
						 libpq_gettext("invalid connection option \"%s\"\n"),
								  optname);
				free(result);
				return 1;
			}
			optname = NULL;
			optval = NULL;
		}
		oldstate = state;
	}

	free(result);

	if (state == 5 || state == 6)
	{
		printfPQExpBuffer(errorMessage, libpq_gettext(
				  "unterminated quoted string in connection info string\n"));
		return 3;
	}

	return 0;
}

#endif   /* USE_LDAP */

#define MAXBUFSIZE 256

/*
 * parseServiceInfo: if a service name has been given, look it up and absorb
 * connection options from it into *options.
 *
 * Returns 0 on success, nonzero on failure.  On failure, if errorMessage
 * isn't null, also store an error message there.  (Note: the only reason
 * this function and related ones don't dump core on errorMessage == NULL
 * is the undocumented fact that printfPQExpBuffer does nothing when passed
 * a null PQExpBuffer pointer.)
 */
static int
parseServiceInfo(PQconninfoOption *options, PQExpBuffer errorMessage)
{
	const char *service = conninfo_getval(options, "service");
	char		serviceFile[MAXPGPATH];
	char	   *env;
	bool		group_found = false;
	int			status;
	struct stat stat_buf;

	/*
	 * We have to special-case the environment variable PGSERVICE here, since
	 * this is and should be called before inserting environment defaults for
	 * other connection options.
	 */
	if (service == NULL)
		service = getenv("PGSERVICE");

	/* If no service name given, nothing to do */
	if (service == NULL)
		return 0;

	/*
	 * Try PGSERVICEFILE if specified, else try ~/.pg_service.conf (if that
	 * exists).
	 */
	if ((env = getenv("PGSERVICEFILE")) != NULL)
		strlcpy(serviceFile, env, sizeof(serviceFile));
	else
	{
		char		homedir[MAXPGPATH];

		if (!pqGetHomeDirectory(homedir, sizeof(homedir)))
			goto next_file;
		snprintf(serviceFile, MAXPGPATH, "%s/%s", homedir, ".pg_service.conf");
		if (stat(serviceFile, &stat_buf) != 0)
			goto next_file;
	}

	status = parseServiceFile(serviceFile, service, options, errorMessage, &group_found);
	if (group_found || status != 0)
		return status;

next_file:

	/*
	 * This could be used by any application so we can't use the binary
	 * location to find our config files.
	 */
	snprintf(serviceFile, MAXPGPATH, "%s/pg_service.conf",
			 getenv("PGSYSCONFDIR") ? getenv("PGSYSCONFDIR") : SYSCONFDIR);
	if (stat(serviceFile, &stat_buf) != 0)
		goto last_file;

	status = parseServiceFile(serviceFile, service, options, errorMessage, &group_found);
	if (status != 0)
		return status;

last_file:
	if (!group_found)
	{
		printfPQExpBuffer(errorMessage,
		 libpq_gettext("definition of service \"%s\" not found\n"), service);
		return 3;
	}

	return 0;
}

static int
parseServiceFile(const char *serviceFile,
				 const char *service,
				 PQconninfoOption *options,
				 PQExpBuffer errorMessage,
				 bool *group_found)
{
	int			linenr = 0,
				i;
	FILE	   *f;
	char		buf[MAXBUFSIZE],
			   *line;

	f = fopen(serviceFile, "r");
	if (f == NULL)
	{
		printfPQExpBuffer(errorMessage, libpq_gettext("service file \"%s\" not found\n"),
						  serviceFile);
		return 1;
	}

	while ((line = fgets(buf, sizeof(buf), f)) != NULL)
	{
		int			len;

		linenr++;

		if (strlen(line) >= sizeof(buf) - 1)
		{
			fclose(f);
			printfPQExpBuffer(errorMessage,
				  libpq_gettext("line %d too long in service file \"%s\"\n"),
							  linenr,
							  serviceFile);
			return 2;
		}

		/* ignore EOL at end of line, including \r in case it's a DOS file */
		len = strlen(line);
		while (len > 0 && (line[len - 1] == '\n' ||
						   line[len - 1] == '\r'))
			line[--len] = '\0';

		/* ignore leading blanks */
		while (*line && isspace((unsigned char) line[0]))
			line++;

		/* ignore comments and empty lines */
		if (line[0] == '\0' || line[0] == '#')
			continue;

		/* Check for right groupname */
		if (line[0] == '[')
		{
			if (*group_found)
			{
				/* group info already read */
				fclose(f);
				return 0;
			}

			if (strncmp(line + 1, service, strlen(service)) == 0 &&
				line[strlen(service) + 1] == ']')
				*group_found = true;
			else
				*group_found = false;
		}
		else
		{
			if (*group_found)
			{
				/*
				 * Finally, we are in the right group and can parse the line
				 */
				char	   *key,
						   *val;
				bool		found_keyword;

#ifdef USE_LDAP
				if (strncmp(line, "ldap", 4) == 0)
				{
					int			rc = ldapServiceLookup(line, options, errorMessage);

					/* if rc = 2, go on reading for fallback */
					switch (rc)
					{
						case 0:
							fclose(f);
							return 0;
						case 1:
						case 3:
							fclose(f);
							return 3;
						case 2:
							continue;
					}
				}
#endif

				key = line;
				val = strchr(line, '=');
				if (val == NULL)
				{
					printfPQExpBuffer(errorMessage,
									  libpq_gettext("syntax error in service file \"%s\", line %d\n"),
									  serviceFile,
									  linenr);
					fclose(f);
					return 3;
				}
				*val++ = '\0';

				/*
				 * Set the parameter --- but don't override any previous
				 * explicit setting.
				 */
				found_keyword = false;
				for (i = 0; options[i].keyword; i++)
				{
					if (strcmp(options[i].keyword, key) == 0)
					{
						if (options[i].val == NULL)
							options[i].val = strdup(val);
						if (!options[i].val)
						{
							printfPQExpBuffer(errorMessage,
											libpq_gettext("out of memory\n"));
							fclose(f);
							return 3;
						}
						found_keyword = true;
						break;
					}
				}

				if (!found_keyword)
				{
					printfPQExpBuffer(errorMessage,
									  libpq_gettext("syntax error in service file \"%s\", line %d\n"),
									  serviceFile,
									  linenr);
					fclose(f);
					return 3;
				}
			}
		}
	}

	fclose(f);

	return 0;
}


/*
 *		PQconninfoParse
 *
 * Parse a string like PQconnectdb() would do and return the
 * resulting connection options array.  NULL is returned on failure.
 * The result contains only options specified directly in the string,
 * not any possible default values.
 *
 * If errmsg isn't NULL, *errmsg is set to NULL on success, or a malloc'd
 * string on failure (use PQfreemem to free it).  In out-of-memory conditions
 * both *errmsg and the result could be NULL.
 *
 * NOTE: the returned array is dynamically allocated and should
 * be freed when no longer needed via PQconninfoFree().
 */
PQconninfoOption *
PQconninfoParse(const char *conninfo, char **errmsg)
{
	PQExpBufferData errorBuf;
	PQconninfoOption *connOptions;

	if (errmsg)
		*errmsg = NULL;			/* default */
	initPQExpBuffer(&errorBuf);
	if (PQExpBufferDataBroken(errorBuf))
		return NULL;			/* out of memory already :-( */
	connOptions = parse_connection_string(conninfo, &errorBuf, false);
	if (connOptions == NULL && errmsg)
		*errmsg = errorBuf.data;
	else
		termPQExpBuffer(&errorBuf);
	return connOptions;
}

/*
 * Build a working copy of the constant PQconninfoOptions array.
 */
static PQconninfoOption *
conninfo_init(PQExpBuffer errorMessage)
{
	PQconninfoOption *options;
	PQconninfoOption *opt_dest;
	const internalPQconninfoOption *cur_opt;

	/*
	 * Get enough memory for all options in PQconninfoOptions, even if some
	 * end up being filtered out.
	 */
	options = (PQconninfoOption *) malloc(sizeof(PQconninfoOption) * sizeof(PQconninfoOptions) / sizeof(PQconninfoOptions[0]));
	if (options == NULL)
	{
		printfPQExpBuffer(errorMessage,
						  libpq_gettext("out of memory\n"));
		return NULL;
	}
	opt_dest = options;

	for (cur_opt = PQconninfoOptions; cur_opt->keyword; cur_opt++)
	{
		/* Only copy the public part of the struct, not the full internal */
		memcpy(opt_dest, cur_opt, sizeof(PQconninfoOption));
		opt_dest++;
	}
	MemSet(opt_dest, 0, sizeof(PQconninfoOption));

	return options;
}

/*
 * Connection string parser
 *
 * Returns a malloc'd PQconninfoOption array, if parsing is successful.
 * Otherwise, NULL is returned and an error message is left in errorMessage.
 *
 * If use_defaults is TRUE, default values are filled in (from a service file,
 * environment variables, etc).
 */
static PQconninfoOption *
parse_connection_string(const char *connstr, PQExpBuffer errorMessage,
						bool use_defaults)
{
	/* Parse as URI if connection string matches URI prefix */
	if (uri_prefix_length(connstr) != 0)
		return conninfo_uri_parse(connstr, errorMessage, use_defaults);

	/* Parse as default otherwise */
	return conninfo_parse(connstr, errorMessage, use_defaults);
}

/*
 * Checks if connection string starts with either of the valid URI prefix
 * designators.
 *
 * Returns the URI prefix length, 0 if the string doesn't contain a URI prefix.
 */
static int
uri_prefix_length(const char *connstr)
{
	if (strncmp(connstr, uri_designator,
				sizeof(uri_designator) - 1) == 0)
		return sizeof(uri_designator) - 1;

	if (strncmp(connstr, short_uri_designator,
				sizeof(short_uri_designator) - 1) == 0)
		return sizeof(short_uri_designator) - 1;

	return 0;
}

/*
 * Recognized connection string either starts with a valid URI prefix or
 * contains a "=" in it.
 *
 * Must be consistent with parse_connection_string: anything for which this
 * returns true should at least look like it's parseable by that routine.
 */
static bool
recognized_connection_string(const char *connstr)
{
	return uri_prefix_length(connstr) != 0 || strchr(connstr, '=') != NULL;
}

/*
 * Subroutine for parse_connection_string
 *
 * Deal with a string containing key=value pairs.
 */
static PQconninfoOption *
conninfo_parse(const char *conninfo, PQExpBuffer errorMessage,
			   bool use_defaults)
{
	char	   *pname;
	char	   *pval;
	char	   *buf;
	char	   *cp;
	char	   *cp2;
	PQconninfoOption *options;

	/* Make a working copy of PQconninfoOptions */
	options = conninfo_init(errorMessage);
	if (options == NULL)
		return NULL;

	/* Need a modifiable copy of the input string */
	if ((buf = strdup(conninfo)) == NULL)
	{
		printfPQExpBuffer(errorMessage,
						  libpq_gettext("out of memory\n"));
		PQconninfoFree(options);
		return NULL;
	}
	cp = buf;

	while (*cp)
	{
		/* Skip blanks before the parameter name */
		if (isspace((unsigned char) *cp))
		{
			cp++;
			continue;
		}

		/* Get the parameter name */
		pname = cp;
		while (*cp)
		{
			if (*cp == '=')
				break;
			if (isspace((unsigned char) *cp))
			{
				*cp++ = '\0';
				while (*cp)
				{
					if (!isspace((unsigned char) *cp))
						break;
					cp++;
				}
				break;
			}
			cp++;
		}

		/* Check that there is a following '=' */
		if (*cp != '=')
		{
			printfPQExpBuffer(errorMessage,
							  libpq_gettext("missing \"=\" after \"%s\" in connection info string\n"),
							  pname);
			PQconninfoFree(options);
			free(buf);
			return NULL;
		}
		*cp++ = '\0';

		/* Skip blanks after the '=' */
		while (*cp)
		{
			if (!isspace((unsigned char) *cp))
				break;
			cp++;
		}

		/* Get the parameter value */
		pval = cp;

		if (*cp != '\'')
		{
			cp2 = pval;
			while (*cp)
			{
				if (isspace((unsigned char) *cp))
				{
					*cp++ = '\0';
					break;
				}
				if (*cp == '\\')
				{
					cp++;
					if (*cp != '\0')
						*cp2++ = *cp++;
				}
				else
					*cp2++ = *cp++;
			}
			*cp2 = '\0';
		}
		else
		{
			cp2 = pval;
			cp++;
			for (;;)
			{
				if (*cp == '\0')
				{
					printfPQExpBuffer(errorMessage,
									  libpq_gettext("unterminated quoted string in connection info string\n"));
					PQconninfoFree(options);
					free(buf);
					return NULL;
				}
				if (*cp == '\\')
				{
					cp++;
					if (*cp != '\0')
						*cp2++ = *cp++;
					continue;
				}
				if (*cp == '\'')
				{
					*cp2 = '\0';
					cp++;
					break;
				}
				*cp2++ = *cp++;
			}
		}

		/*
		 * Now that we have the name and the value, store the record.
		 */
		if (!conninfo_storeval(options, pname, pval, errorMessage, false, false))
		{
			PQconninfoFree(options);
			free(buf);
			return NULL;
		}
	}

	/* Done with the modifiable input string */
	free(buf);

	/*
	 * Add in defaults if the caller wants that.
	 */
	if (use_defaults)
	{
		if (!conninfo_add_defaults(options, errorMessage))
		{
			PQconninfoFree(options);
			return NULL;
		}
	}

	return options;
}

/*
 * Conninfo array parser routine
 *
 * If successful, a malloc'd PQconninfoOption array is returned.
 * If not successful, NULL is returned and an error message is
 * left in errorMessage.
 * Defaults are supplied (from a service file, environment variables, etc)
 * for unspecified options, but only if use_defaults is TRUE.
 *
 * If expand_dbname is non-zero, and the value passed for the first occurrence
 * of "dbname" keyword is a connection string (as indicated by
 * recognized_connection_string) then parse and process it, overriding any
 * previously processed conflicting keywords. Subsequent keywords will take
 * precedence, however. In-tree programs generally specify expand_dbname=true,
 * so command-line arguments naming a database can use a connection string.
 * Some code acquires arbitrary database names from known-literal sources like
 * PQdb(), PQconninfoParse() and pg_database.datname.  When connecting to such
 * a database, in-tree code first wraps the name in a connection string.
 */
static PQconninfoOption *
conninfo_array_parse(const char *const * keywords, const char *const * values,
					 PQExpBuffer errorMessage, bool use_defaults,
					 int expand_dbname)
{
	PQconninfoOption *options;
	PQconninfoOption *dbname_options = NULL;
	PQconninfoOption *option;
	int			i = 0;

	/*
	 * If expand_dbname is non-zero, check keyword "dbname" to see if val is
	 * actually a recognized connection string.
	 */
	while (expand_dbname && keywords[i])
	{
		const char *pname = keywords[i];
		const char *pvalue = values[i];

		/* first find "dbname" if any */
		if (strcmp(pname, "dbname") == 0 && pvalue)
		{
			/*
			 * If value is a connection string, parse it, but do not use
			 * defaults here -- those get picked up later. We only want to
			 * override for those parameters actually passed.
			 */
			if (recognized_connection_string(pvalue))
			{
				dbname_options = parse_connection_string(pvalue, errorMessage, false);
				if (dbname_options == NULL)
					return NULL;
			}
			break;
		}
		++i;
	}

	/* Make a working copy of PQconninfoOptions */
	options = conninfo_init(errorMessage);
	if (options == NULL)
	{
		PQconninfoFree(dbname_options);
		return NULL;
	}

	/* Parse the keywords/values arrays */
	i = 0;
	while (keywords[i])
	{
		const char *pname = keywords[i];
		const char *pvalue = values[i];

		if (pvalue != NULL && pvalue[0] != '\0')
		{
			/* Search for the param record */
			for (option = options; option->keyword != NULL; option++)
			{
				if (strcmp(option->keyword, pname) == 0)
					break;
			}

			/* Check for invalid connection option */
			if (option->keyword == NULL)
			{
				printfPQExpBuffer(errorMessage,
						 libpq_gettext("invalid connection option \"%s\"\n"),
								  pname);
				PQconninfoFree(options);
				PQconninfoFree(dbname_options);
				return NULL;
			}

			/*
			 * If we are on the first dbname parameter, and we have a parsed
			 * connection string, copy those parameters across, overriding any
			 * existing previous settings.
			 */
			if (strcmp(pname, "dbname") == 0 && dbname_options)
			{
				PQconninfoOption *str_option;

				for (str_option = dbname_options; str_option->keyword != NULL; str_option++)
				{
					if (str_option->val != NULL)
					{
						int			k;

						for (k = 0; options[k].keyword; k++)
						{
							if (strcmp(options[k].keyword, str_option->keyword) == 0)
							{
								if (options[k].val)
									free(options[k].val);
								options[k].val = strdup(str_option->val);
								if (!options[k].val)
								{
									printfPQExpBuffer(errorMessage,
													  libpq_gettext("out of memory\n"));
									PQconninfoFree(options);
									PQconninfoFree(dbname_options);
									return NULL;
								}
								break;
							}
						}
					}
				}
				/*
				 * Forget the parsed connection string, so that any subsequent
				 * dbname parameters will not be expanded.
				 */
				PQconninfoFree(dbname_options);
				dbname_options = NULL;
			}
			else
			{
				/*
				 * Store the value, overriding previous settings
				 */
				if (option->val)
					free(option->val);
				option->val = strdup(pvalue);
				if (!option->val)
				{
					printfPQExpBuffer(errorMessage,
									  libpq_gettext("out of memory\n"));
					PQconninfoFree(options);
					PQconninfoFree(dbname_options);
					return NULL;
				}
			}
		}
		++i;
	}
	PQconninfoFree(dbname_options);

	/*
	 * Add in defaults if the caller wants that.
	 */
	if (use_defaults)
	{
		if (!conninfo_add_defaults(options, errorMessage))
		{
			PQconninfoFree(options);
			return NULL;
		}
	}

	return options;
}

/*
 * Add the default values for any unspecified options to the connection
 * options array.
 *
 * Defaults are obtained from a service file, environment variables, etc.
 *
 * Returns TRUE if successful, otherwise FALSE; errorMessage, if supplied,
 * is filled in upon failure.  Note that failure to locate a default value
 * is not an error condition here --- we just leave the option's value as
 * NULL.
 */
static bool
conninfo_add_defaults(PQconninfoOption *options, PQExpBuffer errorMessage)
{
	PQconninfoOption *option;
	char	   *tmp;

	/*
	 * If there's a service spec, use it to obtain any not-explicitly-given
	 * parameters.  Ignore error if no error message buffer is passed because
	 * there is no way to pass back the failure message.
	 */
	if (parseServiceInfo(options, errorMessage) != 0 && errorMessage)
		return false;

	/*
	 * Get the fallback resources for parameters not specified in the conninfo
	 * string nor the service.
	 */
	for (option = options; option->keyword != NULL; option++)
	{
		if (option->val != NULL)
			continue;			/* Value was in conninfo or service */

		/*
		 * Try to get the environment variable fallback
		 */
		if (option->envvar != NULL)
		{
			if ((tmp = getenv(option->envvar)) != NULL)
			{
				option->val = strdup(tmp);
				if (!option->val)
				{
					if (errorMessage)
						printfPQExpBuffer(errorMessage,
										  libpq_gettext("out of memory\n"));
					return false;
				}
				continue;
			}
		}

		/*
		 * Interpret the deprecated PGREQUIRESSL environment variable.  Per
		 * tradition, translate values starting with "1" to sslmode=require,
		 * and ignore other values.  Given both PGREQUIRESSL=1 and PGSSLMODE,
		 * PGSSLMODE takes precedence; the opposite was true before v9.3.
		 */
		if (strcmp(option->keyword, "sslmode") == 0)
		{
			const char *requiresslenv = getenv("PGREQUIRESSL");

			if (requiresslenv != NULL && requiresslenv[0] == '1')
			{
				option->val = strdup("require");
				if (!option->val)
				{
					if (errorMessage)
						printfPQExpBuffer(errorMessage,
										  libpq_gettext("out of memory\n"));
					return false;
				}
				continue;
			}
		}

		/*
		 * No environment variable specified or the variable isn't set - try
		 * compiled-in default
		 */
		if (option->compiled != NULL)
		{
			option->val = strdup(option->compiled);
			if (!option->val)
			{
				if (errorMessage)
					printfPQExpBuffer(errorMessage,
									  libpq_gettext("out of memory\n"));
				return false;
			}
			continue;
		}

		/*
		 * Special handling for "user" option.  Note that if pg_fe_getauthname
		 * fails, we just leave the value as NULL; there's no need for this to
		 * be an error condition if the caller provides a user name.  The only
		 * reason we do this now at all is so that callers of PQconndefaults
		 * will see a correct default (barring error, of course).
		 */
		if (strcmp(option->keyword, "user") == 0)
		{
			option->val = pg_fe_getauthname(NULL);
			continue;
		}
	}

	return true;
}

/*
 * Subroutine for parse_connection_string
 *
 * Deal with a URI connection string.
 */
static PQconninfoOption *
conninfo_uri_parse(const char *uri, PQExpBuffer errorMessage,
				   bool use_defaults)
{
	PQconninfoOption *options;

	/* Make a working copy of PQconninfoOptions */
	options = conninfo_init(errorMessage);
	if (options == NULL)
		return NULL;

	if (!conninfo_uri_parse_options(options, uri, errorMessage))
	{
		PQconninfoFree(options);
		return NULL;
	}

	/*
	 * Add in defaults if the caller wants that.
	 */
	if (use_defaults)
	{
		if (!conninfo_add_defaults(options, errorMessage))
		{
			PQconninfoFree(options);
			return NULL;
		}
	}

	return options;
}

/*
 * conninfo_uri_parse_options
 *		Actual URI parser.
 *
 * If successful, returns true while the options array is filled with parsed
 * options from the URI.
 * If not successful, returns false and fills errorMessage accordingly.
 *
 * Parses the connection URI string in 'uri' according to the URI syntax (RFC
 * 3986):
 *
 * postgresql://[user[:password]@][netloc][:port][/dbname][?param1=value1&...]
 *
 * where "netloc" is a hostname, an IPv4 address, or an IPv6 address surrounded
 * by literal square brackets.
 *
 * Any of the URI parts might use percent-encoding (%xy).
 */
static bool
conninfo_uri_parse_options(PQconninfoOption *options, const char *uri,
						   PQExpBuffer errorMessage)
{
	int			prefix_len;
	char	   *p;
	char	   *buf;
	char	   *start;
	char		prevchar = '\0';
	char	   *user = NULL;
	char	   *host = NULL;
	bool		retval = false;

	/* need a modifiable copy of the input URI */
	buf = strdup(uri);
	if (buf == NULL)
	{
		printfPQExpBuffer(errorMessage,
						  libpq_gettext("out of memory\n"));
		return false;
	}
	start = buf;

	/* Skip the URI prefix */
	prefix_len = uri_prefix_length(uri);
	if (prefix_len == 0)
	{
		/* Should never happen */
		printfPQExpBuffer(errorMessage,
						  libpq_gettext("invalid URI propagated to internal parser routine: \"%s\"\n"),
						  uri);
		goto cleanup;
	}
	start += prefix_len;
	p = start;

	/* Look ahead for possible user credentials designator */
	while (*p && *p != '@' && *p != '/')
		++p;
	if (*p == '@')
	{
		/*
		 * Found username/password designator, so URI should be of the form
		 * "scheme://user[:password]@[netloc]".
		 */
		user = start;

		p = user;
		while (*p != ':' && *p != '@')
			++p;

		/* Save last char and cut off at end of user name */
		prevchar = *p;
		*p = '\0';

		if (*user &&
			!conninfo_storeval(options, "user", user,
							   errorMessage, false, true))
			goto cleanup;

		if (prevchar == ':')
		{
			const char *password = p + 1;

			while (*p != '@')
				++p;
			*p = '\0';

			if (*password &&
				!conninfo_storeval(options, "password", password,
								   errorMessage, false, true))
				goto cleanup;
		}

		/* Advance past end of parsed user name or password token */
		++p;
	}
	else
	{
		/*
		 * No username/password designator found.  Reset to start of URI.
		 */
		p = start;
	}

	/*
	 * "p" has been incremented past optional URI credential information at
	 * this point and now points at the "netloc" part of the URI.
	 *
	 * Look for IPv6 address.
	 */
	if (*p == '[')
	{
		host = ++p;
		while (*p && *p != ']')
			++p;
		if (!*p)
		{
			printfPQExpBuffer(errorMessage,
							  libpq_gettext("end of string reached when looking for matching \"]\" in IPv6 host address in URI: \"%s\"\n"),
							  uri);
			goto cleanup;
		}
		if (p == host)
		{
			printfPQExpBuffer(errorMessage,
							  libpq_gettext("IPv6 host address may not be empty in URI: \"%s\"\n"),
							  uri);
			goto cleanup;
		}

		/* Cut off the bracket and advance */
		*(p++) = '\0';

		/*
		 * The address may be followed by a port specifier or a slash or a
		 * query.
		 */
		if (*p && *p != ':' && *p != '/' && *p != '?')
		{
			printfPQExpBuffer(errorMessage,
							  libpq_gettext("unexpected character \"%c\" at position %d in URI (expected \":\" or \"/\"): \"%s\"\n"),
							  *p, (int) (p - buf + 1), uri);
			goto cleanup;
		}
	}
	else
	{
		/* not an IPv6 address: DNS-named or IPv4 netloc */
		host = p;

		/*
		 * Look for port specifier (colon) or end of host specifier (slash),
		 * or query (question mark).
		 */
		while (*p && *p != ':' && *p != '/' && *p != '?')
			++p;
	}

	/* Save the hostname terminator before we null it */
	prevchar = *p;
	*p = '\0';

	if (*host &&
		!conninfo_storeval(options, "host", host,
						   errorMessage, false, true))
		goto cleanup;


	if (prevchar == ':')
	{
		const char *port = ++p; /* advance past host terminator */

		while (*p && *p != '/' && *p != '?')
			++p;

		prevchar = *p;
		*p = '\0';

		if (*port &&
			!conninfo_storeval(options, "port", port,
							   errorMessage, false, true))
			goto cleanup;
	}

	if (prevchar && prevchar != '?')
	{
		const char *dbname = ++p;		/* advance past host terminator */

		/* Look for query parameters */
		while (*p && *p != '?')
			++p;

		prevchar = *p;
		*p = '\0';

		/*
		 * Avoid setting dbname to an empty string, as it forces the default
		 * value (username) and ignores $PGDATABASE, as opposed to not setting
		 * it at all.
		 */
		if (*dbname &&
			!conninfo_storeval(options, "dbname", dbname,
							   errorMessage, false, true))
			goto cleanup;
	}

	if (prevchar)
	{
		++p;					/* advance past terminator */

		if (!conninfo_uri_parse_params(p, options, errorMessage))
			goto cleanup;
	}

	/* everything parsed okay */
	retval = true;

cleanup:
	free(buf);
	return retval;
}

/*
 * Connection URI parameters parser routine
 *
 * If successful, returns true while connOptions is filled with parsed
 * parameters.  Otherwise, returns false and fills errorMessage appropriately.
 *
 * Destructively modifies 'params' buffer.
 */
static bool
conninfo_uri_parse_params(char *params,
						  PQconninfoOption *connOptions,
						  PQExpBuffer errorMessage)
{
	while (*params)
	{
		char	   *keyword = params;
		char	   *value = NULL;
		char	   *p = params;
		bool		malloced = false;

		/*
		 * Scan the params string for '=' and '&', marking the end of keyword
		 * and value respectively.
		 */
		for (;;)
		{
			if (*p == '=')
			{
				/* Was there '=' already? */
				if (value != NULL)
				{
					printfPQExpBuffer(errorMessage,
									  libpq_gettext("extra key/value separator \"=\" in URI query parameter: \"%s\"\n"),
									  params);
					return false;
				}
				/* Cut off keyword, advance to value */
				*p = '\0';
				value = ++p;
			}
			else if (*p == '&' || *p == '\0')
			{
				char		prevchar;

				/* Cut off value, remember old value */
				prevchar = *p;
				*p = '\0';

				/* Was there '=' at all? */
				if (value == NULL)
				{
					printfPQExpBuffer(errorMessage,
									  libpq_gettext("missing key/value separator \"=\" in URI query parameter: \"%s\"\n"),
									  params);
					return false;
				}

				/*
				 * If not at the end, advance; now pointing to start of the
				 * next parameter, if any.
				 */
				if (prevchar != '\0')
					++p;
				break;
			}
			else
				++p;			/* Advance over all other bytes. */
		}

		keyword = conninfo_uri_decode(keyword, errorMessage);
		if (keyword == NULL)
		{
			/* conninfo_uri_decode already set an error message */
			return false;
		}
		value = conninfo_uri_decode(value, errorMessage);
		if (value == NULL)
		{
			/* conninfo_uri_decode already set an error message */
			free(keyword);
			return false;
		}
		malloced = true;

		/*
		 * Special keyword handling for improved JDBC compatibility.
		 */
		if (strcmp(keyword, "ssl") == 0 &&
			strcmp(value, "true") == 0)
		{
			free(keyword);
			free(value);
			malloced = false;

			keyword = "sslmode";
			value = "require";
		}

		/*
		 * Store the value if the corresponding option exists; ignore
		 * otherwise.  At this point both keyword and value are not
		 * URI-encoded.
		 */
		if (!conninfo_storeval(connOptions, keyword, value,
							   errorMessage, true, false))
		{
			/*
			 * Check if there was a hard error when decoding or storing the
			 * option.
			 */
			if (errorMessage->len != 0)
			{
				if (malloced)
				{
					free(keyword);
					free(value);
				}
				return false;
			}

			printfPQExpBuffer(errorMessage,
							  libpq_gettext(
									"invalid URI query parameter: \"%s\"\n"),
							  keyword);
			if (malloced)
			{
				free(keyword);
				free(value);
			}
			return false;
		}
		if (malloced)
		{
			free(keyword);
			free(value);
		}

		/* Proceed to next key=value pair */
		params = p;
	}

	return true;
}

/*
 * Connection URI decoder routine
 *
 * If successful, returns the malloc'd decoded string.
 * If not successful, returns NULL and fills errorMessage accordingly.
 *
 * The string is decoded by replacing any percent-encoded tokens with
 * corresponding characters, while preserving any non-encoded characters.  A
 * percent-encoded token is a character triplet: a percent sign, followed by a
 * pair of hexadecimal digits (0-9A-F), where lower- and upper-case letters are
 * treated identically.
 */
static char *
conninfo_uri_decode(const char *str, PQExpBuffer errorMessage)
{
	char	   *buf;
	char	   *p;
	const char *q = str;

	buf = malloc(strlen(str) + 1);
	if (buf == NULL)
	{
		printfPQExpBuffer(errorMessage, libpq_gettext("out of memory\n"));
		return NULL;
	}
	p = buf;

	for (;;)
	{
		if (*q != '%')
		{
			/* copy and check for NUL terminator */
			if (!(*(p++) = *(q++)))
				break;
		}
		else
		{
			int			hi;
			int			lo;
			int			c;

			++q;				/* skip the percent sign itself */

			/*
			 * Possible EOL will be caught by the first call to
			 * get_hexdigit(), so we never dereference an invalid q pointer.
			 */
			if (!(get_hexdigit(*q++, &hi) && get_hexdigit(*q++, &lo)))
			{
				printfPQExpBuffer(errorMessage,
					libpq_gettext("invalid percent-encoded token: \"%s\"\n"),
								  str);
				free(buf);
				return NULL;
			}

			c = (hi << 4) | lo;
			if (c == 0)
			{
				printfPQExpBuffer(errorMessage,
								  libpq_gettext("forbidden value %%00 in percent-encoded value: \"%s\"\n"),
								  str);
				free(buf);
				return NULL;
			}
			*(p++) = c;
		}
	}

	return buf;
}

/*
 * Convert hexadecimal digit character to its integer value.
 *
 * If successful, returns true and value is filled with digit's base 16 value.
 * If not successful, returns false.
 *
 * Lower- and upper-case letters in the range A-F are treated identically.
 */
static bool
get_hexdigit(char digit, int *value)
{
	if ('0' <= digit && digit <= '9')
		*value = digit - '0';
	else if ('A' <= digit && digit <= 'F')
		*value = digit - 'A' + 10;
	else if ('a' <= digit && digit <= 'f')
		*value = digit - 'a' + 10;
	else
		return false;

	return true;
}

/*
 * Find an option value corresponding to the keyword in the connOptions array.
 *
 * If successful, returns a pointer to the corresponding option's value.
 * If not successful, returns NULL.
 */
static const char *
conninfo_getval(PQconninfoOption *connOptions,
				const char *keyword)
{
	PQconninfoOption *option;

	option = conninfo_find(connOptions, keyword);

	return option ? option->val : NULL;
}

/*
 * Store a (new) value for an option corresponding to the keyword in
 * connOptions array.
 *
 * If uri_decode is true, the value is URI-decoded.  The keyword is always
 * assumed to be non URI-encoded.
 *
 * If successful, returns a pointer to the corresponding PQconninfoOption,
 * which value is replaced with a strdup'd copy of the passed value string.
 * The existing value for the option is free'd before replacing, if any.
 *
 * If not successful, returns NULL and fills errorMessage accordingly.
 * However, if the reason of failure is an invalid keyword being passed and
 * ignoreMissing is TRUE, errorMessage will be left untouched.
 */
static PQconninfoOption *
conninfo_storeval(PQconninfoOption *connOptions,
				  const char *keyword, const char *value,
				  PQExpBuffer errorMessage, bool ignoreMissing,
				  bool uri_decode)
{
	PQconninfoOption *option;
	char	   *value_copy;

	/*
	 * For backwards compatibility, requiressl=1 gets translated to
	 * sslmode=require, and requiressl=0 gets translated to sslmode=prefer
	 * (which is the default for sslmode).
	 */
	if (strcmp(keyword, "requiressl") == 0)
	{
		keyword = "sslmode";
		if (value[0] == '1')
			value = "require";
		else
			value = "prefer";
	}

	option = conninfo_find(connOptions, keyword);
	if (option == NULL)
	{
		if (!ignoreMissing)
			printfPQExpBuffer(errorMessage,
						 libpq_gettext("invalid connection option \"%s\"\n"),
							  keyword);
		return NULL;
	}

	if (uri_decode)
	{
		value_copy = conninfo_uri_decode(value, errorMessage);
		if (value_copy == NULL)
			/* conninfo_uri_decode already set an error message */
			return NULL;
	}
	else
	{
		value_copy = strdup(value);
		if (value_copy == NULL)
		{
			printfPQExpBuffer(errorMessage, libpq_gettext("out of memory\n"));
			return NULL;
		}
	}

	if (option->val)
		free(option->val);
	option->val = value_copy;

	return option;
}

/*
 * Find a PQconninfoOption option corresponding to the keyword in the
 * connOptions array.
 *
 * If successful, returns a pointer to the corresponding PQconninfoOption
 * structure.
 * If not successful, returns NULL.
 */
static PQconninfoOption *
conninfo_find(PQconninfoOption *connOptions, const char *keyword)
{
	PQconninfoOption *option;

	for (option = connOptions; option->keyword != NULL; option++)
	{
		if (strcmp(option->keyword, keyword) == 0)
			return option;
	}

	return NULL;
}


/*
 * Return the connection options used for the connection
 */
PQconninfoOption *
PQconninfo(PGconn *conn)
{
	PQExpBufferData errorBuf;
	PQconninfoOption *connOptions;

	if (conn == NULL)
		return NULL;

	/* We don't actually report any errors here, but callees want a buffer */
	initPQExpBuffer(&errorBuf);
	if (PQExpBufferDataBroken(errorBuf))
		return NULL;			/* out of memory already :-( */

	connOptions = conninfo_init(&errorBuf);

	if (connOptions != NULL)
	{
		const internalPQconninfoOption *option;

		for (option = PQconninfoOptions; option->keyword; option++)
		{
			char	  **connmember;

			if (option->connofs < 0)
				continue;

			connmember = (char **) ((char *) conn + option->connofs);

			if (*connmember)
				conninfo_storeval(connOptions, option->keyword, *connmember,
								  &errorBuf, true, false);
		}
	}

	termPQExpBuffer(&errorBuf);

	return connOptions;
}


void
PQconninfoFree(PQconninfoOption *connOptions)
{
	PQconninfoOption *option;

	if (connOptions == NULL)
		return;

	for (option = connOptions; option->keyword != NULL; option++)
	{
		if (option->val != NULL)
			free(option->val);
	}
	free(connOptions);
}


/* =========== accessor functions for PGconn ========= */
char *
PQdb(const PGconn *conn)
{
	if (!conn)
		return NULL;
	return conn->dbName;
}

char *
PQuser(const PGconn *conn)
{
	if (!conn)
		return NULL;
	return conn->pguser;
}

char *
PQpass(const PGconn *conn)
{
	if (!conn)
		return NULL;
	return conn->pgpass;
}

char *
PQhost(const PGconn *conn)
{
	if (!conn)
		return NULL;
	if (conn->pghost != NULL && conn->pghost[0] != '\0')
		return conn->pghost;
	else
	{
#ifdef HAVE_UNIX_SOCKETS
		return conn->pgunixsocket;
#else
		return DefaultHost;
#endif
	}
}

char *
PQport(const PGconn *conn)
{
	if (!conn)
		return NULL;
	return conn->pgport;
}

char *
PQtty(const PGconn *conn)
{
	if (!conn)
		return NULL;
	return conn->pgtty;
}

char *
PQoptions(const PGconn *conn)
{
	if (!conn)
		return NULL;
	return conn->pgoptions;
}

ConnStatusType
PQstatus(const PGconn *conn)
{
	if (!conn)
		return CONNECTION_BAD;
	return conn->status;
}

PGTransactionStatusType
PQtransactionStatus(const PGconn *conn)
{
	if (!conn || conn->status != CONNECTION_OK)
		return PQTRANS_UNKNOWN;
	if (conn->asyncStatus != PGASYNC_IDLE)
		return PQTRANS_ACTIVE;
	return conn->xactStatus;
}

const char *
PQparameterStatus(const PGconn *conn, const char *paramName)
{
	const pgParameterStatus *pstatus;

	if (!conn || !paramName)
		return NULL;
	for (pstatus = conn->pstatus; pstatus != NULL; pstatus = pstatus->next)
	{
		if (strcmp(pstatus->name, paramName) == 0)
			return pstatus->value;
	}
	return NULL;
}

int
PQprotocolVersion(const PGconn *conn)
{
	if (!conn)
		return 0;
	if (conn->status == CONNECTION_BAD)
		return 0;
	return PG_PROTOCOL_MAJOR(conn->pversion);
}

int
PQserverVersion(const PGconn *conn)
{
	if (!conn)
		return 0;
	if (conn->status == CONNECTION_BAD)
		return 0;
	return conn->sversion;
}

char *
PQerrorMessage(const PGconn *conn)
{
	if (!conn)
		return libpq_gettext("connection pointer is NULL\n");

	return conn->errorMessage.data;
}

/*
 * In Windows, socket values are unsigned, and an invalid socket value
 * (INVALID_SOCKET) is ~0, which equals -1 in comparisons (with no compiler
 * warning). Ideally we would return an unsigned value for PQsocket() on
 * Windows, but that would cause the function's return value to differ from
 * Unix, so we just return -1 for invalid sockets.
 * http://msdn.microsoft.com/en-us/library/windows/desktop/cc507522%28v=vs.85%29.aspx
 * http://stackoverflow.com/questions/10817252/why-is-invalid-socket-defined-as-0-in-winsock2-h-c
 */
int
PQsocket(const PGconn *conn)
{
	if (!conn)
		return -1;
	return (conn->sock != PGINVALID_SOCKET) ? conn->sock : -1;
}

int
PQbackendPID(const PGconn *conn)
{
	if (!conn || conn->status != CONNECTION_OK)
		return 0;
	return conn->be_pid;
}

int
PQconnectionNeedsPassword(const PGconn *conn)
{
	if (!conn)
		return false;
	if (conn->password_needed &&
		(conn->pgpass == NULL || conn->pgpass[0] == '\0'))
		return true;
	else
		return false;
}

int
PQconnectionUsedPassword(const PGconn *conn)
{
	if (!conn)
		return false;
	if (conn->password_needed)
		return true;
	else
		return false;
}

int
PQclientEncoding(const PGconn *conn)
{
	if (!conn || conn->status != CONNECTION_OK)
		return -1;
	return conn->client_encoding;
}

int
PQsetClientEncoding(PGconn *conn, const char *encoding)
{
	char		qbuf[128];
	static const char query[] = "set client_encoding to '%s'";
	PGresult   *res;
	int			status;

	if (!conn || conn->status != CONNECTION_OK)
		return -1;

	if (!encoding)
		return -1;

	/* Resolve special "auto" value from the locale */
	if (strcmp(encoding, "auto") == 0)
		encoding = pg_encoding_to_char(pg_get_encoding_from_locale(NULL, true));

	/* check query buffer overflow */
	if (sizeof(qbuf) < (sizeof(query) + strlen(encoding)))
		return -1;

	/* ok, now send a query */
	sprintf(qbuf, query, encoding);
	res = PQexec(conn, qbuf);

	if (res == NULL)
		return -1;
	if (res->resultStatus != PGRES_COMMAND_OK)
		status = -1;
	else
	{
		/*
		 * In protocol 2 we have to assume the setting will stick, and adjust
		 * our state immediately.  In protocol 3 and up we can rely on the
		 * backend to report the parameter value, and we'll change state at
		 * that time.
		 */
		if (PG_PROTOCOL_MAJOR(conn->pversion) < 3)
			pqSaveParameterStatus(conn, "client_encoding", encoding);
		status = 0;				/* everything is ok */
	}
	PQclear(res);
	return status;
}

PGVerbosity
PQsetErrorVerbosity(PGconn *conn, PGVerbosity verbosity)
{
	PGVerbosity old;

	if (!conn)
		return PQERRORS_DEFAULT;
	old = conn->verbosity;
	conn->verbosity = verbosity;
	return old;
}

void
PQtrace(PGconn *conn, FILE *debug_port)
{
	if (conn == NULL)
		return;
	PQuntrace(conn);
	conn->Pfdebug = debug_port;
}

void
PQuntrace(PGconn *conn)
{
	if (conn == NULL)
		return;
	if (conn->Pfdebug)
	{
		fflush(conn->Pfdebug);
		conn->Pfdebug = NULL;
	}
}

PQnoticeReceiver
PQsetNoticeReceiver(PGconn *conn, PQnoticeReceiver proc, void *arg)
{
	PQnoticeReceiver old;

	if (conn == NULL)
		return NULL;

	old = conn->noticeHooks.noticeRec;
	if (proc)
	{
		conn->noticeHooks.noticeRec = proc;
		conn->noticeHooks.noticeRecArg = arg;
	}
	return old;
}

PQnoticeProcessor
PQsetNoticeProcessor(PGconn *conn, PQnoticeProcessor proc, void *arg)
{
	PQnoticeProcessor old;

	if (conn == NULL)
		return NULL;

	old = conn->noticeHooks.noticeProc;
	if (proc)
	{
		conn->noticeHooks.noticeProc = proc;
		conn->noticeHooks.noticeProcArg = arg;
	}
	return old;
}

/*
 * The default notice message receiver just gets the standard notice text
 * and sends it to the notice processor.  This two-level setup exists
 * mostly for backwards compatibility; perhaps we should deprecate use of
 * PQsetNoticeProcessor?
 */
static void
defaultNoticeReceiver(void *arg, const PGresult *res)
{
	(void) arg;					/* not used */
	if (res->noticeHooks.noticeProc != NULL)
		(*res->noticeHooks.noticeProc) (res->noticeHooks.noticeProcArg,
										PQresultErrorMessage(res));
}

/*
 * The default notice message processor just prints the
 * message on stderr.  Applications can override this if they
 * want the messages to go elsewhere (a window, for example).
 * Note that simply discarding notices is probably a bad idea.
 */
static void
defaultNoticeProcessor(void *arg, const char *message)
{
	(void) arg;					/* not used */
	/* Note: we expect the supplied string to end with a newline already. */
	fprintf(stderr, "%s", message);
}

/*
 * returns a pointer to the next token or NULL if the current
 * token doesn't match
 */
static char *
pwdfMatchesString(char *buf, char *token)
{
	char	   *tbuf,
			   *ttok;
	bool		bslash = false;

	if (buf == NULL || token == NULL)
		return NULL;
	tbuf = buf;
	ttok = token;
	if (tbuf[0] == '*' && tbuf[1] == ':')
		return tbuf + 2;
	while (*tbuf != 0)
	{
		if (*tbuf == '\\' && !bslash)
		{
			tbuf++;
			bslash = true;
		}
		if (*tbuf == ':' && *ttok == 0 && !bslash)
			return tbuf + 1;
		bslash = false;
		if (*ttok == 0)
			return NULL;
		if (*tbuf == *ttok)
		{
			tbuf++;
			ttok++;
		}
		else
			return NULL;
	}
	return NULL;
}

/* Get a password from the password file. Return value is malloc'd. */
static char *
PasswordFromFile(char *hostname, char *port, char *dbname, char *username)
{
	FILE	   *fp;
	char		pgpassfile[MAXPGPATH];
	struct stat stat_buf;

#define LINELEN NAMEDATALEN*5
	char		buf[LINELEN];

	if (dbname == NULL || strlen(dbname) == 0)
		return NULL;

	if (username == NULL || strlen(username) == 0)
		return NULL;

	/* 'localhost' matches pghost of '' or the default socket directory */
	if (hostname == NULL)
		hostname = DefaultHost;
	else if (is_absolute_path(hostname))

		/*
		 * We should probably use canonicalize_path(), but then we have to
		 * bring path.c into libpq, and it doesn't seem worth it.
		 */
		if (strcmp(hostname, DEFAULT_PGSOCKET_DIR) == 0)
			hostname = DefaultHost;

	if (port == NULL)
		port = DEF_PGPORT_STR;

	if (!getPgPassFilename(pgpassfile))
		return NULL;

	/* If password file cannot be opened, ignore it. */
	if (stat(pgpassfile, &stat_buf) != 0)
		return NULL;

#ifndef WIN32
	if (!S_ISREG(stat_buf.st_mode))
	{
		fprintf(stderr,
		libpq_gettext("WARNING: password file \"%s\" is not a plain file\n"),
				pgpassfile);
		return NULL;
	}

	/* If password file is insecure, alert the user and ignore it. */
	if (stat_buf.st_mode & (S_IRWXG | S_IRWXO))
	{
		fprintf(stderr,
				libpq_gettext("WARNING: password file \"%s\" has group or world access; permissions should be u=rw (0600) or less\n"),
				pgpassfile);
		return NULL;
	}
#else

	/*
	 * On Win32, the directory is protected, so we don't have to check the
	 * file.
	 */
#endif

	fp = fopen(pgpassfile, "r");
	if (fp == NULL)
		return NULL;

	while (!feof(fp) && !ferror(fp))
	{
		char	   *t = buf,
				   *ret,
				   *p1,
				   *p2;
		int			len;

		if (fgets(buf, sizeof(buf), fp) == NULL)
			break;

		len = strlen(buf);

		/* Remove trailing newline */
		if (len > 0 && buf[len - 1] == '\n')
		{
			buf[--len] = '\0';
			/* Handle DOS-style line endings, too, even when not on Windows */
			if (len > 0 && buf[len - 1] == '\r')
				buf[--len] = '\0';
		}

		if (len == 0)
			continue;

		if ((t = pwdfMatchesString(t, hostname)) == NULL ||
			(t = pwdfMatchesString(t, port)) == NULL ||
			(t = pwdfMatchesString(t, dbname)) == NULL ||
			(t = pwdfMatchesString(t, username)) == NULL)
			continue;

		/* Found a match. */
		ret = strdup(t);
		fclose(fp);

		if (!ret)
		{
			/* Out of memory. XXX: an error message would be nice. */
			return NULL;
		}

		/* De-escape password. */
		for (p1 = p2 = ret; *p1 != ':' && *p1 != '\0'; ++p1, ++p2)
		{
			if (*p1 == '\\' && p1[1] != '\0')
				++p1;
			*p2 = *p1;
		}
		*p2 = '\0';

		return ret;
	}

	fclose(fp);
	return NULL;

#undef LINELEN
}


static bool
getPgPassFilename(char *pgpassfile)
{
	char	   *passfile_env;

	if ((passfile_env = getenv("PGPASSFILE")) != NULL)
		/* use the literal path from the environment, if set */
		strlcpy(pgpassfile, passfile_env, MAXPGPATH);
	else
	{
		char		homedir[MAXPGPATH];

		if (!pqGetHomeDirectory(homedir, sizeof(homedir)))
			return false;
		snprintf(pgpassfile, MAXPGPATH, "%s/%s", homedir, PGPASSFILE);
	}
	return true;
}

/*
 *	If the connection failed, we should mention if
 *	we got the password from .pgpass in case that
 *	password is wrong.
 */
static void
dot_pg_pass_warning(PGconn *conn)
{
	/* If it was 'invalid authorization', add .pgpass mention */
	/* only works with >= 9.0 servers */
	if (conn->dot_pgpass_used && conn->password_needed && conn->result &&
		strcmp(PQresultErrorField(conn->result, PG_DIAG_SQLSTATE),
			   ERRCODE_INVALID_PASSWORD) == 0)
	{
		char		pgpassfile[MAXPGPATH];

		if (!getPgPassFilename(pgpassfile))
			return;
		appendPQExpBuffer(&conn->errorMessage,
					  libpq_gettext("password retrieved from file \"%s\"\n"),
						  pgpassfile);
	}
}


/*
 * Obtain user's home directory, return in given buffer
 *
 * On Unix, this actually returns the user's home directory.  On Windows
 * it returns the PostgreSQL-specific application data folder.
 *
 * This is essentially the same as get_home_path(), but we don't use that
 * because we don't want to pull path.c into libpq (it pollutes application
 * namespace).
 *
 * Returns true on success, false on failure to obtain the directory name.
 *
 * CAUTION: although in most situations failure is unexpected, there are users
 * who like to run applications in a home-directory-less environment.  On
 * failure, you almost certainly DO NOT want to report an error.  Just act as
 * though whatever file you were hoping to find in the home directory isn't
 * there (which it isn't).
 */
bool
pqGetHomeDirectory(char *buf, int bufsize)
{
#ifndef WIN32
	char		pwdbuf[BUFSIZ];
	struct passwd pwdstr;
	struct passwd *pwd = NULL;

	(void) pqGetpwuid(geteuid(), &pwdstr, pwdbuf, sizeof(pwdbuf), &pwd);
	if (pwd == NULL)
		return false;
	strlcpy(buf, pwd->pw_dir, bufsize);
	return true;
#else
	char		tmppath[MAX_PATH];

	ZeroMemory(tmppath, sizeof(tmppath));
	if (SHGetFolderPath(NULL, CSIDL_APPDATA, NULL, 0, tmppath) != S_OK)
		return false;
	snprintf(buf, bufsize, "%s/postgresql", tmppath);
	return true;
#endif
}

/*
 * To keep the API consistent, the locking stubs are always provided, even
 * if they are not required.
 */

static void
default_threadlock(int acquire)
{
#ifdef ENABLE_THREAD_SAFETY
#ifndef WIN32
	static pthread_mutex_t singlethread_lock = PTHREAD_MUTEX_INITIALIZER;
#else
	static pthread_mutex_t singlethread_lock = NULL;
	static long mutex_initlock = 0;

	if (singlethread_lock == NULL)
	{
		while (InterlockedExchange(&mutex_initlock, 1) == 1)
			 /* loop, another thread own the lock */ ;
		if (singlethread_lock == NULL)
		{
			if (pthread_mutex_init(&singlethread_lock, NULL))
				PGTHREAD_ERROR("failed to initialize mutex");
		}
		InterlockedExchange(&mutex_initlock, 0);
	}
#endif
	if (acquire)
	{
		if (pthread_mutex_lock(&singlethread_lock))
			PGTHREAD_ERROR("failed to lock mutex");
	}
	else
	{
		if (pthread_mutex_unlock(&singlethread_lock))
			PGTHREAD_ERROR("failed to unlock mutex");
	}
#endif
}

pgthreadlock_t
PQregisterThreadLock(pgthreadlock_t newhandler)
{
	pgthreadlock_t prev = pg_g_threadlock;

	if (newhandler)
		pg_g_threadlock = newhandler;
	else
		pg_g_threadlock = default_threadlock;

	return prev;
}<|MERGE_RESOLUTION|>--- conflicted
+++ resolved
@@ -3138,12 +3138,8 @@
 		free(conn->krbsrvname);
 	if (conn->gsslib)
 		free(conn->gsslib);
-<<<<<<< HEAD
-#endif
 	if (conn->gpqeid)			/* CDB */
 		free(conn->gpqeid);
-=======
->>>>>>> 30ffdd24
 	/* Note that conn->Pfdebug is not ours to close or free */
 	if (conn->last_query)
 		free(conn->last_query);
