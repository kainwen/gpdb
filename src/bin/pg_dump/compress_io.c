/*-------------------------------------------------------------------------
 *
 * compress_io.c
 *	 Routines for archivers to write an uncompressed or compressed data
 *	 stream.
 *
 * Portions Copyright (c) 1996-2019, PostgreSQL Global Development Group
 * Portions Copyright (c) 1994, Regents of the University of California
 *
 * This file includes two APIs for dealing with compressed data. The first
 * provides more flexibility, using callbacks to read/write data from the
 * underlying stream. The second API is a wrapper around fopen/gzopen and
 * friends, providing an interface similar to those, but abstracts away
 * the possible compression. Both APIs use libz for the compression, but
 * the second API uses gzip headers, so the resulting files can be easily
 * manipulated with the gzip utility.
 *
 * Compressor API
 * --------------
 *
 *	The interface for writing to an archive consists of three functions:
 *	AllocateCompressor, WriteDataToArchive and EndCompressor. First you call
 *	AllocateCompressor, then write all the data by calling WriteDataToArchive
 *	as many times as needed, and finally EndCompressor. WriteDataToArchive
 *	and EndCompressor will call the WriteFunc that was provided to
 *	AllocateCompressor for each chunk of compressed data.
 *
 *	The interface for reading an archive consists of just one function:
 *	ReadDataFromArchive. ReadDataFromArchive reads the whole compressed input
 *	stream, by repeatedly calling the given ReadFunc. ReadFunc returns the
 *	compressed data chunk at a time, and ReadDataFromArchive decompresses it
 *	and passes the decompressed data to ahwrite(), until ReadFunc returns 0
 *	to signal EOF.
 *
 *	The interface is the same for compressed and uncompressed streams.
 *
 * Compressed stream API
 * ----------------------
 *
 *	The compressed stream API is a wrapper around the C standard fopen() and
 *	libz's gzopen() APIs. It allows you to use the same functions for
 *	compressed and uncompressed streams. cfopen_read() first tries to open
 *	the file with given name, and if it fails, it tries to open the same
 *	file with the .gz suffix. cfopen_write() opens a file for writing, an
 *	extra argument specifies if the file should be compressed, and adds the
 *	.gz suffix to the filename if so. This allows you to easily handle both
 *	compressed and uncompressed files.
 *
 * IDENTIFICATION
 *	   src/bin/pg_dump/compress_io.c
 *
 *-------------------------------------------------------------------------
 */
#include "postgres_fe.h"

#include "compress_io.h"
#include "pg_backup_utils.h"

/*----------------------
 * Compressor API
 *----------------------
 */

/* typedef appears in compress_io.h */
struct CompressorState
{
	CompressionAlgorithm comprAlg;
	WriteFunc	writeF;

#ifdef HAVE_LIBZ
	z_streamp	zp;
	char	   *zlibOut;
	size_t		zlibOutSize;
#endif
};

static void ParseCompressionOption(int compression, CompressionAlgorithm *alg,
								   int *level);

/* Routines that support zlib compressed data I/O */
#ifdef HAVE_LIBZ
static void InitCompressorZlib(CompressorState *cs, int level);
static void DeflateCompressorZlib(ArchiveHandle *AH, CompressorState *cs,
								  bool flush);
static void ReadDataFromArchiveZlib(ArchiveHandle *AH, ReadFunc readF);
static void WriteDataToArchiveZlib(ArchiveHandle *AH, CompressorState *cs,
								   const char *data, size_t dLen);
static void EndCompressorZlib(ArchiveHandle *AH, CompressorState *cs);
#endif

/* Routines that support uncompressed data I/O */
static void ReadDataFromArchiveNone(ArchiveHandle *AH, ReadFunc readF);
static void WriteDataToArchiveNone(ArchiveHandle *AH, CompressorState *cs,
								   const char *data, size_t dLen);

/*
 * Interprets a numeric 'compression' value. The algorithm implied by the
 * value (zlib or none at the moment), is returned in *alg, and the
 * zlib compression level in *level.
 */
static void
ParseCompressionOption(int compression, CompressionAlgorithm *alg, int *level)
{
	if (compression == Z_DEFAULT_COMPRESSION ||
		(compression > 0 && compression <= 9))
		*alg = COMPR_ALG_LIBZ;
	else if (compression == 0)
		*alg = COMPR_ALG_NONE;
	else
	{
		fatal("invalid compression code: %d", compression);
		*alg = COMPR_ALG_NONE;	/* keep compiler quiet */
	}

	/* The level is just the passed-in value. */
	if (level)
		*level = compression;
}

/* Public interface routines */

/* Allocate a new compressor */
CompressorState *
AllocateCompressor(int compression, WriteFunc writeF)
{
	CompressorState *cs;
	CompressionAlgorithm alg;
	int			level;

	ParseCompressionOption(compression, &alg, &level);

#ifndef HAVE_LIBZ
	if (alg == COMPR_ALG_LIBZ)
		fatal("not built with zlib support");
#endif

	cs = (CompressorState *) pg_malloc0(sizeof(CompressorState));
	cs->writeF = writeF;
	cs->comprAlg = alg;

	/*
	 * Perform compression algorithm specific initialization.
	 */
#ifdef HAVE_LIBZ
	if (alg == COMPR_ALG_LIBZ)
		InitCompressorZlib(cs, level);
#endif

	return cs;
}

/*
 * Read all compressed data from the input stream (via readF) and print it
 * out with ahwrite().
 */
void
ReadDataFromArchive(ArchiveHandle *AH, int compression, ReadFunc readF)
{
	CompressionAlgorithm alg;

	ParseCompressionOption(compression, &alg, NULL);

	if (alg == COMPR_ALG_NONE)
		ReadDataFromArchiveNone(AH, readF);
	if (alg == COMPR_ALG_LIBZ)
	{
#ifdef HAVE_LIBZ
		ReadDataFromArchiveZlib(AH, readF);
#else
		fatal("not built with zlib support");
#endif
	}
}

/*
 * Compress and write data to the output stream (via writeF).
 */
void
WriteDataToArchive(ArchiveHandle *AH, CompressorState *cs,
				   const void *data, size_t dLen)
{
	switch (cs->comprAlg)
	{
		case COMPR_ALG_LIBZ:
#ifdef HAVE_LIBZ
			WriteDataToArchiveZlib(AH, cs, data, dLen);
#else
			fatal("not built with zlib support");
#endif
			break;
		case COMPR_ALG_NONE:
			WriteDataToArchiveNone(AH, cs, data, dLen);
			break;
	}
	return;
}

/*
 * Terminate compression library context and flush its buffers.
 */
void
EndCompressor(ArchiveHandle *AH, CompressorState *cs)
{
#ifdef HAVE_LIBZ
	if (cs->comprAlg == COMPR_ALG_LIBZ)
		EndCompressorZlib(AH, cs);
#endif
	free(cs);
}

/* Private routines, specific to each compression method. */

#ifdef HAVE_LIBZ
/*
 * Functions for zlib compressed output.
 */

static void
InitCompressorZlib(CompressorState *cs, int level)
{
	z_streamp	zp;

	zp = cs->zp = (z_streamp) pg_malloc(sizeof(z_stream));
	zp->zalloc = Z_NULL;
	zp->zfree = Z_NULL;
	zp->opaque = Z_NULL;

	/*
	 * zlibOutSize is the buffer size we tell zlib it can output to.  We
	 * actually allocate one extra byte because some routines want to append a
	 * trailing zero byte to the zlib output.
	 */
	cs->zlibOut = (char *) pg_malloc(ZLIB_OUT_SIZE + 1);
	cs->zlibOutSize = ZLIB_OUT_SIZE;

	if (deflateInit(zp, level) != Z_OK)
		fatal("could not initialize compression library: %s",
			  zp->msg);

	/* Just be paranoid - maybe End is called after Start, with no Write */
	zp->next_out = (void *) cs->zlibOut;
	zp->avail_out = cs->zlibOutSize;
}

static void
EndCompressorZlib(ArchiveHandle *AH, CompressorState *cs)
{
	z_streamp	zp = cs->zp;

	zp->next_in = NULL;
	zp->avail_in = 0;

	/* Flush any remaining data from zlib buffer */
	DeflateCompressorZlib(AH, cs, true);

	if (deflateEnd(zp) != Z_OK)
		fatal("could not close compression stream: %s", zp->msg);

	free(cs->zlibOut);
	free(cs->zp);
}

static void
DeflateCompressorZlib(ArchiveHandle *AH, CompressorState *cs, bool flush)
{
	z_streamp	zp = cs->zp;
	char	   *out = cs->zlibOut;
	int			res = Z_OK;

	while (cs->zp->avail_in != 0 || flush)
	{
		res = deflate(zp, flush ? Z_FINISH : Z_NO_FLUSH);
		if (res == Z_STREAM_ERROR)
			fatal("could not compress data: %s", zp->msg);
		if ((flush && (zp->avail_out < cs->zlibOutSize))
			|| (zp->avail_out == 0)
			|| (zp->avail_in != 0)
			)
		{
			/*
			 * Extra paranoia: avoid zero-length chunks, since a zero length
			 * chunk is the EOF marker in the custom format. This should never
			 * happen but...
			 */
			if (zp->avail_out < cs->zlibOutSize)
			{
				/*
				 * Any write function should do its own error checking but to
				 * make sure we do a check here as well...
				 */
				size_t		len = cs->zlibOutSize - zp->avail_out;

				cs->writeF(AH, out, len);
			}
			zp->next_out = (void *) out;
			zp->avail_out = cs->zlibOutSize;
		}

		if (res == Z_STREAM_END)
			break;
	}
}

static void
WriteDataToArchiveZlib(ArchiveHandle *AH, CompressorState *cs,
					   const char *data, size_t dLen)
{
	cs->zp->next_in = (void *) unconstify(char *, data);
	cs->zp->avail_in = dLen;
	DeflateCompressorZlib(AH, cs, false);

	return;
}

static void
ReadDataFromArchiveZlib(ArchiveHandle *AH, ReadFunc readF)
{
	z_streamp	zp;
	char	   *out;
	int			res = Z_OK;
	size_t		cnt;
	char	   *buf;
	size_t		buflen;

	zp = (z_streamp) pg_malloc(sizeof(z_stream));
	zp->zalloc = Z_NULL;
	zp->zfree = Z_NULL;
	zp->opaque = Z_NULL;

	buf = pg_malloc(ZLIB_IN_SIZE);
	buflen = ZLIB_IN_SIZE;

	out = pg_malloc(ZLIB_OUT_SIZE + 1);

	if (inflateInit(zp) != Z_OK)
		fatal("could not initialize compression library: %s",
			  zp->msg);

	/* no minimal chunk size for zlib */
	while ((cnt = readF(AH, &buf, &buflen)))
	{
		zp->next_in = (void *) buf;
		zp->avail_in = cnt;

		while (zp->avail_in > 0)
		{
			zp->next_out = (void *) out;
			zp->avail_out = ZLIB_OUT_SIZE;

			res = inflate(zp, 0);
			if (res != Z_OK && res != Z_STREAM_END)
				fatal("could not uncompress data: %s", zp->msg);

			out[ZLIB_OUT_SIZE - zp->avail_out] = '\0';
			ahwrite(out, 1, ZLIB_OUT_SIZE - zp->avail_out, AH);
		}
	}

	zp->next_in = NULL;
	zp->avail_in = 0;
	while (res != Z_STREAM_END)
	{
		zp->next_out = (void *) out;
		zp->avail_out = ZLIB_OUT_SIZE;
		res = inflate(zp, 0);
		if (res != Z_OK && res != Z_STREAM_END)
			fatal("could not uncompress data: %s", zp->msg);

		out[ZLIB_OUT_SIZE - zp->avail_out] = '\0';
		ahwrite(out, 1, ZLIB_OUT_SIZE - zp->avail_out, AH);
	}

	if (inflateEnd(zp) != Z_OK)
		fatal("could not close compression library: %s", zp->msg);

	free(buf);
	free(out);
	free(zp);
}
#endif							/* HAVE_LIBZ */


/*
 * Functions for uncompressed output.
 */

static void
ReadDataFromArchiveNone(ArchiveHandle *AH, ReadFunc readF)
{
	size_t		cnt;
	char	   *buf;
	size_t		buflen;

	buf = pg_malloc(ZLIB_OUT_SIZE);
	buflen = ZLIB_OUT_SIZE;

	while ((cnt = readF(AH, &buf, &buflen)))
	{
		ahwrite(buf, 1, cnt, AH);
	}

	free(buf);
}

static void
WriteDataToArchiveNone(ArchiveHandle *AH, CompressorState *cs,
					   const char *data, size_t dLen)
{
	cs->writeF(AH, data, dLen);
	return;
}


/*----------------------
 * Compressed stream API
 *----------------------
 */

/*
 * cfp represents an open stream, wrapping the underlying FILE or gzFile
 * pointer. This is opaque to the callers.
 */
struct cfp
{
	FILE	   *uncompressedfp;
#ifdef HAVE_LIBZ
	gzFile		compressedfp;
#endif
};

#ifdef HAVE_LIBZ
static int	hasSuffix(const char *filename, const char *suffix);
#endif

/* free() without changing errno; useful in several places below */
static void
free_keep_errno(void *p)
{
	int			save_errno = errno;

	free(p);
	errno = save_errno;
}

/*
 * Open a file for reading. 'path' is the file to open, and 'mode' should
 * be either "r" or "rb".
 *
 * If the file at 'path' does not exist, we append the ".gz" suffix (if 'path'
 * doesn't already have it) and try again. So if you pass "foo" as 'path',
 * this will open either "foo" or "foo.gz".
 *
 * On failure, return NULL with an error code in errno.
 */
cfp *
cfopen_read(const char *path, const char *mode)
{
	cfp		   *fp;

#ifdef HAVE_LIBZ
	if (hasSuffix(path, ".gz"))
		fp = cfopen(path, mode, 1);
	else
#endif
	{
		fp = cfopen(path, mode, 0);
#ifdef HAVE_LIBZ
		if (fp == NULL)
		{
			char	   *fname;

			fname = psprintf("%s.gz", path);
			fp = cfopen(fname, mode, 1);
			free_keep_errno(fname);
		}
#endif
	}
	return fp;
}

/*
 * Open a file for writing. 'path' indicates the path name, and 'mode' must
 * be a filemode as accepted by fopen() and gzopen() that indicates writing
 * ("w", "wb", "a", or "ab").
 *
 * If 'compression' is non-zero, a gzip compressed stream is opened, and
 * 'compression' indicates the compression level used. The ".gz" suffix
 * is automatically added to 'path' in that case.
 *
 * On failure, return NULL with an error code in errno.
 */
cfp *
cfopen_write(const char *path, const char *mode, int compression)
{
	cfp		   *fp;

	if (compression == 0)
		fp = cfopen(path, mode, 0);
	else
	{
#ifdef HAVE_LIBZ
		char	   *fname;

		fname = psprintf("%s.gz", path);
		fp = cfopen(fname, mode, compression);
		free_keep_errno(fname);
#else
		fatal("not built with zlib support");
		fp = NULL;				/* keep compiler quiet */
#endif
	}
	return fp;
}

/*
 * Opens file 'path' in 'mode'. If 'compression' is non-zero, the file
 * is opened with libz gzopen(), otherwise with plain fopen().
 *
 * On failure, return NULL with an error code in errno.
 */
cfp *
cfopen(const char *path, const char *mode, int compression)
{
	cfp		   *fp = pg_malloc(sizeof(cfp));

	if (compression != 0)
	{
#ifdef HAVE_LIBZ
		if (compression != Z_DEFAULT_COMPRESSION)
		{
			/* user has specified a compression level, so tell zlib to use it */
			char		mode_compression[32];

			snprintf(mode_compression, sizeof(mode_compression), "%s%d",
					 mode, compression);
			fp->compressedfp = gzopen(path, mode_compression);
		}
		else
		{
			/* don't specify a level, just use the zlib default */
			fp->compressedfp = gzopen(path, mode);
		}

		fp->uncompressedfp = NULL;
		if (fp->compressedfp == NULL)
		{
			free_keep_errno(fp);
			fp = NULL;
		}
#else
		fatal("not built with zlib support");
#endif
	}
	else
	{
#ifdef HAVE_LIBZ
		fp->compressedfp = NULL;
#endif
		fp->uncompressedfp = fopen(path, mode);
		if (fp->uncompressedfp == NULL)
		{
			free_keep_errno(fp);
			fp = NULL;
		}
	}

	return fp;
}


int
cfread(void *ptr, int size, cfp *fp)
{
	int			ret;

	if (size == 0)
		return 0;

#ifdef HAVE_LIBZ
	if (fp->compressedfp)
	{
		ret = gzread(fp->compressedfp, ptr, size);
		if (ret != size && !gzeof(fp->compressedfp))
		{
<<<<<<< HEAD
			int		errnum;
			const char *errmsg = gzerror(fp->compressedfp, &errnum);

			exit_horribly(modulename,
						  "could not read from input file: %s\n",
						  errnum == Z_ERRNO ? strerror(errno) : errmsg);
=======
			int			errnum;
			const char *errmsg = gzerror(fp->compressedfp, &errnum);

			fatal("could not read from input file: %s",
				  errnum == Z_ERRNO ? strerror(errno) : errmsg);
>>>>>>> 9e1c9f95
		}
	}
	else
#endif
	{
		ret = fread(ptr, 1, size, fp->uncompressedfp);
		if (ret != size && !feof(fp->uncompressedfp))
			READ_ERROR_EXIT(fp->uncompressedfp);
	}
	return ret;
}

int
cfwrite(const void *ptr, int size, cfp *fp)
{
#ifdef HAVE_LIBZ
	if (fp->compressedfp)
		return gzwrite(fp->compressedfp, ptr, size);
	else
#endif
		return fwrite(ptr, 1, size, fp->uncompressedfp);
}

int
cfgetc(cfp *fp)
{
	int			ret;

#ifdef HAVE_LIBZ
	if (fp->compressedfp)
	{
		ret = gzgetc(fp->compressedfp);
		if (ret == EOF)
		{
			if (!gzeof(fp->compressedfp))
				fatal("could not read from input file: %s", strerror(errno));
			else
				fatal("could not read from input file: end of file");
		}
	}
	else
#endif
	{
		ret = fgetc(fp->uncompressedfp);
		if (ret == EOF)
			READ_ERROR_EXIT(fp->uncompressedfp);
	}

	return ret;
}

char *
cfgets(cfp *fp, char *buf, int len)
{
#ifdef HAVE_LIBZ
	if (fp->compressedfp)
		return gzgets(fp->compressedfp, buf, len);
	else
#endif
		return fgets(buf, len, fp->uncompressedfp);
}

int
cfclose(cfp *fp)
{
	int			result;

	if (fp == NULL)
	{
		errno = EBADF;
		return EOF;
	}
#ifdef HAVE_LIBZ
	if (fp->compressedfp)
	{
		result = gzclose(fp->compressedfp);
		fp->compressedfp = NULL;
	}
	else
#endif
	{
		result = fclose(fp->uncompressedfp);
		fp->uncompressedfp = NULL;
	}
	free_keep_errno(fp);

	return result;
}

int
cfeof(cfp *fp)
{
#ifdef HAVE_LIBZ
	if (fp->compressedfp)
		return gzeof(fp->compressedfp);
	else
#endif
		return feof(fp->uncompressedfp);
}

const char *
get_cfp_error(cfp *fp)
{
#ifdef HAVE_LIBZ
	if (fp->compressedfp)
	{
		int			errnum;
		const char *errmsg = gzerror(fp->compressedfp, &errnum);

		if (errnum != Z_ERRNO)
			return errmsg;
	}
#endif
	return strerror(errno);
}

#ifdef HAVE_LIBZ
static int
hasSuffix(const char *filename, const char *suffix)
{
	int			filenamelen = strlen(filename);
	int			suffixlen = strlen(suffix);

	if (filenamelen < suffixlen)
		return 0;

	return memcmp(&filename[filenamelen - suffixlen],
				  suffix,
				  suffixlen) == 0;
}

#endif<|MERGE_RESOLUTION|>--- conflicted
+++ resolved
@@ -582,20 +582,11 @@
 		ret = gzread(fp->compressedfp, ptr, size);
 		if (ret != size && !gzeof(fp->compressedfp))
 		{
-<<<<<<< HEAD
-			int		errnum;
-			const char *errmsg = gzerror(fp->compressedfp, &errnum);
-
-			exit_horribly(modulename,
-						  "could not read from input file: %s\n",
-						  errnum == Z_ERRNO ? strerror(errno) : errmsg);
-=======
 			int			errnum;
 			const char *errmsg = gzerror(fp->compressedfp, &errnum);
 
 			fatal("could not read from input file: %s",
 				  errnum == Z_ERRNO ? strerror(errno) : errmsg);
->>>>>>> 9e1c9f95
 		}
 	}
 	else
