--- conflicted
+++ resolved
@@ -210,14 +210,9 @@
 		/* Scan individual REVOKE ACL items */
 		for (i = 0; i < nrevokeitems; i++)
 		{
-<<<<<<< HEAD
 			if (!parseAclItem(revokeitems[i],
 							  type, name, subname, remoteVersion,
 							  grantee, grantor, privs, privswgo))
-=======
-			if (!parseAclItem(raclitems[i], type, name, subname, remoteVersion,
-							  grantee, grantor, privs, NULL))
->>>>>>> 7cd0d523
 			{
 				ok = false;
 				break;
