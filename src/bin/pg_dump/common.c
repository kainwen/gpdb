/*-------------------------------------------------------------------------
 *
 * common.c
 *	Catalog routines used by pg_dump; long ago these were shared
 *	by another dump tool, but not anymore.
 *
 * Portions Copyright (c) 1996-2019, PostgreSQL Global Development Group
 * Portions Copyright (c) 1994, Regents of the University of California
 *
 *
 * IDENTIFICATION
 *	  src/bin/pg_dump/common.c
 *
 *-------------------------------------------------------------------------
 */
#include "postgres_fe.h"

#include "pg_backup_archiver.h"
#include "pg_backup_utils.h"
#include "pg_dump.h"

#include <ctype.h>

#include "catalog/pg_class_d.h"
#include "fe_utils/string_utils.h"


/*
 * Variables for mapping DumpId to DumpableObject
 */
static DumpableObject **dumpIdMap = NULL;
static int	allocedDumpIds = 0;
static DumpId lastDumpId = 0;

/*
 * Variables for mapping CatalogId to DumpableObject
 */
static bool catalogIdMapValid = false;
static DumpableObject **catalogIdMap = NULL;
static int	numCatalogIds = 0;

/*
 * These variables are static to avoid the notational cruft of having to pass
 * them into findTableByOid() and friends.  For each of these arrays, we build
 * a sorted-by-OID index array immediately after the objects are fetched,
 * and then we use binary search in findTableByOid() and friends.  (qsort'ing
 * the object arrays themselves would be simpler, but it doesn't work because
 * pg_dump.c may have already established pointers between items.)
 */
static DumpableObject **tblinfoindex;
static DumpableObject **typinfoindex;
static DumpableObject **funinfoindex;
static DumpableObject **oprinfoindex;
static DumpableObject **collinfoindex;
static DumpableObject **nspinfoindex;
static DumpableObject **extinfoindex;
static DumpableObject **binaryupgradeinfoindex;
static int	numTables;
static int	numTypes;
static int	numFuncs;
static int	numOperators;
static int	numCollations;
static int	numNamespaces;
static int	numExtensions;
static int  numTypeStorageOptions;

/* This is an array of object identities, not actual DumpableObjects */
static ExtensionMemberId *extmembers;
static int	numextmembers;

static void flagInhTables(Archive *fout, TableInfo *tbinfo, int numTables,
						  InhInfo *inhinfo, int numInherits);
static void flagInhIndexes(Archive *fout, TableInfo *tblinfo, int numTables);
static void flagInhAttrs(DumpOptions *dopt, TableInfo *tblinfo, int numTables);
static DumpableObject **buildIndexArray(void *objArray, int numObjs,
										Size objSize);
static int	DOCatalogIdCompare(const void *p1, const void *p2);
static int	ExtensionMemberIdCompare(const void *p1, const void *p2);
static void findParentsByOid(TableInfo *self,
							 InhInfo *inhinfo, int numInherits);
static int	strInArray(const char *pattern, char **arr, int arr_size);
static IndxInfo *findIndexByOid(Oid oid, DumpableObject **idxinfoindex,
								int numIndexes);


/*
 * getSchemaData
 *	  Collect information about all potentially dumpable objects
 */
TableInfo *
getSchemaData(Archive *fout, int *numTablesPtr)
{
	TableInfo  *tblinfo;
	TypeInfo   *typinfo;
	FuncInfo   *funinfo;
	OprInfo    *oprinfo;
	CollInfo   *collinfo;
	NamespaceInfo *nspinfo;
	ExtensionInfo *extinfo;
	InhInfo    *inhinfo;
	int			numAggregates;
	int			numInherits;
	int			numRules;
	int			numProcLangs;
	int			numCasts;
	int			numTransforms;
	int			numAccessMethods;
	int			numOpclasses;
	int			numOpfamilies;
	int			numConversions;
	int			numTSParsers;
	int			numTSTemplates;
	int			numTSDicts;
	int			numTSConfigs;
	int			numForeignDataWrappers;
	int			numForeignServers;
	int			numDefaultACLs;
	int			numEventTriggers;

	/* GPDB specific variables */
	int			numExtProtocols;

	if (fout->dopt->binary_upgrade)
	{
		BinaryUpgradeInfo *binfo;

		if (g_verbose)
			write_msg(NULL, "identifying required binary upgrade calls\n");

		binfo = getBinaryUpgradeObjects();
		binaryupgradeinfoindex = buildIndexArray(binfo, 1, sizeof(BinaryUpgradeInfo));
	}

	/*
	 * We must read extensions and extension membership info first, because
	 * extension membership needs to be consultable during decisions about
	 * whether other objects are to be dumped.
	 */
	pg_log_info("reading extensions");
	extinfo = getExtensions(fout, &numExtensions);
	extinfoindex = buildIndexArray(extinfo, numExtensions, sizeof(ExtensionInfo));

	pg_log_info("identifying extension members");
	getExtensionMembership(fout, extinfo, numExtensions);

	pg_log_info("reading schemas");
	nspinfo = getNamespaces(fout, &numNamespaces);
	nspinfoindex = buildIndexArray(nspinfo, numNamespaces, sizeof(NamespaceInfo));

	/*
	 * getTables should be done as soon as possible, so as to minimize the
	 * window between starting our transaction and acquiring per-table locks.
	 * However, we have to do getNamespaces first because the tables get
	 * linked to their containing namespaces during getTables.
	 */
	pg_log_info("reading user-defined tables");
	tblinfo = getTables(fout, &numTables);
	tblinfoindex = buildIndexArray(tblinfo, numTables, sizeof(TableInfo));

	/* Do this after we've built tblinfoindex */
	getOwnedSeqs(fout, tblinfo, numTables);

	pg_log_info("reading user-defined functions");
	funinfo = getFuncs(fout, &numFuncs);
	funinfoindex = buildIndexArray(funinfo, numFuncs, sizeof(FuncInfo));

	/* this must be after getTables and getFuncs */
	pg_log_info("reading user-defined types");
	typinfo = getTypes(fout, &numTypes);
	typinfoindex = buildIndexArray(typinfo, numTypes, sizeof(TypeInfo));

	/* this must be after getFuncs */
	if (g_verbose)
		write_msg(NULL, "reading type storage options\n");
	getTypeStorageOptions(fout, &numTypeStorageOptions);

	/* this must be after getFuncs, too */
	pg_log_info("reading procedural languages");
	getProcLangs(fout, &numProcLangs);

	pg_log_info("reading user-defined aggregate functions");
	getAggregates(fout, &numAggregates);

	pg_log_info("reading user-defined operators");
	oprinfo = getOperators(fout, &numOperators);
	oprinfoindex = buildIndexArray(oprinfo, numOperators, sizeof(OprInfo));

<<<<<<< HEAD
	if (testExtProtocolSupport(fout))
	{
		if (g_verbose)
			write_msg(NULL, "reading user-defined external protocols\n");
		getExtProtocols(fout, &numExtProtocols);
	}

	if (g_verbose)
		write_msg(NULL, "reading user-defined access methods\n");
=======
	pg_log_info("reading user-defined access methods");
>>>>>>> 9e1c9f95
	getAccessMethods(fout, &numAccessMethods);

	pg_log_info("reading user-defined operator classes");
	getOpclasses(fout, &numOpclasses);

	pg_log_info("reading user-defined operator families");
	getOpfamilies(fout, &numOpfamilies);

	pg_log_info("reading user-defined text search parsers");
	getTSParsers(fout, &numTSParsers);

	pg_log_info("reading user-defined text search templates");
	getTSTemplates(fout, &numTSTemplates);

	pg_log_info("reading user-defined text search dictionaries");
	getTSDictionaries(fout, &numTSDicts);

	pg_log_info("reading user-defined text search configurations");
	getTSConfigurations(fout, &numTSConfigs);

	pg_log_info("reading user-defined foreign-data wrappers");
	getForeignDataWrappers(fout, &numForeignDataWrappers);

	pg_log_info("reading user-defined foreign servers");
	getForeignServers(fout, &numForeignServers);

	pg_log_info("reading default privileges");
	getDefaultACLs(fout, &numDefaultACLs);

	pg_log_info("reading user-defined collations");
	collinfo = getCollations(fout, &numCollations);
	collinfoindex = buildIndexArray(collinfo, numCollations, sizeof(CollInfo));

	pg_log_info("reading user-defined conversions");
	getConversions(fout, &numConversions);

	pg_log_info("reading type casts");
	getCasts(fout, &numCasts);

	pg_log_info("reading transforms");
	getTransforms(fout, &numTransforms);

	pg_log_info("reading table inheritance information");
	inhinfo = getInherits(fout, &numInherits);

	pg_log_info("reading event triggers");
	getEventTriggers(fout, &numEventTriggers);

	/* Identify extension configuration tables that should be dumped */
	pg_log_info("finding extension tables");
	processExtensionTables(fout, extinfo, numExtensions);

	/* Link tables to parents, mark parents of target tables interesting */
	pg_log_info("finding inheritance relationships");
	flagInhTables(fout, tblinfo, numTables, inhinfo, numInherits);

	pg_log_info("reading column info for interesting tables");
	getTableAttrs(fout, tblinfo, numTables);

	pg_log_info("flagging inherited columns in subtables");
	flagInhAttrs(fout->dopt, tblinfo, numTables);

	pg_log_info("reading indexes");
	getIndexes(fout, tblinfo, numTables);

	pg_log_info("flagging indexes in partitioned tables");
	flagInhIndexes(fout, tblinfo, numTables);

	pg_log_info("reading extended statistics");
	getExtendedStatistics(fout);

	pg_log_info("reading constraints");
	getConstraints(fout, tblinfo, numTables);

	pg_log_info("reading triggers");
	getTriggers(fout, tblinfo, numTables);

	pg_log_info("reading rewrite rules");
	getRules(fout, &numRules);

	pg_log_info("reading policies");
	getPolicies(fout, tblinfo, numTables);

	pg_log_info("reading publications");
	getPublications(fout);

	pg_log_info("reading publication membership");
	getPublicationTables(fout, tblinfo, numTables);

	pg_log_info("reading subscriptions");
	getSubscriptions(fout);

	*numTablesPtr = numTables;
	return tblinfo;
}

/* flagInhTables -
 *	 Fill in parent link fields of tables for which we need that information,
 *	 and mark parents of target tables as interesting
 *
 * Note that only direct ancestors of targets are marked interesting.
 * This is sufficient; we don't much care whether they inherited their
 * attributes or not.
 *
 * modifies tblinfo
 */
static void
flagInhTables(Archive *fout, TableInfo *tblinfo, int numTables,
			  InhInfo *inhinfo, int numInherits)
{
	DumpOptions *dopt = fout->dopt;
	int			i,
				j;

	for (i = 0; i < numTables; i++)
	{
		bool		find_parents = true;
		bool		mark_parents = true;

		/* Some kinds never have parents */
		if (tblinfo[i].relkind == RELKIND_SEQUENCE ||
			tblinfo[i].relkind == RELKIND_VIEW ||
			tblinfo[i].relkind == RELKIND_MATVIEW)
			continue;

		/*
<<<<<<< HEAD
		 * FIXME: In PostgreSQL, foreign tables can be inherited. But
		 * pg_dump chokes on external tables, if an external table is
		 * used as a partition, and a column has attislocal=false.
		 */
		if (tblinfo[i].relkind == RELKIND_FOREIGN_TABLE ||
			tblinfo[i].relstorage == 'x' /* RELSTORAGE_EXTERNAL */)
			continue;

		/* Don't bother computing anything for non-target tables, either */
=======
		 * Normally, we don't bother computing anything for non-target tables,
		 * but if load-via-partition-root is specified, we gather information
		 * on every partition in the system so that getRootTableInfo can trace
		 * from any given to leaf partition all the way up to the root.  (We
		 * don't need to mark them as interesting for getTableAttrs, though.)
		 */
>>>>>>> 9e1c9f95
		if (!tblinfo[i].dobj.dump)
		{
			mark_parents = false;

			if (!dopt->load_via_partition_root ||
				!tblinfo[i].ispartition)
				find_parents = false;
		}

		/* If needed, find all the immediate parent tables. */
		if (find_parents)
			findParentsByOid(&tblinfo[i], inhinfo, numInherits);

		/*
		 * If needed, mark the parents as interesting for getTableAttrs and
		 * getIndexes.
		 */
		if (mark_parents)
		{
			int			numParents = tblinfo[i].numParents;
			TableInfo **parents = tblinfo[i].parents;

			for (j = 0; j < numParents; j++)
				parents[j]->interesting = true;
		}
	}
}

/*
 * flagInhIndexes -
 *	 Create IndexAttachInfo objects for partitioned indexes, and add
 *	 appropriate dependency links.
 */
static void
flagInhIndexes(Archive *fout, TableInfo tblinfo[], int numTables)
{
	int			i,
				j,
				k;
	DumpableObject ***parentIndexArray;

	parentIndexArray = (DumpableObject ***)
		pg_malloc0(getMaxDumpId() * sizeof(DumpableObject **));

	for (i = 0; i < numTables; i++)
	{
		TableInfo  *parenttbl;
		IndexAttachInfo *attachinfo;

		if (!tblinfo[i].ispartition || tblinfo[i].numParents == 0)
			continue;

		Assert(tblinfo[i].numParents == 1);
		parenttbl = tblinfo[i].parents[0];

		/*
		 * We need access to each parent table's index list, but there is no
		 * index to cover them outside of this function.  To avoid having to
		 * sort every parent table's indexes each time we come across each of
		 * its partitions, create an indexed array for each parent the first
		 * time it is required.
		 */
		if (parentIndexArray[parenttbl->dobj.dumpId] == NULL)
			parentIndexArray[parenttbl->dobj.dumpId] =
				buildIndexArray(parenttbl->indexes,
								parenttbl->numIndexes,
								sizeof(IndxInfo));

		attachinfo = (IndexAttachInfo *)
			pg_malloc0(tblinfo[i].numIndexes * sizeof(IndexAttachInfo));
		for (j = 0, k = 0; j < tblinfo[i].numIndexes; j++)
		{
			IndxInfo   *index = &(tblinfo[i].indexes[j]);
			IndxInfo   *parentidx;

			if (index->parentidx == 0)
				continue;

			parentidx = findIndexByOid(index->parentidx,
									   parentIndexArray[parenttbl->dobj.dumpId],
									   parenttbl->numIndexes);
			if (parentidx == NULL)
				continue;

			attachinfo[k].dobj.objType = DO_INDEX_ATTACH;
			attachinfo[k].dobj.catId.tableoid = 0;
			attachinfo[k].dobj.catId.oid = 0;
			AssignDumpId(&attachinfo[k].dobj);
			attachinfo[k].dobj.name = pg_strdup(index->dobj.name);
			attachinfo[k].dobj.namespace = index->indextable->dobj.namespace;
			attachinfo[k].parentIdx = parentidx;
			attachinfo[k].partitionIdx = index;

			/*
			 * We must state the DO_INDEX_ATTACH object's dependencies
			 * explicitly, since it will not match anything in pg_depend.
			 *
			 * Give it dependencies on both the partition index and the parent
			 * index, so that it will not be executed till both of those
			 * exist.  (There's no need to care what order those are created
			 * in.)
			 *
			 * In addition, give it dependencies on the indexes' underlying
			 * tables.  This does nothing of great value so far as serial
			 * restore ordering goes, but it ensures that a parallel restore
			 * will not try to run the ATTACH concurrently with other
			 * operations on those tables.
			 */
			addObjectDependency(&attachinfo[k].dobj, index->dobj.dumpId);
			addObjectDependency(&attachinfo[k].dobj, parentidx->dobj.dumpId);
			addObjectDependency(&attachinfo[k].dobj,
								index->indextable->dobj.dumpId);
			addObjectDependency(&attachinfo[k].dobj,
								parentidx->indextable->dobj.dumpId);

			k++;
		}
	}

	for (i = 0; i < numTables; i++)
		if (parentIndexArray[i])
			pg_free(parentIndexArray[i]);
	pg_free(parentIndexArray);
}

/* flagInhAttrs -
 *	 for each dumpable table in tblinfo, flag its inherited attributes
 *
 * What we need to do here is detect child columns that inherit NOT NULL
 * bits from their parents (so that we needn't specify that again for the
 * child) and child columns that have DEFAULT NULL when their parents had
 * some non-null default.  In the latter case, we make up a dummy AttrDefInfo
 * object so that we'll correctly emit the necessary DEFAULT NULL clause;
 * otherwise the backend will apply an inherited default to the column.
 *
 * modifies tblinfo
 */
static void
flagInhAttrs(DumpOptions *dopt, TableInfo *tblinfo, int numTables)
{
	int			i,
				j,
				k;

	for (i = 0; i < numTables; i++)
	{
		TableInfo  *tbinfo = &(tblinfo[i]);
		int			numParents;
		TableInfo **parents;

		/* Some kinds never have parents */
		if (tbinfo->relkind == RELKIND_SEQUENCE ||
			tbinfo->relkind == RELKIND_VIEW ||
			tbinfo->relkind == RELKIND_MATVIEW)
			continue;

		/*
		 * FIXME: In PostgreSQL, foreign tables can be inherited. But
		 * pg_dump chokes on external tables, if an external table is
		 * used as a partition, and a column has attislocal=false.
		 */
		if (tblinfo[i].relkind == RELKIND_FOREIGN_TABLE ||
			tblinfo[i].relstorage == 'x' /* RELSTORAGE_EXTERNAL */)
			continue;

		/* Don't bother computing anything for non-target tables, either */
		if (!tbinfo->dobj.dump)
			continue;

		numParents = tbinfo->numParents;
		parents = tbinfo->parents;

		if (numParents == 0)
			continue;			/* nothing to see here, move along */

		/* For each column, search for matching column names in parent(s) */
		for (j = 0; j < tbinfo->numatts; j++)
		{
			bool		foundNotNull;	/* Attr was NOT NULL in a parent */
			bool		foundDefault;	/* Found a default in a parent */

			/* no point in examining dropped columns */
			if (tbinfo->attisdropped[j])
				continue;

			foundNotNull = false;
			foundDefault = false;
			for (k = 0; k < numParents; k++)
			{
				TableInfo  *parent = parents[k];
				int			inhAttrInd;

				inhAttrInd = strInArray(tbinfo->attnames[j],
										parent->attnames,
										parent->numatts);
				if (inhAttrInd >= 0)
				{
					foundNotNull |= parent->notnull[inhAttrInd];
					foundDefault |= (parent->attrdefs[inhAttrInd] != NULL);
				}
			}

			/* Remember if we found inherited NOT NULL */
			tbinfo->inhNotNull[j] = foundNotNull;

			/* Manufacture a DEFAULT NULL clause if necessary */
			if (foundDefault && tbinfo->attrdefs[j] == NULL)
			{
				AttrDefInfo *attrDef;

				attrDef = (AttrDefInfo *) malloc(sizeof(AttrDefInfo));
				attrDef->dobj.objType = DO_ATTRDEF;
				attrDef->dobj.catId.tableoid = 0;
				attrDef->dobj.catId.oid = 0;
				AssignDumpId(&attrDef->dobj);
				attrDef->dobj.name = strdup(tbinfo->dobj.name);
				attrDef->dobj.namespace = tbinfo->dobj.namespace;
				attrDef->dobj.dump = tbinfo->dobj.dump;

				attrDef->adtable = tbinfo;
				attrDef->adnum = j + 1;
				attrDef->adef_expr = strdup("NULL");

				/* Will column be dumped explicitly? */
				if (shouldPrintColumn(dopt, tbinfo, j))
				{
					attrDef->separate = false;
					/* No dependency needed: NULL cannot have dependencies */
				}
				else
				{
					/* column will be suppressed, print default separately */
					attrDef->separate = true;
					/* ensure it comes out after the table */
					addObjectDependency(&attrDef->dobj,
										tbinfo->dobj.dumpId);
				}

				tbinfo->attrdefs[j] = attrDef;
			}
		}
	}
}

/*
 * AssignDumpId
 *		Given a newly-created dumpable object, assign a dump ID,
 *		and enter the object into the lookup table.
 *
 * The caller is expected to have filled in objType and catId,
 * but not any of the other standard fields of a DumpableObject.
 */
void
AssignDumpId(DumpableObject *dobj)
{
	dobj->dumpId = ++lastDumpId;
	dobj->name = NULL;			/* must be set later */
	dobj->namespace = NULL;		/* may be set later */
	dobj->dump = DUMP_COMPONENT_ALL;	/* default assumption */
	dobj->ext_member = false;	/* default assumption */
	dobj->dependencies = NULL;
	dobj->nDeps = 0;
	dobj->allocDeps = 0;

	while (dobj->dumpId >= allocedDumpIds)
	{
		int			newAlloc;

		if (allocedDumpIds <= 0)
		{
			newAlloc = 256;
			dumpIdMap = (DumpableObject **)
				pg_malloc(newAlloc * sizeof(DumpableObject *));
		}
		else
		{
			newAlloc = allocedDumpIds * 2;
			dumpIdMap = (DumpableObject **)
				pg_realloc(dumpIdMap, newAlloc * sizeof(DumpableObject *));
		}
		memset(dumpIdMap + allocedDumpIds, 0,
			   (newAlloc - allocedDumpIds) * sizeof(DumpableObject *));
		allocedDumpIds = newAlloc;
	}
	dumpIdMap[dobj->dumpId] = dobj;

	/* mark catalogIdMap invalid, but don't rebuild it yet */
	catalogIdMapValid = false;
}

/*
 * Assign a DumpId that's not tied to a DumpableObject.
 *
 * This is used when creating a "fixed" ArchiveEntry that doesn't need to
 * participate in the sorting logic.
 */
DumpId
createDumpId(void)
{
	return ++lastDumpId;
}

/*
 * Return the largest DumpId so far assigned
 */
DumpId
getMaxDumpId(void)
{
	return lastDumpId;
}

/*
 * Find a DumpableObject by dump ID
 *
 * Returns NULL for invalid ID
 */
DumpableObject *
findObjectByDumpId(DumpId dumpId)
{
	if (dumpId <= 0 || dumpId >= allocedDumpIds)
		return NULL;			/* out of range? */
	return dumpIdMap[dumpId];
}

/*
 * Find a DumpableObject by catalog ID
 *
 * Returns NULL for unknown ID
 *
 * We use binary search in a sorted list that is built on first call.
 * If AssignDumpId() and findObjectByCatalogId() calls were freely intermixed,
 * the code would work, but possibly be very slow.  In the current usage
 * pattern that does not happen, indeed we build the list at most twice.
 */
DumpableObject *
findObjectByCatalogId(CatalogId catalogId)
{
	DumpableObject **low;
	DumpableObject **high;

	if (!catalogIdMapValid)
	{
		if (catalogIdMap)
			free(catalogIdMap);
		getDumpableObjects(&catalogIdMap, &numCatalogIds);
		if (numCatalogIds > 1)
			qsort((void *) catalogIdMap, numCatalogIds,
				  sizeof(DumpableObject *), DOCatalogIdCompare);
		catalogIdMapValid = true;
	}

	/*
	 * We could use bsearch() here, but the notational cruft of calling
	 * bsearch is nearly as bad as doing it ourselves; and the generalized
	 * bsearch function is noticeably slower as well.
	 */
	if (numCatalogIds <= 0)
		return NULL;
	low = catalogIdMap;
	high = catalogIdMap + (numCatalogIds - 1);
	while (low <= high)
	{
		DumpableObject **middle;
		int			difference;

		middle = low + (high - low) / 2;
		/* comparison must match DOCatalogIdCompare, below */
		difference = oidcmp((*middle)->catId.oid, catalogId.oid);
		if (difference == 0)
			difference = oidcmp((*middle)->catId.tableoid, catalogId.tableoid);
		if (difference == 0)
			return *middle;
		else if (difference < 0)
			low = middle + 1;
		else
			high = middle - 1;
	}
	return NULL;
}

/*
 * Find a DumpableObject by OID, in a pre-sorted array of one type of object
 *
 * Returns NULL for unknown OID
 */
static DumpableObject *
findObjectByOid(Oid oid, DumpableObject **indexArray, int numObjs)
{
	DumpableObject **low;
	DumpableObject **high;

	/*
	 * This is the same as findObjectByCatalogId except we assume we need not
	 * look at table OID because the objects are all the same type.
	 *
	 * We could use bsearch() here, but the notational cruft of calling
	 * bsearch is nearly as bad as doing it ourselves; and the generalized
	 * bsearch function is noticeably slower as well.
	 */
	if (numObjs <= 0)
		return NULL;
	low = indexArray;
	high = indexArray + (numObjs - 1);
	while (low <= high)
	{
		DumpableObject **middle;
		int			difference;

		middle = low + (high - low) / 2;
		difference = oidcmp((*middle)->catId.oid, oid);
		if (difference == 0)
			return *middle;
		else if (difference < 0)
			low = middle + 1;
		else
			high = middle - 1;
	}
	return NULL;
}

/*
 * Build an index array of DumpableObject pointers, sorted by OID
 */
static DumpableObject **
buildIndexArray(void *objArray, int numObjs, Size objSize)
{
	DumpableObject **ptrs;
	int			i;

	ptrs = (DumpableObject **) pg_malloc(numObjs * sizeof(DumpableObject *));
	for (i = 0; i < numObjs; i++)
		ptrs[i] = (DumpableObject *) ((char *) objArray + i * objSize);

	/* We can use DOCatalogIdCompare to sort since its first key is OID */
	if (numObjs > 1)
		qsort((void *) ptrs, numObjs, sizeof(DumpableObject *),
			  DOCatalogIdCompare);

	return ptrs;
}

/*
 * qsort comparator for pointers to DumpableObjects
 */
static int
DOCatalogIdCompare(const void *p1, const void *p2)
{
	const DumpableObject *obj1 = *(DumpableObject *const *) p1;
	const DumpableObject *obj2 = *(DumpableObject *const *) p2;
	int			cmpval;

	/*
	 * Compare OID first since it's usually unique, whereas there will only be
	 * a few distinct values of tableoid.
	 */
	cmpval = oidcmp(obj1->catId.oid, obj2->catId.oid);
	if (cmpval == 0)
		cmpval = oidcmp(obj1->catId.tableoid, obj2->catId.tableoid);
	return cmpval;
}

/*
 * Build an array of pointers to all known dumpable objects
 *
 * This simply creates a modifiable copy of the internal map.
 */
void
getDumpableObjects(DumpableObject ***objs, int *numObjs)
{
	int			i,
				j;

	*objs = (DumpableObject **)
		pg_malloc(allocedDumpIds * sizeof(DumpableObject *));
	j = 0;
	for (i = 1; i < allocedDumpIds; i++)
	{
		if (dumpIdMap[i])
			(*objs)[j++] = dumpIdMap[i];
	}
	*numObjs = j;
}

/*
 * Add a dependency link to a DumpableObject
 *
 * Note: duplicate dependencies are currently not eliminated
 */
void
addObjectDependency(DumpableObject *dobj, DumpId refId)
{
	if (dobj->nDeps >= dobj->allocDeps)
	{
		if (dobj->allocDeps <= 0)
		{
			dobj->allocDeps = 16;
			dobj->dependencies = (DumpId *)
				pg_malloc(dobj->allocDeps * sizeof(DumpId));
		}
		else
		{
			dobj->allocDeps *= 2;
			dobj->dependencies = (DumpId *)
				pg_realloc(dobj->dependencies,
						   dobj->allocDeps * sizeof(DumpId));
		}
	}
	dobj->dependencies[dobj->nDeps++] = refId;
}

/*
 * Remove a dependency link from a DumpableObject
 *
 * If there are multiple links, all are removed
 */
void
removeObjectDependency(DumpableObject *dobj, DumpId refId)
{
	int			i;
	int			j = 0;

	for (i = 0; i < dobj->nDeps; i++)
	{
		if (dobj->dependencies[i] != refId)
			dobj->dependencies[j++] = dobj->dependencies[i];
	}
	dobj->nDeps = j;
}


/*
 * findTableByOid
 *	  finds the entry (in tblinfo) of the table with the given oid
 *	  returns NULL if not found
 */
TableInfo *
findTableByOid(Oid oid)
{
	return (TableInfo *) findObjectByOid(oid, tblinfoindex, numTables);
}

/*
 * findTypeByOid
 *	  finds the entry (in typinfo) of the type with the given oid
 *	  returns NULL if not found
 */
TypeInfo *
findTypeByOid(Oid oid)
{
	return (TypeInfo *) findObjectByOid(oid, typinfoindex, numTypes);
}

/*
 * findFuncByOid
 *	  finds the entry (in funinfo) of the function with the given oid
 *	  returns NULL if not found
 */
FuncInfo *
findFuncByOid(Oid oid)
{
	return (FuncInfo *) findObjectByOid(oid, funinfoindex, numFuncs);
}

/*
 * findOprByOid
 *	  finds the entry (in oprinfo) of the operator with the given oid
 *	  returns NULL if not found
 */
OprInfo *
findOprByOid(Oid oid)
{
	return (OprInfo *) findObjectByOid(oid, oprinfoindex, numOperators);
}

/*
 * findCollationByOid
 *	  finds the entry (in collinfo) of the collation with the given oid
 *	  returns NULL if not found
 */
CollInfo *
findCollationByOid(Oid oid)
{
	return (CollInfo *) findObjectByOid(oid, collinfoindex, numCollations);
}

/*
 * findNamespaceByOid
 *	  finds the entry (in nspinfo) of the namespace with the given oid
 *	  returns NULL if not found
 */
NamespaceInfo *
findNamespaceByOid(Oid oid)
{
	return (NamespaceInfo *) findObjectByOid(oid, nspinfoindex, numNamespaces);
}

/*
 * findExtensionByOid
 *	  finds the entry (in extinfo) of the extension with the given oid
 *	  returns NULL if not found
 */
ExtensionInfo *
findExtensionByOid(Oid oid)
{
	return (ExtensionInfo *) findObjectByOid(oid, extinfoindex, numExtensions);
}

/*
 * findIndexByOid
 *		find the entry of the index with the given oid
 *
 * This one's signature is different from the previous ones because we lack a
 * global array of all indexes, so caller must pass their array as argument.
 */
static IndxInfo *
findIndexByOid(Oid oid, DumpableObject **idxinfoindex, int numIndexes)
{
	return (IndxInfo *) findObjectByOid(oid, idxinfoindex, numIndexes);
}

/*
 * setExtensionMembership
 *	  accept and save data about which objects belong to extensions
 */
void
setExtensionMembership(ExtensionMemberId *extmems, int nextmems)
{
	/* Sort array in preparation for binary searches */
	if (nextmems > 1)
		qsort((void *) extmems, nextmems, sizeof(ExtensionMemberId),
			  ExtensionMemberIdCompare);
	/* And save */
	extmembers = extmems;
	numextmembers = nextmems;
}

/*
 * findOwningExtension
 *	  return owning extension for specified catalog ID, or NULL if none
 */
ExtensionInfo *
findOwningExtension(CatalogId catalogId)
{
	ExtensionMemberId *low;
	ExtensionMemberId *high;

	/*
	 * We could use bsearch() here, but the notational cruft of calling
	 * bsearch is nearly as bad as doing it ourselves; and the generalized
	 * bsearch function is noticeably slower as well.
	 */
	if (numextmembers <= 0)
		return NULL;
	low = extmembers;
	high = extmembers + (numextmembers - 1);
	while (low <= high)
	{
		ExtensionMemberId *middle;
		int			difference;

		middle = low + (high - low) / 2;
		/* comparison must match ExtensionMemberIdCompare, below */
		difference = oidcmp(middle->catId.oid, catalogId.oid);
		if (difference == 0)
			difference = oidcmp(middle->catId.tableoid, catalogId.tableoid);
		if (difference == 0)
			return middle->ext;
		else if (difference < 0)
			low = middle + 1;
		else
			high = middle - 1;
	}
	return NULL;
}

/*
 * qsort comparator for ExtensionMemberIds
 */
static int
ExtensionMemberIdCompare(const void *p1, const void *p2)
{
	const ExtensionMemberId *obj1 = (const ExtensionMemberId *) p1;
	const ExtensionMemberId *obj2 = (const ExtensionMemberId *) p2;
	int			cmpval;

	/*
	 * Compare OID first since it's usually unique, whereas there will only be
	 * a few distinct values of tableoid.
	 */
	cmpval = oidcmp(obj1->catId.oid, obj2->catId.oid);
	if (cmpval == 0)
		cmpval = oidcmp(obj1->catId.tableoid, obj2->catId.tableoid);
	return cmpval;
}


/*
 * findParentsByOid
 *	  find a table's parents in tblinfo[]
 */
static void
findParentsByOid(TableInfo *self,
				 InhInfo *inhinfo, int numInherits)
{
	Oid			oid = self->dobj.catId.oid;
	int			i,
				j;
	int			numParents;

	numParents = 0;
	for (i = 0; i < numInherits; i++)
	{
		if (inhinfo[i].inhrelid == oid)
			numParents++;
	}

	self->numParents = numParents;

	if (numParents > 0)
	{
		self->parents = (TableInfo **)
			pg_malloc(sizeof(TableInfo *) * numParents);
		j = 0;
		for (i = 0; i < numInherits; i++)
		{
			if (inhinfo[i].inhrelid == oid)
			{
				TableInfo  *parent;

				parent = findTableByOid(inhinfo[i].inhparent);
				if (parent == NULL)
				{
					pg_log_error("failed sanity check, parent OID %u of table \"%s\" (OID %u) not found",
								 inhinfo[i].inhparent,
								 self->dobj.name,
								 oid);
					exit_nicely(1);
				}
				self->parents[j++] = parent;
			}
		}
	}
	else
		self->parents = NULL;
}

/*
 * parseOidArray
 *	  parse a string of numbers delimited by spaces into a character array
 *
 * Note: actually this is used for both Oids and potentially-signed
 * attribute numbers.  This should cause no trouble, but we could split
 * the function into two functions with different argument types if it does.
 */

void
parseOidArray(const char *str, Oid *array, int arraysize)
{
	int			j,
				argNum;
	char		temp[100];
	char		s;

	argNum = 0;
	j = 0;
	for (;;)
	{
		s = *str++;
		if (s == ' ' || s == '\0')
		{
			if (j > 0)
			{
				if (argNum >= arraysize)
				{
					pg_log_error("could not parse numeric array \"%s\": too many numbers", str);
					exit_nicely(1);
				}
				temp[j] = '\0';
				array[argNum++] = atooid(temp);
				j = 0;
			}
			if (s == '\0')
				break;
		}
		else
		{
			if (!(isdigit((unsigned char) s) || s == '-') ||
				j >= sizeof(temp) - 1)
			{
				pg_log_error("could not parse numeric array \"%s\": invalid character in number", str);
				exit_nicely(1);
			}
			temp[j++] = s;
		}
	}

	while (argNum < arraysize)
		array[argNum++] = InvalidOid;
}


/*
 * strInArray:
 *	  takes in a string and a string array and the number of elements in the
 * string array.
 *	  returns the index if the string is somewhere in the array, -1 otherwise
 */

static int
strInArray(const char *pattern, char **arr, int arr_size)
{
	int			i;

	for (i = 0; i < arr_size; i++)
	{
		if (strcmp(pattern, arr[i]) == 0)
			return i;
	}
	return -1;
}<|MERGE_RESOLUTION|>--- conflicted
+++ resolved
@@ -124,8 +124,7 @@
 	{
 		BinaryUpgradeInfo *binfo;
 
-		if (g_verbose)
-			write_msg(NULL, "identifying required binary upgrade calls\n");
+		pg_log_info("identifying required binary upgrade calls");
 
 		binfo = getBinaryUpgradeObjects();
 		binaryupgradeinfoindex = buildIndexArray(binfo, 1, sizeof(BinaryUpgradeInfo));
@@ -170,8 +169,7 @@
 	typinfoindex = buildIndexArray(typinfo, numTypes, sizeof(TypeInfo));
 
 	/* this must be after getFuncs */
-	if (g_verbose)
-		write_msg(NULL, "reading type storage options\n");
+	pg_log_info("reading type storage options");
 	getTypeStorageOptions(fout, &numTypeStorageOptions);
 
 	/* this must be after getFuncs, too */
@@ -185,19 +183,13 @@
 	oprinfo = getOperators(fout, &numOperators);
 	oprinfoindex = buildIndexArray(oprinfo, numOperators, sizeof(OprInfo));
 
-<<<<<<< HEAD
 	if (testExtProtocolSupport(fout))
 	{
-		if (g_verbose)
-			write_msg(NULL, "reading user-defined external protocols\n");
+		pg_log_info("reading user-defined external protocols");
 		getExtProtocols(fout, &numExtProtocols);
 	}
 
-	if (g_verbose)
-		write_msg(NULL, "reading user-defined access methods\n");
-=======
 	pg_log_info("reading user-defined access methods");
->>>>>>> 9e1c9f95
 	getAccessMethods(fout, &numAccessMethods);
 
 	pg_log_info("reading user-defined operator classes");
@@ -324,7 +316,6 @@
 			continue;
 
 		/*
-<<<<<<< HEAD
 		 * FIXME: In PostgreSQL, foreign tables can be inherited. But
 		 * pg_dump chokes on external tables, if an external table is
 		 * used as a partition, and a column has attislocal=false.
@@ -333,15 +324,13 @@
 			tblinfo[i].relstorage == 'x' /* RELSTORAGE_EXTERNAL */)
 			continue;
 
-		/* Don't bother computing anything for non-target tables, either */
-=======
+		/*
 		 * Normally, we don't bother computing anything for non-target tables,
 		 * but if load-via-partition-root is specified, we gather information
 		 * on every partition in the system so that getRootTableInfo can trace
 		 * from any given to leaf partition all the way up to the root.  (We
 		 * don't need to mark them as interesting for getTableAttrs, though.)
 		 */
->>>>>>> 9e1c9f95
 		if (!tblinfo[i].dobj.dump)
 		{
 			mark_parents = false;
