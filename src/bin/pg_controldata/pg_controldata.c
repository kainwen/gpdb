/*
 * pg_controldata
 *
 * reads the data from $PGDATA/global/pg_control
 *
 * copyright (c) Oliver Elphick <olly@lfix.co.uk>, 2001;
 * licence: BSD
 *
 * $PostgreSQL: pgsql/src/bin/pg_controldata/pg_controldata.c,v 1.42 2008/12/11 07:34:08 petere Exp $
 */
#include "postgres_fe.h"

#include <unistd.h>
#include <time.h>
#include <sys/stat.h>
#include <fcntl.h>

#include "catalog/pg_control.h"


static void
usage(const char *progname)
{
	printf(_("%s displays control information of a PostgreSQL database cluster.\n\n"), progname);
	printf
		(
		 _(
		   "Usage:\n"
		   "  %s [OPTION] [DATADIR]\n\n"
		   "Options:\n"
		   "  --help         show this help, then exit\n"
		   "  --version      output version information, then exit\n"
		   "  --gp-version   output Greenplum version information, then exit\n"
		   ),
		 progname
		);
	printf(_("\nIf no data directory (DATADIR) is specified, "
			 "the environment variable PGDATA\nis used.\n\n"));
	printf(_("Report bugs to <bugs@greenplum.org>.\n"));
}


static const char *
dbState(DBState state)
{
	switch (state)
	{
		case DB_STARTUP:
			return _("starting up");
		case DB_SHUTDOWNED:
			return _("shut down");
		case DB_SHUTDOWNING:
			return _("shutting down");
		case DB_IN_CRASH_RECOVERY:
			return _("in crash recovery");
		case DB_IN_STANDBY_MODE:
			return _("in standby mode");
		case DB_IN_STANDBY_PROMOTED:
			return _("in standby mode (promoted)");
		case DB_IN_STANDBY_NEW_TLI_SET:
			return _("in standby mode (new tli set)");
		case DB_IN_PRODUCTION:
			return _("in production");
	}
	return _("unrecognized status code");
}


int
main(int argc, char *argv[])
{
	ControlFileData ControlFile;
	int			fd;
	char		ControlFilePath[MAXPGPATH];
	char	   *DataDir;
	pg_crc32c	crc;
	time_t		time_tmp;
	char		pgctime_str[128];
	char		ckpttime_str[128];
	char		sysident_str[32];
	const char *strftime_fmt = "%c";
	const char *progname;

	set_pglocale_pgservice(argv[0], PG_TEXTDOMAIN("pg_controldata"));

	progname = get_progname(argv[0]);

	if (argc > 1)
	{
		if (strcmp(argv[1], "--help") == 0 || strcmp(argv[1], "-?") == 0)
		{
			usage(progname);
			exit(0);
		}
		if (strcmp(argv[1], "--version") == 0 || strcmp(argv[1], "-V") == 0)
		{
			puts("pg_controldata (Greenplum Database) " PG_VERSION);
			exit(0);
		}
		if (strcmp(argv[1], "--gp-version") == 0)
		{
			puts("pg_controldata (Greenplum Database) " GP_VERSION);
			exit(0);
		}

	}

	if (argc > 1)
		DataDir = argv[1];
	else
		DataDir = getenv("PGDATA");
	if (DataDir == NULL)
	{
		fprintf(stderr, _("%s: no data directory specified\n"), progname);
		fprintf(stderr, _("Try \"%s --help\" for more information.\n"), progname);
		exit(1);
	}

	snprintf(ControlFilePath, MAXPGPATH, "%s/global/pg_control", DataDir);

	if ((fd = open(ControlFilePath, O_RDONLY | PG_BINARY, 0)) == -1)
	{
		fprintf(stderr, _("%s: could not open file \"%s\" for reading: %s\n"),
				progname, ControlFilePath, strerror(errno));
		exit(2);
	}

	if (read(fd, &ControlFile, sizeof(ControlFileData)) != sizeof(ControlFileData))
	{
		fprintf(stderr, _("%s: could not read file \"%s\": %s\n"),
				progname, ControlFilePath, strerror(errno));
		exit(2);
	}
	close(fd);

	/* Check the CRC. */
	INIT_CRC32C(crc);
	COMP_CRC32C(crc, &ControlFile, offsetof(ControlFileData, crc));
	FIN_CRC32C(crc);

	if (!EQ_CRC32C(crc, ControlFile.crc))
		printf(_("WARNING: Calculated CRC checksum does not match value stored in file.\n"
				 "Either the file is corrupt, or it has a different layout than this program\n"
				 "is expecting.  The results below are untrustworthy.\n\n"));

	/*
	 * This slightly-chintzy coding will work as long as the control file
	 * timestamps are within the range of time_t; that should be the case
	 * in all foreseeable circumstances, so we don't bother importing the
	 * backend's timezone library into pg_controldata.
	 *
	 * Use variable for format to suppress overly-anal-retentive gcc warning
	 * about %c
	 */
	time_tmp = (time_t) ControlFile.time;
	strftime(pgctime_str, sizeof(pgctime_str), strftime_fmt,
			 localtime(&time_tmp));
	time_tmp = (time_t) ControlFile.checkPointCopy.time;
	strftime(ckpttime_str, sizeof(ckpttime_str), strftime_fmt,
			 localtime(&time_tmp));

	/*
	 * Format system_identifier separately to keep platform-dependent format
	 * code out of the translatable message string.
	 */
	snprintf(sysident_str, sizeof(sysident_str), UINT64_FORMAT,
			 ControlFile.system_identifier);

	printf(_("pg_control version number:            %u\n"),
		   ControlFile.pg_control_version);
	if (ControlFile.pg_control_version % 65536 == 0 && ControlFile.pg_control_version / 65536 != 0)
		printf(_("WARNING: possible byte ordering mismatch\n"
				 "The byte ordering used to store the pg_control file might not match the one\n"
				 "used by this program.  In that case the results below would be incorrect, and\n"
				 "the PostgreSQL installation would be incompatible with this data directory.\n"));
	printf(_("Catalog version number:               %u\n"),
		   ControlFile.catalog_version_no);
	printf(_("Database system identifier:           %s\n"),
		   sysident_str);
	printf(_("Database cluster state:               %s\n"),
		   dbState(ControlFile.state));
	printf(_("pg_control last modified:             %s\n"),
		   pgctime_str);
	printf(_("Latest checkpoint location:           %X/%X\n"),
		   ControlFile.checkPoint.xlogid,
		   ControlFile.checkPoint.xrecoff);
	printf(_("Prior checkpoint location:            %X/%X\n"),
		   ControlFile.prevCheckPoint.xlogid,
		   ControlFile.prevCheckPoint.xrecoff);
	printf(_("Latest checkpoint's REDO location:    %X/%X\n"),
		   ControlFile.checkPointCopy.redo.xlogid,
		   ControlFile.checkPointCopy.redo.xrecoff);
	printf(_("Latest checkpoint's TimeLineID:       %u\n"),
		   ControlFile.checkPointCopy.ThisTimeLineID);
	printf(_("Latest checkpoint's NextXID:          %u/%u\n"),
		   ControlFile.checkPointCopy.nextXidEpoch,
		   ControlFile.checkPointCopy.nextXid);
	printf(_("Latest checkpoint's NextOID:          %u\n"),
		   ControlFile.checkPointCopy.nextOid);
	printf(_("Latest checkpoint's NextRelfilenode:  %u\n"),
		   ControlFile.checkPointCopy.nextRelfilenode);
	printf(_("Latest checkpoint's NextMultiXactId:  %u\n"),
		   ControlFile.checkPointCopy.nextMulti);
	printf(_("Latest checkpoint's NextMultiOffset:  %u\n"),
		   ControlFile.checkPointCopy.nextMultiOffset);
	printf(_("Time of latest checkpoint:            %s\n"),
		   ckpttime_str);
	printf(_("Minimum recovery ending location:     %X/%X\n"),
		   ControlFile.minRecoveryPoint.xlogid,
		   ControlFile.minRecoveryPoint.xrecoff);
	printf(_("Backup start location:                %X/%X\n"),
		   ControlFile.backupStartPoint.xlogid,
		   ControlFile.backupStartPoint.xrecoff);
	printf(_("End-of-backup record required:        %s\n"),
		   ControlFile.backupEndRequired ? _("yes") : _("no"));
	printf(_("Maximum data alignment:               %u\n"),
		   ControlFile.maxAlign);
	/* we don't print floatFormat since can't say much useful about it */
	printf(_("Database block size:                  %u\n"),
		   ControlFile.blcksz);
	printf(_("Blocks per segment of large relation: %u\n"),
		   ControlFile.relseg_size);
	printf(_("WAL block size:                       %u\n"),
		   ControlFile.xlog_blcksz);
	printf(_("Bytes per WAL segment:                %u\n"),
		   ControlFile.xlog_seg_size);
	printf(_("Maximum length of identifiers:        %u\n"),
		   ControlFile.nameDataLen);
	printf(_("Maximum columns in an index:          %u\n"),
		   ControlFile.indexMaxKeys);
	printf(_("Maximum size of a TOAST chunk:        %u\n"),
		   ControlFile.toast_max_chunk_size);
	printf(_("Date/time type storage:               %s\n"),
		   (ControlFile.enableIntTimes ? _("64-bit integers") : _("floating-point numbers")));
	printf(_("Float4 argument passing:              %s\n"),
		   (ControlFile.float4ByVal ? _("by value") : _("by reference")));
	printf(_("Float8 argument passing:              %s\n"),
		   (ControlFile.float8ByVal ? _("by value") : _("by reference")));
<<<<<<< HEAD
	printf(_("Maximum length of locale name:        %u\n"),
		   ControlFile.localeBuflen);
	printf(_("LC_COLLATE:                           %s\n"),
		   ControlFile.lc_collate);
	printf(_("LC_CTYPE:                             %s\n"),
		   ControlFile.lc_ctype);
	printf(_("Data page checksum version:           %u\n"),
		   ControlFile.data_checksum_version);
=======
>>>>>>> 38e93482
	return 0;
}<|MERGE_RESOLUTION|>--- conflicted
+++ resolved
@@ -236,16 +236,7 @@
 		   (ControlFile.float4ByVal ? _("by value") : _("by reference")));
 	printf(_("Float8 argument passing:              %s\n"),
 		   (ControlFile.float8ByVal ? _("by value") : _("by reference")));
-<<<<<<< HEAD
-	printf(_("Maximum length of locale name:        %u\n"),
-		   ControlFile.localeBuflen);
-	printf(_("LC_COLLATE:                           %s\n"),
-		   ControlFile.lc_collate);
-	printf(_("LC_CTYPE:                             %s\n"),
-		   ControlFile.lc_ctype);
 	printf(_("Data page checksum version:           %u\n"),
 		   ControlFile.data_checksum_version);
-=======
->>>>>>> 38e93482
 	return 0;
 }