/*-------------------------------------------------------------------------
 *
 * initdb --- initialize a PostgreSQL installation
 *
 * initdb creates (initializes) a PostgreSQL database cluster (site,
 * instance, installation, whatever).  A database cluster is a
 * collection of PostgreSQL databases all managed by the same server.
 *
 * To create the database cluster, we create the directory that contains
 * all its data, create the files that hold the global tables, create
 * a few other control files for it, and create three databases: the
 * template databases "template0" and "template1", and a default user
 * database "postgres".
 *
 * The template databases are ordinary PostgreSQL databases.  template0
 * is never supposed to change after initdb, whereas template1 can be
 * changed to add site-local standard data.  Either one can be copied
 * to produce a new database.
 *
 * For largely-historical reasons, the template1 database is the one built
 * by the basic bootstrap process.	After it is complete, template0 and
 * the default database, postgres, are made just by copying template1.
 *
 * To create template1, we run the postgres (backend) program in bootstrap
 * mode and feed it data from the postgres.bki library file.  After this
 * initial bootstrap phase, some additional stuff is created by normal
 * SQL commands fed to a standalone backend.  Some of those commands are
 * just embedded into this program (yeah, it's ugly), but larger chunks
 * are taken from script files.
 *
 *
 * Note:
 *	 The program has some memory leakage - it isn't worth cleaning it up.
 *
 * This is a C implementation of the previous shell script for setting up a
 * PostgreSQL cluster location, and should be highly compatible with it.
 * author of C translation: Andrew Dunstan	   mailto:andrew@dunslane.net
 *
 * This code is released under the terms of the PostgreSQL License.
 *
<<<<<<< HEAD
 * Portions Copyright (c) 1996-2009, PostgreSQL Global Development Group
=======
 * Portions Copyright (c) 1996-2007, PostgreSQL Global Development Group
>>>>>>> 29dccf5f
 * Portions Copyright (c) 1994, Regents of the University of California
 * Portions taken from FreeBSD.
 *
 * $PostgreSQL: pgsql/src/bin/initdb/initdb.c,v 1.127 2007/01/05 22:19:47 momjian Exp $
 *
 *-------------------------------------------------------------------------
 */

#include "postgres_fe.h"

#include <dirent.h>
#include <sys/stat.h>
#include <unistd.h>
#include <locale.h>
#include <signal.h>
#ifdef HAVE_LANGINFO_H
#include <langinfo.h>
#endif
#include <time.h>

#include "libpq/pqsignal.h"
#include "mb/pg_wchar.h"
#include "getaddrinfo.h"
#include "getopt_long.h"
#include "postgres.h"
#include "miscadmin.h"

#include "catalog/pg_tablespace.h"
#include "catalog/pg_database.h"
#include "catalog/pg_class.h"
#include "storage/relfilenode.h"
#include "access/persistentfilesysobjname.h"

#ifndef HAVE_INT_OPTRESET
int			optreset;
#endif


/* version string we expect back from postgres */
#define PG_VERSIONSTR "postgres (Greenplum Database) " PG_VERSION "\n"

/*
 * these values are passed in by makefile defines
 */
static char *share_path = NULL;

/* values to be obtained from arguments */
static char *pg_data = "";
static char *encoding = "";
static char *locale = "";
static char *lc_collate = "";
static char *lc_ctype = "";
static char *lc_monetary = "";
static char *lc_numeric = "";
static char *lc_time = "";
static char *lc_messages = "";
static char *username = "";
static bool pwprompt = false;
static char *pwfilename = NULL;
static char *authmethod = "";
static bool debug = false;
static bool noclean = false;
static char *backend_output = DEVNULL;

/**
 * Build the minimal set of files needed for a mirror db.  Note that this could be removed
 *  eventually if we do a smarter copy of files from primary (with postresql.conf updates)
 */
static bool forMirrorOnly = false;
static bool show_setting = false;
static char *xlog_dir = "";

/**
 * Should we create persistent table entries needed for file replication?
 */
static bool gIsFileRepMirrored = false;


/* internal vars */
static const char *progname;
static char *encodingid = "0";
static char *bki_file;
static char *desc_file;
static char *shdesc_file;
static char *hba_file;
static char *ident_file;
static char *conf_file;
static char *conversion_file;
static char *info_schema_file;
static char *cdb_init_d_dir;
static char *features_file;
static char *system_views_file;
static bool made_new_pgdata = false;
static bool found_existing_pgdata = false;
static bool made_new_xlogdir = false;
static bool found_existing_xlogdir = false;
static char infoversion[100];
static bool caught_signal = false;
static bool output_failed = false;
static int	output_errno = 0;

/* defaults */
static int	n_connections = 0;
static int	n_buffers = 0;
static int	n_fsm_pages = 0;

/*
 * Warning messages for authentication methods
 */
#define AUTHTRUST_WARNING \
"# CAUTION: Configuring the system for local \"trust\" authentication allows\n" \
"# any local user to connect as any PostgreSQL user, including the database\n" \
"# superuser. If you do not trust all your local users, use another\n" \
"# authentication method.\n"
static char *authwarning = NULL;

/*
 * Centralized knowledge of switches to pass to backend
 *
 * Note: in the shell-script version, we also passed PGDATA as a -D switch,
 * but here it is more convenient to pass it as an environment variable
 * (no quoting to worry about).
 */
static const char *boot_options = "-F";
static char backend_options[200];
static const char *backend_options_format = "--single -F -O -c gp_session_role=utility -c search_path=pg_catalog -c exit_on_error=true -c gp_initdb_mirrored=%s";


/* path to 'initdb' binary directory */
static char bin_path[MAXPGPATH];
static char backend_exec[MAXPGPATH];

static void *pg_malloc(size_t size);
static char *xstrdup(const char *s);
static char **add_assignment(char **lines, const char *varname, const char *fmt, ...)
                /* This extension allows gcc to check the format string */
                __attribute__((format(printf, 3, 4)));
static char **replace_token(char **lines,
			  const char *token, const char *replacement);

#ifndef HAVE_UNIX_SOCKETS
static char **filter_lines_with_token(char **lines, const char *token);
#endif
static char **readfile(char *path);
static void writefile(char *path, char **lines);
static FILE *popen_check(const char *command, const char *mode);
static int	mkdir_p(char *path, mode_t omode);
static void exit_nicely(void);
static char *get_id(void);
static char *get_encoding_id(char *encoding_name);
static char *get_short_version(void);
static int  check_data_dir(char *dir);
static bool mkdatadir(const char *subdir);
static void set_input(char **dest, char *filename);
static void check_input(char *path);
static void set_short_version(char *short_version, char *extrapath);
static void set_null_conf(void);
static void test_config_settings(void);
static void setup_config(void);
static void bootstrap_template1(char *short_version);
static void setup_auth(void);
static void get_set_pwd(void);
static void setup_depend(void);
static void setup_sysviews(void);
static void setup_description(void);
static void setup_conversion(void);
static void setup_privileges(void);
static void set_info_version(void);
static void setup_schema(void);
static void setup_cdb_schema(void);
static void vacuum_db(void);
static void make_template0(void);
static void make_postgres(void);
static void trapsig(int signum);
static void check_ok(void);
static char *escape_quotes(const char *src);
static int	locale_date_order(const char *locale);
static bool chklocale(const char *locale);
static bool chklocaleencoding(const char *locale, int user_enc);
static void setlocales(void);
static void usage(const char *progname);

#ifdef WIN32
static int	CreateRestrictedProcess(char *cmd, PROCESS_INFORMATION * processInfo);
#endif


/*
 * macros for running pipes to postgres
 */
#define PG_CMD_DECL		char cmd[MAXPGPATH]; FILE *cmdfd

#define PG_CMD_OPEN \
do { \
	cmdfd = popen_check(cmd, "w"); \
	if (cmdfd == NULL) \
		exit_nicely(); /* message already printed by popen_check */ \
} while (0)

#define PG_CMD_CLOSE \
do { \
	if (pclose_check(cmdfd)) \
		exit_nicely(); /* message already printed by pclose_check */ \
} while (0)

#define PG_CMD_PUTS(line) \
do { \
	if (fputs(line, cmdfd) < 0 || fflush(cmdfd) < 0) \
		output_failed = true, output_errno = errno; \
} while (0)

#define PG_CMD_PRINTF1(fmt, arg1) \
do { \
	if (fprintf(cmdfd, fmt, arg1) < 0 || fflush(cmdfd) < 0) \
		output_failed = true, output_errno = errno; \
} while (0)

#define PG_CMD_PRINTF2(fmt, arg1, arg2) \
do { \
	if (fprintf(cmdfd, fmt, arg1, arg2) < 0 || fflush(cmdfd) < 0) \
		output_failed = true, output_errno = errno; \
} while (0)

#define PG_CMD_PRINTF3(fmt, arg1, arg2, arg3) \
		do { \
			if (fprintf(cmdfd, fmt, arg1, arg2, arg3) < 0 || fflush(cmdfd) < 0) \
				output_failed = true, output_errno = errno; \
		} while (0)
		
#define PG_CMD_PRINTF4(fmt, arg1, arg2, arg3, arg4) \
	do { \
		if (fprintf(cmdfd, fmt, arg1, arg2, arg3, arg4) < 0 || fflush(cmdfd) < 0) \
			output_failed = true, output_errno = errno; \
	} while (0)
	
#define PG_CMD_PRINTF5(fmt, arg1, arg2, arg3, arg4, arg5) \
			do { \
				if (fprintf(cmdfd, fmt, arg1, arg2, arg3, arg4, arg5) < 0 || fflush(cmdfd) < 0) \
					output_failed = true, output_errno = errno; \
			} while (0)
			
#ifndef WIN32
#define QUOTE_PATH	""
#define DIR_SEP "/"
#else
#define QUOTE_PATH	"\""
#define DIR_SEP "\\"
#endif

/*
 * routines to check mem allocations and fail noisily.
 *
 * Note that we can't call exit_nicely() on a memory failure, as it calls
 * rmtree() which needs memory allocation. So we just exit with a bang.
 */
static void *
pg_malloc(size_t size)
{
	void	   *result;

	result = malloc(size);
	if (!result)
	{
		fprintf(stderr, _("%s: out of memory\n"), progname);
		exit(1);
	}
	return result;
}

static void *
pg_realloc(void *ptr, size_t size)
{
	void	   *result;

	result = realloc(ptr, size);
	if (!result)
	{
		fprintf(stderr, _("%s: out of memory\n"), progname);
		exit(1);
	}
	return result;
}

static char *
xstrdup(const char *s)
{
	char	   *result;

	result = strdup(s);
	if (!result)
	{
		fprintf(stderr, _("%s: out of memory\n"), progname);
		exit(1);
	}
	return result;
}

/*
 * add_assignment
 *
 * Returns a copy of the array of lines, with an additional line inserted:
 * an assignment (maybe commented out) to the specified configuration variable.
 *
 * If there is already an assignment to the variable, that setting remains in
 * effect, taking precedence over the caller's requested setting, which is
 * inserted as a comment.  Else the caller's requested assignment is inserted.
 */
static char **
add_assignment(char **lines, const char *varname, const char *fmt, ...)
{
	va_list		args;
	int			isrc;
    int         iinsert = -1;
    int         j;
    int         varnamelen = strlen(varname);
	char	  **result;
    char        buf[200];
    char       *bufp = buf;
    char       *bufe = buf + sizeof(buf) - 3;
    bool        superseded = false;

    /* Look for an assignment to the given variable, maybe commented out. */
    for (isrc = 0; lines[isrc] != NULL; isrc++)
    {
        char   *cp = lines[isrc];
        bool    comment = false;

        while (isspace((unsigned char)*cp))
            cp++;

        if (*cp == '#')
        {
            cp++;
            comment = true;
            while (isspace((unsigned char)*cp))
                cp++;
        }

        if (0 != strncmp(cp, varname, varnamelen))
            continue;
        cp += varnamelen;
        while (isspace((unsigned char)*cp))
            cp++;
        if (*cp != '=')
            continue;

        /* Found assignment (or commented-out assignment) to given varname. */
        if (!comment)
            superseded = true;
        if (iinsert < 0)
            iinsert = isrc;
    }

    /* Build assignment. */
    va_start(args, fmt);
    if (superseded)
        bufp += snprintf(bufp, bufe-bufp, "#");
    bufp += snprintf(bufp, bufe-bufp, "%s = ", varname);
    bufp += vsnprintf(bufp, bufe-bufp, fmt, args);
	va_end(args);

    /* Tab to align comments */
    j = (int)(bufp - buf);
    do
    {
        *bufp++ = '\t';
        j += 8;
    } while (j < 40);

    /* Append comment. */
    bufp += snprintf(bufp, bufe-bufp, "# inserted by initdb\n");

    /* Make a copy of the ptr array, opening up a hole after the chosen line. */
    result = (char **)pg_malloc((isrc + 2) * sizeof(char *));
    memcpy(result, lines, iinsert * sizeof(lines[0]));
    memcpy(result+iinsert+1, lines+iinsert, (isrc - iinsert + 1) * sizeof(lines[0]));

    /* Insert assignment. */
    result[iinsert] = xstrdup(buf);

    return result;
}                               /* add_assignment */

/*
 * make a copy of the array of lines, with token replaced by replacement
 * the first time it occurs on each line.
 *
 * This does most of what sed was used for in the shell script, but
 * doesn't need any regexp stuff.
 */
static char **
replace_token(char **lines, const char *token, const char *replacement)
{
	int			numlines = 1;
	int			i;
	char	  **result;
	int			toklen,
				replen,
				diff;

	for (i = 0; lines[i]; i++)
		numlines++;

	result = (char **) pg_malloc(numlines * sizeof(char *));

	toklen = strlen(token);
	replen = strlen(replacement);
	diff = replen - toklen;

	for (i = 0; i < numlines; i++)
	{
		char	   *where;
		char	   *newline;
		int			pre;

		/* just copy pointer if NULL or no change needed */
		if (lines[i] == NULL || (where = strstr(lines[i], token)) == NULL)
		{
			result[i] = lines[i];
			continue;
		}

		/* if we get here a change is needed - set up new line */

		newline = (char *) pg_malloc(strlen(lines[i]) + diff + 1);

		pre = where - lines[i];

		strncpy(newline, lines[i], pre);

		strcpy(newline + pre, replacement);

		strcpy(newline + pre + replen, lines[i] + pre + toklen);

		result[i] = newline;
	}

	return result;
}

/*
 * make a copy of lines without any that contain the token
 *
 * a sort of poor man's grep -v
 */
#ifndef HAVE_UNIX_SOCKETS
static char **
filter_lines_with_token(char **lines, const char *token)
{
	int			numlines = 1;
	int			i,
				src,
				dst;
	char	  **result;

	for (i = 0; lines[i]; i++)
		numlines++;

	result = (char **) pg_malloc(numlines * sizeof(char *));

	for (src = 0, dst = 0; src < numlines; src++)
	{
		if (lines[src] == NULL || strstr(lines[src], token) == NULL)
			result[dst++] = lines[src];
	}

	return result;
}
#endif

/*
 * get the lines from a text file
 */
static char **
readfile(char *path)
{
	FILE	   *infile;
	int			maxlength = 0,
				linelen = 0;
	int			nlines = 0;
	char	  **result;
	char	   *buffer;
	int			c;

	if ((infile = fopen(path, "r")) == NULL)
	{
		fprintf(stderr, _("%s: could not open file \"%s\" for reading: %s\n"),
				progname, path, strerror(errno));
		exit_nicely();
	}

	/* pass over the file twice - the first time to size the result */

	while ((c = fgetc(infile)) != EOF)
	{
		linelen++;
		if (c == '\n')
		{
			nlines++;
			if (linelen > maxlength)
				maxlength = linelen;
			linelen = 0;
		}
	}

	/* handle last line without a terminating newline (yuck) */

	if (linelen)
		nlines++;
	if (linelen > maxlength)
		maxlength = linelen;

	/* set up the result and the line buffer */

	result = (char **) pg_malloc((nlines + 2) * sizeof(char *));
	buffer = (char *) pg_malloc(maxlength + 2);

	/* now reprocess the file and store the lines */

	rewind(infile);
	nlines = 0;
	while (fgets(buffer, maxlength + 1, infile) != NULL)
	{
		result[nlines] = xstrdup(buffer);
		nlines++;
	}

	fclose(infile);
	free(buffer);
	result[nlines] = NULL;

	return result;
}

/*
 * write an array of lines to a file
 *
 * This is only used to write text files.  Use fopen "w" not PG_BINARY_W
 * so that the resulting configuration files are nicely editable on Windows.
 */
static void
writefile(char *path, char **lines)
{
	FILE	   *out_file;
	char	  **line;

	if ((out_file = fopen(path, "w")) == NULL)
	{
		fprintf(stderr, _("%s: could not open file \"%s\" for writing: %s\n"),
				progname, path, strerror(errno));
		exit_nicely();
	}
	for (line = lines; *line != NULL; line++)
	{
		if (fputs(*line, out_file) < 0)
		{
			fprintf(stderr, _("%s: could not write file \"%s\": %s\n"),
					progname, path, strerror(errno));
			exit_nicely();
		}
		free(*line);
	}
	if (fclose(out_file))
	{
		fprintf(stderr, _("%s: could not write file \"%s\": %s\n"),
				progname, path, strerror(errno));
		exit_nicely();
	}
}

/*
 * Open a subcommand with suitable error messaging
 */
static FILE *
popen_check(const char *command, const char *mode)
{
	FILE	   *cmdfd;

	fflush(stdout);
	fflush(stderr);
	errno = 0;
	cmdfd = popen(command, mode);
	if (cmdfd == NULL)
		fprintf(stderr, _("%s: could not execute command \"%s\": %s\n"),
				progname, command, strerror(errno));
	return cmdfd;
}

/* source stolen from FreeBSD /src/bin/mkdir/mkdir.c and adapted */

/*
 * this tries to build all the elements of a path to a directory a la mkdir -p
 * we assume the path is in canonical form, i.e. uses / as the separator
 * we also assume it isn't null.
 *
 * note that on failure, the path arg has been modified to show the particular
 * directory level we had problems with.
 */
static int
mkdir_p(char *path, mode_t omode)
{
	struct stat sb;
	mode_t		numask,
				oumask;
	int			first,
				last,
				retval;
	char	   *p;

	p = path;
	oumask = 0;
	retval = 0;

#ifdef WIN32
	/* skip network and drive specifiers for win32 */
	if (strlen(p) >= 2)
	{
		if (p[0] == '/' && p[1] == '/')
		{
			/* network drive */
			p = strstr(p + 2, "/");
			if (p == NULL)
				return 1;
		}
		else if (p[1] == ':' &&
				 ((p[0] >= 'a' && p[0] <= 'z') ||
				  (p[0] >= 'A' && p[0] <= 'Z')))
		{
			/* local drive */
			p += 2;
		}
	}
#endif

	if (p[0] == '/')			/* Skip leading '/'. */
		++p;
	for (first = 1, last = 0; !last; ++p)
	{
		if (p[0] == '\0')
			last = 1;
		else if (p[0] != '/')
			continue;
		*p = '\0';
		if (!last && p[1] == '\0')
			last = 1;
		if (first)
		{
			/*
			 * POSIX 1003.2: For each dir operand that does not name an
			 * existing directory, effects equivalent to those caused by the
			 * following command shall occcur:
			 *
			 * mkdir -p -m $(umask -S),u+wx $(dirname dir) && mkdir [-m mode]
			 * dir
			 *
			 * We change the user's umask and then restore it, instead of
			 * doing chmod's.
			 */
			oumask = umask(0);
			numask = oumask & ~(S_IWUSR | S_IXUSR);
			(void) umask(numask);
			first = 0;
		}
		if (last)
			(void) umask(oumask);

		/* check for pre-existing directory; ok if it's a parent */
		if (stat(path, &sb) == 0)
		{
			if (!S_ISDIR(sb.st_mode))
			{
				if (last)
					errno = EEXIST;
				else
					errno = ENOTDIR;
				retval = 1;
				break;
			}
		}
		else if (mkdir(path, last ? omode : S_IRWXU | S_IRWXG | S_IRWXO) < 0)
		{
			retval = 1;
			break;
		}
		if (!last)
			*p = '/';
	}
	if (!first && !last)
		(void) umask(oumask);
	return retval;
}

/*
 * clean up any files we created on failure
 * if we created the data directory remove it too
 */
static void
exit_nicely(void)
{
	if (!noclean)
	{
		if (made_new_pgdata)
		{
			fprintf(stderr, _("%s: removing data directory \"%s\"\n"),
					progname, pg_data);
			if (!rmtree(pg_data, true))
				fprintf(stderr, _("%s: failed to remove data directory\n"),
						progname);
		}
		else if (found_existing_pgdata)
		{
			fprintf(stderr,
					_("%s: removing contents of data directory \"%s\"\n"),
					progname, pg_data);
			if (!rmtree(pg_data, false))
				fprintf(stderr, _("%s: failed to remove contents of data directory\n"),
						progname);
		}

		if (made_new_xlogdir)
		{
			fprintf(stderr, _("%s: removing transaction log directory \"%s\"\n"),
					progname, xlog_dir);
			if (!rmtree(xlog_dir, true))
				fprintf(stderr, _("%s: failed to remove transaction log directory\n"),
						progname);
		}
		else if (found_existing_xlogdir)
		{
			fprintf(stderr,
					_("%s: removing contents of transaction log directory \"%s\"\n"),
					progname, xlog_dir);
			if (!rmtree(xlog_dir, false))
				fprintf(stderr, _("%s: failed to remove contents of transaction log directory\n"),
						progname);
		}
		/* otherwise died during startup, do nothing! */
	}
	else
	{
		if (made_new_pgdata || found_existing_pgdata)
			fprintf(stderr,
			  _("%s: data directory \"%s\" not removed at user's request\n"),
					progname, pg_data);

		if (made_new_xlogdir || found_existing_xlogdir)
			fprintf(stderr,
			  _("%s: transaction log directory \"%s\" not removed at user's request\n"),
					progname, xlog_dir);
	}

	exit(1);
}

/*
 * find the current user
 *
 * on unix make sure it isn't really root
 */
static char *
get_id(void)
{
#ifndef WIN32

	struct passwd *pw;

	if (geteuid() == 0)			/* 0 is root's uid */
	{
		fprintf(stderr,
				_("%s: cannot be run as root\n"
				  "Please log in (using, e.g., \"su\") as the "
				  "(unprivileged) user that will\n"
				  "own the server process.\n"),
				progname);
		exit(1);
	}

	pw = getpwuid(geteuid());
	if (!pw)
	{
		fprintf(stderr,
			  _("%s: could not obtain information about current user: %s\n"),
				progname, strerror(errno));
		exit(1);
	}
#else							/* the windows code */

	struct passwd_win32
	{
		int			pw_uid;
		char		pw_name[128];
	}			pass_win32;
	struct passwd_win32 *pw = &pass_win32;
	DWORD		pwname_size = sizeof(pass_win32.pw_name) - 1;

	pw->pw_uid = 1;
	if (!GetUserName(pw->pw_name, &pwname_size))
	{
		fprintf(stderr, _("%s: could not get current user name: %s\n"),
				progname, strerror(errno));
		exit(1);
	}
#endif

	return xstrdup(pw->pw_name);
}

static char *
encodingid_to_string(int enc)
{
	char		result[20];

	sprintf(result, "%d", enc);
	return xstrdup(result);
}

/*
 * get the encoding id for a given encoding name
 */
static char *
get_encoding_id(char *encoding_name)
{
	int			enc;

	if (encoding_name && *encoding_name)
	{
		if ((enc = pg_char_to_encoding(encoding_name)) >= 0 &&
			pg_valid_server_encoding(encoding_name) >= 0)
			return encodingid_to_string(enc);
	}
	fprintf(stderr, _("%s: \"%s\" is not a valid server encoding name\n"),
			progname, encoding_name ? encoding_name : "(null)");
	exit(1);
}

#if defined(HAVE_LANGINFO_H) && defined(CODESET)
/*
 * Checks whether the encoding selected for PostgreSQL and the
 * encoding used by the system locale match.
 */

struct encoding_match
{
	enum pg_enc pg_enc_code;
	char	   *system_enc_name;
};

struct encoding_match encoding_match_list[] = {
	{PG_EUC_JP, "EUC-JP"},
	{PG_EUC_JP, "eucJP"},
	{PG_EUC_JP, "IBM-eucJP"},
	{PG_EUC_JP, "sdeckanji"},

	{PG_EUC_CN, "EUC-CN"},
	{PG_EUC_CN, "eucCN"},
	{PG_EUC_CN, "IBM-eucCN"},
	{PG_EUC_CN, "GB2312"},
	{PG_EUC_CN, "dechanzi"},

	{PG_EUC_KR, "EUC-KR"},
	{PG_EUC_KR, "eucKR"},
	{PG_EUC_KR, "IBM-eucKR"},
	{PG_EUC_KR, "deckorean"},
	{PG_EUC_KR, "5601"},

	{PG_EUC_TW, "EUC-TW"},
	{PG_EUC_TW, "eucTW"},
	{PG_EUC_TW, "IBM-eucTW"},
	{PG_EUC_TW, "cns11643"},

#ifdef NOT_VERIFIED
	{PG_JOHAB, "???"},
#endif

	{PG_UTF8, "UTF-8"},
	{PG_UTF8, "utf8"},

	{PG_LATIN1, "ISO-8859-1"},
	{PG_LATIN1, "ISO8859-1"},
	{PG_LATIN1, "iso88591"},

	{PG_LATIN2, "ISO-8859-2"},
	{PG_LATIN2, "ISO8859-2"},
	{PG_LATIN2, "iso88592"},

	{PG_LATIN3, "ISO-8859-3"},
	{PG_LATIN3, "ISO8859-3"},
	{PG_LATIN3, "iso88593"},

	{PG_LATIN4, "ISO-8859-4"},
	{PG_LATIN4, "ISO8859-4"},
	{PG_LATIN4, "iso88594"},

	{PG_LATIN5, "ISO-8859-9"},
	{PG_LATIN5, "ISO8859-9"},
	{PG_LATIN5, "iso88599"},

	{PG_LATIN6, "ISO-8859-10"},
	{PG_LATIN6, "ISO8859-10"},
	{PG_LATIN6, "iso885910"},

	{PG_LATIN7, "ISO-8859-13"},
	{PG_LATIN7, "ISO8859-13"},
	{PG_LATIN7, "iso885913"},

	{PG_LATIN8, "ISO-8859-14"},
	{PG_LATIN8, "ISO8859-14"},
	{PG_LATIN8, "iso885914"},

	{PG_LATIN9, "ISO-8859-15"},
	{PG_LATIN9, "ISO8859-15"},
	{PG_LATIN9, "iso885915"},

	{PG_LATIN10, "ISO-8859-16"},
	{PG_LATIN10, "ISO8859-16"},
	{PG_LATIN10, "iso885916"},

	{PG_WIN1252, "CP1252"},
	{PG_WIN1253, "CP1253"},
	{PG_WIN1254, "CP1254"},
	{PG_WIN1255, "CP1255"},
	{PG_WIN1256, "CP1256"},
	{PG_WIN1257, "CP1257"},
	{PG_WIN1258, "CP1258"},
#ifdef NOT_VERIFIED
	{PG_WIN874, "???"},
#endif
	{PG_KOI8R, "KOI8-R"},
	{PG_WIN1251, "CP1251"},
	{PG_WIN866, "CP866"},

	{PG_ISO_8859_5, "ISO-8859-5"},
	{PG_ISO_8859_5, "ISO8859-5"},
	{PG_ISO_8859_5, "iso88595"},

	{PG_ISO_8859_6, "ISO-8859-6"},
	{PG_ISO_8859_6, "ISO8859-6"},
	{PG_ISO_8859_6, "iso88596"},

	{PG_ISO_8859_7, "ISO-8859-7"},
	{PG_ISO_8859_7, "ISO8859-7"},
	{PG_ISO_8859_7, "iso88597"},

	{PG_ISO_8859_8, "ISO-8859-8"},
	{PG_ISO_8859_8, "ISO8859-8"},
	{PG_ISO_8859_8, "iso88598"},

	{PG_SQL_ASCII, NULL}		/* end marker */
};

static char *
get_encoding_from_locale(const char *ctype)
{
	char	   *save;
	char	   *sys;

	save = setlocale(LC_CTYPE, NULL);
	if (!save)
		return NULL;
	save = xstrdup(save);

	setlocale(LC_CTYPE, ctype);
	sys = nl_langinfo(CODESET);
	sys = xstrdup(sys);

	setlocale(LC_CTYPE, save);
	free(save);

	return sys;
}

static int
find_matching_encoding(const char *ctype)
{
	char	   *sys;
	int			i;

	sys = get_encoding_from_locale(ctype);

	for (i = 0; encoding_match_list[i].system_enc_name; i++)
	{
		if (pg_strcasecmp(sys, encoding_match_list[i].system_enc_name) == 0)
		{
			free(sys);
			return encoding_match_list[i].pg_enc_code;
		}
	}

	free(sys);
	return -1;
}
#endif   /* HAVE_LANGINFO_H && CODESET */



/*
 * get short version of VERSION
 */
static char *
get_short_version(void)
{
	bool		gotdot = false;
	int			end;
	char	   *vr;

	vr = xstrdup(PG_VERSION);

	for (end = 0; vr[end] != '\0'; end++)
	{
		if (vr[end] == '.')
		{
			if (end == 0)
				return NULL;
			else if (gotdot)
				break;
			else
				gotdot = true;
		}
		else if (vr[end] < '0' || vr[end] > '9')
		{
			/* gone past digits and dots */
			break;
		}
	}
	if (end == 0 || vr[end - 1] == '.' || !gotdot)
		return NULL;

	vr[end] = '\0';
	return vr;
}

/*
 * make sure the directory either doesn't exist or is empty
 *
 * Returns 0 if nonexistent, 1 if exists and empty, 2 if not empty,
 * or -1 if trouble accessing directory
 */
static int
check_data_dir(char *dir)
{
	DIR		   *chkdir;
	struct dirent *file;
	int			result = 1;

	errno = 0;

	chkdir = opendir(dir);

	if (!chkdir)
		return (errno == ENOENT) ? 0 : -1;

	while ((file = readdir(chkdir)) != NULL)
	{
		if (strcmp(".", file->d_name) == 0 ||
			strcmp("..", file->d_name) == 0)
		{
			/* skip this and parent directory */
			continue;
		}
		else
		{
			result = 2;			/* not empty */
			break;
		}
	}

#ifdef WIN32

	/*
	 * This fix is in mingw cvs (runtime/mingwex/dirent.c rev 1.4), but not in
	 * released version
	 */
	if (GetLastError() == ERROR_NO_MORE_FILES)
		errno = 0;
#endif

	closedir(chkdir);

	if (errno != 0)
		result = -1;			/* some kind of I/O error? */

	return result;
}

/*
 * make the data directory (or one of its subdirectories if subdir is not NULL)
 */
static bool
mkdatadir(const char *subdir)
{
	char	   *path;

	path = pg_malloc(strlen(pg_data) + 2 +
					 (subdir == NULL ? 0 : strlen(subdir)));

	if (subdir != NULL)
		sprintf(path, "%s/%s", pg_data, subdir);
	else
		strcpy(path, pg_data);

	if (mkdir_p(path, 0700) == 0)
		return true;

	fprintf(stderr, _("%s: could not create directory \"%s\": %s\n"),
			progname, path, strerror(errno));

	return false;
}


/*
 * set name of given input file variable under data directory
 */
static void
set_input(char **dest, char *filename)
{
	*dest = pg_malloc(strlen(share_path) + strlen(filename) + 2);
	sprintf(*dest, "%s/%s", share_path, filename);
}

/*
 * check that given input file exists
 */
static void
check_input(char *path)
{
	struct stat statbuf;

	if (stat(path, &statbuf) != 0)
	{
		if (errno == ENOENT)
		{
			fprintf(stderr,
					_("%s: file \"%s\" does not exist\n"), progname, path);
			fprintf(stderr,
					_("This might mean you have a corrupted installation or identified\n"
					  "the wrong directory with the invocation option -L.\n"));
		}
		else
	{
			fprintf(stderr,
					_("%s: could not access file \"%s\": %s\n"), progname, path,
					  strerror(errno));
			fprintf(stderr,
					_("This might mean you have a corrupted installation or identified\n"
					  "the wrong directory with the invocation option -L.\n"));
		}
		exit(1);
	}
	if (!S_ISREG(statbuf.st_mode))
	{
		fprintf(stderr,
				_("%s: file \"%s\" is not a regular file\n"), progname, path);
		fprintf(stderr,
				_("This might mean you have a corrupted installation or identified\n"
				  "the wrong directory with the invocation option -L.\n"));
		exit(1);
	}
}

/*
 * write out the PG_VERSION file in the data dir, or its subdirectory
 * if extrapath is not NULL
 */
static void
set_short_version(char *short_version, char *extrapath)
{
	FILE	   *version_file;
	char	   *path;

	if (extrapath == NULL)
	{
		path = pg_malloc(strlen(pg_data) + 12);
		sprintf(path, "%s/PG_VERSION", pg_data);
	}
	else
	{
		path = pg_malloc(strlen(pg_data) + strlen(extrapath) + 13);
		sprintf(path, "%s/%s/PG_VERSION", pg_data, extrapath);
	}
	version_file = fopen(path, PG_BINARY_W);
	if (version_file == NULL)
	{
		fprintf(stderr, _("%s: could not open file \"%s\" for writing: %s\n"),
				progname, path, strerror(errno));
		exit_nicely();
	}
	if (fprintf(version_file, "%s\n", short_version) < 0 ||
		fclose(version_file))
	{
		fprintf(stderr, _("%s: could not write file \"%s\": %s\n"),
				progname, path, strerror(errno));
		exit_nicely();
	}
	free(path);
}

/*
 * set up an empty config file so we can check config settings by launching
 * a test backend
 */
static void
set_null_conf(void)
{
	FILE	   *conf_file;
	char	   *path;

	path = pg_malloc(strlen(pg_data) + 17);
	sprintf(path, "%s/postgresql.conf", pg_data);
	conf_file = fopen(path, PG_BINARY_W);
	if (conf_file == NULL)
	{
		fprintf(stderr, _("%s: could not open file \"%s\" for writing: %s\n"),
				progname, path, strerror(errno));
		exit_nicely();
	}
	if (fclose(conf_file))
	{
		fprintf(stderr, _("%s: could not write file \"%s\": %s\n"),
				progname, path, strerror(errno));
		exit_nicely();
	}
	free(path);
}

/*
 * Determine platform-specific config settings
 *
 * Use reasonable values if kernel will let us, else scale back.  Probe
 * for max_connections first since it is subject to more constraints than
 * shared_buffers.
 */
static void
test_config_settings(void)
{
	/*
	 * These macros define the minimum shared_buffers we want for a given
	 * max_connections value, and the max_fsm_pages setting to be used for a
	 * given shared_buffers value.	The arrays show the settings to try.
	 */

#define MIN_BUFS_FOR_CONNS(nconns)	((nconns) * 10)
#define FSM_FOR_BUFS(nbuffers)	((nbuffers) > 1000 ? 50 * (nbuffers) : 20000)

	static const int trial_conns[] = {
		200, 100, 50, 40, 30, 20, 10
	};
	static const int trial_bufs[] = {
		4096, 3584, 3072, 2560, 2048, 1536,
		1000, 900, 800, 700, 600, 500,
		400, 300, 200, 100, 50
	};

	char		cmd[MAXPGPATH];
	const int	connslen = sizeof(trial_conns) / sizeof(int);
	const int	bufslen = sizeof(trial_bufs) / sizeof(int);
	int			i,
				status,
				test_conns,
				test_buffs,
				test_max_fsm,
				ok_buffers = 0;


	printf(_("selecting default max_connections ... "));
	fflush(stdout);

    status = 0;
	for (i = 0; i < connslen; i++)
	{
		test_conns = trial_conns[i];
        if (n_connections > 0)
            test_conns = n_connections;

		test_buffs = MIN_BUFS_FOR_CONNS(test_conns);
        if (n_buffers > 0)
            test_buffs = n_buffers;

		test_max_fsm = FSM_FOR_BUFS(test_buffs);
        if (n_fsm_pages > 0)
            test_max_fsm = n_fsm_pages;

		snprintf(cmd, sizeof(cmd),
				 "%s\"%s\" --boot -x0 %s "
				 "-c max_connections=%d "
				 "-c shared_buffers=%d "
				 "-c max_fsm_pages=%d "
				 "< \"%s\" > \"%s\" 2>&1%s",
				 SYSTEMQUOTE, backend_exec, boot_options,
				 test_conns, test_buffs, test_max_fsm,
				 DEVNULL, backend_output, SYSTEMQUOTE);
		status = system(cmd);
		if (status == 0)
		{
            n_connections = test_conns;
			ok_buffers = test_buffs;
			break;
		}
        if (n_connections > 0 || i == connslen-1)
        {
            fprintf(stderr, _("%s: error %d from: %s\n"),
                    progname, status, cmd);
            exit_nicely();
        }
	}
	printf("%d\n", n_connections);

	printf(_("selecting default shared_buffers/max_fsm_pages ... "));
	fflush(stdout);

	for (i = 0; i < bufslen && n_buffers <= 0; i++)
	{
		/* Use same amount of memory, independent of BLCKSZ */
		test_buffs = (trial_bufs[i] * 8192) / BLCKSZ;
		if (test_buffs <= ok_buffers)
		{
			n_buffers = ok_buffers;
			break;
		}

		test_max_fsm = FSM_FOR_BUFS(test_buffs);
        if (n_fsm_pages > 0)
            test_max_fsm = n_fsm_pages;

		snprintf(cmd, sizeof(cmd),
				 "%s\"%s\" --boot -x0 %s "
				 "-c max_connections=%d "
				 "-c shared_buffers=%d "
				 "-c max_fsm_pages=%d "
				 "< \"%s\" > \"%s\" 2>&1%s",
				 SYSTEMQUOTE, backend_exec, boot_options,
				 n_connections, test_buffs, test_max_fsm,
				 DEVNULL, backend_output, SYSTEMQUOTE);
		status = system(cmd);
		if (status == 0)
        {
	        n_buffers = test_buffs;
            break;
        }
	}
    if (i == bufslen)
    {
        fprintf(stderr, _("%s: error %d from: %s\n"),
                progname, status, cmd);
        exit_nicely();
    }

    if (n_fsm_pages <= 0)
        n_fsm_pages = FSM_FOR_BUFS(n_buffers);

	if ((n_buffers * (BLCKSZ/1024)) % 1024 == 0)
		printf("%dMB/%d\n", (n_buffers * (BLCKSZ/1024)) / 1024, n_fsm_pages);
	else
		printf("%dkB/%d\n", n_buffers * (BLCKSZ/1024), n_fsm_pages);
}

/*
 * set up all the config files
 */
static void
setup_config(void)
{
	char	  **conflines;
	char		repltok[100];
	char		path[MAXPGPATH];

	fputs(_("creating configuration files ... "), stdout);
	fflush(stdout);

	/* postgresql.conf */

	conflines = readfile(conf_file);

    conflines = add_assignment(conflines, "max_connections", "%d", n_connections);

	if ((n_buffers * (BLCKSZ/1024)) % 1024 == 0)
        conflines = add_assignment(conflines, "shared_buffers", "%dMB",
                                   (n_buffers * (BLCKSZ/1024)) / 1024);
	else
        conflines = add_assignment(conflines, "shared_buffers", "%dkB",
                                   n_buffers * (BLCKSZ/1024));

	conflines = add_assignment(conflines, "max_fsm_pages", "%d", n_fsm_pages);

    /* Upd comment to document the default port configured by --with-pgport */
    if (DEF_PGPORT != 5432)
    {
        snprintf(repltok, sizeof(repltok), "#port = %d", DEF_PGPORT);
        conflines = replace_token(conflines, "#port = 5432", repltok);
    }

	conflines = add_assignment(conflines, "lc_messages", "'%s'",
                               escape_quotes(lc_messages));

	conflines = add_assignment(conflines, "lc_monetary", "'%s'",
                               escape_quotes(lc_monetary));

	conflines = add_assignment(conflines, "lc_numeric", "'%s'",
                               escape_quotes(lc_numeric));

	conflines = add_assignment(conflines, "lc_time", "'%s'",
                               escape_quotes(lc_time));

	switch (locale_date_order(lc_time))
	{
		case DATEORDER_YMD:
	        conflines = add_assignment(conflines, "datestyle", "'iso, ymd'");
			break;
		case DATEORDER_DMY:
	        conflines = add_assignment(conflines, "datestyle", "'iso, dmy'");
			break;
		case DATEORDER_MDY:
		default:
	        conflines = add_assignment(conflines, "datestyle", "'iso, mdy'");
			break;
	}

	snprintf(path, sizeof(path), "%s/postgresql.conf", pg_data);

	writefile(path, conflines);
	chmod(path, 0600);

	free(conflines);


	/* pg_hba.conf */

	conflines = readfile(hba_file);

#ifndef HAVE_UNIX_SOCKETS
	conflines = filter_lines_with_token(conflines, "@remove-line-for-nolocal@");
#else
	conflines = replace_token(conflines, "@remove-line-for-nolocal@", "");
#endif

#ifdef HAVE_IPV6

	/*
	 * Probe to see if there is really any platform support for IPv6, and
	 * comment out the relevant pg_hba line if not.  This avoids runtime
	 * warnings if getaddrinfo doesn't actually cope with IPv6.  Particularly
	 * useful on Windows, where executables built on a machine with IPv6 may
	 * have to run on a machine without.
	 */
	{
		struct addrinfo *gai_result;
		struct addrinfo hints;
		int			err = 0;

#ifdef WIN32
		/* need to call WSAStartup before calling getaddrinfo */
		WSADATA		wsaData;

		err = WSAStartup(MAKEWORD(2, 2), &wsaData);
#endif

		/* for best results, this code should match parse_hba() */
		hints.ai_flags = AI_NUMERICHOST;
		hints.ai_family = PF_UNSPEC;
		hints.ai_socktype = 0;
		hints.ai_protocol = 0;
		hints.ai_addrlen = 0;
		hints.ai_canonname = NULL;
		hints.ai_addr = NULL;
		hints.ai_next = NULL;

		if (err != 0 ||
			getaddrinfo("::1", NULL, &hints, &gai_result) != 0)
			conflines = replace_token(conflines,
									  "host    all         all         ::1",
									  "#host    all         all         ::1");
		if (err != 0 ||
			getaddrinfo("fe80::1", NULL, &hints, &gai_result) != 0)
			conflines = replace_token(conflines,
									  "host    all         all         fe80::1",
									  "#host    all         all         fe80::1");
	}
#else							/* !HAVE_IPV6 */
	/* If we didn't compile IPV6 support at all, always comment it out */
	conflines = replace_token(conflines,
							  "host    all         all         ::1",
							  "#host    all         all         ::1");
#endif   /* HAVE_IPV6 */

	/* Replace default authentication methods */
	conflines = replace_token(conflines,
							  "@authmethod@",
							  authmethod);

	conflines = replace_token(conflines,
							  "@authcomment@",
					   strcmp(authmethod, "trust") ? "" : AUTHTRUST_WARNING);

	/* Replace username for replication */
	conflines = replace_token(conflines,
							  "@default_username@",
							  username);

	snprintf(path, sizeof(path), "%s/pg_hba.conf", pg_data);

	writefile(path, conflines);
	chmod(path, 0600);

	free(conflines);

	/* pg_ident.conf */

	conflines = readfile(ident_file);

	snprintf(path, sizeof(path), "%s/pg_ident.conf", pg_data);

	writefile(path, conflines);
	chmod(path, 0600);

	free(conflines);

	check_ok();
}


/*
 * run the BKI script in bootstrap mode to create template1
 */
static void
bootstrap_template1(char *short_version)
{
	PG_CMD_DECL;
	char	  **line;
	char	   *talkargs = "";
	char	  **bki_lines;
	char		headerline[MAXPGPATH];

	printf(_("creating template1 database in %s/base/1 ... "), pg_data);
	fflush(stdout);

	if (debug)
		talkargs = "-d 5";

	bki_lines = readfile(bki_file);

	/* Check that bki file appears to be of the right version */

	snprintf(headerline, sizeof(headerline), "# PostgreSQL %s\n",
			 short_version);

	if (strcmp(headerline, *bki_lines) != 0)
	{
		fprintf(stderr,
				_("%s: input file \"%s\" does not belong to PostgreSQL %s\n"
				  "Check your installation or specify the correct path "
				  "using the option -L.\n"),
				progname, bki_file, PG_VERSION);
		exit_nicely();
	}

	bki_lines = replace_token(bki_lines, "POSTGRES", username);

	bki_lines = replace_token(bki_lines, "ENCODING", encodingid);

	/*
	 * Pass correct LC_xxx environment to bootstrap.
	 *
	 * The shell script arranged to restore the LC settings afterwards, but
	 * there doesn't seem to be any compelling reason to do that.
	 */
	snprintf(cmd, sizeof(cmd), "LC_COLLATE=%s", lc_collate);
	putenv(xstrdup(cmd));

	snprintf(cmd, sizeof(cmd), "LC_CTYPE=%s", lc_ctype);
	putenv(xstrdup(cmd));

	unsetenv("LC_ALL");

	/* Also ensure backend isn't confused by this environment var: */
	unsetenv("PGCLIENTENCODING");

	snprintf(cmd, sizeof(cmd),
			 "\"%s\" --boot -x1 %s -c gp_before_persistence_work=on %s",
			 backend_exec, boot_options, talkargs);

	PG_CMD_OPEN;

	for (line = bki_lines; *line != NULL; line++)
	{
		PG_CMD_PUTS(*line);
		free(*line);
	}

	PG_CMD_CLOSE;

	free(bki_lines);

	check_ok();
}

/*
 * set up the shadow password table
 */
static void
setup_auth(void)
{
	PG_CMD_DECL;
	const char **line;
	static const char *pg_authid_setup[] = {
		/*
		 * Create triggers to ensure manual updates to shared catalogs will be
		 * reflected into their "flat file" copies.
		 */
		"CREATE TRIGGER pg_sync_pg_database "
		"  AFTER INSERT OR UPDATE OR DELETE ON pg_database "
		"  FOR EACH STATEMENT EXECUTE PROCEDURE flatfile_update_trigger();\n",
		"CREATE TRIGGER pg_sync_pg_authid "
		"  AFTER INSERT OR UPDATE OR DELETE ON pg_authid "
		"  FOR EACH STATEMENT EXECUTE PROCEDURE flatfile_update_trigger();\n",
		"CREATE TRIGGER pg_sync_pg_auth_members "
		"  AFTER INSERT OR UPDATE OR DELETE ON pg_auth_members "
		"  FOR EACH STATEMENT EXECUTE PROCEDURE flatfile_update_trigger();\n",
		"CREATE TRIGGER pg_sync_pg_auth_time_constraint "
		"  AFTER INSERT OR UPDATE OR DELETE ON pg_auth_time_constraint "
		"  FOR EACH STATEMENT EXECUTE PROCEDURE flatfile_update_trigger();\n",

		/*
		 * The authid table shouldn't be readable except through views, to
		 * ensure passwords are not publicly visible.
		 */
		"REVOKE ALL on pg_authid FROM public;\n",
		NULL
	};

	fputs(_("initializing pg_authid ... "), stdout);
	fflush(stdout);

	snprintf(cmd, sizeof(cmd),
			 "\"%s\" %s template1 >%s",
			 backend_exec, backend_options,
			 backend_output);

	PG_CMD_OPEN;

	for (line = pg_authid_setup; *line != NULL; line++)
		PG_CMD_PUTS(*line);

	PG_CMD_CLOSE;

	check_ok();
}

/*
 * get the superuser password if required, and call postgres to set it
 */
static void
get_set_pwd(void)
{
	PG_CMD_DECL;

	char	   *pwd1,
			   *pwd2;
	char		pwdpath[MAXPGPATH];
	struct stat statbuf;

	if (pwprompt)
	{
		/*
		 * Read password from terminal
		 */
		pwd1 = simple_prompt("Enter new superuser password: ", 100, false);
		pwd2 = simple_prompt("Enter it again: ", 100, false);
		if (strcmp(pwd1, pwd2) != 0)
		{
			fprintf(stderr, _("Passwords didn't match.\n"));
			exit_nicely();
		}
		free(pwd2);
	}
	else
	{
		/*
		 * Read password from file
		 *
		 * Ideally this should insist that the file not be world-readable.
		 * However, this option is mainly intended for use on Windows where
		 * file permissions may not exist at all, so we'll skip the paranoia
		 * for now.
		 */
		FILE	   *pwf = fopen(pwfilename, "r");
		char		pwdbuf[MAXPGPATH];
		int			i;

		if (!pwf)
		{
			fprintf(stderr, _("%s: could not open file \"%s\" for reading: %s\n"),
					progname, pwfilename, strerror(errno));
			exit_nicely();
		}
		if (!fgets(pwdbuf, sizeof(pwdbuf), pwf))
		{
			fprintf(stderr, _("%s: could not read password from file \"%s\": %s\n"),
					progname, pwfilename, strerror(errno));
			exit_nicely();
		}
		fclose(pwf);

		i = strlen(pwdbuf);
		while (i > 0 && (pwdbuf[i - 1] == '\r' || pwdbuf[i - 1] == '\n'))
			pwdbuf[--i] = '\0';

		pwd1 = xstrdup(pwdbuf);

	}
	printf(_("setting password ... "));
	fflush(stdout);

	snprintf(cmd, sizeof(cmd),
			 "\"%s\" %s template1 >%s",
			 backend_exec, backend_options,
			 backend_output);

	PG_CMD_OPEN;

	PG_CMD_PRINTF2("ALTER USER \"%s\" WITH PASSWORD E'%s';\n",
				   username, escape_quotes(pwd1));

	/* MM: pwd1 is no longer needed, freeing it */
	free(pwd1);

	PG_CMD_CLOSE;

	check_ok();

	snprintf(pwdpath, sizeof(pwdpath), "%s/global/pg_auth", pg_data);
	if (stat(pwdpath, &statbuf) != 0 || !S_ISREG(statbuf.st_mode))
	{
		fprintf(stderr,
				_("%s: The password file was not generated. "
				  "Please report this problem.\n"),
				progname);
		exit_nicely();
	}
}

/*
 * set up pg_depend
 */
static void
setup_depend(void)
{
	PG_CMD_DECL;
	const char **line;
	static const char *pg_depend_setup[] = {
		/*
		 * Make PIN entries in pg_depend for all objects made so far in the
		 * tables that the dependency code handles.  This is overkill (the
		 * system doesn't really depend on having every last weird datatype,
		 * for instance) but generating only the minimum required set of
		 * dependencies seems hard.
		 *
		 * Note that we deliberately do not pin the system views, which
		 * haven't been created yet.  Also, no conversions, databases,
		 * or tablespaces are pinned.
		 *
		 * First delete any already-made entries; PINs override all else, and
		 * must be the only entries for their objects.
		 */
		"DELETE FROM pg_depend;\n",
		"VACUUM pg_depend;\n",
		"DELETE FROM pg_shdepend;\n",
		"VACUUM pg_shdepend;\n",

		"INSERT INTO pg_depend SELECT 0,0,0, tableoid,oid,0, 'p' "
		" FROM pg_class;\n",
		"INSERT INTO pg_depend SELECT 0,0,0, tableoid,oid,0, 'p' "
		" FROM pg_proc;\n",
		"INSERT INTO pg_depend SELECT 0,0,0, tableoid,oid,0, 'p' "
		" FROM pg_type;\n",
		"INSERT INTO pg_depend SELECT 0,0,0, tableoid,oid,0, 'p' "
		" FROM pg_cast;\n",
		"INSERT INTO pg_depend SELECT 0,0,0, tableoid,oid,0, 'p' "
		" FROM pg_constraint;\n",
		"INSERT INTO pg_depend SELECT 0,0,0, tableoid,oid,0, 'p' "
		" FROM pg_attrdef;\n",
		"INSERT INTO pg_depend SELECT 0,0,0, tableoid,oid,0, 'p' "
		" FROM pg_language;\n",
		"INSERT INTO pg_depend SELECT 0,0,0, tableoid,oid,0, 'p' "
		" FROM pg_operator;\n",
		"INSERT INTO pg_depend SELECT 0,0,0, tableoid,oid,0, 'p' "
		" FROM pg_opclass;\n",
		"INSERT INTO pg_depend SELECT 0,0,0, tableoid,oid,0, 'p' "
		" FROM pg_opfamily;\n",
		"INSERT INTO pg_depend SELECT 0,0,0, tableoid,oid,0, 'p' "
		" FROM pg_amop;\n",
		"INSERT INTO pg_depend SELECT 0,0,0, tableoid,oid,0, 'p' "
		" FROM pg_amproc;\n",
		"INSERT INTO pg_depend SELECT 0,0,0, tableoid,oid,0, 'p' "
		" FROM pg_rewrite;\n",
		"INSERT INTO pg_depend SELECT 0,0,0, tableoid,oid,0, 'p' "
		" FROM pg_trigger;\n",

		/*
		 * restriction here to avoid pinning the public namespace
		 */
		"INSERT INTO pg_depend SELECT 0,0,0, tableoid,oid,0, 'p' "
		" FROM pg_namespace "
		"    WHERE nspname ~ '^(pg_|gp_)';\n",

		"INSERT INTO pg_shdepend SELECT 0, 0, 0, tableoid, oid, 'p' "
		" FROM pg_authid;\n",
		NULL
	};

	fputs(_("initializing dependencies ... "), stdout);
	fflush(stdout);

	snprintf(cmd, sizeof(cmd),
			 "\"%s\" %s template1 >%s",
			 backend_exec, backend_options,
			 backend_output);

	PG_CMD_OPEN;

	for (line = pg_depend_setup; *line != NULL; line++)
		PG_CMD_PUTS(*line);

	PG_CMD_CLOSE;

	check_ok();
}

/*
 * set up system views
 */
static void
setup_sysviews(void)
{
	PG_CMD_DECL;
	char	  **line;
	char	  **sysviews_setup;

	fputs(_("creating system views ... "), stdout);
	fflush(stdout);

	sysviews_setup = readfile(system_views_file);

	/*
	 * We use -j here to avoid backslashing stuff in system_views.sql
	 */
	snprintf(cmd, sizeof(cmd),
			 "\"%s\" %s -j template1 >%s",
			 backend_exec, backend_options,
			 backend_output);

	PG_CMD_OPEN;

	for (line = sysviews_setup; *line != NULL; line++)
	{
		PG_CMD_PUTS(*line);
		free(*line);
	}

	PG_CMD_CLOSE;

	free(sysviews_setup);

	check_ok();
}

/*
 * load description data
 */
static void
setup_description(void)
{
	PG_CMD_DECL;

	fputs(_("loading system objects' descriptions ... "), stdout);
	fflush(stdout);

	snprintf(cmd, sizeof(cmd),
			 "\"%s\" %s template1 >%s",
			 backend_exec, backend_options,
			 backend_output);

	PG_CMD_OPEN;

	PG_CMD_PUTS("CREATE TEMP TABLE tmp_pg_description ( "
				"	objoid oid, "
				"	classname name, "
				"	objsubid int4, "
				"	description text) WITHOUT OIDS;\n");

	PG_CMD_PRINTF1("COPY tmp_pg_description FROM E'%s';\n",
				   escape_quotes(desc_file));

	PG_CMD_PUTS("INSERT INTO pg_description "
				" SELECT t.objoid, c.oid, t.objsubid, t.description "
				"  FROM tmp_pg_description t, pg_class c "
				"    WHERE c.relname = t.classname;\n");

	PG_CMD_PUTS("CREATE TEMP TABLE tmp_pg_shdescription ( "
				" objoid oid, "
				" classname name, "
				" description text) WITHOUT OIDS;\n");

	PG_CMD_PRINTF1("COPY tmp_pg_shdescription FROM E'%s';\n",
				   escape_quotes(shdesc_file));

	PG_CMD_PUTS("INSERT INTO pg_shdescription "
				" SELECT t.objoid, c.oid, t.description "
				"  FROM tmp_pg_shdescription t, pg_class c "
				"   WHERE c.relname = t.classname;\n");

	PG_CMD_CLOSE;

	check_ok();
}

/*
 * load conversion functions
 */
static void
setup_conversion(void)
{
	PG_CMD_DECL;
	char	  **line;
	char	  **conv_lines;

	fputs(_("creating conversions ... "), stdout);
	fflush(stdout);

	snprintf(cmd, sizeof(cmd),
			 "\"%s\" %s template1 >%s",
			 backend_exec, backend_options,
			 backend_output);

	PG_CMD_OPEN;

	conv_lines = readfile(conversion_file);
	for (line = conv_lines; *line != NULL; line++)
	{
		if (strstr(*line, "DROP CONVERSION") != *line)
			PG_CMD_PUTS(*line);
		free(*line);
	}

	free(conv_lines);

	PG_CMD_CLOSE;

	check_ok();
}

/*
 * Set up privileges
 *
 * We mark most system catalogs as world-readable.	We don't currently have
 * to touch functions, languages, or databases, because their default
 * permissions are OK.
 *
 * Some objects may require different permissions by default, so we
 * make sure we don't overwrite privilege sets that have already been
 * set (NOT NULL).
 */
static void
setup_privileges(void)
{
	PG_CMD_DECL;
	char	  **line;
	char	  **priv_lines;
	static char *privileges_setup[] = {
		"UPDATE pg_class "
		"  SET relacl = E'{\"=r/\\\\\"$POSTGRES_SUPERUSERNAME\\\\\"\"}' "
		"  WHERE relkind IN ('r', 'v', 'S') AND relacl IS NULL;\n",
		"GRANT USAGE ON SCHEMA pg_catalog TO PUBLIC;\n",
		"GRANT CREATE, USAGE ON SCHEMA public TO PUBLIC;\n",
		NULL
	};

	fputs(_("setting privileges on built-in objects ... "), stdout);
	fflush(stdout);

	snprintf(cmd, sizeof(cmd),
			 "\"%s\" %s template1 >%s",
			 backend_exec, backend_options,
			 backend_output);

	PG_CMD_OPEN;

	priv_lines = replace_token(privileges_setup,
							   "$POSTGRES_SUPERUSERNAME", username);
	for (line = priv_lines; *line != NULL; line++)
		PG_CMD_PUTS(*line);

	PG_CMD_CLOSE;

	check_ok();
}

/*
 * extract the strange version of version required for information schema
 * (09.08.0007abc)
 */
static void
set_info_version(void)
{
	char	   *letterversion;
	long		major = 0,
				minor = 0,
				micro = 0;
	char	   *endptr;
	char	   *vstr = xstrdup(PG_VERSION);
	char	   *ptr;

	ptr = vstr + (strlen(vstr) - 1);
	while (ptr != vstr && (*ptr < '0' || *ptr > '9'))
		ptr--;
	letterversion = ptr + 1;
	major = strtol(vstr, &endptr, 10);
	if (*endptr)
		minor = strtol(endptr + 1, &endptr, 10);
	if (*endptr)
		micro = strtol(endptr + 1, &endptr, 10);
	snprintf(infoversion, sizeof(infoversion), "%02ld.%02ld.%04ld%s",
			 major, minor, micro, letterversion);
}

/*
 * load info schema and populate from features file
 */
static void
setup_schema(void)
{
	PG_CMD_DECL;
	char	  **line;
	char	  **lines;

	fputs(_("creating information schema ... "), stdout);
	fflush(stdout);

	lines = readfile(info_schema_file);

	/*
	 * We use -j here to avoid backslashing stuff in information_schema.sql
	 */
	snprintf(cmd, sizeof(cmd),
			 "\"%s\" %s -j template1 >%s",
			 backend_exec, backend_options,
			 backend_output);

	PG_CMD_OPEN;

	for (line = lines; *line != NULL; line++)
	{
		PG_CMD_PUTS(*line);
		free(*line);
	}

	free(lines);

	PG_CMD_CLOSE;

	snprintf(cmd, sizeof(cmd),
			 "\"%s\" %s template1 >%s",
			 backend_exec, backend_options,
			 backend_output);

	PG_CMD_OPEN;

	PG_CMD_PRINTF1("UPDATE information_schema.sql_implementation_info "
				   "  SET character_value = '%s' "
				   "  WHERE implementation_info_name = 'DBMS VERSION';\n",
				   infoversion);

	PG_CMD_PRINTF1("COPY information_schema.sql_features "
				   "  (feature_id, feature_name, sub_feature_id, "
				   "  sub_feature_name, is_supported, comments) "
				   " FROM E'%s';\n",
				   escape_quotes(features_file));

	PG_CMD_CLOSE;

	check_ok();
}

static int
cmpstringp(const void *p1, const void *p2)
{
	return strcmp(* (char * const *) p1, * (char * const *) p2);
}

/*
 * Load GPDB additions to the schema.
 *
 * These are contained in directory "cdb_init.d". We load all .sql files
 * from that directory, in alphabetical order. This modular design allows
 * extensions to put their install scripts under cdb_init.d, and have them
 * automatically installed directly in the template databases of every new
 * cluster.
 */
static void
setup_cdb_schema(void)
{
	DIR		   *dir;
	struct dirent *file;
	int			nscripts;
	char	  **scriptnames = NULL;
	int			i;

	fputs(_("creating Greenplum Database schema ... "), stdout);
	fflush(stdout);

	dir = opendir(cdb_init_d_dir);

	if (!dir)
	{
		printf(_("could not open cdb_init.d directory: %s\n"),
			   strerror(errno));
		fflush(stdout);
		exit_nicely();
	}

	/* Collect all files with .sql suffix in array. */
	nscripts = 0;
	while ((file = readdir(dir)) != NULL)
	{
		int			namelen = strlen(file->d_name);

		if (namelen > 4 &&
			strcmp(".sql", file->d_name + namelen - 4) == 0)
		{
			scriptnames = pg_realloc(scriptnames,
									 sizeof(char *) * (nscripts + 1));
			scriptnames[nscripts++] = xstrdup(file->d_name);
		}
	}

#ifdef WIN32
	/*
	 * This fix is in mingw cvs (runtime/mingwex/dirent.c rev 1.4), but not in
	 * released version
	 */
	if (GetLastError() == ERROR_NO_MORE_FILES)
		errno = 0;
#endif

	closedir(dir);

	if (errno != 0)
	{
		/* some kind of I/O error? */
		printf(_("error while reading cdb_init.d directory: %s\n"),
			   strerror(errno));
		fflush(stdout);
		exit_nicely();
	}

	/*
	 * Sort the array. This allows simple dependencies between scripts, by
	 * naming them like "01_before.sql" and "02_after.sql"
	 */
	if (nscripts > 0)
		qsort(scriptnames, nscripts, sizeof(char *), cmpstringp);

	/*
	 * Now execute each script.
	 */
	for (i = 0; i < nscripts; i++)
	{
		PG_CMD_DECL;
		char	  **line;
		char	  **lines;
		char	   *path;

		path = pg_malloc(strlen(share_path) + strlen("cdb_init.d") + strlen(scriptnames[i]) + 3);
		sprintf(path, "%s/cdb_init.d/%s", share_path, scriptnames[i]);

		lines = readfile(path);

		/*
		 * We use -j here to avoid backslashing stuff in
		 * information_schema.sql
		 */
		snprintf(cmd, sizeof(cmd),
				 "\"%s\" %s -j template1 >%s",
				 backend_exec, backend_options,
				 backend_output);

		PG_CMD_OPEN;

		for (line = lines; *line != NULL; line++)
		{
			PG_CMD_PUTS(*line);
			free(*line);
		}

		free(lines);

		PG_CMD_CLOSE;

		snprintf(cmd, sizeof(cmd),
				 "\"%s\" %s template1 >%s",
				 backend_exec, backend_options,
				 backend_output);

		check_ok();
	}
}

/*
 * Load persistent tables from pg_class, etc.
 */
static void
setup_gp_persistent_tables(void)
{
	PG_CMD_DECL;

	fprintf(stdout, _("loading file-system persistent tables for template1 (mirrored = %s) ... \n"), 
		    (gIsFileRepMirrored  ? "true" : "false"));
	fflush(stdout);

	snprintf(cmd, sizeof(cmd),
			 "\"%s\" %s -c gp_before_persistence_work=on template1 >%s",
			 backend_exec, backend_options,
			 backend_output);

	PG_CMD_OPEN;
	
	PG_CMD_PRINTF1("SELECT gp_persistent_build_db(%s);\n",
				   (gIsFileRepMirrored  ? "true" : "false"));

	PG_CMD_CLOSE;

	check_ok();
}


/*
 * clean everything up in template1
 */
static void
vacuum_db(void)
{
	PG_CMD_DECL;

	fputs(_("vacuuming database template1 ... "), stdout);
	fflush(stdout);

	snprintf(cmd, sizeof(cmd),
			 "\"%s\" %s template1 >%s",
			 backend_exec, backend_options,
			 backend_output);

	PG_CMD_OPEN;

	PG_CMD_PUTS("ANALYZE;\nVACUUM FULL;\nVACUUM FREEZE;\n");

	PG_CMD_CLOSE;

	check_ok();
}

/*
 * copy template1 to template0
 */
static void
make_template0(void)
{
	PG_CMD_DECL;
	const char **line;
	static const char *template0_setup[] = {
		"CREATE DATABASE template0;\n",
		"UPDATE pg_database SET "
		"	datistemplate = 't', "
		"	datallowconn = 'f' "
		"    WHERE datname = 'template0';\n",

		/*
		 * We use the OID of template0 to determine lastsysoid
		 */
		"UPDATE pg_database SET datlastsysoid = "
		"    (SELECT oid FROM pg_database "
		"    WHERE datname = 'template0');\n",

		/*
		 * Explicitly revoke public create-schema and create-temp-table
		 * privileges in template1 and template0; else the latter would be on
		 * by default
		 */
		"REVOKE CREATE,TEMPORARY ON DATABASE template1 FROM public;\n",
		"REVOKE CREATE,TEMPORARY ON DATABASE template0 FROM public;\n",

		/*
		 * Finally vacuum to clean up dead rows in pg_database
		 */
		"VACUUM FULL pg_database;\n",
		NULL
	};

	fputs(_("copying template1 to template0 ... "), stdout);
	fflush(stdout);

	snprintf(cmd, sizeof(cmd),
			 "\"%s\" %s template1 >%s",
			 backend_exec, backend_options,
			 backend_output);

	PG_CMD_OPEN;

	for (line = template0_setup; *line; line++)
		PG_CMD_PUTS(*line);

	PG_CMD_CLOSE;

	check_ok();
}

/*
 * copy template1 to postgres
 */
static void
make_postgres(void)
{
	PG_CMD_DECL;
	const char **line;
	static const char *postgres_setup[] = {
		"CREATE DATABASE postgres;\n",
		/*
		 * Make 'postgres' a template database
		 */
		"UPDATE pg_database SET "
		"	datistemplate = 't' "
		"    WHERE datname = 'postgres';\n",
		/*
		 * Clean out dead rows in pg_database
		 */
		"VACUUM FULL pg_database;\n",
		NULL
	};

	fputs(_("copying template1 to postgres ... "), stdout);
	fflush(stdout);

	snprintf(cmd, sizeof(cmd),
			 "\"%s\" %s template1 >%s",
			 backend_exec, backend_options,
			 backend_output);

	PG_CMD_OPEN;

	for (line = postgres_setup; *line; line++)
		PG_CMD_PUTS(*line);

	PG_CMD_CLOSE;

	check_ok();
}


/*
 * signal handler in case we are interrupted.
 *
 * The Windows runtime docs at
 * http://msdn.microsoft.com/library/en-us/vclib/html/_crt_signal.asp
 * specifically forbid a number of things being done from a signal handler,
 * including IO, memory allocation and system calls, and only allow jmpbuf
 * if you are handling SIGFPE.
 *
 * I avoided doing the forbidden things by setting a flag instead of calling
 * exit_nicely() directly.
 *
 * Also note the behaviour of Windows with SIGINT, which says this:
 *	 Note	SIGINT is not supported for any Win32 application, including
 *	 Windows 98/Me and Windows NT/2000/XP. When a CTRL+C interrupt occurs,
 *	 Win32 operating systems generate a new thread to specifically handle
 *	 that interrupt. This can cause a single-thread application such as UNIX,
 *	 to become multithreaded, resulting in unexpected behavior.
 *
 * I have no idea how to handle this. (Strange they call UNIX an application!)
 * So this will need some testing on Windows.
 */
static void
trapsig(int signum)
{
	/* handle systems that reset the handler, like Windows (grr) */
	pqsignal(signum, trapsig);
	caught_signal = true;
}

/*
 * call exit_nicely() if we got a signal, or else output "ok".
 */
static void
check_ok(void)
{
	if (caught_signal)
	{
		printf(_("caught signal\n"));
		fflush(stdout);
		exit_nicely();
	}
	else if (output_failed)
	{
		printf(_("could not write to child process: %s\n"),
			   strerror(output_errno));
		fflush(stdout);
		exit_nicely();
	}
	else
	{
		/* all seems well */
		printf(_("ok\n"));
		fflush(stdout);
	}
}

/*
 * Escape (by doubling) any single quotes or backslashes in given string
 *
 * Note: this is used to process both postgresql.conf entries and SQL
 * string literals.  Since postgresql.conf strings are defined to treat
 * backslashes as escapes, we have to double backslashes here.	Hence,
 * when using this for a SQL string literal, use E'' syntax.
 *
 * We do not need to worry about encoding considerations because all
 * valid backend encodings are ASCII-safe.
 */
static char *
escape_quotes(const char *src)
{
	int			len = strlen(src),
				i,
				j;
	char	   *result = pg_malloc(len * 2 + 1);

	for (i = 0, j = 0; i < len; i++)
	{
		if (SQL_STR_DOUBLE(src[i], true))
			result[j++] = src[i];
		result[j++] = src[i];
	}
	result[j] = '\0';
	return result;
}

/*
 * Determine likely date order from locale
 */
static int
locale_date_order(const char *locale)
{
	struct tm	testtime;
	char		buf[128];
	char	   *posD;
	char	   *posM;
	char	   *posY;
	char	   *save;
	size_t		res;
	int			result;

	result = DATEORDER_MDY;		/* default */

	save = setlocale(LC_TIME, NULL);
	if (!save)
		return result;
	save = xstrdup(save);

	setlocale(LC_TIME, locale);

	memset(&testtime, 0, sizeof(testtime));
	testtime.tm_mday = 22;
	testtime.tm_mon = 10;		/* November, should come out as "11" */
	testtime.tm_year = 133;		/* 2033 */

	res = strftime(buf, sizeof(buf), "%x", &testtime);

	setlocale(LC_TIME, save);
	free(save);

	if (res == 0)
		return result;

	posM = strstr(buf, "11");
	posD = strstr(buf, "22");
	posY = strstr(buf, "33");

	if (!posM || !posD || !posY)
		return result;

	if (posY < posM && posM < posD)
		result = DATEORDER_YMD;
	else if (posD < posM)
		result = DATEORDER_DMY;
	else
		result = DATEORDER_MDY;

	return result;
}

/*
 * check if given string is a valid locale specifier
 *
 * this should match the backend check_locale() function
 */
static bool
chklocale(const char *locale)
{
	bool		ret;
	int			category = LC_CTYPE;
	char	   *save;

	save = setlocale(category, NULL);
	if (!save)
		return false;			/* should not happen; */

	save = xstrdup(save);

	ret = (setlocale(category, locale) != NULL);

	setlocale(category, save);
	free(save);

	/* should we exit here? */
	if (!ret)
		fprintf(stderr, _("%s: invalid locale name \"%s\"\n"), progname, locale);

	return ret;
}

/*
 * set up the locale variables
 *
 * assumes we have called setlocale(LC_ALL,"")
 */
static void
setlocales(void)
{
	/* set empty lc_* values to locale config if set */

	if (strlen(locale) > 0)
	{
		if (strlen(lc_ctype) == 0)
			lc_ctype = locale;
		if (strlen(lc_collate) == 0)
			lc_collate = locale;
		if (strlen(lc_numeric) == 0)
			lc_numeric = locale;
		if (strlen(lc_time) == 0)
			lc_time = locale;
		if (strlen(lc_monetary) == 0)
			lc_monetary = locale;
		if (strlen(lc_messages) == 0)
			lc_messages = locale;
	}

	/*
	 * override absent/invalid config settings from initdb's locale settings
	 */

	if (strlen(lc_ctype) == 0 || !chklocale(lc_ctype))
		lc_ctype = xstrdup(setlocale(LC_CTYPE, NULL));
	if (strlen(lc_collate) == 0 || !chklocale(lc_collate))
		lc_collate = xstrdup(setlocale(LC_COLLATE, NULL));
	if (strlen(lc_numeric) == 0 || !chklocale(lc_numeric))
		lc_numeric = xstrdup(setlocale(LC_NUMERIC, NULL));
	if (strlen(lc_time) == 0 || !chklocale(lc_time))
		lc_time = xstrdup(setlocale(LC_TIME, NULL));
	if (strlen(lc_monetary) == 0 || !chklocale(lc_monetary))
		lc_monetary = xstrdup(setlocale(LC_MONETARY, NULL));
	if (strlen(lc_messages) == 0 || !chklocale(lc_messages))
#if defined(LC_MESSAGES) && !defined(WIN32)
	{
		/* when available get the current locale setting */
		lc_messages = xstrdup(setlocale(LC_MESSAGES, NULL));
	}
#else
	{
		/* when not available, get the CTYPE setting */
		lc_messages = xstrdup(setlocale(LC_CTYPE, NULL));
	}
#endif

}

/*
 * check if the chosen encoding matches the encoding required by the locale
 * this should match the backend check_locale_encoding() function
 *
 */
bool chklocaleencoding(const char *locale, int user_enc)
{
	int			locale_enc;

	locale_enc = pg_get_encoding_from_locale(locale);

	/* We allow selection of SQL_ASCII */
	if (!(locale_enc == user_enc ||
		  locale_enc == PG_SQL_ASCII ||
		  user_enc == PG_SQL_ASCII
#ifdef WIN32

	/*
	 * On win32, if the encoding chosen is UTF8, all locales are OK (assuming
	 * the actual locale name passed the checks above). This is because UTF8
	 * is a pseudo-codepage, that we convert to UTF16 before doing any
	 * operations on, and UTF16 supports all locales.
	 */
		  || user_enc == PG_UTF8
#endif
		  ))
	{
		return false;
	}
	return true;
}

/*
 * Try to parse value as an integer.  The accepted formats are the
 * usual decimal, octal, or hexadecimal formats.
 */
static long
parse_long(const char *value, bool blckszUnit, const char* optname)
{
    long    val;
    char   *endptr;
    double  m;

    errno = 0;
    val = strtol(value, &endptr, 0);

    if (errno ||
        endptr == value)
        goto err;

    if (blckszUnit && endptr[0])
    {
        switch (endptr[0])
        {
            case 'k':
            case 'K':
                m = 1024;
                break;

            case 'm':
            case 'M':
                m = 1024*1024;
                break;

            case 'g':
            case 'G':
                m = 1024*1024*1024;
                break;

            default:
                goto err;
        }

        if (endptr[1] != 'b' &&
            endptr[1] != 'B')
            goto err;

        endptr += 2;
        val = (long)(m * val / BLCKSZ);
	}

    /* error if extra trailing chars */
    if (endptr[0])
        goto err;

    return val;

err:
    if (blckszUnit)
        fprintf(stderr, _("%s: '%s=%s' invalid; requires an integer value, "
                          "optionally followed by kB/MB/GB suffix\n"),
                progname, optname, value);
    else
        fprintf(stderr, _("%s: '%s=%s' invalid; requires an integer value\n"),
                progname, optname, value);
    exit_nicely();
    return 0;                   /* not reached */
}                               /* parse_long */


#ifdef WIN32
typedef		BOOL(WINAPI * __CreateRestrictedToken) (HANDLE, DWORD, DWORD, PSID_AND_ATTRIBUTES, DWORD, PLUID_AND_ATTRIBUTES, DWORD, PSID_AND_ATTRIBUTES, PHANDLE);

#define DISABLE_MAX_PRIVILEGE	0x1

/*
 * Create a restricted token and execute the specified process with it.
 *
 * Returns 0 on failure, non-zero on success, same as CreateProcess().
 *
 * On NT4, or any other system not containing the required functions, will
 * NOT execute anything.
 */
static int
CreateRestrictedProcess(char *cmd, PROCESS_INFORMATION * processInfo)
{
	BOOL		b;
	STARTUPINFO si;
	HANDLE		origToken;
	HANDLE		restrictedToken;
	SID_IDENTIFIER_AUTHORITY NtAuthority = {SECURITY_NT_AUTHORITY};
	SID_AND_ATTRIBUTES dropSids[2];
	__CreateRestrictedToken _CreateRestrictedToken = NULL;
	HANDLE		Advapi32Handle;

	ZeroMemory(&si, sizeof(si));
	si.cb = sizeof(si);

	Advapi32Handle = LoadLibrary("ADVAPI32.DLL");
	if (Advapi32Handle != NULL)
	{
		_CreateRestrictedToken = (__CreateRestrictedToken) GetProcAddress(Advapi32Handle, "CreateRestrictedToken");
	}

	if (_CreateRestrictedToken == NULL)
	{
		fprintf(stderr, "WARNING: cannot create restricted tokens on this platform\n");
		if (Advapi32Handle != NULL)
			FreeLibrary(Advapi32Handle);
		return 0;
	}

	/* Open the current token to use as a base for the restricted one */
	if (!OpenProcessToken(GetCurrentProcess(), TOKEN_ALL_ACCESS, &origToken))
	{
		fprintf(stderr, "Failed to open process token: %lu\n", GetLastError());
		return 0;
	}

	/* Allocate list of SIDs to remove */
	ZeroMemory(&dropSids, sizeof(dropSids));
	if (!AllocateAndInitializeSid(&NtAuthority, 2,
		 SECURITY_BUILTIN_DOMAIN_RID, DOMAIN_ALIAS_RID_ADMINS, 0, 0, 0, 0, 0,
								  0, &dropSids[0].Sid) ||
		!AllocateAndInitializeSid(&NtAuthority, 2,
	SECURITY_BUILTIN_DOMAIN_RID, DOMAIN_ALIAS_RID_POWER_USERS, 0, 0, 0, 0, 0,
								  0, &dropSids[1].Sid))
	{
		fprintf(stderr, "Failed to allocate SIDs: %lu\n", GetLastError());
		return 0;
	}

	b = _CreateRestrictedToken(origToken,
							   DISABLE_MAX_PRIVILEGE,
							   sizeof(dropSids) / sizeof(dropSids[0]),
							   dropSids,
							   0, NULL,
							   0, NULL,
							   &restrictedToken);

	FreeSid(dropSids[1].Sid);
	FreeSid(dropSids[0].Sid);
	CloseHandle(origToken);
	FreeLibrary(Advapi32Handle);

	if (!b)
	{
		fprintf(stderr, "Failed to create restricted token: %lu\n", GetLastError());
		return 0;
	}

	if (!CreateProcessAsUser(restrictedToken,
						NULL,
						cmd,
						NULL,
						NULL,
						TRUE,
						CREATE_SUSPENDED,
						NULL,
						NULL,
						&si,
						processInfo))

	{
		fprintf(stderr, "CreateProcessAsUser failed: %lu\n", GetLastError());
		return 0;
	}

#ifndef __CYGWIN__
	AddUserToDacl(processInfo->hProcess);
#endif

	return ResumeThread(processInfo->hThread);
}
#endif

/*
 * print help text
 */
static void
usage(const char *progname)
{
	printf(_("%s initializes a PostgreSQL database cluster.\n\n"), progname);
	printf(_("Usage:\n"));
	printf(_("  %s [OPTION]... [DATADIR]\n"), progname);
	printf(_("\nOptions:\n"));
	printf(_(" [-D, --pgdata=]DATADIR     location for this database cluster\n"));
	printf(_("  -E, --encoding=ENCODING   set default encoding for new databases\n"));
	printf(_("  --locale=LOCALE           initialize database cluster with given locale\n"));
	printf(_("  --lc-collate, --lc-ctype, --lc-messages=LOCALE\n"
			 "  --lc-monetary, --lc-numeric, --lc-time=LOCALE\n"
			 "                            initialize database cluster with given locale\n"
			 "                            in the respective category (default taken from\n"
			 "                            environment)\n"));
	printf(_("  --is_filerep_mirrored=yes|no whether or not this db directory will be mirrored by file replication\n"));
	printf(_("  --no-locale               equivalent to --locale=C\n"));
	printf(_("  -X, --xlogdir=XLOGDIR     location for the transaction log directory\n"));
	printf(_("  -A, --auth=METHOD         default authentication method for local connections\n"));
	printf(_("  -U, --username=NAME       database superuser name\n"));
	printf(_("  -W, --pwprompt            prompt for a password for the new superuser\n"));
	printf(_("  --pwfile=FILE             read password for the new superuser from file\n"));
	printf(_("  -?, --help                show this help, then exit\n"));
	printf(_("  -V, --version             output version information, then exit\n"));
	printf(_("  --gp-version             output Greenplum version information, then exit\n"));
	printf(_("\nShared memory allocation:\n"));
	printf(_("  --max_connections=MAX-CONNECT  maximum number of allowed connections\n"));
	printf(_("  --shared_buffers=NBUFFERS number of shared buffers; or, amount of memory for\n"
			 "                            shared buffers if kB/MB/GB suffix is appended\n"));
	printf(_("  --max_fsm_pages=MAX-FSM   number of disk pages for which free space is tracked\n"));
	printf(_("\nLess commonly used options:\n"));
	printf(_("  -d, --debug               generate lots of debugging output\n"));
	printf(_("  -s, --show                show internal settings\n"));
	printf(_("  -L DIRECTORY              where to find the input files\n"));
	printf(_("  -n, --noclean             do not clean up after errors\n"));
	printf(_("  -m, --formirror           only create data needed to start the backend in mirror mode\n"));
	printf(_("\nIf the data directory is not specified, the environment variable PGDATA\n"
			 "is used.\n"));
	printf(_("\nReport bugs to <pgsql-bugs@postgresql.org>.\n"));
}

int
main(int argc, char *argv[])
{
	/*
	 * options with no short version return a low integer, the rest return
	 * their short version value
	 */
	static struct option long_options[] = {
		{"pgdata", required_argument, NULL, 'D'},
		{"encoding", required_argument, NULL, 'E'},
		{"locale", required_argument, NULL, 1},
		{"lc-collate", required_argument, NULL, 2},
		{"lc-ctype", required_argument, NULL, 3},
		{"lc-monetary", required_argument, NULL, 4},
		{"lc-numeric", required_argument, NULL, 5},
		{"lc-time", required_argument, NULL, 6},
		{"lc-messages", required_argument, NULL, 7},
		{"no-locale", no_argument, NULL, 8},
		{"auth", required_argument, NULL, 'A'},
		{"pwprompt", no_argument, NULL, 'W'},
		{"pwfile", required_argument, NULL, 9},
		{"username", required_argument, NULL, 'U'},
        {"max_connections", required_argument, NULL, 1001},     /*CDB*/
        {"max_fsm_pages", required_argument, NULL, 1002},       /*CDB*/
        {"shared_buffers", required_argument, NULL, 1003},      /*CDB*/
        {"is_filerep_mirrored", required_argument, NULL, 1004},      /*CDB*/
        {"backend_output", optional_argument, NULL, 1005},      /*CDB*/
		{"help", no_argument, NULL, '?'},
		{"version", no_argument, NULL, 'V'},
		{"debug", no_argument, NULL, 'd'},
		{"show", no_argument, NULL, 's'},
		{"noclean", no_argument, NULL, 'n'},
		{"xlogdir", required_argument, NULL, 'X'},
		{NULL, 0, NULL, 0}
	};

	int			c,
				i,
				ret;
	int			option_index = -1;
	char	   *short_version;
	char	   *effective_user;
	char	   *pgdenv;			/* PGDATA value gotten from and sent to
								 * environment */
	char		bin_dir[MAXPGPATH];
	char	   *pg_data_native;

	int			user_enc;

#ifdef WIN32
	char	   *restrict_env;
#endif
	static const char *subdirs[] = {
		"global",
		"pg_log",
		"pg_xlog",
		"pg_xlog/archive_status",
		"pg_clog",
		"pg_changetracking",
		"pg_subtrans",
		"pg_twophase",
		"pg_multixact/members",
		"pg_multixact/offsets",
		"pg_distributedxidmap",		// Old directory.
		"pg_distributedlog",		// New directory.
		"pg_utilitymodedtmredo",
		"base",
		"base/1",
		"pg_tblspc",
		"pg_stat_tmp"
		/* NOTE if you add to this list then please update other places (like management scripts) with this similar
		 *   (search for pg_multixact, for example) */
	};

	progname = get_progname(argv[0]);
	set_pglocale_pgservice(argv[0], "initdb");

	if (argc > 1)
	{
		if (strcmp(argv[1], "--help") == 0 || strcmp(argv[1], "-?") == 0)
		{
			usage(progname);
			exit(0);
		}
		if (strcmp(argv[1], "--version") == 0 || strcmp(argv[1], "-V") == 0)
		{
			puts("initdb (Greenplum Database) " PG_VERSION);
			exit(0);
		}
		if (strcmp(argv[1], "--gp-version") == 0)
		{
			puts("initdb (Greenplum Database) " GP_VERSION);
			exit(0);
		}
	}

	/* process command-line options */

	while ((c = getopt_long(argc, argv, "dD:E:L:mnU:WA:sX:", long_options, &option_index)) != -1)
	{
        const char *optname;
        char        shortopt[2];

        /* CDB: Get option name for error reporting.  On Solaris, getopt_long
         * may leave garbage in option_index after parsing a short option, so
         * check carefully.
         */
        if (isalpha(c))
        {
            shortopt[0] = (char)c;
            shortopt[1] = '\0';
            optname = shortopt;
        }
        else if (option_index >= 0 &&
                 option_index < sizeof(long_options)/sizeof(long_options[0]) - 1)
            optname = long_options[option_index].name;
        else
            optname = "?!?";

		switch (c)
		{
			case 'A':
				authmethod = xstrdup(optarg);
				break;
			case 'D':
				pg_data = xstrdup(optarg);
				break;
			case 'E':
				encoding = xstrdup(optarg);
				break;
			case 'W':
				pwprompt = true;
				break;
			case 'U':
				username = xstrdup(optarg);
				break;
			case 'd':
				debug = true;
				printf(_("Running in debug mode.\n"));
				break;
			case 'm':
				forMirrorOnly = true;
				break;
			case 'n':
				noclean = true;
				printf(_("Running in noclean mode.  Mistakes will not be cleaned up.\n"));
				break;
			case 'L':
				share_path = xstrdup(optarg);
				break;
			case 1:
				locale = xstrdup(optarg);
				break;
			case 2:
				lc_collate = xstrdup(optarg);
				break;
			case 3:
				lc_ctype = xstrdup(optarg);
				break;
			case 4:
				lc_monetary = xstrdup(optarg);
				break;
			case 5:
				lc_numeric = xstrdup(optarg);
				break;
			case 6:
				lc_time = xstrdup(optarg);
				break;
			case 7:
				lc_messages = xstrdup(optarg);
				break;
			case 8:
				locale = "C";
				break;
			case 9:
				pwfilename = xstrdup(optarg);
				break;
			case 's':
				show_setting = true;
				break;
			case 'X':
				xlog_dir = xstrdup(optarg);
				break;
			case 1001:
                n_connections = parse_long(optarg, false, optname);
				break;
			case 1002:
                n_fsm_pages = parse_long(optarg, false, optname);
				break;
			case 1003:
                n_buffers = parse_long(optarg, true, optname);
				break;
            case 1004:
                if ( strcmp("yes", optarg) == 0  )
                    gIsFileRepMirrored = true;
                else if ( strcmp("no", optarg) == 0  )
                    gIsFileRepMirrored = false;
                else
                {
                    fprintf(stderr, "Invalid value for is_filerep_mirrored\n");
                    fprintf(stderr, _("Try \"%s --help\" for more information.\n"),
						progname);
    				exit(1);
                }
                break;
			case 1005:
				backend_output = xstrdup(optarg);
				break;
			default:
				/* getopt_long already emitted a complaint */
				fprintf(stderr, _("Try \"%s --help\" for more information.\n"),
						progname);
				exit(1);
		}
	}


	/* Non-option argument specifies data directory */
	if (optind < argc)
	{
		pg_data = xstrdup(argv[optind]);
		optind++;
	}

	if (optind < argc)
	{
		fprintf(stderr, _("%s: too many command-line arguments (first is \"%s\")\n"),
				progname, argv[optind + 1]);
		fprintf(stderr, _("Try \"%s --help\" for more information.\n"),
				progname);
		exit(1);
	}

	if (pwprompt && pwfilename)
	{
		fprintf(stderr, _("%s: password prompt and password file cannot be specified together\n"), progname);
		exit(1);
	}

	if (authmethod == NULL || !strlen(authmethod))
	{
		authwarning = _("\nWARNING: enabling \"trust\" authentication for local connections\n"
						"You can change this by editing pg_hba.conf or using the -A option the\n"
						"next time you run initdb.\n");
		authmethod = "trust";
	}

	if (strcmp(authmethod, "md5") &&
		strcmp(authmethod, "ident") &&
		strncmp(authmethod, "ident ", 6) &&		/* ident with space = param */
		strcmp(authmethod, "trust") &&
#ifdef USE_PAM
		strcmp(authmethod, "pam") &&
		strncmp(authmethod, "pam ", 4) &&		/* pam with space = param */
#endif
		strcmp(authmethod, "crypt") &&
		strcmp(authmethod, "password")
		)

		/*
		 * Kerberos methods not listed because they are not supported over
		 * local connections and are rejected in hba.c
		 */
	{
		fprintf(stderr, _("%s: unrecognized authentication method \"%s\"\n"),
				progname, authmethod);
		exit(1);
	}

	if ((!strcmp(authmethod, "md5") ||
		 !strcmp(authmethod, "crypt") ||
		 !strcmp(authmethod, "password")) &&
		!(pwprompt || pwfilename))
	{
		fprintf(stderr, _("%s: must specify a password for the superuser to enable %s authentication\n"), progname, authmethod);
		exit(1);
	}

	if (strlen(pg_data) == 0)
	{
		pgdenv = getenv("PGDATA");
		if (pgdenv && strlen(pgdenv))
		{
			/* PGDATA found */
			pg_data = xstrdup(pgdenv);
		}
		else
		{
			fprintf(stderr,
					_("%s: no data directory specified\n"
					  "You must identify the directory where the data for this database system\n"
					  "will reside.  Do this with either the invocation option -D or the\n"
					  "environment variable PGDATA.\n"),
					progname);
			exit(1);
		}
	}

	pg_data_native = pg_data;
	canonicalize_path(pg_data);

#ifdef WIN32

	/*
	 * Before we execute another program, make sure that we are running with a
	 * restricted token. If not, re-execute ourselves with one.
	 */

	if ((restrict_env = getenv("PG_RESTRICT_EXEC")) == NULL
		|| strcmp(restrict_env, "1") != 0)
	{
		PROCESS_INFORMATION pi;
		char	   *cmdline;

		ZeroMemory(&pi, sizeof(pi));

		cmdline = xstrdup(GetCommandLine());

		putenv("PG_RESTRICT_EXEC=1");

		if (!CreateRestrictedProcess(cmdline, &pi))
		{
			fprintf(stderr, "Failed to re-exec with restricted token: %lu.\n", GetLastError());
		}
		else
		{
			/*
			 * Successfully re-execed. Now wait for child process to capture
			 * exitcode.
			 */
			DWORD		x;

			CloseHandle(pi.hThread);
			WaitForSingleObject(pi.hProcess, INFINITE);

			if (!GetExitCodeProcess(pi.hProcess, &x))
			{
				fprintf(stderr, "Failed to get exit code from subprocess: %lu\n", GetLastError());
				exit(1);
			}
			exit(x);
		}
	}
#endif

	/*
	 * we have to set PGDATA for postgres rather than pass it on the command
	 * line to avoid dumb quoting problems on Windows, and we would especially
	 * need quotes otherwise on Windows because paths there are most likely to
	 * have embedded spaces.
	 */
	pgdenv = pg_malloc(8 + strlen(pg_data));
	sprintf(pgdenv, "PGDATA=%s", pg_data);
	putenv(pgdenv);

	if ((ret = find_other_exec(argv[0], "postgres", PG_VERSIONSTR,
							   backend_exec)) < 0)
	{
		char		full_path[MAXPGPATH];

		if (find_my_exec(argv[0], full_path) < 0)
			strlcpy(full_path, progname, sizeof(full_path));

		if (ret == -1)
			fprintf(stderr,
					_("The program \"postgres\" is needed by %s "
					  "but was either not found in the "
					  "same directory as \"%s\" or failed unexpectedly.\n"
					  "Check your installation; \"postgres -V\" may have more information.\n"),
					progname, full_path);
		else
			fprintf(stderr,
					_("The program \"postgres\" was found by \"%s\"\n"
					  "but was not the same version as %s.\n"
					  "Check your installation.\n"),
					full_path, progname);
		exit(1);
	}

	/* store binary directory */
	strcpy(bin_path, backend_exec);
	*last_dir_separator(bin_path) = '\0';
	canonicalize_path(bin_path);

	if (!share_path)
	{
		share_path = pg_malloc(MAXPGPATH);
		get_share_path(backend_exec, share_path);
	}
	else if (!is_absolute_path(share_path))
	{
		fprintf(stderr, _("%s: input file location must be an absolute path\n"), progname);
		exit(1);
	}

	canonicalize_path(share_path);

	if ((short_version = get_short_version()) == NULL)
	{
		fprintf(stderr, _("%s: could not determine valid short version string\n"), progname);
		exit(1);
	}

	effective_user = get_id();
	if (strlen(username) == 0)
		username = effective_user;


	if (strlen(encoding))
		encodingid = get_encoding_id(encoding);

	set_input(&bki_file, "postgres.bki");
	set_input(&desc_file, "postgres.description");
	set_input(&shdesc_file, "postgres.shdescription");
	set_input(&hba_file, "pg_hba.conf.sample");
	set_input(&ident_file, "pg_ident.conf.sample");
	set_input(&conf_file, "postgresql.conf.sample");
	set_input(&conversion_file, "conversion_create.sql");
	set_input(&info_schema_file, "information_schema.sql");
	set_input(&features_file, "sql_features.txt");
	set_input(&system_views_file, "system_views.sql");

	set_input(&cdb_init_d_dir, "cdb_init.d");

	set_info_version();

	if (show_setting || debug)
	{
		fprintf(stderr,
				"VERSION=%s\n"
				"PGDATA=%s\nshare_path=%s\nPGPATH=%s\n"
				"POSTGRES_SUPERUSERNAME=%s\nPOSTGRES_BKI=%s\n"
				"POSTGRES_DESCR=%s\nPOSTGRES_SHDESCR=%s\n"
				"POSTGRESQL_CONF_SAMPLE=%s\n"
				"PG_HBA_SAMPLE=%s\nPG_IDENT_SAMPLE=%s\n",
				PG_VERSION,
				pg_data, share_path, bin_path,
				username, bki_file,
				desc_file, shdesc_file,
				conf_file,
				hba_file, ident_file);
		if (show_setting)
			exit(0);
	}
	check_input(bki_file);
	check_input(desc_file);
	check_input(shdesc_file);
	check_input(hba_file);
	check_input(ident_file);
	check_input(conf_file);
	check_input(conversion_file);
	check_input(info_schema_file);
	check_input(features_file);
	check_input(system_views_file);

	setlocales();

	printf(_("The files belonging to this database system will be owned "
			 "by user \"%s\".\n"
			 "This user must also own the server process.\n\n"),
		   effective_user);

	if (strcmp(lc_ctype, lc_collate) == 0 &&
		strcmp(lc_ctype, lc_time) == 0 &&
		strcmp(lc_ctype, lc_numeric) == 0 &&
		strcmp(lc_ctype, lc_monetary) == 0 &&
		strcmp(lc_ctype, lc_messages) == 0)
		printf(_("The database cluster will be initialized with locale %s.\n"), lc_ctype);
	else
	{
		printf(_("The database cluster will be initialized with locales\n"
				 "  COLLATE:  %s\n"
				 "  CTYPE:    %s\n"
				 "  MESSAGES: %s\n"
				 "  MONETARY: %s\n"
				 "  NUMERIC:  %s\n"
				 "  TIME:     %s\n"),
			   lc_collate,
			   lc_ctype,
			   lc_messages,
			   lc_monetary,
			   lc_numeric,
			   lc_time);
	}

#if defined(HAVE_LANGINFO_H) && defined(CODESET)
	if (pg_strcasecmp(lc_ctype, "C") != 0 && pg_strcasecmp(lc_ctype, "POSIX") != 0)
	{
		if (strlen(encoding) == 0)
		{
			int			tmp;

			tmp = find_matching_encoding(lc_ctype);
			if (tmp == -1)
			{
				fprintf(stderr, _("%s: could not find suitable encoding for locale \"%s\"\n"), progname, lc_ctype);
				fprintf(stderr, _("Rerun %s with the -E option.\n"), progname);
				fprintf(stderr, _("Try \"%s --help\" for more information.\n"), progname);
				exit(1);
			}
			else
			{
				encodingid = encodingid_to_string(tmp);
				printf(_("The default database encoding has accordingly been set to %s.\n"),
					   pg_encoding_to_char(tmp));
			}
		}
		else
		{
			user_enc = atoi(encodingid);
			if (!chklocaleencoding(lc_ctype, user_enc))
			{
				fprintf(stderr, _("Encoding mismatch.\n"
										"The encoding you selected (%s) and the encoding that the\n"
										"selected locale uses (%s) do not match.  This would lead to\n"
										"misbehavior in various character string processing functions.\n"),
								pg_encoding_to_char(user_enc),
								lc_ctype);
				exit(1);
			}
			if(!chklocaleencoding(lc_collate, user_enc))
			{
				fprintf(stderr, _("Encoding mismatch.\n"
										"The encoding you selected (%s) and the encoding that the\n"
										"selected locale uses (%s) do not match.  This would lead to\n"
										"misbehavior in various character string processing functions.\n"),
								pg_encoding_to_char(user_enc),
								lc_collate);
				exit(1);
			}
		}
	}
#endif   /* HAVE_LANGINFO_H && CODESET */

	printf("\n");

	umask(077);

	/*
	 * now we are starting to do real work, trap signals so we can clean up
	 */

	/* some of these are not valid on Windows */
#ifdef SIGHUP
	pqsignal(SIGHUP, trapsig);
#endif
#ifdef SIGINT
	pqsignal(SIGINT, trapsig);
#endif
#ifdef SIGQUIT
	pqsignal(SIGQUIT, trapsig);
#endif
#ifdef SIGTERM
	pqsignal(SIGTERM, trapsig);
#endif

	/* Ignore SIGPIPE when writing to backend, so we can clean up */
#ifdef SIGPIPE
	pqsignal(SIGPIPE, SIG_IGN);
#endif

	switch (check_data_dir(pg_data))
	{
		case 0:
			/* PGDATA not there, must create it */
			printf(_("creating directory %s ... "),
				   pg_data);
			fflush(stdout);

			if (!mkdatadir(NULL))
				exit_nicely();
			else
				check_ok();

			made_new_pgdata = true;
			break;

		case 1:
			/* Present but empty, fix permissions and use it */
			printf(_("fixing permissions on existing directory %s ... "),
				   pg_data);
			fflush(stdout);

			if (chmod(pg_data, 0700) != 0)
			{
				fprintf(stderr, _("%s: could not change permissions of directory \"%s\": %s\n"),
						progname, pg_data, strerror(errno));
				exit_nicely();
			}
			else
				check_ok();

			found_existing_pgdata = true;
			break;

		case 2:
			/* Present and not empty */
			fprintf(stderr,
					_("%s: directory \"%s\" exists but is not empty\n"),
					progname, pg_data);
			fprintf(stderr,
					_("If you want to create a new database system, either remove or empty\n"
					  "the directory \"%s\" or run %s\n"
					  "with an argument other than \"%s\".\n"),
					pg_data, progname, pg_data);
			exit(1);			/* no further message needed */

		default:
			/* Trouble accessing directory */
			fprintf(stderr, _("%s: could not access directory \"%s\": %s\n"),
					progname, pg_data, strerror(errno));
			exit_nicely();
	}

	/* Create transaction log symlink, if required */
	if (strcmp(xlog_dir, "") != 0)
	{
		char	*linkloc;

		linkloc = (char *) malloc(strlen(pg_data) + 8 + 2);
		sprintf(linkloc, "%s/pg_xlog", pg_data);

		/* check if the specified xlog directory is empty */
		switch (check_data_dir(xlog_dir))
		{
			case 0:
				/* xlog directory not there, must create it */
				printf(_("creating directory %s ... "),
					   xlog_dir);
				fflush(stdout);

				if (mkdir_p(xlog_dir, 0700) != 0)
				{
					fprintf(stderr, _("%s: could not create directory \"%s\": %s\n"),
							progname, xlog_dir, strerror(errno));
					exit_nicely();
				}
				else
				{
					check_ok();
				}

				made_new_xlogdir = true;
				break;
			case 1:
				/* Present but empty, fix permissions and use it */
				printf(_("fixing permissions on existing directory %s ... "),
					   xlog_dir);
				fflush(stdout);

				if (chmod(xlog_dir, 0700) != 0)
				{
					fprintf(stderr, _("%s: could not change permissions of directory \"%s\": %s\n"),
							progname, xlog_dir, strerror(errno));
					exit_nicely();
				}
				else
					check_ok();

				found_existing_xlogdir = true;
				break;
			case 2:
				/* Present and not empty */
				fprintf(stderr,
						_("%s: directory \"%s\" exists but is not empty\n"),
						progname, xlog_dir);
				fprintf(stderr,
						_("If you want to store the transaction log there, either\n"
						  "remove or empty the directory \"%s\".\n"),
						xlog_dir);
				exit_nicely();

			default:
				/* Trouble accessing directory */
				fprintf(stderr, _("%s: could not access directory \"%s\": %s\n"),
						progname, xlog_dir, strerror(errno));
				exit_nicely();
		}

		/* form name of the place where the symlink must go */
		linkloc = (char *) pg_malloc(strlen(pg_data) + 8 + 1);
		sprintf(linkloc, "%s/pg_xlog", pg_data);

#ifdef HAVE_SYMLINK
		if (symlink(xlog_dir, linkloc) != 0)
		{
			fprintf(stderr, _("%s: could not create symbolic link \"%s\": %s\n"),
						progname, linkloc, strerror(errno));
			exit_nicely();
		}
#else
		fprintf(stderr, _("%s: symlinks are not supported on this platform"));
		exit_nicely();
#endif
	}

	/* Create required subdirectories */
	printf(_("creating subdirectories ... "));
	fflush(stdout);

	for (i = 0; i < (sizeof(subdirs) / sizeof(char *)); i++)
	{
		if (!mkdatadir(subdirs[i]))
			exit_nicely();
	}

	check_ok();

	/* Top level PG_VERSION is checked by bootstrapper, so make it first */
	set_short_version(short_version, NULL);

	/* Select suitable configuration settings */
	set_null_conf();
	test_config_settings();

	/* Now create all the text config files */
	setup_config();

	if ( ! forMirrorOnly)
	{
		sprintf(backend_options, backend_options_format,
			    ((gIsFileRepMirrored  ? "true" : "false")));

		/* Bootstrap template1 */
		bootstrap_template1(short_version);

		/*
		 * Make the per-database PG_VERSION for template1 only after init'ing it
		 */
		set_short_version(short_version, "base/1");

		/* Create the stuff we don't need to use bootstrap mode for */

		/*
		 * Must be the first thing we do on template1 to make sure we capture all
		 * relation creates.
		 */
		setup_gp_persistent_tables();

		setup_auth();
		if (pwprompt || pwfilename)
			get_set_pwd();

		setup_depend();

		setup_sysviews();

		setup_description();

		setup_conversion();

		setup_privileges();

		setup_schema();

		/* sets up the Greenplum Database admin schema */
		setup_cdb_schema();

		vacuum_db();

		make_template0();

		make_postgres();
	}

	if (authwarning != NULL)
		fprintf(stderr, "%s", authwarning);

	/* Get directory specification used to start this executable */
	strlcpy(bin_dir, argv[0], sizeof(bin_dir));
	get_parent_directory(bin_dir);

	printf(_("\nSuccess. You can now start the database server using:\n\n"
			 "    %s%s%spostgres%s -D %s%s%s\n"
			 "or\n"
			 "    %s%s%spg_ctl%s -D %s%s%s -l logfile start\n\n"),
	   QUOTE_PATH, bin_dir, (strlen(bin_dir) > 0) ? DIR_SEP : "", QUOTE_PATH,
		   QUOTE_PATH, pg_data_native, QUOTE_PATH,
	   QUOTE_PATH, bin_dir, (strlen(bin_dir) > 0) ? DIR_SEP : "", QUOTE_PATH,
		   QUOTE_PATH, pg_data_native, QUOTE_PATH);

	return 0;
}<|MERGE_RESOLUTION|>--- conflicted
+++ resolved
@@ -38,11 +38,7 @@
  *
  * This code is released under the terms of the PostgreSQL License.
  *
-<<<<<<< HEAD
  * Portions Copyright (c) 1996-2009, PostgreSQL Global Development Group
-=======
- * Portions Copyright (c) 1996-2007, PostgreSQL Global Development Group
->>>>>>> 29dccf5f
  * Portions Copyright (c) 1994, Regents of the University of California
  * Portions taken from FreeBSD.
  *
