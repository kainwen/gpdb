--- conflicted
+++ resolved
@@ -12,11 +12,7 @@
 #include "pg_upgrade.h"
 
 #include "access/transam.h"
-<<<<<<< HEAD
-#include "catalog/pg_class.h"
-=======
 #include "catalog/pg_class_d.h"
->>>>>>> 9e1c9f95
 
 #include "greenplum/pg_upgrade_greenplum.h"
 
@@ -238,7 +234,6 @@
 	/* new_relfilenode will match old and new pg_class.oid */
 	map->new_relfilenode = new_rel->relfilenode;
 
-<<<<<<< HEAD
 	/* GPDB additions to map data */
 	map->has_numerics = old_rel->has_numerics;
 	map->atts = old_rel->atts;
@@ -246,13 +241,12 @@
 	map->gpdb4_heap_conversion_needed = old_rel->gpdb4_heap_conversion_needed;
 	map->type = old_rel->reltype;
 
+#if 0 /* GPDB_12_MERGE_FIXME - replace relstorage check which was removed */
 	/* An AO table doesn't necessarily have segment 0 at all. */
 	map->missing_seg0_ok = relstorage_is_ao(old_rel->relstorage);
-
-	/* used only for logging and error reporing, old/new are identical */
-=======
+#endif
+
 	/* used only for logging and error reporting, old/new are identical */
->>>>>>> 9e1c9f95
 	map->nspname = old_rel->nspname;
 	map->relname = old_rel->relname;
 }
@@ -554,24 +548,16 @@
 	 * by treating it as a user table.
 	 */
 	snprintf(query + strlen(query), sizeof(query) - strlen(query),
-<<<<<<< HEAD
-			 "WITH regular_heap (reloid, indtable, toastheap) AS ("
-			 "	SELECT c.oid, i.indrelid, 0::oid "
-			 "	FROM pg_catalog.pg_class c JOIN pg_catalog.pg_namespace n "
-			 "			ON c.relnamespace = n.oid "
-			 "	LEFT OUTER JOIN pg_catalog.pg_index i "
-			 "			ON c.oid = i.indexrelid "
-			 "	WHERE relkind IN ('r', 'o', 'b', 'i'%s%s) AND "
-	/* workaround for Greenplum 4.3 bugs */
-			 " %s "
-=======
 			 "WITH regular_heap (reloid, indtable, toastheap) AS ( "
 			 "  SELECT c.oid, 0::oid, 0::oid "
 			 "  FROM pg_catalog.pg_class c JOIN pg_catalog.pg_namespace n "
 			 "         ON c.relnamespace = n.oid "
 			 "  WHERE relkind IN (" CppAsString2(RELKIND_RELATION) ", "
-			 CppAsString2(RELKIND_MATVIEW) ") AND "
->>>>>>> 9e1c9f95
+			 CppAsString2(RELKIND_AOSEGMENTS) ", "
+			 CppAsString2(RELKIND_AOBLOCKDIR) ", "
+			 CppAsString2(RELKIND_MATVIEW) " %s) AND "
+	/* workaround for Greenplum 4.3 bugs */
+			 " %s "
 	/* exclude possible orphaned temp tables */
 			 "    ((n.nspname !~ '^pg_temp_' AND "
 			 "      n.nspname !~ '^pg_toast_temp_' AND "
@@ -580,25 +566,15 @@
 			 "                        'binary_upgrade', 'pg_toast') AND "
 			 "      c.oid >= %u::pg_catalog.oid) OR "
 			 "     (n.nspname = 'pg_catalog' AND "
-<<<<<<< HEAD
-			 "      relname IN ('pg_largeobject'%s) ))), ",
-	/* Greenplum 4.3/5X use 'm' as aovisimap which is now matview in 6X and above. */
-			 (GET_MAJOR_VERSION(old_cluster.major_version) <= 803) ?
-			 ", 'm'" : ", 'M'",
+			 "      relname IN ('pg_largeobject') ))), ",
 	/* see the comment at the top of old_8_3_create_sequence_script() */
 			 (GET_MAJOR_VERSION(old_cluster.major_version) <= 803) ?
-			 "" : ", 'S'",
+			 "" : ", " CppAsString2(RELKIND_SEQUENCE),
 	/* workaround for Greenplum 4.3 bugs */
 			 (GET_MAJOR_VERSION(old_cluster.major_version) > 802) ?
-			 "" : "  AND relname NOT IN ('__gp_localid', '__gp_masterid', "
-			 		 "'__gp_log_segment_ext', '__gp_log_master_ext', 'gp_disk_free') ",
-			FirstNormalObjectId,
-			(GET_MAJOR_VERSION(old_cluster.major_version) >= 900) ?
-			", 'pg_largeobject_metadata'" : "");
-=======
-			 "      relname IN ('pg_largeobject') ))), ",
+			 "" : "  relname NOT IN ('__gp_localid', '__gp_masterid', "
+			 		 "'__gp_log_segment_ext', '__gp_log_master_ext', 'gp_disk_free') AND ",
 			 FirstNormalObjectId);
->>>>>>> 9e1c9f95
 
 	/*
 	 * Add a CTE that collects OIDs of toast tables belonging to the tables
@@ -634,7 +610,7 @@
 	 */
 	snprintf(query + strlen(query), sizeof(query) - strlen(query),
 			 "SELECT all_rels.*, n.nspname, c.relname, "
-			 "  c.relstorage, c.relkind, "
+			 "  %s as relstorage, c.relkind, "
 			 "  c.relfilenode, c.reltablespace, %s "
 			 "FROM (SELECT * FROM regular_heap "
 			 "      UNION ALL "
@@ -645,16 +621,31 @@
 			 "      ON all_rels.reloid = c.oid "
 			 "  JOIN pg_catalog.pg_namespace n "
 			 "     ON c.relnamespace = n.oid "
+			 "  %s"
 			 "  LEFT OUTER JOIN pg_catalog.pg_tablespace t "
 			 "     ON c.reltablespace = t.oid "
 			 "ORDER BY 1;",
+	/*
+	 * GPDB 7 with PostgreSQL v12 merge removed the relstorage column.
+	 * It was replaced with the upstream 'relam'.
+	 */
+			 (GET_MAJOR_VERSION(cluster->major_version) <= 906) ?
+			 "c.relstorage" :
+			 "(CASE WHEN am.amname = 'ao_row' THEN 'a'"
+			 " WHEN am.amname = 'ao_column' THEN 'c'"
+			 " WHEN am.amname = 'heap' THEN 'h'"
+			 " WHEN c.relkind = 'f' THEN 'x'"
+			 " ELSE '' END)",
+
 	/*
 	 * 9.2 removed the spclocation column in upstream postgres, in GPDB it was
 	 * removed in 6.0.0 during the 8.4 merge
 	 */
 			(GET_MAJOR_VERSION(cluster->major_version) <= 803) ?
-			 "t.spclocation" : "pg_catalog.pg_tablespace_location(t.oid) AS spclocation");
-
+			 "t.spclocation" : "pg_catalog.pg_tablespace_location(t.oid) AS spclocation",
+
+			(GET_MAJOR_VERSION(cluster->major_version) <= 1000) ?
+			 "" : "LEFT OUTER JOIN pg_catalog.pg_am am ON c.relam = am.oid");
 
 	res = executeQueryOrDie(conn, "%s", query);
 
