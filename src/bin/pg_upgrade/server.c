/*
 *	server.c
 *
 *	database server functions
 *
 *	Copyright (c) 2010-2019, PostgreSQL Global Development Group
 *	src/bin/pg_upgrade/server.c
 */

#include "postgres_fe.h"

#include "fe_utils/connect.h"
#include "fe_utils/string_utils.h"
#include "pg_upgrade.h"

#include "greenplum/pg_upgrade_greenplum.h"

static PGconn *get_db_conn(ClusterInfo *cluster, const char *db_name);


/*
 * connectToServer()
 *
 *	Connects to the desired database on the designated server.
 *	If the connection attempt fails, this function logs an error
 *	message and calls exit() to kill the program.
 */
PGconn *
connectToServer(ClusterInfo *cluster, const char *db_name)
{
	PGconn	   *conn = get_db_conn(cluster, db_name);

	if (conn == NULL || PQstatus(conn) != CONNECTION_OK)
	{
		pg_log(PG_REPORT, "connection to database failed: %s",
			   PQerrorMessage(conn));

		if (conn)
			PQfinish(conn);

		printf(_("Failure, exiting\n"));
		exit(1);
	}

	PQclear(executeQueryOrDie(conn, ALWAYS_SECURE_SEARCH_PATH_SQL));

	return conn;
}


/*
 * get_db_conn()
 *
 * get database connection, using named database + standard params for cluster
 */
static PGconn *
get_db_conn(ClusterInfo *cluster, const char *db_name)
{
	PQExpBufferData conn_opts;
	PGconn	   *conn;

	/* Build connection string with proper quoting */
	initPQExpBuffer(&conn_opts);
	appendPQExpBufferStr(&conn_opts, "dbname=");
	appendConnStrVal(&conn_opts, db_name);
	appendPQExpBufferStr(&conn_opts, " user=");
	appendConnStrVal(&conn_opts, os_info.user);
	appendPQExpBuffer(&conn_opts, " port=%d", cluster->port);
	if (cluster->sockdir)
	{
		appendPQExpBufferStr(&conn_opts, " host=");
		appendConnStrVal(&conn_opts, cluster->sockdir);
	}

	appendPQExpBuffer(&conn_opts, " options=");
	appendConnStrVal(&conn_opts,
				(GET_MAJOR_VERSION(cluster->major_version) < 1200) ?
					"-c gp_session_role=utility" :
					"-c gp_role=utility");

	conn = PQconnectdb(conn_opts.data);
	termPQExpBuffer(&conn_opts);
	return conn;
}


/*
 * cluster_conn_opts()
 *
 * Return standard command-line options for connecting to this cluster when
 * using psql, pg_dump, etc.  Ideally this would match what get_db_conn()
 * sets, but the utilities we need aren't very consistent about the treatment
 * of database name options, so we leave that out.
 *
 * Result is valid until the next call to this function.
 */
char *
cluster_conn_opts(ClusterInfo *cluster)
{
	static PQExpBuffer buf;

	if (buf == NULL)
		buf = createPQExpBuffer();
	else
		resetPQExpBuffer(buf);

	if (cluster->sockdir)
	{
		appendPQExpBufferStr(buf, "--host ");
		appendShellString(buf, cluster->sockdir);
		appendPQExpBufferChar(buf, ' ');
	}
	appendPQExpBuffer(buf, "--port %d --username ", cluster->port);
	appendShellString(buf, os_info.user);

	return buf->data;
}


/*
 * executeQueryOrDie()
 *
 *	Formats a query string from the given arguments and executes the
 *	resulting query.  If the query fails, this function logs an error
 *	message and calls exit() to kill the program.
 */
PGresult *
executeQueryOrDie(PGconn *conn, const char *fmt,...)
{
	static char query[QUERY_ALLOC];
	va_list		args;
	PGresult   *result;
	ExecStatusType status;

	va_start(args, fmt);
	vsnprintf(query, sizeof(query), fmt, args);
	va_end(args);

	pg_log(PG_VERBOSE, "executing: %s\n", query);
	result = PQexec(conn, query);
	status = PQresultStatus(result);

	if ((status != PGRES_TUPLES_OK) && (status != PGRES_COMMAND_OK))
	{
		pg_log(PG_REPORT, "SQL command failed\n%s\n%s", query,
			   PQerrorMessage(conn));
		PQclear(result);
		PQfinish(conn);
		printf(_("Failure, exiting\n"));
		exit(1);
	}
	else
		return result;
}


/*
 * get_major_server_version()
 *
 * gets the version (in unsigned int form) for the given datadir. Assumes
 * that datadir is an absolute path to a valid pgdata directory. The version
 * is retrieved by reading the PG_VERSION file.
 */
uint32
get_major_server_version(ClusterInfo *cluster)
{
	FILE	   *version_fd;
	char		ver_filename[MAXPGPATH];
	int			v1 = 0,
				v2 = 0;

	snprintf(ver_filename, sizeof(ver_filename), "%s/PG_VERSION",
			 cluster->pgdata);
	if ((version_fd = fopen(ver_filename, "r")) == NULL)
		pg_fatal("could not open version file \"%s\": %m\n", ver_filename);

	if (fscanf(version_fd, "%63s", cluster->major_version_str) == 0 ||
		sscanf(cluster->major_version_str, "%d.%d", &v1, &v2) < 1)
		pg_fatal("could not parse version file \"%s\"\n", ver_filename);

	fclose(version_fd);

	if (v1 < 10)
	{
		/* old style, e.g. 9.6.1 */
		return v1 * 10000 + v2 * 100;
	}
	else
	{
		/* new style, e.g. 10.1 */
		return v1 * 10000;
	}
}


static void
stop_postmaster_atexit(void)
{
	stop_postmaster(true);
}


bool
start_postmaster(ClusterInfo *cluster, bool report_and_exit_on_error)
{
	char		cmd[MAXPGPATH * 4 + 1000];
	PGconn	   *conn;
	bool		pg_ctl_return = false;
	char		socket_string[MAXPGPATH + 200];

	static bool exit_hook_registered = false;

	if (!exit_hook_registered)
	{
		atexit(stop_postmaster_atexit);
		atexit(close_progress);
		exit_hook_registered = true;
	}

	socket_string[0] = '\0';

#ifdef HAVE_UNIX_SOCKETS
	/* prevent TCP/IP connections, restrict socket access */
	strcat(socket_string,
		   " -c listen_addresses='' -c unix_socket_permissions=0700");

	/* Have a sockdir?	Tell the postmaster. */
	if (cluster->sockdir)
		snprintf(socket_string + strlen(socket_string),
				 sizeof(socket_string) - strlen(socket_string),
				 " -c %s='%s'",
				 (GET_MAJOR_VERSION(cluster->major_version) <= 902) ?
				 "unix_socket_directory" : "unix_socket_directories",
				 cluster->sockdir);
#endif

	/*
	 * Since PG 9.1, we have used -b to disable autovacuum.  For earlier
	 * releases, setting autovacuum=off disables cleanup vacuum and analyze,
	 * but freeze vacuums can still happen, so we set
	 * autovacuum_freeze_max_age to its maximum.
	 * (autovacuum_multixact_freeze_max_age was introduced after 9.1, so there
	 * is no need to set that.)  We assume all datfrozenxid and relfrozenxid
	 * values are less than a gap of 2000000000 from the current xid counter,
	 * so autovacuum will not touch them.
	 *
	 * Turn off durability requirements to improve object creation speed, and
	 * we only modify the new cluster, so only use it there.  If there is a
	 * crash, the new cluster has to be recreated anyway.  fsync=off is a big
	 * win on ext4.
	 *
	 * Force vacuum_defer_cleanup_age to 0 on the new cluster, so that
	 * vacuumdb --freeze actually freezes the tuples.
	 */
	char *version_opts = "";
	if (GET_MAJOR_VERSION(cluster->major_version) >= 904)
		version_opts = "-c synchronous_standby_names='' --xid_warn_limit=10000000";
	else
	{
		if (is_greenplum_dispatcher_mode())
			version_opts =
				"-c gp_dbid=1 -c gp_contentid=-1 -c gp_num_contents_in_cluster=1";
		else
			version_opts =
				"-c gp_dbid=1 -c gp_contentid=0 -c gp_num_contents_in_cluster=1";
	}

	snprintf(cmd, sizeof(cmd),
			 "\"%s/pg_ctl\" -w -l \"%s\" -D \"%s\" -o \"-p %d -c %s %s%s %s%s %s\" start",
			 cluster->bindir, SERVER_LOG_FILE, cluster->pgconfig, cluster->port,
			 (GET_MAJOR_VERSION(cluster->major_version) < 1200) ?
			 "gp_session_role=utility" :
			 "gp_role=utility",
			 (cluster->controldata.cat_ver >=
			  BINARY_UPGRADE_SERVER_FLAG_CAT_VER) ? " -b" :
			 " -c autovacuum=off -c autovacuum_freeze_max_age=2000000000",
			 (cluster == &new_cluster) ?
<<<<<<< HEAD
			 " -c synchronous_commit=off -c fsync=off -c full_page_writes=off" : "",
			 cluster->pgopts ? cluster->pgopts : "", socket_string, version_opts);
=======
			 " -c synchronous_commit=off -c fsync=off -c full_page_writes=off -c vacuum_defer_cleanup_age=0" : "",
			 cluster->pgopts ? cluster->pgopts : "", socket_string);
>>>>>>> 7cd0d523

	/*
	 * Don't throw an error right away, let connecting throw the error because
	 * it might supply a reason for the failure.
	 */
	pg_ctl_return = exec_prog(SERVER_START_LOG_FILE,
	/* pass both file names if they differ */
							  (strcmp(SERVER_LOG_FILE,
									  SERVER_START_LOG_FILE) != 0) ?
							  SERVER_LOG_FILE : NULL,
							  report_and_exit_on_error, false,
							  "%s", cmd);

	/* Did it fail and we are just testing if the server could be started? */
	if (!pg_ctl_return && !report_and_exit_on_error)
		return false;

	/*
	 * We set this here to make sure atexit() shuts down the server, but only
	 * if we started the server successfully.  We do it before checking for
	 * connectivity in case the server started but there is a connectivity
	 * failure.  If pg_ctl did not return success, we will exit below.
	 *
	 * Pre-9.1 servers do not have PQping(), so we could be leaving the server
	 * running if authentication was misconfigured, so someday we might went
	 * to be more aggressive about doing server shutdowns even if pg_ctl
	 * fails, but now (2013-08-14) it seems prudent to be cautious.  We don't
	 * want to shutdown a server that might have been accidentally started
	 * during the upgrade.
	 */
	if (pg_ctl_return)
		os_info.running_cluster = cluster;

	/*
	 * pg_ctl -w might have failed because the server couldn't be started, or
	 * there might have been a connection problem in _checking_ if the server
	 * has started.  Therefore, even if pg_ctl failed, we continue and test
	 * for connectivity in case we get a connection reason for the failure.
	 */
	if ((conn = get_db_conn(cluster, "template1")) == NULL ||
		PQstatus(conn) != CONNECTION_OK)
	{
		pg_log(PG_REPORT, "\nconnection to database failed: %s",
			   PQerrorMessage(conn));
		if (conn)
			PQfinish(conn);
		if (cluster == &old_cluster)
			pg_fatal("could not connect to source postmaster started with the command:\n"
					 "%s\n",
					 cmd);
		else
			pg_fatal("could not connect to target postmaster started with the command:\n"
					 "%s\n",
					 cmd);
	}
	PQfinish(conn);

	/*
	 * If pg_ctl failed, and the connection didn't fail, and
	 * report_and_exit_on_error is enabled, fail now.  This could happen if
	 * the server was already running.
	 */
	if (!pg_ctl_return)
	{
		if (cluster == &old_cluster)
			pg_fatal("pg_ctl failed to start the source server, or connection failed\n");
		else
			pg_fatal("pg_ctl failed to start the target server, or connection failed\n");
	}

	return true;
}


void
stop_postmaster(bool in_atexit)
{
	ClusterInfo *cluster;

	if (os_info.running_cluster == &old_cluster)
		cluster = &old_cluster;
	else if (os_info.running_cluster == &new_cluster)
		cluster = &new_cluster;
	else
		return;					/* no cluster running */

	exec_prog(SERVER_STOP_LOG_FILE, NULL, !in_atexit, !in_atexit,
			  "\"%s/pg_ctl\" -w -D \"%s\" -o \"%s\" %s stop",
			  cluster->bindir, cluster->pgconfig,
			  cluster->pgopts ? cluster->pgopts : "",
			  in_atexit ? "-m fast" : "-m smart");

	os_info.running_cluster = NULL;
}


/*
 * check_pghost_envvar()
 *
 * Tests that PGHOST does not point to a non-local server
 */
void
check_pghost_envvar(void)
{
	PQconninfoOption *option;
	PQconninfoOption *start;

	/* Get valid libpq env vars from the PQconndefaults function */

	start = PQconndefaults();

	if (!start)
		pg_fatal("out of memory\n");

	for (option = start; option->keyword != NULL; option++)
	{
		if (option->envvar && (strcmp(option->envvar, "PGHOST") == 0 ||
							   strcmp(option->envvar, "PGHOSTADDR") == 0))
		{
			const char *value = getenv(option->envvar);

			if (value && strlen(value) > 0 &&
			/* check for 'local' host values */
				(strcmp(value, "localhost") != 0 && strcmp(value, "127.0.0.1") != 0 &&
				 strcmp(value, "::1") != 0 && value[0] != '/'))
				pg_fatal("libpq environment variable %s has a non-local server value: %s\n",
						 option->envvar, value);
		}
	}

	/* Free the memory that libpq allocated on our behalf */
	PQconninfoFree(start);
}<|MERGE_RESOLUTION|>--- conflicted
+++ resolved
@@ -275,13 +275,8 @@
 			  BINARY_UPGRADE_SERVER_FLAG_CAT_VER) ? " -b" :
 			 " -c autovacuum=off -c autovacuum_freeze_max_age=2000000000",
 			 (cluster == &new_cluster) ?
-<<<<<<< HEAD
-			 " -c synchronous_commit=off -c fsync=off -c full_page_writes=off" : "",
+			 " -c synchronous_commit=off -c fsync=off -c full_page_writes=off -c vacuum_defer_cleanup_age=0" : "",
 			 cluster->pgopts ? cluster->pgopts : "", socket_string, version_opts);
-=======
-			 " -c synchronous_commit=off -c fsync=off -c full_page_writes=off -c vacuum_defer_cleanup_age=0" : "",
-			 cluster->pgopts ? cluster->pgopts : "", socket_string);
->>>>>>> 7cd0d523
 
 	/*
 	 * Don't throw an error right away, let connecting throw the error because
