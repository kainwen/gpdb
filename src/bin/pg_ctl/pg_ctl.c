/*-------------------------------------------------------------------------
 *
 * pg_ctl --- start/stops/restarts the PostgreSQL server
 *
 * Portions Copyright (c) 1996-2019, PostgreSQL Global Development Group
 *
 * src/bin/pg_ctl/pg_ctl.c
 *
 *-------------------------------------------------------------------------
 */

#include "postgres_fe.h"

#include <fcntl.h>
#include <signal.h>
#include <time.h>
#include <sys/stat.h>
#include <sys/wait.h>
#include <unistd.h>

#ifdef HAVE_SYS_RESOURCE_H
#include <sys/time.h>
#include <sys/resource.h>
#endif

#include "catalog/pg_control.h"
#include "common/controldata_utils.h"
#include "common/file_perm.h"
#include "common/logging.h"
#include "getopt_long.h"
#include "utils/pidfile.h"

#ifdef WIN32					/* on Unix, we don't need libpq */
#include "pqexpbuffer.h"
#endif

/* PID can be negative for standalone backend */
typedef long pgpid_t;


/* postgres version ident string */
#define PM_VERSIONSTR "postgres (Greenplum Database) " PG_VERSION "\n"


typedef enum
{
	SMART_MODE,
	FAST_MODE,
	IMMEDIATE_MODE
} ShutdownMode;

typedef enum
{
	POSTMASTER_READY,
	POSTMASTER_STILL_STARTING,
	POSTMASTER_FAILED
} WaitPMResult;

typedef enum
{
	NO_COMMAND = 0,
	INIT_COMMAND,
	START_COMMAND,
	STOP_COMMAND,
	RESTART_COMMAND,
	RELOAD_COMMAND,
	STATUS_COMMAND,
	PROMOTE_COMMAND,
	LOGROTATE_COMMAND,
	KILL_COMMAND,
	REGISTER_COMMAND,
	UNREGISTER_COMMAND,
	RUN_AS_SERVICE_COMMAND
} CtlCommand;

#define DEFAULT_WAIT	60

#define USEC_PER_SEC	1000000

#define WAITS_PER_SEC	10		/* should divide USEC_PER_SEC evenly */

static bool do_wait = true;
static int	wait_seconds = DEFAULT_WAIT;
static bool wait_seconds_arg = false;
static bool silent_mode = false;
static ShutdownMode shutdown_mode = FAST_MODE;
static int	sig = SIGINT;		/* default */
static CtlCommand ctl_command = NO_COMMAND;
static char *pg_data = NULL;
static char *pg_config = NULL;
static char *pgdata_opt = NULL;
static char *post_opts = NULL;
static const char *progname;
static char *log_file = NULL;
static char *exec_path = NULL;
static char *event_source = NULL;
static char *wrapper = NULL;
static char *wrapper_args = NULL;
static char *register_servicename = "PostgreSQL";		/* FIXME: + version ID? */
static char *register_username = NULL;
static char *register_password = NULL;
static char *argv0 = NULL;
static bool allow_core_files = false;
static time_t start_time;

static char postopts_file[MAXPGPATH];
static char version_file[MAXPGPATH];
static char pid_file[MAXPGPATH];
static char backup_file[MAXPGPATH];
static char promote_file[MAXPGPATH];
static char logrotate_file[MAXPGPATH];

static volatile pgpid_t postmasterPID = -1;

#ifdef WIN32
static DWORD pgctl_start_type = SERVICE_AUTO_START;
static SERVICE_STATUS status;
static SERVICE_STATUS_HANDLE hStatus = (SERVICE_STATUS_HANDLE) 0;
static HANDLE shutdownHandles[2];

#define shutdownEvent	  shutdownHandles[0]
#define postmasterProcess shutdownHandles[1]
#endif


static void write_stderr(const char *fmt,...) pg_attribute_printf(1, 2);
static void do_advice(void);
static void do_help(void);
static void set_mode(char *modeopt);
static void set_sig(char *signame);
static void do_init(void);
static void do_start(void);
static void do_stop(void);
static void do_restart(void);
static void do_reload(void);
static void do_status(void);
static void do_promote(void);
static void do_logrotate(void);
static void do_kill(pgpid_t pid);
static void print_msg(const char *msg);
static void adjust_data_dir(void);

#ifdef WIN32
#if (_MSC_VER >= 1800)
#include <versionhelpers.h>
#else
static bool IsWindowsXPOrGreater(void);
static bool IsWindows7OrGreater(void);
#endif
static bool pgwin32_IsInstalled(SC_HANDLE);
static char *pgwin32_CommandLine(bool);
static void pgwin32_doRegister(void);
static void pgwin32_doUnregister(void);
static void pgwin32_SetServiceStatus(DWORD);
static void WINAPI pgwin32_ServiceHandler(DWORD);
static void WINAPI pgwin32_ServiceMain(DWORD, LPTSTR *);
static void pgwin32_doRunAsService(void);
static int	CreateRestrictedProcess(char *cmd, PROCESS_INFORMATION *processInfo, bool as_service);
static PTOKEN_PRIVILEGES GetPrivilegesToDelete(HANDLE hToken);
static bool pgwin32_get_dynamic_tokeninfo(HANDLE token,
							  TOKEN_INFORMATION_CLASS class,
							  char **InfoBuffer, char *errbuf, int errsize);
static int pgwin32_is_service(void);
#endif

static pgpid_t get_pgpid(bool is_status_request);
static char **readfile(const char *path, int *numlines);
static void free_readfile(char **optlines);
static pgpid_t start_postmaster(void);
static void read_post_opts(void);

<<<<<<< HEAD
static bool is_secondary_instance(const char *pg_data);
static WaitPMResult wait_for_postmaster(pgpid_t pm_pid, bool do_checkpoint);
=======
static WaitPMResult wait_for_postmaster_start(pgpid_t pm_pid, bool do_checkpoint);
static bool wait_for_postmaster_stop(void);
static bool wait_for_postmaster_promote(void);
>>>>>>> 7cd0d523
static bool postmaster_is_alive(pid_t pid);

#if defined(HAVE_GETRLIMIT) && defined(RLIMIT_CORE)
static void unlimit_core_size(void);
#endif

static DBState get_control_dbstate(void);


#ifdef WIN32
static void
write_eventlog(int level, const char *line)
{
	static HANDLE evtHandle = INVALID_HANDLE_VALUE;

	if (silent_mode && level == EVENTLOG_INFORMATION_TYPE)
		return;

	if (evtHandle == INVALID_HANDLE_VALUE)
	{
		evtHandle = RegisterEventSource(NULL,
										event_source ? event_source : DEFAULT_EVENT_SOURCE);
		if (evtHandle == NULL)
		{
			evtHandle = INVALID_HANDLE_VALUE;
			return;
		}
	}

	ReportEvent(evtHandle,
				level,
				0,
				0,				/* All events are Id 0 */
				NULL,
				1,
				0,
				&line,
				NULL);
}
#endif

/*
 * Write errors to stderr (or by equal means when stderr is
 * not available).
 */
static void
write_stderr(const char *fmt,...)
{
	va_list		ap;

	va_start(ap, fmt);
#ifndef WIN32
	/* On Unix, we just fprintf to stderr */
	vfprintf(stderr, fmt, ap);
#else

	/*
	 * On Win32, we print to stderr if running on a console, or write to
	 * eventlog if running as a service
	 */
	if (pgwin32_is_service())	/* Running as a service */
	{
		char		errbuf[2048];	/* Arbitrary size? */

		vsnprintf(errbuf, sizeof(errbuf), fmt, ap);

		write_eventlog(EVENTLOG_ERROR_TYPE, errbuf);
	}
	else
		/* Not running as service, write to stderr */
		vfprintf(stderr, fmt, ap);
#endif
	va_end(ap);
}

/*
 * Given an already-localized string, print it to stdout unless the
 * user has specified that no messages should be printed.
 */
static void
print_msg(const char *msg)
{
	if (!silent_mode)
	{
		fputs(msg, stdout);
		fflush(stdout);
	}
}

static pgpid_t
get_pgpid(bool is_status_request)
{
	FILE	   *pidf;
	long		pid;
	struct stat statbuf;

	if (stat(pg_data, &statbuf) != 0)
	{
		if (errno == ENOENT)
			write_stderr(_("%s: directory \"%s\" does not exist\n"), progname,
						 pg_data);
		else
			write_stderr(_("%s: could not access directory \"%s\": %s\n"), progname,
						 pg_data, strerror(errno));

		/*
		 * The Linux Standard Base Core Specification 3.1 says this should
		 * return '4, program or service status is unknown'
		 * https://refspecs.linuxbase.org/LSB_3.1.0/LSB-Core-generic/LSB-Core-generic/iniscrptact.html
		 */
		exit(is_status_request ? 4 : 1);
	}

	if (stat(version_file, &statbuf) != 0 && errno == ENOENT)
	{
		write_stderr(_("%s: directory \"%s\" is not a database cluster directory\n"),
					 progname, pg_data);
		exit(is_status_request ? 4 : 1);
	}

	pidf = fopen(pid_file, "r");
	if (pidf == NULL)
	{
		/* No pid file, not an error on startup */
		if (errno == ENOENT)
			return 0;
		else
		{
			write_stderr(_("%s: could not open PID file \"%s\": %s\n"),
						 progname, pid_file, strerror(errno));
			exit(1);
		}
	}
	if (fscanf(pidf, "%ld", &pid) != 1)
	{
		/* Is the file empty? */
		if (ftell(pidf) == 0 && feof(pidf))
			write_stderr(_("%s: the PID file \"%s\" is empty\n"),
						 progname, pid_file);
		else
			write_stderr(_("%s: invalid data in PID file \"%s\"\n"),
						 progname, pid_file);
		exit(1);
	}
	fclose(pidf);
	return (pgpid_t) pid;
}


/*
 * get the lines from a text file - return NULL if file can't be opened
 *
 * Trailing newlines are deleted from the lines (this is a change from pre-v10)
 *
 * *numlines is set to the number of line pointers returned; there is
 * also an additional NULL pointer after the last real line.
 */
static char **
readfile(const char *path, int *numlines)
{
	int			fd;
	int			nlines;
	char	  **result;
	char	   *buffer;
	char	   *linebegin;
	int			i;
	int			n;
	int			len;
	struct stat statbuf;

	*numlines = 0;				/* in case of failure or empty file */

	/*
	 * Slurp the file into memory.
	 *
	 * The file can change concurrently, so we read the whole file into memory
	 * with a single read() call. That's not guaranteed to get an atomic
	 * snapshot, but in practice, for a small file, it's close enough for the
	 * current use.
	 */
	fd = open(path, O_RDONLY | PG_BINARY, 0);
	if (fd < 0)
		return NULL;
	if (fstat(fd, &statbuf) < 0)
	{
		close(fd);
		return NULL;
	}
	if (statbuf.st_size == 0)
	{
		/* empty file */
		close(fd);
		result = (char **) pg_malloc(sizeof(char *));
		*result = NULL;
		return result;
	}
	buffer = pg_malloc(statbuf.st_size + 1);

	len = read(fd, buffer, statbuf.st_size + 1);
	close(fd);
	if (len != statbuf.st_size)
	{
		/* oops, the file size changed between fstat and read */
		free(buffer);
		return NULL;
	}

	/*
	 * Count newlines. We expect there to be a newline after each full line,
	 * including one at the end of file. If there isn't a newline at the end,
	 * any characters after the last newline will be ignored.
	 */
	nlines = 0;
	for (i = 0; i < len; i++)
	{
		if (buffer[i] == '\n')
			nlines++;
	}

	/* set up the result buffer */
	result = (char **) pg_malloc((nlines + 1) * sizeof(char *));
	*numlines = nlines;

	/* now split the buffer into lines */
	linebegin = buffer;
	n = 0;
	for (i = 0; i < len; i++)
	{
		if (buffer[i] == '\n')
		{
			int			slen = &buffer[i] - linebegin;
			char	   *linebuf = pg_malloc(slen + 1);

			memcpy(linebuf, linebegin, slen);
			/* we already dropped the \n, but get rid of any \r too */
			if (slen > 0 && linebuf[slen - 1] == '\r')
				slen--;
			linebuf[slen] = '\0';
			result[n++] = linebuf;
			linebegin = &buffer[i + 1];
		}
	}
	result[n] = NULL;

	free(buffer);

	return result;
}


/*
 * Free memory allocated for optlines through readfile()
 */
static void
free_readfile(char **optlines)
{
	char	   *curr_line = NULL;
	int			i = 0;

	if (!optlines)
		return;

	while ((curr_line = optlines[i++]))
		free(curr_line);

	free(optlines);

	return;
}

/*
 * start/test/stop routines
 */

/*
 * Start the postmaster and return its PID.
 *
 * Currently, on Windows what we return is the PID of the shell process
 * that launched the postmaster (and, we trust, is waiting for it to exit).
 * So the PID is usable for "is the postmaster still running" checks,
 * but cannot be compared directly to postmaster.pid.
 *
 * On Windows, we also save aside a handle to the shell process in
 * "postmasterProcess", which the caller should close when done with it.
 */
static pgpid_t
start_postmaster(void)
{
<<<<<<< HEAD
	char		launcher[MAXPGPATH] = "";
	char		cmd[MAXPGPATH];
=======
	char	   *cmd;
>>>>>>> 7cd0d523

#ifndef WIN32
	pgpid_t		pm_pid;

	/* Flush stdio channels just before fork, to avoid double-output problems */
	fflush(stdout);
	fflush(stderr);

	pm_pid = fork();
	if (pm_pid < 0)
	{
		/* fork failed */
		write_stderr(_("%s: could not start server: %s\n"),
					 progname, strerror(errno));
		exit(1);
	}
	if (pm_pid > 0)
	{
		/* fork succeeded, in parent */
		return pm_pid;
	}

	/* fork succeeded, in child */

	/*
	 * If possible, detach the postmaster process from the launching process
	 * group and make it a group leader, so that it doesn't get signaled along
	 * with the current group that launched it.
	 */
#ifdef HAVE_SETSID
	if (setsid() < 0)
	{
		write_stderr(_("%s: could not start server due to setsid() failure: %s\n"),
					 progname, strerror(errno));
		exit(1);
	}
#endif

	if (wrapper != NULL)
	{
		if (wrapper_args != NULL)
			snprintf(launcher, MAXPGPATH, "%s %s", wrapper, wrapper_args);
		else
			snprintf(launcher, MAXPGPATH, "%s", wrapper);
	}

	/*
	 * Since there might be quotes to handle here, it is easier simply to pass
	 * everything to a shell to process them.  Use exec so that the postmaster
	 * has the same PID as the current child process.
	 */
	if (log_file != NULL)
<<<<<<< HEAD
		snprintf(cmd, MAXPGPATH, "exec %s \"%s\" %s%s < \"%s\" >> \"%s\" 2>&1",
				 launcher, exec_path, pgdata_opt, post_opts,
				 DEVNULL, log_file);
	else
		snprintf(cmd, MAXPGPATH, "exec %s \"%s\" %s%s < \"%s\" 2>&1",
				 launcher, exec_path, pgdata_opt, post_opts, DEVNULL);
=======
		cmd = psprintf("exec \"%s\" %s%s < \"%s\" >> \"%s\" 2>&1",
					   exec_path, pgdata_opt, post_opts,
					   DEVNULL, log_file);
	else
		cmd = psprintf("exec \"%s\" %s%s < \"%s\" 2>&1",
					   exec_path, pgdata_opt, post_opts, DEVNULL);
>>>>>>> 7cd0d523

	(void) execl("/bin/sh", "/bin/sh", "-c", cmd, (char *) NULL);

	/* exec failed */
	write_stderr(_("%s: could not start server: %s\n"),
				 progname, strerror(errno));
	exit(1);

	return 0;					/* keep dumb compilers quiet */

#else							/* WIN32 */

	/*
	 * As with the Unix case, it's easiest to use the shell (CMD.EXE) to
	 * handle redirection etc.  Unfortunately CMD.EXE lacks any equivalent of
	 * "exec", so we don't get to find out the postmaster's PID immediately.
	 */
	PROCESS_INFORMATION pi;

	if (log_file != NULL)
	{
		/*
		 * First, open the log file if it exists.  The idea is that if the
		 * file is still locked by a previous postmaster run, we'll wait until
		 * it comes free, instead of failing with ERROR_SHARING_VIOLATION.
		 * (It'd be better to open the file in a sharing-friendly mode, but we
		 * can't use CMD.EXE to do that, so work around it.  Note that the
		 * previous postmaster will still have the file open for a short time
		 * after removing postmaster.pid.)
		 *
		 * If the log file doesn't exist, we *must not* create it here.  If we
		 * were launched with higher privileges than the restricted process
		 * will have, the log file might end up with permissions settings that
		 * prevent the postmaster from writing on it.
		 */
		int			fd = open(log_file, O_RDWR, 0);

		if (fd == -1)
		{
			/*
			 * ENOENT is expectable since we didn't use O_CREAT.  Otherwise
			 * complain.  We could just fall through and let CMD.EXE report
			 * the problem, but its error reporting is pretty miserable.
			 */
			if (errno != ENOENT)
			{
				write_stderr(_("%s: could not open log file \"%s\": %s\n"),
							 progname, log_file, strerror(errno));
				exit(1);
			}
		}
		else
			close(fd);

		cmd = psprintf("CMD /C \"\"%s\" %s%s < \"%s\" >> \"%s\" 2>&1\"",
					   exec_path, pgdata_opt, post_opts, DEVNULL, log_file);
	}
	else
		cmd = psprintf("CMD /C \"\"%s\" %s%s < \"%s\" 2>&1\"",
					   exec_path, pgdata_opt, post_opts, DEVNULL);

	if (!CreateRestrictedProcess(cmd, &pi, false))
	{
		write_stderr(_("%s: could not start server: error code %lu\n"),
					 progname, (unsigned long) GetLastError());
		exit(1);
	}
	/* Don't close command process handle here; caller must do so */
	postmasterProcess = pi.hProcess;
	CloseHandle(pi.hThread);
	return pi.dwProcessId;		/* Shell's PID, not postmaster's! */
#endif							/* WIN32 */
}


static bool
is_secondary_instance(const char *pg_data)
{
	char		standby_signal[MAXPGPATH];
	int			rc;

	snprintf(standby_signal, sizeof(standby_signal), "%s/standby.signal", pg_data);
	rc = access(standby_signal, R_OK);

	if (rc == -1 && errno != ENOENT)
		write_stderr(_("could not test the existence of standby.signal: %m"));

	return rc == 0;
}

/*
 * Wait for the postmaster to become ready.
 *
 * On Unix, pm_pid is the PID of the just-launched postmaster.  On Windows,
 * it may be the PID of an ancestor shell process, so we can't check the
 * contents of postmaster.pid quite as carefully.
 *
 * On Windows, the static variable postmasterProcess is an implicit argument
 * to this routine; it contains a handle to the postmaster process or an
 * ancestor shell process thereof.
 *
 * Note that the checkpoint parameter enables a Windows service control
 * manager checkpoint, it's got nothing to do with database checkpoints!!
 */
static WaitPMResult
wait_for_postmaster_start(pgpid_t pm_pid, bool do_checkpoint)
{
	int			i;
	bool		is_coordinator;

	/* check if starting GPDB coordinator in distributed mode */
	is_coordinator = strstr(post_opts, "gp_role=dispatch") != NULL
                        && !is_secondary_instance(pg_data);

	for (i = 0; i < wait_seconds * WAITS_PER_SEC; i++)
	{
		char	  **optlines;
		int			numlines;

		/*
		 * Try to read the postmaster.pid file.  If it's not valid, or if the
		 * status line isn't there yet, just keep waiting.
		 */
		if ((optlines = readfile(pid_file, &numlines)) != NULL &&
			numlines >= LOCK_FILE_LINE_PM_STATUS)
		{
			/* File is complete enough for us, parse it */
			pgpid_t		pmpid;
			time_t		pmstart;

			/*
			 * Make sanity checks.  If it's for the wrong PID, or the recorded
			 * start time is before pg_ctl started, then either we are looking
			 * at the wrong data directory, or this is a pre-existing pidfile
			 * that hasn't (yet?) been overwritten by our child postmaster.
			 * Allow 2 seconds slop for possible cross-process clock skew.
			 */
			pmpid = atol(optlines[LOCK_FILE_LINE_PID - 1]);
			pmstart = atol(optlines[LOCK_FILE_LINE_START_TIME - 1]);
			if (pmstart >= start_time - 2 &&
#ifndef WIN32
				pmpid == pm_pid
#else
			/* Windows can only reject standalone-backend PIDs */
				pmpid > 0
#endif
				)
			{
				/*
				 * OK, seems to be a valid pidfile from our child.  Check the
				 * status line (this assumes a v10 or later server).
				 */
				char	   *pmstatus = optlines[LOCK_FILE_LINE_PM_STATUS - 1];

				/*
				 * The READY status for coordinator is `dtmready`, while the READY
				 * status is really ready for other nodes.
				 */
				if (strcmp(pmstatus, is_coordinator ? PM_STATUS_DTM_RECOVERED : PM_STATUS_READY) == 0 ||
					strcmp(pmstatus, PM_STATUS_STANDBY) == 0)
				{
					/* postmaster is done starting up */
					free_readfile(optlines);
					return POSTMASTER_READY;
				}
			}
		}

		/*
		 * Free the results of readfile.
		 *
		 * This is safe to call even if optlines is NULL.
		 */
		free_readfile(optlines);

		/*
		 * Check whether the child postmaster process is still alive.  This
		 * lets us exit early if the postmaster fails during startup.
		 *
		 * On Windows, we may be checking the postmaster's parent shell, but
		 * that's fine for this purpose.
		 */
#ifndef WIN32
		{
			int			exitstatus;

			if (waitpid((pid_t) pm_pid, &exitstatus, WNOHANG) == (pid_t) pm_pid)
				return POSTMASTER_FAILED;
		}
#else
		if (WaitForSingleObject(postmasterProcess, 0) == WAIT_OBJECT_0)
			return POSTMASTER_FAILED;
#endif

		/* Startup still in process; wait, printing a dot once per second */
		if (i % WAITS_PER_SEC == 0)
		{
#ifdef WIN32
			if (do_checkpoint)
			{
				/*
				 * Increment the wait hint by 6 secs (connection timeout +
				 * sleep).  We must do this to indicate to the SCM that our
				 * startup time is changing, otherwise it'll usually send a
				 * stop signal after 20 seconds, despite incrementing the
				 * checkpoint counter.
				 */
				status.dwWaitHint += 6000;
				status.dwCheckPoint++;
				SetServiceStatus(hStatus, (LPSERVICE_STATUS) &status);
			}
			else
#endif
				print_msg(".");
		}

		pg_usleep(USEC_PER_SEC / WAITS_PER_SEC);
	}

	/* out of patience; report that postmaster is still starting up */
	return POSTMASTER_STILL_STARTING;
}


/*
 * Wait for the postmaster to stop.
 *
 * Returns true if the postmaster stopped cleanly (i.e., removed its pidfile).
 * Returns false if the postmaster dies uncleanly, or if we time out.
 */
static bool
wait_for_postmaster_stop(void)
{
	int			cnt;

	for (cnt = 0; cnt < wait_seconds * WAITS_PER_SEC; cnt++)
	{
		pgpid_t		pid;

		if ((pid = get_pgpid(false)) == 0)
			return true;		/* pid file is gone */

		if (kill((pid_t) pid, 0) != 0)
		{
			/*
			 * Postmaster seems to have died.  Check the pid file once more to
			 * avoid a race condition, but give up waiting.
			 */
			if (get_pgpid(false) == 0)
				return true;	/* pid file is gone */
			return false;		/* postmaster died untimely */
		}

		if (cnt % WAITS_PER_SEC == 0)
			print_msg(".");
		pg_usleep(USEC_PER_SEC / WAITS_PER_SEC);
	}
	return false;				/* timeout reached */
}


/*
 * Wait for the postmaster to promote.
 *
 * Returns true on success, else false.
 * To avoid waiting uselessly, we check for postmaster death here too.
 */
static bool
wait_for_postmaster_promote(void)
{
	int			cnt;

	for (cnt = 0; cnt < wait_seconds * WAITS_PER_SEC; cnt++)
	{
		pgpid_t		pid;
		DBState		state;

		if ((pid = get_pgpid(false)) == 0)
			return false;		/* pid file is gone */
		if (kill((pid_t) pid, 0) != 0)
			return false;		/* postmaster died */

		state = get_control_dbstate();
		if (state == DB_IN_PRODUCTION)
			return true;		/* successful promotion */

		if (cnt % WAITS_PER_SEC == 0)
			print_msg(".");
		pg_usleep(USEC_PER_SEC / WAITS_PER_SEC);
	}
	return false;				/* timeout reached */
}


#if defined(HAVE_GETRLIMIT) && defined(RLIMIT_CORE)
static void
unlimit_core_size(void)
{
	struct rlimit lim;

	getrlimit(RLIMIT_CORE, &lim);
	if (lim.rlim_max == 0)
	{
		write_stderr(_("%s: cannot set core file size limit; disallowed by hard limit\n"),
					 progname);
		return;
	}
	else if (lim.rlim_max == RLIM_INFINITY || lim.rlim_cur < lim.rlim_max)
	{
		lim.rlim_cur = lim.rlim_max;
		setrlimit(RLIMIT_CORE, &lim);
	}
}
#endif

static void
read_post_opts(void)
{
	if (post_opts == NULL)
	{
		post_opts = "";			/* default */
		if (ctl_command == RESTART_COMMAND)
		{
			char	  **optlines;
			int			numlines;

			optlines = readfile(postopts_file, &numlines);
			if (optlines == NULL)
			{
				write_stderr(_("%s: could not read file \"%s\"\n"), progname, postopts_file);
				exit(1);
			}
			else if (numlines != 1)
			{
				write_stderr(_("%s: option file \"%s\" must have exactly one line\n"),
							 progname, postopts_file);
				exit(1);
			}
			else
			{
				char	   *optline;
				char	   *arg1;

				optline = optlines[0];

				/*
				 * Are we at the first option, as defined by space and
				 * double-quote?
				 */
				if ((arg1 = strstr(optline, " \"")) != NULL)
				{
					*arg1 = '\0';	/* terminate so we get only program name */
					post_opts = pg_strdup(arg1 + 1);	/* point past whitespace */
				}
				if (exec_path == NULL)
					exec_path = pg_strdup(optline);
			}

			/* Free the results of readfile. */
			free_readfile(optlines);
		}
	}
}

/*
 * SIGINT signal handler used while waiting for postmaster to start up.
 * Forwards the SIGINT to the postmaster process, asking it to shut down,
 * before terminating pg_ctl itself. This way, if the user hits CTRL-C while
 * waiting for the server to start up, the server launch is aborted.
 */
static void
trap_sigint_during_startup(int sig)
{
	if (postmasterPID != -1)
	{
		if (kill(postmasterPID, SIGINT) != 0)
			write_stderr(_("%s: could not send stop signal (PID: %ld): %s\n"),
						 progname, (pgpid_t) postmasterPID, strerror(errno));
	}

	/*
	 * Clear the signal handler, and send the signal again, to terminate the
	 * process as normal.
	 */
	pqsignal(SIGINT, SIG_DFL);
	raise(SIGINT);
}

static char *
find_other_exec_or_die(const char *argv0, const char *target, const char *versionstr)
{
	int			ret;
	char	   *found_path;

	found_path = pg_malloc(MAXPGPATH);

	if ((ret = find_other_exec(argv0, target, versionstr, found_path)) < 0)
	{
		char		full_path[MAXPGPATH];

		if (find_my_exec(argv0, full_path) < 0)
			strlcpy(full_path, progname, sizeof(full_path));

		if (ret == -1)
			write_stderr(_("The program \"%s\" is needed by %s "
						   "but was not found in the\n"
						   "same directory as \"%s\".\n"
						   "Check your installation.\n"),
						 target, progname, full_path);
		else
			write_stderr(_("The program \"%s\" was found by \"%s\"\n"
						   "but was not the same version as %s.\n"
						   "Check your installation.\n"),
						 target, full_path, progname);
		exit(1);
	}

	return found_path;
}

static void
do_init(void)
{
	char	   *cmd;

	if (exec_path == NULL)
		exec_path = find_other_exec_or_die(argv0, "initdb", "initdb (Greenplum Database) " PG_VERSION "\n");

	if (pgdata_opt == NULL)
		pgdata_opt = "";

	if (post_opts == NULL)
		post_opts = "";

	if (!silent_mode)
		cmd = psprintf("\"%s\" %s%s",
					   exec_path, pgdata_opt, post_opts);
	else
		cmd = psprintf("\"%s\" %s%s > \"%s\"",
					   exec_path, pgdata_opt, post_opts, DEVNULL);

	if (system(cmd) != 0)
	{
		write_stderr(_("%s: database system initialization failed\n"), progname);
		exit(1);
	}
}

static void
do_start(void)
{
	pgpid_t		old_pid = 0;
	pgpid_t		pm_pid;

	if (ctl_command != RESTART_COMMAND)
	{
		old_pid = get_pgpid(false);
		if (old_pid != 0)
			write_stderr(_("%s: another server might be running; "
						   "trying to start server anyway\n"),
						 progname);
	}

	read_post_opts();

	/* No -D or -D already added during server start */
	if (ctl_command == RESTART_COMMAND || pgdata_opt == NULL)
		pgdata_opt = "";

	if (exec_path == NULL)
		exec_path = find_other_exec_or_die(argv0, "postgres", PG_BACKEND_VERSIONSTR);

#if defined(HAVE_GETRLIMIT) && defined(RLIMIT_CORE)
	if (allow_core_files)
		unlimit_core_size();
#endif

	/*
	 * If possible, tell the postmaster our parent shell's PID (see the
	 * comments in CreateLockFile() for motivation).  Windows hasn't got
	 * getppid() unfortunately.
	 */
#ifndef WIN32
	{
		static char env_var[32];

		snprintf(env_var, sizeof(env_var), "PG_GRANDPARENT_PID=%d",
				 (int) getppid());
		putenv(env_var);
	}
#endif

	pm_pid = start_postmaster();

	if (do_wait)
	{
		/*
		 * If the user interrupts the startup (e.g. with CTRL-C), we'd like to
		 * abort the server launch.  Install a signal handler that will
		 * forward SIGINT to the postmaster process, while we wait.
		 *
		 * (We don't bother to reset the signal handler after the launch, as
		 * we're about to exit, anyway.)
		 */
		postmasterPID = pm_pid;
		pqsignal(SIGINT, trap_sigint_during_startup);

		print_msg(_("waiting for server to start..."));

		switch (wait_for_postmaster_start(pm_pid, false))
		{
			case POSTMASTER_READY:
				print_msg(_(" done\n"));
				print_msg(_("server started\n"));
				break;
			case POSTMASTER_STILL_STARTING:
				print_msg(_(" stopped waiting\n"));
				write_stderr(_("%s: server did not start in time\n"),
							 progname);
				exit(1);
				break;
			case POSTMASTER_FAILED:
				print_msg(_(" stopped waiting\n"));
				write_stderr(_("%s: could not start server\n"
							   "Examine the log output.\n"),
							 progname);
				exit(1);
				break;
		}
	}
	else
		print_msg(_("server starting\n"));

#ifdef WIN32
	/* Now we don't need the handle to the shell process anymore */
	CloseHandle(postmasterProcess);
	postmasterProcess = INVALID_HANDLE_VALUE;
#endif
}


static void
do_stop(void)
{
	pgpid_t		pid;
	struct stat statbuf;

	pid = get_pgpid(false);

	if (pid == 0)				/* no pid file */
	{
		write_stderr(_("%s: PID file \"%s\" does not exist\n"), progname, pid_file);
		write_stderr(_("Is server running?\n"));
		exit(1);
	}
	else if (pid < 0)			/* standalone backend, not postmaster */
	{
		pid = -pid;
		write_stderr(_("%s: cannot stop server; "
					   "single-user server is running (PID: %ld)\n"),
					 progname, pid);
		exit(1);
	}

	if (kill((pid_t) pid, sig) != 0)
	{
		write_stderr(_("%s: could not send stop signal (PID: %ld): %s\n"), progname, pid,
					 strerror(errno));
		exit(1);
	}

	if (!do_wait)
	{
		print_msg(_("server shutting down\n"));
		return;
	}
	else
	{
		/*
		 * If backup_label exists, an online backup is running. Warn the user
		 * that smart shutdown will wait for it to finish. However, if the
		 * server is in archive recovery, we're recovering from an online
		 * backup instead of performing one.
		 */
		if (shutdown_mode == SMART_MODE &&
			stat(backup_file, &statbuf) == 0 &&
			get_control_dbstate() != DB_IN_ARCHIVE_RECOVERY)
		{
			print_msg(_("WARNING: online backup mode is active\n"
						"Shutdown will not complete until pg_stop_backup() is called.\n\n"));
		}

		print_msg(_("waiting for server to shut down..."));

		if (!wait_for_postmaster_stop())
		{
			print_msg(_(" failed\n"));

			write_stderr(_("%s: server does not shut down\n"), progname);
			if (shutdown_mode == SMART_MODE)
				write_stderr(_("HINT: The \"-m fast\" option immediately disconnects sessions rather than\n"
							   "waiting for session-initiated disconnection.\n"));
			exit(1);
		}
		print_msg(_(" done\n"));

		print_msg(_("server stopped\n"));
	}
}


/*
 *	restart/reload routines
 */

static void
do_restart(void)
{
	pgpid_t		pid;
	struct stat statbuf;

	pid = get_pgpid(false);

	if (pid == 0)				/* no pid file */
	{
		write_stderr(_("%s: PID file \"%s\" does not exist\n"),
					 progname, pid_file);
		write_stderr(_("Is server running?\n"));
		write_stderr(_("trying to start server anyway\n"));
		do_start();
		return;
	}
	else if (pid < 0)			/* standalone backend, not postmaster */
	{
		pid = -pid;
		if (postmaster_is_alive((pid_t) pid))
		{
			write_stderr(_("%s: cannot restart server; "
						   "single-user server is running (PID: %ld)\n"),
						 progname, pid);
			write_stderr(_("Please terminate the single-user server and try again.\n"));
			exit(1);
		}
	}

	if (postmaster_is_alive((pid_t) pid))
	{
		if (kill((pid_t) pid, sig) != 0)
		{
			write_stderr(_("%s: could not send stop signal (PID: %ld): %s\n"), progname, pid,
						 strerror(errno));
			exit(1);
		}

		/*
		 * If backup_label exists, an online backup is running. Warn the user
		 * that smart shutdown will wait for it to finish. However, if the
		 * server is in archive recovery, we're recovering from an online
		 * backup instead of performing one.
		 */
		if (shutdown_mode == SMART_MODE &&
			stat(backup_file, &statbuf) == 0 &&
			get_control_dbstate() != DB_IN_ARCHIVE_RECOVERY)
		{
			print_msg(_("WARNING: online backup mode is active\n"
						"Shutdown will not complete until pg_stop_backup() is called.\n\n"));
		}

		print_msg(_("waiting for server to shut down..."));

		/* always wait for restart */
		if (!wait_for_postmaster_stop())
		{
			print_msg(_(" failed\n"));

			write_stderr(_("%s: server does not shut down\n"), progname);
			if (shutdown_mode == SMART_MODE)
				write_stderr(_("HINT: The \"-m fast\" option immediately disconnects sessions rather than\n"
							   "waiting for session-initiated disconnection.\n"));
			exit(1);
		}

		print_msg(_(" done\n"));
		print_msg(_("server stopped\n"));
	}
	else
	{
		write_stderr(_("%s: old server process (PID: %ld) seems to be gone\n"),
					 progname, pid);
		write_stderr(_("starting server anyway\n"));
	}

	do_start();
}

static void
do_reload(void)
{
	pgpid_t		pid;

	pid = get_pgpid(false);
	if (pid == 0)				/* no pid file */
	{
		write_stderr(_("%s: PID file \"%s\" does not exist\n"), progname, pid_file);
		write_stderr(_("Is server running?\n"));
		exit(1);
	}
	else if (pid < 0)			/* standalone backend, not postmaster */
	{
		pid = -pid;
		write_stderr(_("%s: cannot reload server; "
					   "single-user server is running (PID: %ld)\n"),
					 progname, pid);
		write_stderr(_("Please terminate the single-user server and try again.\n"));
		exit(1);
	}

	if (kill((pid_t) pid, sig) != 0)
	{
		write_stderr(_("%s: could not send reload signal (PID: %ld): %s\n"),
					 progname, pid, strerror(errno));
		exit(1);
	}

	print_msg(_("server signaled\n"));
}


/*
 * promote
 */

static void
do_promote(void)
{
	FILE	   *prmfile;
	pgpid_t		pid;

	pid = get_pgpid(false);

	if (pid == 0)				/* no pid file */
	{
		write_stderr(_("%s: PID file \"%s\" does not exist\n"), progname, pid_file);
		write_stderr(_("Is server running?\n"));
		exit(1);
	}
	else if (pid < 0)			/* standalone backend, not postmaster */
	{
		pid = -pid;
		write_stderr(_("%s: cannot promote server; "
					   "single-user server is running (PID: %ld)\n"),
					 progname, pid);
		exit(1);
	}

	if (get_control_dbstate() != DB_IN_ARCHIVE_RECOVERY)
	{
		write_stderr(_("%s: cannot promote server; "
					   "server is not in standby mode\n"),
					 progname);
		exit(1);
	}

	/*
	 * For 9.3 onwards, "fast" promotion is performed. Promotion with a full
	 * checkpoint is still possible by writing a file called
	 * "fallback_promote" instead of "promote"
	 */
	snprintf(promote_file, MAXPGPATH, "%s/promote", pg_data);

	if ((prmfile = fopen(promote_file, "w")) == NULL)
	{
		write_stderr(_("%s: could not create promote signal file \"%s\": %s\n"),
					 progname, promote_file, strerror(errno));
		exit(1);
	}
	if (fclose(prmfile))
	{
		write_stderr(_("%s: could not write promote signal file \"%s\": %s\n"),
					 progname, promote_file, strerror(errno));
		exit(1);
	}

	sig = SIGUSR1;
	if (kill((pid_t) pid, sig) != 0)
	{
		write_stderr(_("%s: could not send promote signal (PID: %ld): %s\n"),
					 progname, pid, strerror(errno));
		if (unlink(promote_file) != 0)
			write_stderr(_("%s: could not remove promote signal file \"%s\": %s\n"),
						 progname, promote_file, strerror(errno));
		exit(1);
	}

	if (do_wait)
	{
		print_msg(_("waiting for server to promote..."));
		if (wait_for_postmaster_promote())
		{
			print_msg(_(" done\n"));
			print_msg(_("server promoted\n"));
		}
		else
		{
			print_msg(_(" stopped waiting\n"));
			write_stderr(_("%s: server did not promote in time\n"),
						 progname);
			exit(1);
		}
	}
	else
		print_msg(_("server promoting\n"));
}

/*
 * log rotate
 */

static void
do_logrotate(void)
{
	FILE	   *logrotatefile;
	pgpid_t		pid;

	pid = get_pgpid(false);

	if (pid == 0)				/* no pid file */
	{
		write_stderr(_("%s: PID file \"%s\" does not exist\n"), progname, pid_file);
		write_stderr(_("Is server running?\n"));
		exit(1);
	}
	else if (pid < 0)			/* standalone backend, not postmaster */
	{
		pid = -pid;
		write_stderr(_("%s: cannot rotate log file; "
					   "single-user server is running (PID: %ld)\n"),
					 progname, pid);
		exit(1);
	}

	snprintf(logrotate_file, MAXPGPATH, "%s/logrotate", pg_data);

	if ((logrotatefile = fopen(logrotate_file, "w")) == NULL)
	{
		write_stderr(_("%s: could not create log rotation signal file \"%s\": %s\n"),
					 progname, logrotate_file, strerror(errno));
		exit(1);
	}
	if (fclose(logrotatefile))
	{
		write_stderr(_("%s: could not write log rotation signal file \"%s\": %s\n"),
					 progname, logrotate_file, strerror(errno));
		exit(1);
	}

	sig = SIGUSR1;
	if (kill((pid_t) pid, sig) != 0)
	{
		write_stderr(_("%s: could not send log rotation signal (PID: %ld): %s\n"),
					 progname, pid, strerror(errno));
		if (unlink(logrotate_file) != 0)
			write_stderr(_("%s: could not remove log rotation signal file \"%s\": %s\n"),
						 progname, logrotate_file, strerror(errno));
		exit(1);
	}

	print_msg(_("server signaled to rotate log file\n"));
}


/*
 *	utility routines
 */

static bool
postmaster_is_alive(pid_t pid)
{
	/*
	 * Test to see if the process is still there.  Note that we do not
	 * consider an EPERM failure to mean that the process is still there;
	 * EPERM must mean that the given PID belongs to some other userid, and
	 * considering the permissions on $PGDATA, that means it's not the
	 * postmaster we are after.
	 *
	 * Don't believe that our own PID or parent shell's PID is the postmaster,
	 * either.  (Windows hasn't got getppid(), though.)
	 */
	if (pid == getpid())
		return false;
#ifndef WIN32
	if (pid == getppid())
		return false;
#endif
	if (kill(pid, 0) == 0)
		return true;
	return false;
}

static void
do_status(void)
{
	pgpid_t		pid;

	pid = get_pgpid(true);
	/* Is there a pid file? */
	if (pid != 0)
	{
		/* standalone backend? */
		if (pid < 0)
		{
			pid = -pid;
			if (postmaster_is_alive((pid_t) pid))
			{
				printf(_("%s: single-user server is running (PID: %ld)\n"),
					   progname, pid);
				return;
			}
		}
		else
			/* must be a postmaster */
		{
			if (postmaster_is_alive((pid_t) pid))
			{
				char	  **optlines;
				char	  **curr_line;
				int			numlines;

				printf(_("%s: server is running (PID: %ld)\n"),
					   progname, pid);

				optlines = readfile(postopts_file, &numlines);
				if (optlines != NULL)
				{
					for (curr_line = optlines; *curr_line != NULL; curr_line++)
						puts(*curr_line);

					/* Free the results of readfile */
					free_readfile(optlines);
				}
				return;
			}
		}
	}
	printf(_("%s: no server running\n"), progname);

	/*
	 * The Linux Standard Base Core Specification 3.1 says this should return
	 * '3, program is not running'
	 * https://refspecs.linuxbase.org/LSB_3.1.0/LSB-Core-generic/LSB-Core-generic/iniscrptact.html
	 */
	exit(3);
}



static void
do_kill(pgpid_t pid)
{
	if (kill((pid_t) pid, sig) != 0)
	{
		write_stderr(_("%s: could not send signal %d (PID: %ld): %s\n"),
					 progname, sig, pid, strerror(errno));
		exit(1);
	}
}

#ifdef WIN32

#if (_MSC_VER < 1800)
static bool
IsWindowsXPOrGreater(void)
{
	OSVERSIONINFO osv;

	osv.dwOSVersionInfoSize = sizeof(osv);

	/* Windows XP = Version 5.1 */
	return (!GetVersionEx(&osv) ||	/* could not get version */
			osv.dwMajorVersion > 5 || (osv.dwMajorVersion == 5 && osv.dwMinorVersion >= 1));
}

static bool
IsWindows7OrGreater(void)
{
	OSVERSIONINFO osv;

	osv.dwOSVersionInfoSize = sizeof(osv);

	/* Windows 7 = Version 6.0 */
	return (!GetVersionEx(&osv) ||	/* could not get version */
			osv.dwMajorVersion > 6 || (osv.dwMajorVersion == 6 && osv.dwMinorVersion >= 0));
}
#endif

static bool
pgwin32_IsInstalled(SC_HANDLE hSCM)
{
	SC_HANDLE	hService = OpenService(hSCM, register_servicename, SERVICE_QUERY_CONFIG);
	bool		bResult = (hService != NULL);

	if (bResult)
		CloseServiceHandle(hService);
	return bResult;
}

static char *
pgwin32_CommandLine(bool registration)
{
	PQExpBuffer cmdLine = createPQExpBuffer();
	char		cmdPath[MAXPGPATH];
	int			ret;

	if (registration)
	{
		ret = find_my_exec(argv0, cmdPath);
		if (ret != 0)
		{
			write_stderr(_("%s: could not find own program executable\n"), progname);
			exit(1);
		}
	}
	else
	{
		ret = find_other_exec(argv0, "postgres", PG_BACKEND_VERSIONSTR,
							  cmdPath);
		if (ret != 0)
		{
			write_stderr(_("%s: could not find postgres program executable\n"), progname);
			exit(1);
		}
	}

	/* if path does not end in .exe, append it */
	if (strlen(cmdPath) < 4 ||
		pg_strcasecmp(cmdPath + strlen(cmdPath) - 4, ".exe") != 0)
		snprintf(cmdPath + strlen(cmdPath), sizeof(cmdPath) - strlen(cmdPath),
				 ".exe");

	/* use backslashes in path to avoid problems with some third-party tools */
	make_native_path(cmdPath);

	/* be sure to double-quote the executable's name in the command */
	appendPQExpBuffer(cmdLine, "\"%s\"", cmdPath);

	/* append assorted switches to the command line, as needed */

	if (registration)
		appendPQExpBuffer(cmdLine, " runservice -N \"%s\"",
						  register_servicename);

	if (pg_config)
	{
		/* We need the -D path to be absolute */
		char	   *dataDir;

		if ((dataDir = make_absolute_path(pg_config)) == NULL)
		{
			/* make_absolute_path already reported the error */
			exit(1);
		}
		make_native_path(dataDir);
		appendPQExpBuffer(cmdLine, " -D \"%s\"", dataDir);
		free(dataDir);
	}

	if (registration && event_source != NULL)
		appendPQExpBuffer(cmdLine, " -e \"%s\"", event_source);

	if (registration && do_wait)
		appendPQExpBuffer(cmdLine, " -w");

	/* Don't propagate a value from an environment variable. */
	if (registration && wait_seconds_arg && wait_seconds != DEFAULT_WAIT)
		appendPQExpBuffer(cmdLine, " -t %d", wait_seconds);

	if (registration && silent_mode)
		appendPQExpBuffer(cmdLine, " -s");

	if (post_opts)
	{
		if (registration)
			appendPQExpBuffer(cmdLine, " -o \"%s\"", post_opts);
		else
			appendPQExpBuffer(cmdLine, " %s", post_opts);
	}

	return cmdLine->data;
}

static void
pgwin32_doRegister(void)
{
	SC_HANDLE	hService;
	SC_HANDLE	hSCM = OpenSCManager(NULL, NULL, SC_MANAGER_ALL_ACCESS);

	if (hSCM == NULL)
	{
		write_stderr(_("%s: could not open service manager\n"), progname);
		exit(1);
	}
	if (pgwin32_IsInstalled(hSCM))
	{
		CloseServiceHandle(hSCM);
		write_stderr(_("%s: service \"%s\" already registered\n"), progname, register_servicename);
		exit(1);
	}

	if ((hService = CreateService(hSCM, register_servicename, register_servicename,
								  SERVICE_ALL_ACCESS, SERVICE_WIN32_OWN_PROCESS,
								  pgctl_start_type, SERVICE_ERROR_NORMAL,
								  pgwin32_CommandLine(true),
								  NULL, NULL, "RPCSS\0", register_username, register_password)) == NULL)
	{
		CloseServiceHandle(hSCM);
		write_stderr(_("%s: could not register service \"%s\": error code %lu\n"),
					 progname, register_servicename,
					 (unsigned long) GetLastError());
		exit(1);
	}
	CloseServiceHandle(hService);
	CloseServiceHandle(hSCM);
}

static void
pgwin32_doUnregister(void)
{
	SC_HANDLE	hService;
	SC_HANDLE	hSCM = OpenSCManager(NULL, NULL, SC_MANAGER_ALL_ACCESS);

	if (hSCM == NULL)
	{
		write_stderr(_("%s: could not open service manager\n"), progname);
		exit(1);
	}
	if (!pgwin32_IsInstalled(hSCM))
	{
		CloseServiceHandle(hSCM);
		write_stderr(_("%s: service \"%s\" not registered\n"), progname, register_servicename);
		exit(1);
	}

	if ((hService = OpenService(hSCM, register_servicename, DELETE)) == NULL)
	{
		CloseServiceHandle(hSCM);
		write_stderr(_("%s: could not open service \"%s\": error code %lu\n"),
					 progname, register_servicename,
					 (unsigned long) GetLastError());
		exit(1);
	}
	if (!DeleteService(hService))
	{
		CloseServiceHandle(hService);
		CloseServiceHandle(hSCM);
		write_stderr(_("%s: could not unregister service \"%s\": error code %lu\n"),
					 progname, register_servicename,
					 (unsigned long) GetLastError());
		exit(1);
	}
	CloseServiceHandle(hService);
	CloseServiceHandle(hSCM);
}

static void
pgwin32_SetServiceStatus(DWORD currentState)
{
	status.dwCurrentState = currentState;
	SetServiceStatus(hStatus, (LPSERVICE_STATUS) &status);
}

static void WINAPI
pgwin32_ServiceHandler(DWORD request)
{
	switch (request)
	{
		case SERVICE_CONTROL_STOP:
		case SERVICE_CONTROL_SHUTDOWN:

			/*
			 * We only need a short wait hint here as it just needs to wait
			 * for the next checkpoint. They occur every 5 seconds during
			 * shutdown
			 */
			status.dwWaitHint = 10000;
			pgwin32_SetServiceStatus(SERVICE_STOP_PENDING);
			SetEvent(shutdownEvent);
			return;

		case SERVICE_CONTROL_PAUSE:
			/* Win32 config reloading */
			status.dwWaitHint = 5000;
			kill(postmasterPID, SIGHUP);
			return;

			/* FIXME: These could be used to replace other signals etc */
		case SERVICE_CONTROL_CONTINUE:
		case SERVICE_CONTROL_INTERROGATE:
		default:
			break;
	}
}

static void WINAPI
pgwin32_ServiceMain(DWORD argc, LPTSTR *argv)
{
	PROCESS_INFORMATION pi;
	DWORD		ret;

	/* Initialize variables */
	status.dwWin32ExitCode = S_OK;
	status.dwCheckPoint = 0;
	status.dwWaitHint = 60000;
	status.dwServiceType = SERVICE_WIN32_OWN_PROCESS;
	status.dwControlsAccepted = SERVICE_ACCEPT_STOP | SERVICE_ACCEPT_SHUTDOWN | SERVICE_ACCEPT_PAUSE_CONTINUE;
	status.dwServiceSpecificExitCode = 0;
	status.dwCurrentState = SERVICE_START_PENDING;

	memset(&pi, 0, sizeof(pi));

	read_post_opts();

	/* Register the control request handler */
	if ((hStatus = RegisterServiceCtrlHandler(register_servicename, pgwin32_ServiceHandler)) == (SERVICE_STATUS_HANDLE) 0)
		return;

	if ((shutdownEvent = CreateEvent(NULL, true, false, NULL)) == NULL)
		return;

	/* Start the postmaster */
	pgwin32_SetServiceStatus(SERVICE_START_PENDING);
	if (!CreateRestrictedProcess(pgwin32_CommandLine(false), &pi, true))
	{
		pgwin32_SetServiceStatus(SERVICE_STOPPED);
		return;
	}
	postmasterPID = pi.dwProcessId;
	postmasterProcess = pi.hProcess;
	CloseHandle(pi.hThread);

	if (do_wait)
	{
		write_eventlog(EVENTLOG_INFORMATION_TYPE, _("Waiting for server startup...\n"));
		if (wait_for_postmaster_start(postmasterPID, true) != POSTMASTER_READY)
		{
			write_eventlog(EVENTLOG_ERROR_TYPE, _("Timed out waiting for server startup\n"));
			pgwin32_SetServiceStatus(SERVICE_STOPPED);
			return;
		}
		write_eventlog(EVENTLOG_INFORMATION_TYPE, _("Server started and accepting connections\n"));
	}

	pgwin32_SetServiceStatus(SERVICE_RUNNING);

	/* Wait for quit... */
	ret = WaitForMultipleObjects(2, shutdownHandles, FALSE, INFINITE);

	pgwin32_SetServiceStatus(SERVICE_STOP_PENDING);
	switch (ret)
	{
		case WAIT_OBJECT_0:		/* shutdown event */
			{
				/*
				 * status.dwCheckPoint can be incremented by
				 * wait_for_postmaster_start(), so it might not start from 0.
				 */
				int			maxShutdownCheckPoint = status.dwCheckPoint + 12;

				kill(postmasterPID, SIGINT);

				/*
				 * Increment the checkpoint and try again. Abort after 12
				 * checkpoints as the postmaster has probably hung.
				 */
				while (WaitForSingleObject(postmasterProcess, 5000) == WAIT_TIMEOUT && status.dwCheckPoint < maxShutdownCheckPoint)
				{
					status.dwCheckPoint++;
					SetServiceStatus(hStatus, (LPSERVICE_STATUS) &status);
				}
				break;
			}

		case (WAIT_OBJECT_0 + 1):	/* postmaster went down */
			break;

		default:
			/* shouldn't get here? */
			break;
	}

	CloseHandle(shutdownEvent);
	CloseHandle(postmasterProcess);

	pgwin32_SetServiceStatus(SERVICE_STOPPED);
}

static void
pgwin32_doRunAsService(void)
{
	SERVICE_TABLE_ENTRY st[] = {{register_servicename, pgwin32_ServiceMain},
	{NULL, NULL}};

	if (StartServiceCtrlDispatcher(st) == 0)
	{
		write_stderr(_("%s: could not start service \"%s\": error code %lu\n"),
					 progname, register_servicename,
					 (unsigned long) GetLastError());
		exit(1);
	}
}

/*
 * Call GetTokenInformation() on a token and return a dynamically sized
 * buffer with the information in it. This buffer must be free():d by
 * the calling function!
 */
static bool
pgwin32_get_dynamic_tokeninfo(HANDLE token, TOKEN_INFORMATION_CLASS class,
							  char **InfoBuffer, char *errbuf, int errsize)
{
	DWORD		InfoBufferSize;

	if (GetTokenInformation(token, class, NULL, 0, &InfoBufferSize))
	{
		snprintf(errbuf, errsize, "could not get token information: got zero size\n");
		return false;
	}

	if (GetLastError() != ERROR_INSUFFICIENT_BUFFER)
	{
		snprintf(errbuf, errsize, "could not get token information: error code %lu\n",
				 GetLastError());
		return false;
	}

	*InfoBuffer = malloc(InfoBufferSize);
	if (*InfoBuffer == NULL)
	{
		snprintf(errbuf, errsize, "could not allocate %d bytes for token information\n",
				 (int) InfoBufferSize);
		return false;
	}

	if (!GetTokenInformation(token, class, *InfoBuffer,
							 InfoBufferSize, &InfoBufferSize))
	{
		snprintf(errbuf, errsize, "could not get token information: error code %lu\n",
				 GetLastError());
		return false;
	}

	return true;
}

/*
 * We consider ourselves running as a service if one of the following is
 * true:
 *
 * 1) We are running as Local System (only used by services)
 * 2) Our token contains SECURITY_SERVICE_RID (automatically added to the
 *	  process token by the SCM when starting a service)
 *
 * Return values:
 *	 0 = Not service
 *	 1 = Service
 *	-1 = Error
 *
 * Note: we can't report errors via write_stderr (because that calls this)
 * We are therefore reduced to writing directly on stderr, which sucks, but
 * we have few alternatives.
 */
int
pgwin32_is_service(void)
{
	static int	_is_service = -1;
	HANDLE		AccessToken;
	char	   *InfoBuffer = NULL;
	char		errbuf[256];
	PTOKEN_GROUPS Groups;
	PTOKEN_USER User;
	PSID		ServiceSid;
	PSID		LocalSystemSid;
	SID_IDENTIFIER_AUTHORITY NtAuthority = {SECURITY_NT_AUTHORITY};
	UINT		x;

	/* Only check the first time */
	if (_is_service != -1)
		return _is_service;

	if (!OpenProcessToken(GetCurrentProcess(), TOKEN_READ, &AccessToken))
	{
		fprintf(stderr, "could not open process token: error code %lu\n",
				GetLastError());
		return -1;
	}

	/* First check for local system */
	if (!pgwin32_get_dynamic_tokeninfo(AccessToken, TokenUser, &InfoBuffer,
									   errbuf, sizeof(errbuf)))
	{
		fprintf(stderr, "%s", errbuf);
		return -1;
	}

	User = (PTOKEN_USER) InfoBuffer;

	if (!AllocateAndInitializeSid(&NtAuthority, 1,
							  SECURITY_LOCAL_SYSTEM_RID, 0, 0, 0, 0, 0, 0, 0,
								  &LocalSystemSid))
	{
		fprintf(stderr, "could not get SID for local system account\n");
		CloseHandle(AccessToken);
		return -1;
	}

	if (EqualSid(LocalSystemSid, User->User.Sid))
	{
		FreeSid(LocalSystemSid);
		free(InfoBuffer);
		CloseHandle(AccessToken);
		_is_service = 1;
		return _is_service;
	}

	FreeSid(LocalSystemSid);
	free(InfoBuffer);

	/* Now check for group SID */
	if (!pgwin32_get_dynamic_tokeninfo(AccessToken, TokenGroups, &InfoBuffer,
									   errbuf, sizeof(errbuf)))
	{
		fprintf(stderr, "%s", errbuf);
		return -1;
	}

	Groups = (PTOKEN_GROUPS) InfoBuffer;

	if (!AllocateAndInitializeSid(&NtAuthority, 1,
								  SECURITY_SERVICE_RID, 0, 0, 0, 0, 0, 0, 0,
								  &ServiceSid))
	{
		fprintf(stderr, "could not get SID for service group\n");
		free(InfoBuffer);
		CloseHandle(AccessToken);
		return -1;
	}

	_is_service = 0;
	for (x = 0; x < Groups->GroupCount; x++)
	{
		if (EqualSid(ServiceSid, Groups->Groups[x].Sid))
		{
			_is_service = 1;
			break;
		}
	}

	free(InfoBuffer);
	FreeSid(ServiceSid);

	CloseHandle(AccessToken);

	return _is_service;
}


/*
 * Mingw headers are incomplete, and so are the libraries. So we have to load
 * a whole lot of API functions dynamically. Since we have to do this anyway,
 * also load the couple of functions that *do* exist in minwg headers but not
 * on NT4. That way, we don't break on NT4.
 */
typedef BOOL (WINAPI * __CreateRestrictedToken) (HANDLE, DWORD, DWORD, PSID_AND_ATTRIBUTES, DWORD, PLUID_AND_ATTRIBUTES, DWORD, PSID_AND_ATTRIBUTES, PHANDLE);
typedef BOOL (WINAPI * __IsProcessInJob) (HANDLE, HANDLE, PBOOL);
typedef HANDLE (WINAPI * __CreateJobObject) (LPSECURITY_ATTRIBUTES, LPCTSTR);
typedef BOOL (WINAPI * __SetInformationJobObject) (HANDLE, JOBOBJECTINFOCLASS, LPVOID, DWORD);
typedef BOOL (WINAPI * __AssignProcessToJobObject) (HANDLE, HANDLE);
typedef BOOL (WINAPI * __QueryInformationJobObject) (HANDLE, JOBOBJECTINFOCLASS, LPVOID, DWORD, LPDWORD);

/*
 * Create a restricted token, a job object sandbox, and execute the specified
 * process with it.
 *
 * Returns 0 on success, non-zero on failure, same as CreateProcess().
 *
 * On NT4, or any other system not containing the required functions, will
 * launch the process under the current token without doing any modifications.
 *
 * NOTE! Job object will only work when running as a service, because it's
 * automatically destroyed when pg_ctl exits.
 */
static int
CreateRestrictedProcess(char *cmd, PROCESS_INFORMATION *processInfo, bool as_service)
{
	int			r;
	BOOL		b;
	STARTUPINFO si;
	HANDLE		origToken;
	HANDLE		restrictedToken;
	SID_IDENTIFIER_AUTHORITY NtAuthority = {SECURITY_NT_AUTHORITY};
	SID_AND_ATTRIBUTES dropSids[2];
	PTOKEN_PRIVILEGES delPrivs;

	/* Functions loaded dynamically */
	__CreateRestrictedToken _CreateRestrictedToken = NULL;
	__IsProcessInJob _IsProcessInJob = NULL;
	__CreateJobObject _CreateJobObject = NULL;
	__SetInformationJobObject _SetInformationJobObject = NULL;
	__AssignProcessToJobObject _AssignProcessToJobObject = NULL;
	__QueryInformationJobObject _QueryInformationJobObject = NULL;
	HANDLE		Kernel32Handle;
	HANDLE		Advapi32Handle;

	ZeroMemory(&si, sizeof(si));
	si.cb = sizeof(si);

	Advapi32Handle = LoadLibrary("ADVAPI32.DLL");
	if (Advapi32Handle != NULL)
	{
		_CreateRestrictedToken = (__CreateRestrictedToken) GetProcAddress(Advapi32Handle, "CreateRestrictedToken");
	}

	if (_CreateRestrictedToken == NULL)
	{
		/*
		 * NT4 doesn't have CreateRestrictedToken, so just call ordinary
		 * CreateProcess
		 */
		write_stderr(_("%s: WARNING: cannot create restricted tokens on this platform\n"), progname);
		if (Advapi32Handle != NULL)
			FreeLibrary(Advapi32Handle);
		return CreateProcess(NULL, cmd, NULL, NULL, FALSE, 0, NULL, NULL, &si, processInfo);
	}

	/* Open the current token to use as a base for the restricted one */
	if (!OpenProcessToken(GetCurrentProcess(), TOKEN_ALL_ACCESS, &origToken))
	{
		/*
		 * Most Windows targets make DWORD a 32-bit unsigned long, but in case
		 * it doesn't cast DWORD before printing.
		 */
		write_stderr(_("%s: could not open process token: error code %lu\n"),
					 progname, (unsigned long) GetLastError());
		return 0;
	}

	/* Allocate list of SIDs to remove */
	ZeroMemory(&dropSids, sizeof(dropSids));
	if (!AllocateAndInitializeSid(&NtAuthority, 2,
								  SECURITY_BUILTIN_DOMAIN_RID, DOMAIN_ALIAS_RID_ADMINS, 0, 0, 0, 0, 0,
								  0, &dropSids[0].Sid) ||
		!AllocateAndInitializeSid(&NtAuthority, 2,
								  SECURITY_BUILTIN_DOMAIN_RID, DOMAIN_ALIAS_RID_POWER_USERS, 0, 0, 0, 0, 0,
								  0, &dropSids[1].Sid))
	{
		write_stderr(_("%s: could not allocate SIDs: error code %lu\n"),
					 progname, (unsigned long) GetLastError());
		return 0;
	}

	/* Get list of privileges to remove */
	delPrivs = GetPrivilegesToDelete(origToken);
	if (delPrivs == NULL)
		/* Error message already printed */
		return 0;

	b = _CreateRestrictedToken(origToken,
							   0,
							   sizeof(dropSids) / sizeof(dropSids[0]),
							   dropSids,
							   delPrivs->PrivilegeCount, delPrivs->Privileges,
							   0, NULL,
							   &restrictedToken);

	free(delPrivs);
	FreeSid(dropSids[1].Sid);
	FreeSid(dropSids[0].Sid);
	CloseHandle(origToken);
	FreeLibrary(Advapi32Handle);

	if (!b)
	{
		write_stderr(_("%s: could not create restricted token: error code %lu\n"),
					 progname, (unsigned long) GetLastError());
		return 0;
	}

	AddUserToTokenDacl(restrictedToken);
	r = CreateProcessAsUser(restrictedToken, NULL, cmd, NULL, NULL, TRUE, CREATE_SUSPENDED, NULL, NULL, &si, processInfo);

	Kernel32Handle = LoadLibrary("KERNEL32.DLL");
	if (Kernel32Handle != NULL)
	{
		_IsProcessInJob = (__IsProcessInJob) GetProcAddress(Kernel32Handle, "IsProcessInJob");
		_CreateJobObject = (__CreateJobObject) GetProcAddress(Kernel32Handle, "CreateJobObjectA");
		_SetInformationJobObject = (__SetInformationJobObject) GetProcAddress(Kernel32Handle, "SetInformationJobObject");
		_AssignProcessToJobObject = (__AssignProcessToJobObject) GetProcAddress(Kernel32Handle, "AssignProcessToJobObject");
		_QueryInformationJobObject = (__QueryInformationJobObject) GetProcAddress(Kernel32Handle, "QueryInformationJobObject");
	}

	/* Verify that we found all functions */
	if (_IsProcessInJob == NULL || _CreateJobObject == NULL || _SetInformationJobObject == NULL || _AssignProcessToJobObject == NULL || _QueryInformationJobObject == NULL)
	{
		/*
		 * IsProcessInJob() is not available on < WinXP, so there is no need
		 * to log the error every time in that case
		 */
		if (IsWindowsXPOrGreater())

			/*
			 * Log error if we can't get version, or if we're on WinXP/2003 or
			 * newer
			 */
			write_stderr(_("%s: WARNING: could not locate all job object functions in system API\n"), progname);
	}
	else
	{
		BOOL		inJob;

		if (_IsProcessInJob(processInfo->hProcess, NULL, &inJob))
		{
			if (!inJob)
			{
				/*
				 * Job objects are working, and the new process isn't in one,
				 * so we can create one safely. If any problems show up when
				 * setting it, we're going to ignore them.
				 */
				HANDLE		job;
				char		jobname[128];

				sprintf(jobname, "PostgreSQL_%lu",
						(unsigned long) processInfo->dwProcessId);

				job = _CreateJobObject(NULL, jobname);
				if (job)
				{
					JOBOBJECT_BASIC_LIMIT_INFORMATION basicLimit;
					JOBOBJECT_BASIC_UI_RESTRICTIONS uiRestrictions;
					JOBOBJECT_SECURITY_LIMIT_INFORMATION securityLimit;

					ZeroMemory(&basicLimit, sizeof(basicLimit));
					ZeroMemory(&uiRestrictions, sizeof(uiRestrictions));
					ZeroMemory(&securityLimit, sizeof(securityLimit));

					basicLimit.LimitFlags = JOB_OBJECT_LIMIT_DIE_ON_UNHANDLED_EXCEPTION | JOB_OBJECT_LIMIT_PRIORITY_CLASS;
					basicLimit.PriorityClass = NORMAL_PRIORITY_CLASS;
					_SetInformationJobObject(job, JobObjectBasicLimitInformation, &basicLimit, sizeof(basicLimit));

					uiRestrictions.UIRestrictionsClass = JOB_OBJECT_UILIMIT_DESKTOP | JOB_OBJECT_UILIMIT_DISPLAYSETTINGS |
						JOB_OBJECT_UILIMIT_EXITWINDOWS | JOB_OBJECT_UILIMIT_READCLIPBOARD |
						JOB_OBJECT_UILIMIT_SYSTEMPARAMETERS | JOB_OBJECT_UILIMIT_WRITECLIPBOARD;

					if (as_service)
					{
						if (!IsWindows7OrGreater())
						{
							/*
							 * On Windows 7 (and presumably later),
							 * JOB_OBJECT_UILIMIT_HANDLES prevents us from
							 * starting as a service. So we only enable it on
							 * Vista and earlier (version <= 6.0)
							 */
							uiRestrictions.UIRestrictionsClass |= JOB_OBJECT_UILIMIT_HANDLES;
						}
					}
					_SetInformationJobObject(job, JobObjectBasicUIRestrictions, &uiRestrictions, sizeof(uiRestrictions));

					securityLimit.SecurityLimitFlags = JOB_OBJECT_SECURITY_NO_ADMIN | JOB_OBJECT_SECURITY_ONLY_TOKEN;
					securityLimit.JobToken = restrictedToken;
					_SetInformationJobObject(job, JobObjectSecurityLimitInformation, &securityLimit, sizeof(securityLimit));

					_AssignProcessToJobObject(job, processInfo->hProcess);
				}
			}
		}
	}

    AddUserToTokenDacl(processInfo->hProcess);

	CloseHandle(restrictedToken);

	ResumeThread(processInfo->hThread);

	FreeLibrary(Kernel32Handle);

	/*
	 * We intentionally don't close the job object handle, because we want the
	 * object to live on until pg_ctl shuts down.
	 */
	return r;
}

/*
 * Get a list of privileges to delete from the access token. We delete all privileges
 * except SeLockMemoryPrivilege which is needed to use large pages, and
 * SeChangeNotifyPrivilege which is enabled by default in DISABLE_MAX_PRIVILEGE.
 */
static PTOKEN_PRIVILEGES
GetPrivilegesToDelete(HANDLE hToken)
{
	int			i,
				j;
	DWORD		length;
	PTOKEN_PRIVILEGES tokenPrivs;
	LUID		luidLockPages;
	LUID		luidChangeNotify;

	if (!LookupPrivilegeValue(NULL, SE_LOCK_MEMORY_NAME, &luidLockPages) ||
		!LookupPrivilegeValue(NULL, SE_CHANGE_NOTIFY_NAME, &luidChangeNotify))
	{
		write_stderr(_("%s: could not get LUIDs for privileges: error code %lu\n"),
					 progname, (unsigned long) GetLastError());
		return NULL;
	}

	if (!GetTokenInformation(hToken, TokenPrivileges, NULL, 0, &length) &&
		GetLastError() != ERROR_INSUFFICIENT_BUFFER)
	{
		write_stderr(_("%s: could not get token information: error code %lu\n"),
					 progname, (unsigned long) GetLastError());
		return NULL;
	}

	tokenPrivs = (PTOKEN_PRIVILEGES) pg_malloc_extended(length,
														MCXT_ALLOC_NO_OOM);
	if (tokenPrivs == NULL)
	{
		write_stderr(_("%s: out of memory\n"), progname);
		return NULL;
	}

	if (!GetTokenInformation(hToken, TokenPrivileges, tokenPrivs, length, &length))
	{
		write_stderr(_("%s: could not get token information: error code %lu\n"),
					 progname, (unsigned long) GetLastError());
		free(tokenPrivs);
		return NULL;
	}

	for (i = 0; i < tokenPrivs->PrivilegeCount; i++)
	{
		if (memcmp(&tokenPrivs->Privileges[i].Luid, &luidLockPages, sizeof(LUID)) == 0 ||
			memcmp(&tokenPrivs->Privileges[i].Luid, &luidChangeNotify, sizeof(LUID)) == 0)
		{
			for (j = i; j < tokenPrivs->PrivilegeCount - 1; j++)
				tokenPrivs->Privileges[j] = tokenPrivs->Privileges[j + 1];
			tokenPrivs->PrivilegeCount--;
		}
	}

	return tokenPrivs;
}
#endif							/* WIN32 */

static void
do_advice(void)
{
	write_stderr(_("Try \"%s --help\" for more information.\n"), progname);
}



static void
do_help(void)
{
	printf(_("%s is a utility to initialize, start, stop, or control a PostgreSQL server.\n\n"), progname);
	printf(_("Usage:\n"));
	printf(_("  %s init[db]   [-D DATADIR] [-s] [-o OPTIONS]\n"), progname);
	printf(_("  %s start      [-D DATADIR] [-l FILENAME] [-W] [-t SECS] [-s]\n"
			 "                    [-o OPTIONS] [-p PATH] [-c]\n"), progname);
	printf(_("  %s stop       [-D DATADIR] [-m SHUTDOWN-MODE] [-W] [-t SECS] [-s]\n"), progname);
	printf(_("  %s restart    [-D DATADIR] [-m SHUTDOWN-MODE] [-W] [-t SECS] [-s]\n"
			 "                    [-o OPTIONS] [-c]\n"), progname);
	printf(_("  %s reload     [-D DATADIR] [-s]\n"), progname);
	printf(_("  %s status     [-D DATADIR]\n"), progname);
	printf(_("  %s promote    [-D DATADIR] [-W] [-t SECS] [-s]\n"), progname);
	printf(_("  %s logrotate  [-D DATADIR] [-s]\n"), progname);
	printf(_("  %s kill       SIGNALNAME PID\n"), progname);
#ifdef WIN32
	printf(_("  %s register   [-D DATADIR] [-N SERVICENAME] [-U USERNAME] [-P PASSWORD]\n"
			 "                    [-S START-TYPE] [-e SOURCE] [-W] [-t SECS] [-s] [-o OPTIONS]\n"), progname);
	printf(_("  %s unregister [-N SERVICENAME]\n"), progname);
#endif

	printf(_("\nCommon options:\n"));
	printf(_("  -D, --pgdata=DATADIR   location of the database storage area\n"));
#ifdef WIN32
	printf(_("  -e SOURCE              event source for logging when running as a service\n"));
#endif
	printf(_("  -s, --silent           only print errors, no informational messages\n"));
	printf(_("  -t, --timeout=SECS     seconds to wait when using -w option\n"));
	printf(_("  -V, --version          output version information, then exit\n"));
	printf(_("  -w, --wait             wait until operation completes (default)\n"));
	printf(_("  -W, --no-wait          do not wait until operation completes\n"));
	printf(_("  -?, --help             show this help, then exit\n"));
	printf(_("  --gp-version           output Greenplum version information, then exit\n"));
	printf(_("(The default is to wait for shutdown, but not for start or restart.)\n\n"));
	printf(_("If the -D option is omitted, the environment variable PGDATA is used.\n"));

	printf(_("\nOptions for start or restart:\n"));
#if defined(HAVE_GETRLIMIT) && defined(RLIMIT_CORE)
	printf(_("  -c, --core-files       allow postgres to produce core files\n"));
#else
	printf(_("  -c, --core-files       not applicable on this platform\n"));
#endif
	printf(_("  -l, --log=FILENAME     write (or append) server log to FILENAME\n"));
	printf(_("  -o, --options=OPTIONS  command line options to pass to postgres\n"
			 "                         (PostgreSQL server executable) or initdb\n"));
	printf(_("  -p PATH-TO-POSTGRES    normally not necessary\n"));
	printf(_("\nOptions for stop or restart:\n"));
	printf(_("  -m, --mode=MODE        MODE can be \"smart\", \"fast\", or \"immediate\"\n"));

	printf(_("\nShutdown modes are:\n"));
	printf(_("  smart       quit after all clients have disconnected\n"));
	printf(_("  fast        quit directly, with proper shutdown (default)\n"));
	printf(_("  immediate   quit without complete shutdown; will lead to recovery on restart\n"));

	printf(_("\nAllowed signal names for kill:\n"));
	printf("  ABRT HUP INT KILL QUIT TERM USR1 USR2\n");

#ifdef WIN32
	printf(_("\nOptions for register and unregister:\n"));
	printf(_("  -N SERVICENAME  service name with which to register PostgreSQL server\n"));
	printf(_("  -P PASSWORD     password of account to register PostgreSQL server\n"));
	printf(_("  -U USERNAME     user name of account to register PostgreSQL server\n"));
	printf(_("  -S START-TYPE   service start type to register PostgreSQL server\n"));

	printf(_("\nStart types are:\n"));
	printf(_("  auto       start service automatically during system startup (default)\n"));
	printf(_("  demand     start service on demand\n"));
#endif

	printf(_("\nReport bugs to <bugs@greenplum.org>.\n"));
}



static void
set_mode(char *modeopt)
{
	if (strcmp(modeopt, "s") == 0 || strcmp(modeopt, "smart") == 0)
	{
		shutdown_mode = SMART_MODE;
		sig = SIGTERM;
	}
	else if (strcmp(modeopt, "f") == 0 || strcmp(modeopt, "fast") == 0)
	{
		shutdown_mode = FAST_MODE;
		sig = SIGINT;
	}
	else if (strcmp(modeopt, "i") == 0 || strcmp(modeopt, "immediate") == 0)
	{
		shutdown_mode = IMMEDIATE_MODE;
		sig = SIGQUIT;
	}
	else
	{
		write_stderr(_("%s: unrecognized shutdown mode \"%s\"\n"), progname, modeopt);
		do_advice();
		exit(1);
	}
}



static void
set_sig(char *signame)
{
	if (strcmp(signame, "HUP") == 0)
		sig = SIGHUP;
	else if (strcmp(signame, "INT") == 0)
		sig = SIGINT;
	else if (strcmp(signame, "QUIT") == 0)
		sig = SIGQUIT;
	else if (strcmp(signame, "ABRT") == 0)
		sig = SIGABRT;
	else if (strcmp(signame, "KILL") == 0)
		sig = SIGKILL;
	else if (strcmp(signame, "TERM") == 0)
		sig = SIGTERM;
	else if (strcmp(signame, "USR1") == 0)
		sig = SIGUSR1;
	else if (strcmp(signame, "USR2") == 0)
		sig = SIGUSR2;
	else
	{
		write_stderr(_("%s: unrecognized signal name \"%s\"\n"), progname, signame);
		do_advice();
		exit(1);
	}
}


#ifdef WIN32
static void
set_starttype(char *starttypeopt)
{
	if (strcmp(starttypeopt, "a") == 0 || strcmp(starttypeopt, "auto") == 0)
		pgctl_start_type = SERVICE_AUTO_START;
	else if (strcmp(starttypeopt, "d") == 0 || strcmp(starttypeopt, "demand") == 0)
		pgctl_start_type = SERVICE_DEMAND_START;
	else
	{
		write_stderr(_("%s: unrecognized start type \"%s\"\n"), progname, starttypeopt);
		do_advice();
		exit(1);
	}
}
#endif

/*
 * adjust_data_dir
 *
 * If a configuration-only directory was specified, find the real data dir.
 */
static void
adjust_data_dir(void)
{
	char		filename[MAXPGPATH];
	char	   *my_exec_path,
			   *cmd;
	FILE	   *fd;

	/* do nothing if we're working without knowledge of data dir */
	if (pg_config == NULL)
		return;

	/* If there is no postgresql.conf, it can't be a config-only dir */
	snprintf(filename, sizeof(filename), "%s/postgresql.conf", pg_config);
	if ((fd = fopen(filename, "r")) == NULL)
		return;
	fclose(fd);

	/* If PG_VERSION exists, it can't be a config-only dir */
	snprintf(filename, sizeof(filename), "%s/PG_VERSION", pg_config);
	if ((fd = fopen(filename, "r")) != NULL)
	{
		fclose(fd);
		return;
	}

	/* Must be a configuration directory, so find the data directory */

	/* we use a private my_exec_path to avoid interfering with later uses */
	if (exec_path == NULL)
		my_exec_path = find_other_exec_or_die(argv0, "postgres", PG_BACKEND_VERSIONSTR);
	else
		my_exec_path = pg_strdup(exec_path);

	/* it's important for -C to be the first option, see main.c */
	cmd = psprintf("\"%s\" -C data_directory %s%s",
				   my_exec_path,
				   pgdata_opt ? pgdata_opt : "",
				   post_opts ? post_opts : "");

	fd = popen(cmd, "r");
	if (fd == NULL || fgets(filename, sizeof(filename), fd) == NULL)
	{
		write_stderr(_("%s: could not determine the data directory using command \"%s\"\n"), progname, cmd);
		exit(1);
	}
	pclose(fd);
	free(my_exec_path);

	/* Remove trailing newline */
	if (strchr(filename, '\n') != NULL)
		*strchr(filename, '\n') = '\0';

	free(pg_data);
	pg_data = pg_strdup(filename);
	canonicalize_path(pg_data);
}


static DBState
get_control_dbstate(void)
{
	DBState		ret;
	bool		crc_ok;
	ControlFileData *control_file_data = get_controlfile(pg_data, &crc_ok);

	if (!crc_ok)
	{
		write_stderr(_("%s: control file appears to be corrupt\n"), progname);
		exit(1);
	}

	ret = control_file_data->state;
	pfree(control_file_data);
	return ret;
}


int
main(int argc, char **argv)
{
	static struct option long_options[] = {
		{"help", no_argument, NULL, '?'},
		{"version", no_argument, NULL, 'V'},
		{"log", required_argument, NULL, 'l'},
		{"mode", required_argument, NULL, 'm'},
		{"pgdata", required_argument, NULL, 'D'},
		{"options", required_argument, NULL, 'o'},
		{"silent", no_argument, NULL, 's'},
		{"timeout", required_argument, NULL, 't'},
		{"core-files", no_argument, NULL, 'c'},
		{"wrapper", optional_argument, NULL, 'q'},
		{"wrapper-args", optional_argument, NULL, 'Q'},
		{"wait", no_argument, NULL, 'w'},
		{"no-wait", no_argument, NULL, 'W'},
		{NULL, 0, NULL, 0}
	};

	char	   *env_wait;
	int			option_index;
	int			c;
	pgpid_t		killproc = 0;

	pg_logging_init(argv[0]);
	progname = get_progname(argv[0]);
	set_pglocale_pgservice(argv[0], PG_TEXTDOMAIN("pg_ctl"));
	start_time = time(NULL);

	/*
	 * save argv[0] so do_start() can look for the postmaster if necessary. we
	 * don't look for postmaster here because in many cases we won't need it.
	 */
	argv0 = argv[0];

	/* Set restrictive mode mask until PGDATA permissions are checked */
	umask(PG_MODE_MASK_OWNER);

	/* support --help and --version even if invoked as root */
	if (argc > 1)
	{
		if (strcmp(argv[1], "--help") == 0 || strcmp(argv[1], "-?") == 0)
		{
			do_help();
			exit(0);
		}
		else if (strcmp(argv[1], "--version") == 0 || strcmp(argv[1], "-V") == 0)
		{
			printf("%s (Greenplum Database) %s\n", progname, PG_VERSION);
			exit(0);
		}
		else if (strcmp(argv[1], "--gp-version") == 0)
		{
			printf("%s (Greenplum Database) %s\n", progname, GP_VERSION);
			exit(0);
		}
	}

	/*
	 * Disallow running as root, to forestall any possible security holes.
	 */
#ifndef WIN32
	if (geteuid() == 0)
	{
		write_stderr(_("%s: cannot be run as root\n"
					   "Please log in (using, e.g., \"su\") as the "
					   "(unprivileged) user that will\n"
					   "own the server process.\n"),
					 progname);
		exit(1);
	}
#endif

	env_wait = getenv("PGCTLTIMEOUT");
	if (env_wait != NULL)
		wait_seconds = atoi(env_wait);

	/*
	 * 'Action' can be before or after args so loop over both. Some
	 * getopt_long() implementations will reorder argv[] to place all flags
	 * first (GNU?), but we don't rely on it. Our /port version doesn't do
	 * that.
	 */
	optind = 1;

	/* process command-line options */
	while (optind < argc)
	{
		while ((c = getopt_long(argc, argv, "cD:e:l:m:N:o:p:P:sS:t:U:wW",
								long_options, &option_index)) != -1)
		{
			switch (c)
			{
				case 'D':
					{
						char	   *pgdata_D;
						char	   *env_var;

						pgdata_D = pg_strdup(optarg);
						canonicalize_path(pgdata_D);
						env_var = psprintf("PGDATA=%s", pgdata_D);
						putenv(env_var);

						/*
						 * We could pass PGDATA just in an environment
						 * variable but we do -D too for clearer postmaster
						 * 'ps' display
						 */
						pgdata_opt = psprintf("-D \"%s\" ", pgdata_D);
						break;
					}
				case 'e':
					event_source = pg_strdup(optarg);
					break;
				case 'l':
					log_file = pg_strdup(optarg);
					break;
				case 'm':
					set_mode(optarg);
					break;
				case 'N':
					register_servicename = pg_strdup(optarg);
					break;
				case 'o':
					/* append option? */
					if (!post_opts)
						post_opts = pg_strdup(optarg);
					else
					{
						char	   *old_post_opts = post_opts;

						post_opts = psprintf("%s %s", old_post_opts, optarg);
						free(old_post_opts);
					}
					break;
				case 'p':
					exec_path = pg_strdup(optarg);
					break;
				case 'P':
					register_password = pg_strdup(optarg);
					break;
				case 's':
					silent_mode = true;
					break;
				case 'S':
#ifdef WIN32
					set_starttype(optarg);
#else
					write_stderr(_("%s: -S option not supported on this platform\n"),
								 progname);
					exit(1);
#endif
					break;
				case 't':
					wait_seconds = atoi(optarg);
					wait_seconds_arg = true;
					break;
				case 'U':
					if (strchr(optarg, '\\'))
						register_username = pg_strdup(optarg);
					else
						/* Prepend .\ for local accounts */
						register_username = psprintf(".\\%s", optarg);
					break;
				case 'w':
					do_wait = true;
					break;
				case 'W':
					do_wait = false;
					break;
				case 'c':
					allow_core_files = true;
					break;
				case 'q':
					wrapper = pg_strdup(optarg);
					break;
				case 'Q':
					wrapper_args = pg_strdup(optarg);
					break;
				default:
					/* getopt_long already issued a suitable error message */
					do_advice();
					exit(1);
			}
		}

		/* Process an action */
		if (optind < argc)
		{
			if (ctl_command != NO_COMMAND)
			{
				write_stderr(_("%s: too many command-line arguments (first is \"%s\")\n"), progname, argv[optind]);
				do_advice();
				exit(1);
			}

			if (strcmp(argv[optind], "init") == 0
				|| strcmp(argv[optind], "initdb") == 0)
				ctl_command = INIT_COMMAND;
			else if (strcmp(argv[optind], "start") == 0)
				ctl_command = START_COMMAND;
			else if (strcmp(argv[optind], "stop") == 0)
				ctl_command = STOP_COMMAND;
			else if (strcmp(argv[optind], "restart") == 0)
				ctl_command = RESTART_COMMAND;
			else if (strcmp(argv[optind], "reload") == 0)
				ctl_command = RELOAD_COMMAND;
			else if (strcmp(argv[optind], "status") == 0)
				ctl_command = STATUS_COMMAND;
			else if (strcmp(argv[optind], "promote") == 0)
				ctl_command = PROMOTE_COMMAND;
			else if (strcmp(argv[optind], "logrotate") == 0)
				ctl_command = LOGROTATE_COMMAND;
			else if (strcmp(argv[optind], "kill") == 0)
			{
				if (argc - optind < 3)
				{
					write_stderr(_("%s: missing arguments for kill mode\n"), progname);
					do_advice();
					exit(1);
				}
				ctl_command = KILL_COMMAND;
				set_sig(argv[++optind]);
				killproc = atol(argv[++optind]);
			}
#ifdef WIN32
			else if (strcmp(argv[optind], "register") == 0)
				ctl_command = REGISTER_COMMAND;
			else if (strcmp(argv[optind], "unregister") == 0)
				ctl_command = UNREGISTER_COMMAND;
			else if (strcmp(argv[optind], "runservice") == 0)
				ctl_command = RUN_AS_SERVICE_COMMAND;
#endif
			else
			{
				write_stderr(_("%s: unrecognized operation mode \"%s\"\n"), progname, argv[optind]);
				do_advice();
				exit(1);
			}
			optind++;
		}
	}

	if (ctl_command == NO_COMMAND)
	{
		write_stderr(_("%s: no operation specified\n"), progname);
		do_advice();
		exit(1);
	}

	/* Note we put any -D switch into the env var above */
	pg_config = getenv("PGDATA");
	if (pg_config)
	{
		pg_config = pg_strdup(pg_config);
		canonicalize_path(pg_config);
		pg_data = pg_strdup(pg_config);
	}

	/* -D might point at config-only directory; if so find the real PGDATA */
	adjust_data_dir();

	/* Complain if -D needed and not provided */
	if (pg_config == NULL &&
		ctl_command != KILL_COMMAND && ctl_command != UNREGISTER_COMMAND)
	{
		write_stderr(_("%s: no database directory specified and environment variable PGDATA unset\n"),
					 progname);
		do_advice();
		exit(1);
	}

	if (ctl_command == RELOAD_COMMAND)
	{
		sig = SIGHUP;
		do_wait = false;
	}

	if (pg_data)
	{
		snprintf(postopts_file, MAXPGPATH, "%s/postmaster.opts", pg_data);
		snprintf(version_file, MAXPGPATH, "%s/PG_VERSION", pg_data);
		snprintf(pid_file, MAXPGPATH, "%s/postmaster.pid", pg_data);
		snprintf(backup_file, MAXPGPATH, "%s/backup_label", pg_data);

		/*
		 * Set mask based on PGDATA permissions,
		 *
		 * Don't error here if the data directory cannot be stat'd. This is
		 * handled differently based on the command and we don't want to
		 * interfere with that logic.
		 */
		if (GetDataDirectoryCreatePerm(pg_data))
			umask(pg_mode_mask);
	}

	switch (ctl_command)
	{
		case INIT_COMMAND:
			do_init();
			break;
		case STATUS_COMMAND:
			do_status();
			break;
		case START_COMMAND:
			do_start();
			break;
		case STOP_COMMAND:
			do_stop();
			break;
		case RESTART_COMMAND:
			do_restart();
			break;
		case RELOAD_COMMAND:
			do_reload();
			break;
		case PROMOTE_COMMAND:
			do_promote();
			break;
		case LOGROTATE_COMMAND:
			do_logrotate();
			break;
		case KILL_COMMAND:
			do_kill(killproc);
			break;
#ifdef WIN32
		case REGISTER_COMMAND:
			pgwin32_doRegister();
			break;
		case UNREGISTER_COMMAND:
			pgwin32_doUnregister();
			break;
		case RUN_AS_SERVICE_COMMAND:
			pgwin32_doRunAsService();
			break;
#endif
		default:
			break;
	}

	exit(0);
}<|MERGE_RESOLUTION|>--- conflicted
+++ resolved
@@ -40,7 +40,6 @@
 
 /* postgres version ident string */
 #define PM_VERSIONSTR "postgres (Greenplum Database) " PG_VERSION "\n"
-
 
 typedef enum
 {
@@ -169,14 +168,10 @@
 static pgpid_t start_postmaster(void);
 static void read_post_opts(void);
 
-<<<<<<< HEAD
 static bool is_secondary_instance(const char *pg_data);
-static WaitPMResult wait_for_postmaster(pgpid_t pm_pid, bool do_checkpoint);
-=======
 static WaitPMResult wait_for_postmaster_start(pgpid_t pm_pid, bool do_checkpoint);
 static bool wait_for_postmaster_stop(void);
 static bool wait_for_postmaster_promote(void);
->>>>>>> 7cd0d523
 static bool postmaster_is_alive(pid_t pid);
 
 #if defined(HAVE_GETRLIMIT) && defined(RLIMIT_CORE)
@@ -465,12 +460,8 @@
 static pgpid_t
 start_postmaster(void)
 {
-<<<<<<< HEAD
-	char		launcher[MAXPGPATH] = "";
-	char		cmd[MAXPGPATH];
-=======
+	char	   *launcher;
 	char	   *cmd;
->>>>>>> 7cd0d523
 
 #ifndef WIN32
 	pgpid_t		pm_pid;
@@ -512,9 +503,13 @@
 	if (wrapper != NULL)
 	{
 		if (wrapper_args != NULL)
-			snprintf(launcher, MAXPGPATH, "%s %s", wrapper, wrapper_args);
+			launcher = psprintf("%s %s", wrapper, wrapper_args);
 		else
-			snprintf(launcher, MAXPGPATH, "%s", wrapper);
+			launcher = psprintf("%s", wrapper);
+	}
+	else
+	{
+		launcher = "";
 	}
 
 	/*
@@ -523,21 +518,12 @@
 	 * has the same PID as the current child process.
 	 */
 	if (log_file != NULL)
-<<<<<<< HEAD
-		snprintf(cmd, MAXPGPATH, "exec %s \"%s\" %s%s < \"%s\" >> \"%s\" 2>&1",
-				 launcher, exec_path, pgdata_opt, post_opts,
-				 DEVNULL, log_file);
-	else
-		snprintf(cmd, MAXPGPATH, "exec %s \"%s\" %s%s < \"%s\" 2>&1",
-				 launcher, exec_path, pgdata_opt, post_opts, DEVNULL);
-=======
-		cmd = psprintf("exec \"%s\" %s%s < \"%s\" >> \"%s\" 2>&1",
-					   exec_path, pgdata_opt, post_opts,
+		cmd = psprintf("exec %s \"%s\" %s%s < \"%s\" >> \"%s\" 2>&1",
+					   launcher, exec_path, pgdata_opt, post_opts,
 					   DEVNULL, log_file);
 	else
-		cmd = psprintf("exec \"%s\" %s%s < \"%s\" 2>&1",
-					   exec_path, pgdata_opt, post_opts, DEVNULL);
->>>>>>> 7cd0d523
+		cmd = psprintf("exec %s \"%s\" %s%s < \"%s\" 2>&1",
+					   launcher, exec_path, pgdata_opt, post_opts, DEVNULL);
 
 	(void) execl("/bin/sh", "/bin/sh", "-c", cmd, (char *) NULL);
 
