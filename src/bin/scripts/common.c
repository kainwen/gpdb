/*-------------------------------------------------------------------------
 *
 *	common.c
 *		Common support routines for bin/scripts/
 *
 *
 * Portions Copyright (c) 1996-2019, PostgreSQL Global Development Group
 * Portions Copyright (c) 1994, Regents of the University of California
 *
 * src/bin/scripts/common.c
 *
 *-------------------------------------------------------------------------
 */

#include "postgres_fe.h"

#include <signal.h>
#include <unistd.h>

#include "common.h"
#include "common/logging.h"
#include "fe_utils/connect.h"
#include "fe_utils/string_utils.h"

<<<<<<< HEAD
=======

/*
 * Write a simple string to stderr --- must be safe in a signal handler.
 * We ignore the write() result since there's not much we could do about it.
 * Certain compilers make that harder than it ought to be.
 */
#define write_stderr(str) \
	do { \
		const char *str_ = (str); \
		int		rc_; \
		rc_ = write(fileno(stderr), str_, strlen(str_)); \
		(void) rc_; \
	} while (0)

#define PQmblenBounded(s, e)  strnlen(s, PQmblen(s, e))

>>>>>>> 7cd0d523
static PGcancel *volatile cancelConn = NULL;
bool		CancelRequested = false;

#ifdef WIN32
static CRITICAL_SECTION cancelConnLock;
#endif

/*
 * Provide strictly harmonized handling of --help and --version
 * options.
 */
void
handle_help_version_opts(int argc, char *argv[],
						 const char *fixed_progname, help_handler hlp)
{
	if (argc > 1)
	{
		if (strcmp(argv[1], "--help") == 0 || strcmp(argv[1], "-?") == 0)
		{
			hlp(get_progname(argv[0]));
			exit(0);
		}
		if (strcmp(argv[1], "--version") == 0 || strcmp(argv[1], "-V") == 0)
		{
			printf("%s (Greenplum Database) " PG_VERSION "\n", fixed_progname);
			exit(0);
		}
	}
}


/*
 * Make a database connection with the given parameters.
 *
 * An interactive password prompt is automatically issued if needed and
 * allowed by cparams->prompt_password.
 *
 * If allow_password_reuse is true, we will try to re-use any password
 * given during previous calls to this routine.  (Callers should not pass
 * allow_password_reuse=true unless reconnecting to the same database+user
 * as before, else we might create password exposure hazards.)
 */
PGconn *
connectDatabase(const ConnParams *cparams, const char *progname,
				bool echo, bool fail_ok, bool allow_password_reuse)
{
	PGconn	   *conn;
	bool		new_pass;
	static bool have_password = false;
	static char password[100];

	/* Callers must supply at least dbname; other params can be NULL */
	Assert(cparams->dbname);

	if (!allow_password_reuse)
		have_password = false;

	if (cparams->prompt_password == TRI_YES && !have_password)
	{
		simple_prompt("Password: ", password, sizeof(password), false);
		have_password = true;
	}

	/*
	 * Start the connection.  Loop until we have a password if requested by
	 * backend.
	 */
	do
	{
		const char *keywords[8];
		const char *values[8];
		int			i = 0;

		/*
		 * If dbname is a connstring, its entries can override the other
		 * values obtained from cparams; but in turn, override_dbname can
		 * override the dbname component of it.
		 */
		keywords[i] = "host";
		values[i++] = cparams->pghost;
		keywords[i] = "port";
		values[i++] = cparams->pgport;
		keywords[i] = "user";
		values[i++] = cparams->pguser;
		keywords[i] = "password";
		values[i++] = have_password ? password : NULL;
		keywords[i] = "dbname";
		values[i++] = cparams->dbname;
		if (cparams->override_dbname)
		{
			keywords[i] = "dbname";
			values[i++] = cparams->override_dbname;
		}
		keywords[i] = "fallback_application_name";
		values[i++] = progname;
		keywords[i] = NULL;
		values[i++] = NULL;
		Assert(i <= lengthof(keywords));

		new_pass = false;
		conn = PQconnectdbParams(keywords, values, true);

		if (!conn)
		{
			pg_log_error("could not connect to database %s: out of memory",
						 cparams->dbname);
			exit(1);
		}

		/*
		 * No luck?  Trying asking (again) for a password.
		 */
		if (PQstatus(conn) == CONNECTION_BAD &&
			PQconnectionNeedsPassword(conn) &&
			cparams->prompt_password != TRI_NO)
		{
			PQfinish(conn);
			simple_prompt("Password: ", password, sizeof(password), false);
			have_password = true;
			new_pass = true;
		}
	} while (new_pass);

	/* check to see that the backend connection was successfully made */
	if (PQstatus(conn) == CONNECTION_BAD)
	{
		if (fail_ok)
		{
			PQfinish(conn);
			return NULL;
		}
		pg_log_error("could not connect to database %s: %s",
					 cparams->dbname, PQerrorMessage(conn));
		exit(1);
	}

	/* Start strict; callers may override this. */
	PQclear(executeQuery(conn, ALWAYS_SECURE_SEARCH_PATH_SQL,
						 progname, echo));

	return conn;
}

/*
 * Try to connect to the appropriate maintenance database.
 *
 * This differs from connectDatabase only in that it has a rule for
 * inserting a default "dbname" if none was given (which is why cparams
 * is not const).  Note that cparams->dbname should typically come from
 * a --maintenance-db command line parameter.
 */
PGconn *
connectMaintenanceDatabase(ConnParams *cparams,
						   const char *progname, bool echo)
{
	PGconn	   *conn;

	/* If a maintenance database name was specified, just connect to it. */
	if (cparams->dbname)
		return connectDatabase(cparams, progname, echo, false, false);

	/* Otherwise, try postgres first and then template1. */
	cparams->dbname = "postgres";
	conn = connectDatabase(cparams, progname, echo, true, false);
	if (!conn)
	{
		cparams->dbname = "template1";
		conn = connectDatabase(cparams, progname, echo, false, false);
	}
	return conn;
}

/*
 * Run a query, return the results, exit program on failure.
 */
PGresult *
executeQuery(PGconn *conn, const char *query, const char *progname, bool echo)
{
	PGresult   *res;

	if (echo)
		printf("%s\n", query);

	res = PQexec(conn, query);
	if (!res ||
		PQresultStatus(res) != PGRES_TUPLES_OK)
	{
		pg_log_error("query failed: %s", PQerrorMessage(conn));
		pg_log_info("query was: %s", query);
		PQfinish(conn);
		exit(1);
	}

	return res;
}


/*
 * As above for a SQL command (which returns nothing).
 */
void
executeCommand(PGconn *conn, const char *query,
			   const char *progname, bool echo)
{
	PGresult   *res;

	if (echo)
		printf("%s\n", query);

	res = PQexec(conn, query);
	if (!res ||
		PQresultStatus(res) != PGRES_COMMAND_OK)
	{
		pg_log_error("query failed: %s", PQerrorMessage(conn));
		pg_log_info("query was: %s", query);
		PQfinish(conn);
		exit(1);
	}

	PQclear(res);
}


/*
 * As above for a SQL maintenance command (returns command success).
 * Command is executed with a cancel handler set, so Ctrl-C can
 * interrupt it.
 */
bool
executeMaintenanceCommand(PGconn *conn, const char *query, bool echo)
{
	PGresult   *res;
	bool		r;

	if (echo)
		printf("%s\n", query);

	SetCancelConn(conn);
	res = PQexec(conn, query);
	ResetCancelConn();

	r = (res && PQresultStatus(res) == PGRES_COMMAND_OK);

	if (res)
		PQclear(res);

	return r;
}


/*
 * Split TABLE[(COLUMNS)] into TABLE and [(COLUMNS)] portions.  When you
 * finish using them, pg_free(*table).  *columns is a pointer into "spec",
 * possibly to its NUL terminator.
 */
void
splitTableColumnsSpec(const char *spec, int encoding,
					  char **table, const char **columns)
{
	bool		inquotes = false;
	const char *cp = spec;

	/*
	 * Find the first '(' not identifier-quoted.  Based on
	 * dequote_downcase_identifier().
	 */
	while (*cp && (*cp != '(' || inquotes))
	{
		if (*cp == '"')
		{
			if (inquotes && cp[1] == '"')
				cp++;			/* pair does not affect quoting */
			else
				inquotes = !inquotes;
			cp++;
		}
		else
			cp += PQmblenBounded(cp, encoding);
	}
	*table = pg_strdup(spec);
	(*table)[cp - spec] = '\0'; /* no strndup */
	*columns = cp;
}

/*
 * Break apart TABLE[(COLUMNS)] of "spec".  With the reset_val of search_path
 * in effect, have regclassin() interpret the TABLE portion.  Append to "buf"
 * the qualified name of TABLE, followed by any (COLUMNS).  Exit on failure.
 * We use this to interpret --table=foo under the search path psql would get,
 * in advance of "ANALYZE public.foo" under the always-secure search path.
 */
void
appendQualifiedRelation(PQExpBuffer buf, const char *spec,
						PGconn *conn, const char *progname, bool echo)
{
	char	   *table;
	const char *columns;
	PQExpBufferData sql;
	PGresult   *res;
	int			ntups;

	splitTableColumnsSpec(spec, PQclientEncoding(conn), &table, &columns);

	/*
	 * Query must remain ABSOLUTELY devoid of unqualified names.  This would
	 * be unnecessary given a regclassin() variant taking a search_path
	 * argument.
	 */
	initPQExpBuffer(&sql);
	appendPQExpBufferStr(&sql,
						 "SELECT c.relname, ns.nspname\n"
						 " FROM pg_catalog.pg_class c,"
						 " pg_catalog.pg_namespace ns\n"
						 " WHERE c.relnamespace OPERATOR(pg_catalog.=) ns.oid\n"
						 "  AND c.oid OPERATOR(pg_catalog.=) ");
	appendStringLiteralConn(&sql, table, conn);
	appendPQExpBufferStr(&sql, "::pg_catalog.regclass;");

	executeCommand(conn, "RESET search_path;", progname, echo);

	/*
	 * One row is a typical result, as is a nonexistent relation ERROR.
	 * regclassin() unconditionally accepts all-digits input as an OID; if no
	 * relation has that OID; this query returns no rows.  Catalog corruption
	 * might elicit other row counts.
	 */
	res = executeQuery(conn, sql.data, progname, echo);
	ntups = PQntuples(res);
	if (ntups != 1)
	{
		pg_log_error(ngettext("query returned %d row instead of one: %s",
							  "query returned %d rows instead of one: %s",
							  ntups),
					 ntups, sql.data);
		PQfinish(conn);
		exit(1);
	}
	appendPQExpBufferStr(buf,
						 fmtQualifiedId(PQgetvalue(res, 0, 1),
										PQgetvalue(res, 0, 0)));
	appendPQExpBufferStr(buf, columns);
	PQclear(res);
	termPQExpBuffer(&sql);
	pg_free(table);

	PQclear(executeQuery(conn, ALWAYS_SECURE_SEARCH_PATH_SQL,
						 progname, echo));
}


/*
 * Check yes/no answer in a localized way.  1=yes, 0=no, -1=neither.
 */

/* translator: abbreviation for "yes" */
#define PG_YESLETTER gettext_noop("y")
/* translator: abbreviation for "no" */
#define PG_NOLETTER gettext_noop("n")

bool
yesno_prompt(const char *question)
{
	char		prompt[256];

	/*------
	   translator: This is a question followed by the translated options for
	   "yes" and "no". */
	snprintf(prompt, sizeof(prompt), _("%s (%s/%s) "),
			 _(question), _(PG_YESLETTER), _(PG_NOLETTER));

	for (;;)
	{
		char		resp[10];

		simple_prompt(prompt, resp, sizeof(resp), true);

		if (strcmp(resp, _(PG_YESLETTER)) == 0)
			return true;
		if (strcmp(resp, _(PG_NOLETTER)) == 0)
			return false;

		printf(_("Please answer \"%s\" or \"%s\".\n"),
			   _(PG_YESLETTER), _(PG_NOLETTER));
	}
}

/*
 * SetCancelConn
 *
 * Set cancelConn to point to the current database connection.
 */
void
SetCancelConn(PGconn *conn)
{
	PGcancel   *oldCancelConn;

#ifdef WIN32
	EnterCriticalSection(&cancelConnLock);
#endif

	/* Free the old one if we have one */
	oldCancelConn = cancelConn;

	/* be sure handle_sigint doesn't use pointer while freeing */
	cancelConn = NULL;

	if (oldCancelConn != NULL)
		PQfreeCancel(oldCancelConn);

	cancelConn = PQgetCancel(conn);

#ifdef WIN32
	LeaveCriticalSection(&cancelConnLock);
#endif
}

/*
 * ResetCancelConn
 *
 * Free the current cancel connection, if any, and set to NULL.
 */
void
ResetCancelConn(void)
{
	PGcancel   *oldCancelConn;

#ifdef WIN32
	EnterCriticalSection(&cancelConnLock);
#endif

	oldCancelConn = cancelConn;

	/* be sure handle_sigint doesn't use pointer while freeing */
	cancelConn = NULL;

	if (oldCancelConn != NULL)
		PQfreeCancel(oldCancelConn);

#ifdef WIN32
	LeaveCriticalSection(&cancelConnLock);
#endif
}

#ifndef WIN32
/*
 * Handle interrupt signals by canceling the current command, if a cancelConn
 * is set.
 */
static void
handle_sigint(SIGNAL_ARGS)
{
	int			save_errno = errno;
	char		errbuf[256];

	/* Send QueryCancel if we are processing a database query */
	if (cancelConn != NULL)
	{
		if (PQcancel(cancelConn, errbuf, sizeof(errbuf)))
		{
			CancelRequested = true;
			write_stderr("Cancel request sent\n");
		}
		else
		{
			write_stderr("Could not send cancel request: ");
			write_stderr(errbuf);
		}
	}
	else
		CancelRequested = true;

	errno = save_errno;			/* just in case the write changed it */
}

void
setup_cancel_handler(void)
{
	pqsignal(SIGINT, handle_sigint);
}
#else							/* WIN32 */

/*
 * Console control handler for Win32. Note that the control handler will
 * execute on a *different thread* than the main one, so we need to do
 * proper locking around those structures.
 */
static BOOL WINAPI
consoleHandler(DWORD dwCtrlType)
{
	char		errbuf[256];

	if (dwCtrlType == CTRL_C_EVENT ||
		dwCtrlType == CTRL_BREAK_EVENT)
	{
		/* Send QueryCancel if we are processing a database query */
		EnterCriticalSection(&cancelConnLock);
		if (cancelConn != NULL)
		{
			if (PQcancel(cancelConn, errbuf, sizeof(errbuf)))
			{
				CancelRequested = true;
				write_stderr("Cancel request sent\n");
			}
			else
			{
				write_stderr("Could not send cancel request: ");
				write_stderr(errbuf);
			}
		}
		else
			CancelRequested = true;

		LeaveCriticalSection(&cancelConnLock);

		return TRUE;
	}
	else
		/* Return FALSE for any signals not being handled */
		return FALSE;
}

void
setup_cancel_handler(void)
{
	InitializeCriticalSection(&cancelConnLock);

	SetConsoleCtrlHandler(consoleHandler, TRUE);
}

#endif							/* WIN32 */<|MERGE_RESOLUTION|>--- conflicted
+++ resolved
@@ -22,8 +22,6 @@
 #include "fe_utils/connect.h"
 #include "fe_utils/string_utils.h"
 
-<<<<<<< HEAD
-=======
 
 /*
  * Write a simple string to stderr --- must be safe in a signal handler.
@@ -40,7 +38,6 @@
 
 #define PQmblenBounded(s, e)  strnlen(s, PQmblen(s, e))
 
->>>>>>> 7cd0d523
 static PGcancel *volatile cancelConn = NULL;
 bool		CancelRequested = false;
 
