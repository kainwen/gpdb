<<<<<<< HEAD
# $PostgreSQL: pgsql/src/bin/pg_config/nls.mk,v 1.19.2.1 2009/09/03 21:01:00 petere Exp $
CATALOG_NAME	:= pg_config
AVAIL_LANGUAGES	:= cs de es fr it ko nb pl pt_BR ro ru sl sv ta tr zh_CN zh_TW
=======
# $PostgreSQL: pgsql/src/bin/pg_config/nls.mk,v 1.20 2009/10/20 18:23:21 petere Exp $
CATALOG_NAME	:= pg_config
AVAIL_LANGUAGES	:= de es fr it ja ko nb pt_BR ro ru sv ta tr
>>>>>>> 78a09145
GETTEXT_FILES	:= pg_config.c ../../port/exec.c
GETTEXT_TRIGGERS:= _<|MERGE_RESOLUTION|>--- conflicted
+++ resolved
@@ -1,11 +1,5 @@
-<<<<<<< HEAD
-# $PostgreSQL: pgsql/src/bin/pg_config/nls.mk,v 1.19.2.1 2009/09/03 21:01:00 petere Exp $
-CATALOG_NAME	:= pg_config
-AVAIL_LANGUAGES	:= cs de es fr it ko nb pl pt_BR ro ru sl sv ta tr zh_CN zh_TW
-=======
 # $PostgreSQL: pgsql/src/bin/pg_config/nls.mk,v 1.20 2009/10/20 18:23:21 petere Exp $
 CATALOG_NAME	:= pg_config
 AVAIL_LANGUAGES	:= de es fr it ja ko nb pt_BR ro ru sv ta tr
->>>>>>> 78a09145
 GETTEXT_FILES	:= pg_config.c ../../port/exec.c
 GETTEXT_TRIGGERS:= _