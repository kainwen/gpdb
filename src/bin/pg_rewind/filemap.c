--- conflicted
+++ resolved
@@ -30,11 +30,7 @@
 static int	path_cmp(const void *a, const void *b);
 static int	final_filemap_cmp(const void *a, const void *b);
 static void filemap_list_to_array(filemap_t *map);
-<<<<<<< HEAD
-static bool check_file_excluded(const char *path, const char *type);
-=======
 static bool check_file_excluded(const char *path, bool is_source);
->>>>>>> 9e1c9f95
 
 /*
  * The contents of these directories are removed or recreated during server
@@ -52,11 +48,7 @@
 	 * when stats_temp_directory is set because PGSS_TEXT_FILE is always
 	 * created there.
 	 */
-<<<<<<< HEAD
-	"pg_stat_tmp",	/* defined as PG_STAT_TMP_DIR */
-=======
 	"pg_stat_tmp",				/* defined as PG_STAT_TMP_DIR */
->>>>>>> 9e1c9f95
 
 	/*
 	 * It is generally not useful to backup the contents of this directory
@@ -66,11 +58,7 @@
 	"pg_replslot",
 
 	/* Contents removed on startup, see dsm_cleanup_for_mmap(). */
-<<<<<<< HEAD
-	"pg_dynshmem",	/* defined as PG_DYNSHMEM_DIR */
-=======
 	"pg_dynshmem",				/* defined as PG_DYNSHMEM_DIR */
->>>>>>> 9e1c9f95
 
 	/* Contents removed on startup, see AsyncShmemInit(). */
 	"pg_notify",
@@ -87,12 +75,9 @@
 	/* Contents zeroed on startup, see StartupSUBTRANS(). */
 	"pg_subtrans",
 
-<<<<<<< HEAD
-	/* Contents unique to each segment instance. */
-	"pg_log",
-
-=======
->>>>>>> 9e1c9f95
+	/* GPDB: Contents unique to each segment instance. */
+	"log",
+
 	/* end of list */
 	NULL
 };
@@ -122,11 +107,8 @@
 	"postmaster.pid",
 	"postmaster.opts",
 
-<<<<<<< HEAD
 	GP_INTERNAL_AUTO_CONF_FILE_NAME,
 
-=======
->>>>>>> 9e1c9f95
 	/* end of list */
 	NULL
 };
@@ -183,25 +165,12 @@
 
 	Assert(map->array == NULL);
 
-	/* ignore any path matching the exclusion filters */
-	if (check_file_excluded(path, "source"))
-		return;
-
-	/*
-<<<<<<< HEAD
-	 * Pretend that pg_xlog is a directory, even if it's really a symlink.
-	 * We don't want to mess with the symlink itself, nor complain if it's a
-	 * symlink in source but not in target or vice versa.
-	 */
-	if (strcmp(path, "pg_xlog") == 0 && type == FILE_TYPE_SYMLINK)
-		type = FILE_TYPE_DIRECTORY;
-=======
+	/*
 	 * Skip any files matching the exclusion filters. This has the effect to
 	 * remove all those files on the target.
 	 */
 	if (check_file_excluded(path, true))
 		return;
->>>>>>> 9e1c9f95
 
 	/*
 	 * Pretend that pg_wal is a directory, even if it's really a symlink. We
@@ -394,19 +363,24 @@
 	file_entry_t *entry;
 
 	/*
-<<<<<<< HEAD
-	 * Ignore any path matching the exclusion filters.  This is not actually
-	 * mandatory for target files, but this does not hurt and let's be
-	 * consistent with the source processing.
-	 */
-	if (check_file_excluded(path, "target"))
-		return;
-=======
 	 * Do not apply any exclusion filters here.  This has advantage to remove
 	 * from the target data folder all paths which have been filtered out from
 	 * the source data folder when processing the source files.
-	 */
->>>>>>> 9e1c9f95
+	 *
+	 * GPDB: GP_INTERNAL_AUTO_CONF_FILE_NAME is in the excluded file list.
+	 * It should not be copied but also should not be removed. In the future,
+	 * if there are more files that should not be copied but also should not be
+	 * removed, then a separate function for those files would be better.
+	 */
+	{
+		const char *filename = last_dir_separator(path);
+		if (filename == NULL)
+			filename = path;
+		else
+			filename++;
+		if (strcmp(filename, GP_INTERNAL_AUTO_CONF_FILE_NAME) == 0)
+			return;
+	}
 
 	snprintf(localpath, sizeof(localpath), "%s/%s", datadir_target, path);
 	if (lstat(localpath, &statbuf) < 0)
@@ -435,15 +409,6 @@
 	}
 
 	/*
-<<<<<<< HEAD
-	 * Like in process_source_file, pretend that xlog is always a  directory.
-	 */
-	if (strcmp(path, "pg_xlog") == 0 && type == FILE_TYPE_SYMLINK)
-		type = FILE_TYPE_DIRECTORY;
-
-	/*
-=======
->>>>>>> 9e1c9f95
 	 * Like in process_source_file, pretend that xlog is always a  directory.
 	 */
 	if (strcmp(path, "pg_wal") == 0 && type == FILE_TYPE_SYMLINK)
@@ -626,60 +591,15 @@
 			case FILE_ACTION_REMOVE:
 				break;
 			case FILE_ACTION_CREATE:
-				pg_fatal("unexpected AO file modification for directory or symbolic link \"%s\"\n", entry->path);
+				pg_fatal("unexpected AO file modification for directory or symbolic link \"%s\"", entry->path);
 		}
 
-		pg_log(PG_DEBUG, "Entry for path %s has action %d\n", entry->path, entry->action);
+		pg_log_debug("entry for path %s has action %d", entry->path, entry->action);
 	}
 	else
 	{
 		/* Similar to process_block_change(), the absence of the file entry is not an error */
 	}
-}
-
-/*
- * Is this the path of file that pg_rewind can skip copying?
- */
-static bool
-check_file_excluded(const char *path, const char *type)
-{
-	char	localpath[MAXPGPATH];
-	int		excludeIdx;
-	const char	*filename;
-
-	/* check individual files... */
-	for (excludeIdx = 0; excludeFiles[excludeIdx] != NULL; excludeIdx++)
-	{
-		filename = last_dir_separator(path);
-		if (filename == NULL)
-			filename = path;
-		else
-			filename++;
-		if (strcmp(filename, excludeFiles[excludeIdx]) == 0)
-		{
-			pg_log(PG_DEBUG, "entry \"%s\" excluded from %s file list\n",
-				   path, type);
-			return true;
-		}
-	}
-
-	/*
-	 * ... And check some directories.  Note that this includes any contents
-	 * within the directories themselves.
-	 */
-	for (excludeIdx = 0; excludeDirContents[excludeIdx] != NULL; excludeIdx++)
-	{
-		snprintf(localpath, sizeof(localpath), "%s/",
-				 excludeDirContents[excludeIdx]);
-		if (strstr(path, localpath) == path)
-		{
-			pg_log(PG_DEBUG, "entry \"%s\" excluded from %s file list\n",
-				   path, type);
-			return true;
-		}
-	}
-
-	return false;
 }
 
 /*
@@ -923,11 +843,7 @@
 		}
 		else
 		{
-<<<<<<< HEAD
 			nmatch = sscanf(path, "pg_tblspc/%u/" GP_TABLESPACE_VERSION_DIRECTORY "/%u/%u.%u",
-=======
-			nmatch = sscanf(path, "pg_tblspc/%u/" TABLESPACE_VERSION_DIRECTORY "/%u/%u.%u",
->>>>>>> 9e1c9f95
 							&rnode.spcNode, &rnode.dbNode, &rnode.relNode,
 							&segNo);
 			if (nmatch == 3 || nmatch == 4)
@@ -938,13 +854,8 @@
 	/*
 	 * The sscanf tests above can match files that have extra characters at
 	 * the end. To eliminate such cases, cross-check that GetRelationPath
-<<<<<<< HEAD
-	 * creates the exact same filename, when passed the RelFileNode information
-	 * we extracted from the filename.
-=======
 	 * creates the exact same filename, when passed the RelFileNode
 	 * information we extracted from the filename.
->>>>>>> 9e1c9f95
 	 */
 	if (matched)
 	{
