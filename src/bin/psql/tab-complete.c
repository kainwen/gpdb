/*
 * psql - the PostgreSQL interactive terminal
 *
<<<<<<< HEAD
 * Portions Copyright (c) 2005-2010, Greenplum inc
 * Portions Copyright (c) 2012-Present Pivotal Software, Inc.
 * Copyright (c) 2000-2015, PostgreSQL Global Development Group
=======
 * Copyright (c) 2000-2016, PostgreSQL Global Development Group
>>>>>>> b5bce6c1
 *
 * src/bin/psql/tab-complete.c
 */

/*----------------------------------------------------------------------
 * This file implements a somewhat more sophisticated readline "TAB
 * completion" in psql. It is not intended to be AI, to replace
 * learning SQL, or to relieve you from thinking about what you're
 * doing. Also it does not always give you all the syntactically legal
 * completions, only those that are the most common or the ones that
 * the programmer felt most like implementing.
 *
 * CAVEAT: Tab completion causes queries to be sent to the backend.
 * The number of tuples returned gets limited, in most default
 * installations to 1000, but if you still don't like this prospect,
 * you can turn off tab completion in your ~/.inputrc (or else
 * ${INPUTRC}) file so:
 *
 *	 $if psql
 *	 set disable-completion on
 *	 $endif
 *
 * See `man 3 readline' or `info readline' for the full details.
 *
 * BUGS:
 * - Quotes, parentheses, and other funny characters are not handled
 *	 all that gracefully.
 *----------------------------------------------------------------------
 */

#include "postgres_fe.h"
#include "tab-complete.h"
#include "input.h"

/* If we don't have this, we might as well forget about the whole thing: */
#ifdef USE_READLINE

#include <ctype.h>
#include "libpq-fe.h"
#include "pqexpbuffer.h"
#include "common.h"
#include "settings.h"
#include "stringutils.h"

#ifdef HAVE_RL_FILENAME_COMPLETION_FUNCTION
#define filename_completion_function rl_filename_completion_function
#else
/* missing in some header files */
extern char *filename_completion_function();
#endif

#ifdef HAVE_RL_COMPLETION_MATCHES
#define completion_matches rl_completion_matches
#endif

/* word break characters */
#define WORD_BREAKS		"\t\n@$><=;|&{() "

/*
 * Since readline doesn't let us pass any state through to the tab completion
 * callback, we have to use this global variable to let get_previous_words()
 * get at the previous lines of the current command.  Ick.
 */
PQExpBuffer tab_completion_query_buf = NULL;

/*
 * This struct is used to define "schema queries", which are custom-built
 * to obtain possibly-schema-qualified names of database objects.  There is
 * enough similarity in the structure that we don't want to repeat it each
 * time.  So we put the components of each query into this struct and
 * assemble them with the common boilerplate in _complete_from_query().
 */
typedef struct SchemaQuery
{
	/*
	 * Name of catalog or catalogs to be queried, with alias, eg.
	 * "pg_catalog.pg_class c".  Note that "pg_namespace n" will be added.
	 */
	const char *catname;

	/*
	 * Selection condition --- only rows meeting this condition are candidates
	 * to display.  If catname mentions multiple tables, include the necessary
	 * join condition here.  For example, "c.relkind = 'r'". Write NULL (not
	 * an empty string) if not needed.
	 */
	const char *selcondition;

	/*
	 * Visibility condition --- which rows are visible without schema
	 * qualification?  For example, "pg_catalog.pg_table_is_visible(c.oid)".
	 */
	const char *viscondition;

	/*
	 * Namespace --- name of field to join to pg_namespace.oid. For example,
	 * "c.relnamespace".
	 */
	const char *namespace;

	/*
	 * Result --- the appropriately-quoted name to return, in the case of an
	 * unqualified name.  For example, "pg_catalog.quote_ident(c.relname)".
	 */
	const char *result;

	/*
	 * In some cases a different result must be used for qualified names.
	 * Enter that here, or write NULL if result can be used.
	 */
	const char *qualresult;
} SchemaQuery;


/* Store maximum number of records we want from database queries
 * (implemented via SELECT ... LIMIT xx).
 */
static int	completion_max_records;

/*
 * Communication variables set by COMPLETE_WITH_FOO macros and then used by
 * the completion callback functions.  Ugly but there is no better way.
 */
static const char *completion_charp;	/* to pass a string */
static const char *const * completion_charpp;	/* to pass a list of strings */
static const char *completion_info_charp;		/* to pass a second string */
static const char *completion_info_charp2;		/* to pass a third string */
static const SchemaQuery *completion_squery;	/* to pass a SchemaQuery */
static bool completion_case_sensitive;	/* completion is case sensitive */

/*
 * A few macros to ease typing. You can use these to complete the given
 * string with
 * 1) The results from a query you pass it. (Perhaps one of those below?)
 * 2) The results from a schema query you pass it.
 * 3) The items from a null-pointer-terminated list (with or without
 *	  case-sensitive comparison; see also COMPLETE_WITH_LISTn, below).
 * 4) A string constant.
 * 5) The list of attributes of the given table (possibly schema-qualified).
 * 6/ The list of arguments to the given function (possibly schema-qualified).
 */
#define COMPLETE_WITH_QUERY(query) \
do { \
	completion_charp = query; \
	matches = completion_matches(text, complete_from_query); \
} while (0)

#define COMPLETE_WITH_SCHEMA_QUERY(query, addon) \
do { \
	completion_squery = &(query); \
	completion_charp = addon; \
	matches = completion_matches(text, complete_from_schema_query); \
} while (0)

#define COMPLETE_WITH_LIST_CS(list) \
do { \
	completion_charpp = list; \
	completion_case_sensitive = true; \
	matches = completion_matches(text, complete_from_list); \
} while (0)

#define COMPLETE_WITH_LIST(list) \
do { \
	completion_charpp = list; \
	completion_case_sensitive = false; \
	matches = completion_matches(text, complete_from_list); \
} while (0)

#define COMPLETE_WITH_CONST(string) \
do { \
	completion_charp = string; \
	completion_case_sensitive = false; \
	matches = completion_matches(text, complete_from_const); \
} while (0)

#define COMPLETE_WITH_ATTR(relation, addon) \
do { \
	char   *_completion_schema; \
	char   *_completion_table; \
\
	_completion_schema = strtokx(relation, " \t\n\r", ".", "\"", 0, \
								 false, false, pset.encoding); \
	(void) strtokx(NULL, " \t\n\r", ".", "\"", 0, \
				   false, false, pset.encoding); \
	_completion_table = strtokx(NULL, " \t\n\r", ".", "\"", 0, \
								false, false, pset.encoding); \
	if (_completion_table == NULL) \
	{ \
		completion_charp = Query_for_list_of_attributes  addon; \
		completion_info_charp = relation; \
	} \
	else \
	{ \
		completion_charp = Query_for_list_of_attributes_with_schema  addon; \
		completion_info_charp = _completion_table; \
		completion_info_charp2 = _completion_schema; \
	} \
	matches = completion_matches(text, complete_from_query); \
} while (0)

#define COMPLETE_WITH_FUNCTION_ARG(function) \
do { \
	char   *_completion_schema; \
	char   *_completion_function; \
\
	_completion_schema = strtokx(function, " \t\n\r", ".", "\"", 0, \
								 false, false, pset.encoding); \
	(void) strtokx(NULL, " \t\n\r", ".", "\"", 0, \
				   false, false, pset.encoding); \
	_completion_function = strtokx(NULL, " \t\n\r", ".", "\"", 0, \
								   false, false, pset.encoding); \
	if (_completion_function == NULL) \
	{ \
		completion_charp = Query_for_list_of_arguments; \
		completion_info_charp = function; \
	} \
	else \
	{ \
		completion_charp = Query_for_list_of_arguments_with_schema; \
		completion_info_charp = _completion_function; \
		completion_info_charp2 = _completion_schema; \
	} \
	matches = completion_matches(text, complete_from_query); \
} while (0)

/*
 * These macros simplify use of COMPLETE_WITH_LIST for short, fixed lists.
 * There is no COMPLETE_WITH_LIST1; use COMPLETE_WITH_CONST for that case.
 */
#define COMPLETE_WITH_LIST2(s1, s2) \
do { \
	static const char *const list[] = { s1, s2, NULL }; \
	COMPLETE_WITH_LIST(list); \
} while (0)

#define COMPLETE_WITH_LIST3(s1, s2, s3) \
do { \
	static const char *const list[] = { s1, s2, s3, NULL }; \
	COMPLETE_WITH_LIST(list); \
} while (0)

#define COMPLETE_WITH_LIST4(s1, s2, s3, s4) \
do { \
	static const char *const list[] = { s1, s2, s3, s4, NULL }; \
	COMPLETE_WITH_LIST(list); \
} while (0)

#define COMPLETE_WITH_LIST5(s1, s2, s3, s4, s5) \
do { \
	static const char *const list[] = { s1, s2, s3, s4, s5, NULL }; \
	COMPLETE_WITH_LIST(list); \
} while (0)

#define COMPLETE_WITH_LIST6(s1, s2, s3, s4, s5, s6) \
do { \
	static const char *const list[] = { s1, s2, s3, s4, s5, s6, NULL }; \
	COMPLETE_WITH_LIST(list); \
} while (0)

#define COMPLETE_WITH_LIST7(s1, s2, s3, s4, s5, s6, s7) \
do { \
	static const char *const list[] = { s1, s2, s3, s4, s5, s6, s7, NULL }; \
	COMPLETE_WITH_LIST(list); \
} while (0)

#define COMPLETE_WITH_LIST8(s1, s2, s3, s4, s5, s6, s7, s8) \
do { \
	static const char *const list[] = { s1, s2, s3, s4, s5, s6, s7, s8, NULL }; \
	COMPLETE_WITH_LIST(list); \
} while (0)

#define COMPLETE_WITH_LIST9(s1, s2, s3, s4, s5, s6, s7, s8, s9) \
do { \
	static const char *const list[] = { s1, s2, s3, s4, s5, s6, s7, s8, s9, NULL }; \
	COMPLETE_WITH_LIST(list); \
} while (0)

#define COMPLETE_WITH_LIST10(s1, s2, s3, s4, s5, s6, s7, s8, s9, s10) \
do { \
	static const char *const list[] = { s1, s2, s3, s4, s5, s6, s7, s8, s9, s10, NULL }; \
	COMPLETE_WITH_LIST(list); \
} while (0)

/*
 * Likewise for COMPLETE_WITH_LIST_CS.
 */
#define COMPLETE_WITH_LIST_CS2(s1, s2) \
do { \
	static const char *const list[] = { s1, s2, NULL }; \
	COMPLETE_WITH_LIST_CS(list); \
} while (0)

#define COMPLETE_WITH_LIST_CS3(s1, s2, s3) \
do { \
	static const char *const list[] = { s1, s2, s3, NULL }; \
	COMPLETE_WITH_LIST_CS(list); \
} while (0)

#define COMPLETE_WITH_LIST_CS4(s1, s2, s3, s4) \
do { \
	static const char *const list[] = { s1, s2, s3, s4, NULL }; \
	COMPLETE_WITH_LIST_CS(list); \
} while (0)

#define COMPLETE_WITH_LIST_CS5(s1, s2, s3, s4, s5) \
do { \
	static const char *const list[] = { s1, s2, s3, s4, s5, NULL }; \
	COMPLETE_WITH_LIST_CS(list); \
} while (0)

/*
 * Assembly instructions for schema queries
 */

static const SchemaQuery Query_for_list_of_aggregates = {
	/* catname */
	"pg_catalog.pg_proc p",
	/* selcondition */
	"p.proisagg",
	/* viscondition */
	"pg_catalog.pg_function_is_visible(p.oid)",
	/* namespace */
	"p.pronamespace",
	/* result */
	"pg_catalog.quote_ident(p.proname)",
	/* qualresult */
	NULL
};

static const SchemaQuery Query_for_list_of_datatypes = {
	/* catname */
	"pg_catalog.pg_type t",
	/* selcondition --- ignore table rowtypes and array types */
	"(t.typrelid = 0 "
	" OR (SELECT c.relkind = 'c' FROM pg_catalog.pg_class c WHERE c.oid = t.typrelid)) "
	"AND t.typname !~ '^_'",
	/* viscondition */
	"pg_catalog.pg_type_is_visible(t.oid)",
	/* namespace */
	"t.typnamespace",
	/* result */
	"pg_catalog.format_type(t.oid, NULL)",
	/* qualresult */
	"pg_catalog.quote_ident(t.typname)"
};

static const SchemaQuery Query_for_list_of_domains = {
	/* catname */
	"pg_catalog.pg_type t",
	/* selcondition */
	"t.typtype = 'd'",
	/* viscondition */
	"pg_catalog.pg_type_is_visible(t.oid)",
	/* namespace */
	"t.typnamespace",
	/* result */
	"pg_catalog.quote_ident(t.typname)",
	/* qualresult */
	NULL
};

static const SchemaQuery Query_for_list_of_functions = {
	/* catname */
	"pg_catalog.pg_proc p",
	/* selcondition */
	NULL,
	/* viscondition */
	"pg_catalog.pg_function_is_visible(p.oid)",
	/* namespace */
	"p.pronamespace",
	/* result */
	"pg_catalog.quote_ident(p.proname)",
	/* qualresult */
	NULL
};

static const SchemaQuery Query_for_list_of_indexes = {
	/* catname */
	"pg_catalog.pg_class c",
	/* selcondition */
	"c.relkind IN ('i')",
	/* viscondition */
	"pg_catalog.pg_table_is_visible(c.oid)",
	/* namespace */
	"c.relnamespace",
	/* result */
	"pg_catalog.quote_ident(c.relname)",
	/* qualresult */
	NULL
};

static const SchemaQuery Query_for_list_of_sequences = {
	/* catname */
	"pg_catalog.pg_class c",
	/* selcondition */
	"c.relkind IN ('S')",
	/* viscondition */
	"pg_catalog.pg_table_is_visible(c.oid)",
	/* namespace */
	"c.relnamespace",
	/* result */
	"pg_catalog.quote_ident(c.relname)",
	/* qualresult */
	NULL
};

static const SchemaQuery Query_for_list_of_foreign_tables = {
	/* catname */
	"pg_catalog.pg_class c",
	/* selcondition */
	"c.relkind IN ('f')",
	/* viscondition */
	"pg_catalog.pg_table_is_visible(c.oid)",
	/* namespace */
	"c.relnamespace",
	/* result */
	"pg_catalog.quote_ident(c.relname)",
	/* qualresult */
	NULL
};

static const SchemaQuery Query_for_list_of_tables = {
	/* catname */
	"pg_catalog.pg_class c",
	/* selcondition */
	"c.relkind IN ('r' , 'x')",  /* GPDB: x is obsolete, used only on very old GPDB systems */
	/* viscondition */
	"pg_catalog.pg_table_is_visible(c.oid)",
	/* namespace */
	"c.relnamespace",
	/* result */
	"pg_catalog.quote_ident(c.relname)",
	/* qualresult */
	NULL
};

static const SchemaQuery Query_for_list_of_constraints_with_schema = {
	/* catname */
	"pg_catalog.pg_constraint c",
	/* selcondition */
	"c.conrelid <> 0",
	/* viscondition */
	"true",						/* there is no pg_constraint_is_visible */
	/* namespace */
	"c.connamespace",
	/* result */
	"pg_catalog.quote_ident(c.conname)",
	/* qualresult */
	NULL
};

/* Relations supporting INSERT, UPDATE or DELETE */
static const SchemaQuery Query_for_list_of_updatables = {
	/* catname */
	"pg_catalog.pg_class c",
	/* selcondition */
	"c.relkind IN ('r', 'f', 'v')",
	/* viscondition */
	"pg_catalog.pg_table_is_visible(c.oid)",
	/* namespace */
	"c.relnamespace",
	/* result */
	"pg_catalog.quote_ident(c.relname)",
	/* qualresult */
	NULL
};

static const SchemaQuery Query_for_list_of_relations = {
	/* catname */
	"pg_catalog.pg_class c",
	/* selcondition */
	NULL,
	/* viscondition */
	"pg_catalog.pg_table_is_visible(c.oid)",
	/* namespace */
	"c.relnamespace",
	/* result */
	"pg_catalog.quote_ident(c.relname)",
	/* qualresult */
	NULL
};

static const SchemaQuery Query_for_list_of_tsvmf = {
	/* catname */
	"pg_catalog.pg_class c",
	/* selcondition */
	"c.relkind IN ('r', 'S', 'v', 'm', 'f')",
	/* viscondition */
	"pg_catalog.pg_table_is_visible(c.oid)",
	/* namespace */
	"c.relnamespace",
	/* result */
	"pg_catalog.quote_ident(c.relname)",
	/* qualresult */
	NULL
};

static const SchemaQuery Query_for_list_of_tmf = {
	/* catname */
	"pg_catalog.pg_class c",
	/* selcondition */
	"c.relkind IN ('r', 'm', 'f')",
	/* viscondition */
	"pg_catalog.pg_table_is_visible(c.oid)",
	/* namespace */
	"c.relnamespace",
	/* result */
	"pg_catalog.quote_ident(c.relname)",
	/* qualresult */
	NULL
};

static const SchemaQuery Query_for_list_of_tm = {
	/* catname */
	"pg_catalog.pg_class c",
	/* selcondition */
	"c.relkind IN ('r', 'm')",
	/* viscondition */
	"pg_catalog.pg_table_is_visible(c.oid)",
	/* namespace */
	"c.relnamespace",
	/* result */
	"pg_catalog.quote_ident(c.relname)",
	/* qualresult */
	NULL
};

static const SchemaQuery Query_for_list_of_views = {
	/* catname */
	"pg_catalog.pg_class c",
	/* selcondition */
	"c.relkind IN ('v')",
	/* viscondition */
	"pg_catalog.pg_table_is_visible(c.oid)",
	/* namespace */
	"c.relnamespace",
	/* result */
	"pg_catalog.quote_ident(c.relname)",
	/* qualresult */
	NULL
};

static const SchemaQuery Query_for_list_of_matviews = {
	/* catname */
	"pg_catalog.pg_class c",
	/* selcondition */
	"c.relkind IN ('m')",
	/* viscondition */
	"pg_catalog.pg_table_is_visible(c.oid)",
	/* namespace */
	"c.relnamespace",
	/* result */
	"pg_catalog.quote_ident(c.relname)",
	/* qualresult */
	NULL
};


/*
 * Queries to get lists of names of various kinds of things, possibly
 * restricted to names matching a partially entered name.  In these queries,
 * the first %s will be replaced by the text entered so far (suitably escaped
 * to become a SQL literal string).  %d will be replaced by the length of the
 * string (in unescaped form).  A second and third %s, if present, will be
 * replaced by a suitably-escaped version of the string provided in
 * completion_info_charp.  A fourth and fifth %s are similarly replaced by
 * completion_info_charp2.
 *
 * Beware that the allowed sequences of %s and %d are determined by
 * _complete_from_query().
 */

#define Query_for_list_of_attributes \
"SELECT pg_catalog.quote_ident(attname) "\
"  FROM pg_catalog.pg_attribute a, pg_catalog.pg_class c "\
" WHERE c.oid = a.attrelid "\
"   AND a.attnum > 0 "\
"   AND NOT a.attisdropped "\
"   AND substring(pg_catalog.quote_ident(attname),1,%d)='%s' "\
"   AND (pg_catalog.quote_ident(relname)='%s' "\
"        OR '\"' || relname || '\"'='%s') "\
"   AND pg_catalog.pg_table_is_visible(c.oid)"

#define Query_for_list_of_attributes_with_schema \
"SELECT pg_catalog.quote_ident(attname) "\
"  FROM pg_catalog.pg_attribute a, pg_catalog.pg_class c, pg_catalog.pg_namespace n "\
" WHERE c.oid = a.attrelid "\
"   AND n.oid = c.relnamespace "\
"   AND a.attnum > 0 "\
"   AND NOT a.attisdropped "\
"   AND substring(pg_catalog.quote_ident(attname),1,%d)='%s' "\
"   AND (pg_catalog.quote_ident(relname)='%s' "\
"        OR '\"' || relname || '\"' ='%s') "\
"   AND (pg_catalog.quote_ident(nspname)='%s' "\
"        OR '\"' || nspname || '\"' ='%s') "

#define Query_for_list_of_template_databases \
"SELECT pg_catalog.quote_ident(datname) FROM pg_catalog.pg_database "\
" WHERE substring(pg_catalog.quote_ident(datname),1,%d)='%s' AND datistemplate"

#define Query_for_list_of_databases \
"SELECT pg_catalog.quote_ident(datname) FROM pg_catalog.pg_database "\
" WHERE substring(pg_catalog.quote_ident(datname),1,%d)='%s'"

#define Query_for_list_of_tablespaces \
"SELECT pg_catalog.quote_ident(spcname) FROM pg_catalog.pg_tablespace "\
" WHERE substring(pg_catalog.quote_ident(spcname),1,%d)='%s'"

#define Query_for_list_of_encodings \
" SELECT DISTINCT pg_catalog.pg_encoding_to_char(conforencoding) "\
"   FROM pg_catalog.pg_conversion "\
"  WHERE substring(pg_catalog.pg_encoding_to_char(conforencoding),1,%d)=UPPER('%s')"

#define Query_for_list_of_languages \
"SELECT pg_catalog.quote_ident(lanname) "\
"  FROM pg_catalog.pg_language "\
" WHERE lanname != 'internal' "\
"   AND substring(pg_catalog.quote_ident(lanname),1,%d)='%s'"

#define Query_for_list_of_schemas \
"SELECT pg_catalog.quote_ident(nspname) FROM pg_catalog.pg_namespace "\
" WHERE substring(pg_catalog.quote_ident(nspname),1,%d)='%s'"

#define Query_for_list_of_alter_system_set_vars \
"SELECT name FROM "\
" (SELECT pg_catalog.lower(name) AS name FROM pg_catalog.pg_settings "\
"  WHERE context != 'internal') ss "\
" WHERE substring(name,1,%d)='%s'"\
" UNION ALL SELECT 'all' ss"

#define Query_for_list_of_set_vars \
"SELECT name FROM "\
" (SELECT pg_catalog.lower(name) AS name FROM pg_catalog.pg_settings "\
"  WHERE context IN ('user', 'superuser') "\
"  UNION ALL SELECT 'constraints' "\
"  UNION ALL SELECT 'transaction' "\
"  UNION ALL SELECT 'session' "\
"  UNION ALL SELECT 'role' "\
"  UNION ALL SELECT 'tablespace' "\
"  UNION ALL SELECT 'all') ss "\
" WHERE substring(name,1,%d)='%s'"

#define Query_for_list_of_show_vars \
"SELECT name FROM "\
" (SELECT pg_catalog.lower(name) AS name FROM pg_catalog.pg_settings "\
"  UNION ALL SELECT 'session authorization' "\
"  UNION ALL SELECT 'all') ss "\
" WHERE substring(name,1,%d)='%s'"

#define Query_for_list_of_resgroups \
" SELECT pg_catalog.quote_ident(rsgname) "\
"   FROM pg_catalog.pg_resgroup "\
"  WHERE substring(pg_catalog.quote_ident(rsgname),1,%d)='%s'"

#define Query_for_list_of_roles \
" SELECT pg_catalog.quote_ident(rolname) "\
"   FROM pg_catalog.pg_roles "\
"  WHERE substring(pg_catalog.quote_ident(rolname),1,%d)='%s'"

#define Query_for_list_of_grant_roles \
" SELECT pg_catalog.quote_ident(rolname) "\
"   FROM pg_catalog.pg_roles "\
"  WHERE substring(pg_catalog.quote_ident(rolname),1,%d)='%s'"\
" UNION ALL SELECT 'PUBLIC'"\
" UNION ALL SELECT 'CURRENT_USER'"\
" UNION ALL SELECT 'SESSION_USER'"

/* the silly-looking length condition is just to eat up the current word */
#define Query_for_table_owning_index \
"SELECT pg_catalog.quote_ident(c1.relname) "\
"  FROM pg_catalog.pg_class c1, pg_catalog.pg_class c2, pg_catalog.pg_index i"\
" WHERE c1.oid=i.indrelid and i.indexrelid=c2.oid"\
"       and (%d = pg_catalog.length('%s'))"\
"       and pg_catalog.quote_ident(c2.relname)='%s'"\
"       and pg_catalog.pg_table_is_visible(c2.oid)"

/* the silly-looking length condition is just to eat up the current word */
#define Query_for_index_of_table \
"SELECT pg_catalog.quote_ident(c2.relname) "\
"  FROM pg_catalog.pg_class c1, pg_catalog.pg_class c2, pg_catalog.pg_index i"\
" WHERE c1.oid=i.indrelid and i.indexrelid=c2.oid"\
"       and (%d = pg_catalog.length('%s'))"\
"       and pg_catalog.quote_ident(c1.relname)='%s'"\
"       and pg_catalog.pg_table_is_visible(c2.oid)"

/* the silly-looking length condition is just to eat up the current word */
#define Query_for_constraint_of_table \
"SELECT pg_catalog.quote_ident(conname) "\
"  FROM pg_catalog.pg_class c1, pg_catalog.pg_constraint con "\
" WHERE c1.oid=conrelid and (%d = pg_catalog.length('%s'))"\
"       and pg_catalog.quote_ident(c1.relname)='%s'"\
"       and pg_catalog.pg_table_is_visible(c1.oid)"

#define Query_for_all_table_constraints \
"SELECT pg_catalog.quote_ident(conname) "\
"  FROM pg_catalog.pg_constraint c "\
" WHERE c.conrelid <> 0 "

/* the silly-looking length condition is just to eat up the current word */
#define Query_for_constraint_of_type \
"SELECT pg_catalog.quote_ident(conname) "\
"  FROM pg_catalog.pg_type t, pg_catalog.pg_constraint con "\
" WHERE t.oid=contypid and (%d = pg_catalog.length('%s'))"\
"       and pg_catalog.quote_ident(t.typname)='%s'"\
"       and pg_catalog.pg_type_is_visible(t.oid)"

/* the silly-looking length condition is just to eat up the current word */
#define Query_for_list_of_tables_for_constraint \
"SELECT pg_catalog.quote_ident(relname) "\
"  FROM pg_catalog.pg_class"\
" WHERE (%d = pg_catalog.length('%s'))"\
"   AND oid IN "\
"       (SELECT conrelid FROM pg_catalog.pg_constraint "\
"         WHERE pg_catalog.quote_ident(conname)='%s')"

/* the silly-looking length condition is just to eat up the current word */
#define Query_for_rule_of_table \
"SELECT pg_catalog.quote_ident(rulename) "\
"  FROM pg_catalog.pg_class c1, pg_catalog.pg_rewrite "\
" WHERE c1.oid=ev_class and (%d = pg_catalog.length('%s'))"\
"       and pg_catalog.quote_ident(c1.relname)='%s'"\
"       and pg_catalog.pg_table_is_visible(c1.oid)"

/* the silly-looking length condition is just to eat up the current word */
#define Query_for_list_of_tables_for_rule \
"SELECT pg_catalog.quote_ident(relname) "\
"  FROM pg_catalog.pg_class"\
" WHERE (%d = pg_catalog.length('%s'))"\
"   AND oid IN "\
"       (SELECT ev_class FROM pg_catalog.pg_rewrite "\
"         WHERE pg_catalog.quote_ident(rulename)='%s')"

/* the silly-looking length condition is just to eat up the current word */
#define Query_for_trigger_of_table \
"SELECT pg_catalog.quote_ident(tgname) "\
"  FROM pg_catalog.pg_class c1, pg_catalog.pg_trigger "\
" WHERE c1.oid=tgrelid and (%d = pg_catalog.length('%s'))"\
"       and pg_catalog.quote_ident(c1.relname)='%s'"\
"       and pg_catalog.pg_table_is_visible(c1.oid)"\
"       and not tgisinternal"

/* the silly-looking length condition is just to eat up the current word */
#define Query_for_list_of_tables_for_trigger \
"SELECT pg_catalog.quote_ident(relname) "\
"  FROM pg_catalog.pg_class"\
" WHERE (%d = pg_catalog.length('%s'))"\
"   AND oid IN "\
"       (SELECT tgrelid FROM pg_catalog.pg_trigger "\
"         WHERE pg_catalog.quote_ident(tgname)='%s')"

#define Query_for_list_of_ts_configurations \
"SELECT pg_catalog.quote_ident(cfgname) FROM pg_catalog.pg_ts_config "\
" WHERE substring(pg_catalog.quote_ident(cfgname),1,%d)='%s'"

#define Query_for_list_of_ts_dictionaries \
"SELECT pg_catalog.quote_ident(dictname) FROM pg_catalog.pg_ts_dict "\
" WHERE substring(pg_catalog.quote_ident(dictname),1,%d)='%s'"

#define Query_for_list_of_ts_parsers \
"SELECT pg_catalog.quote_ident(prsname) FROM pg_catalog.pg_ts_parser "\
" WHERE substring(pg_catalog.quote_ident(prsname),1,%d)='%s'"

#define Query_for_list_of_ts_templates \
"SELECT pg_catalog.quote_ident(tmplname) FROM pg_catalog.pg_ts_template "\
" WHERE substring(pg_catalog.quote_ident(tmplname),1,%d)='%s'"

#define Query_for_list_of_fdws \
" SELECT pg_catalog.quote_ident(fdwname) "\
"   FROM pg_catalog.pg_foreign_data_wrapper "\
"  WHERE substring(pg_catalog.quote_ident(fdwname),1,%d)='%s'"

#define Query_for_list_of_servers \
" SELECT pg_catalog.quote_ident(srvname) "\
"   FROM pg_catalog.pg_foreign_server "\
"  WHERE substring(pg_catalog.quote_ident(srvname),1,%d)='%s'"

#define Query_for_list_of_user_mappings \
" SELECT pg_catalog.quote_ident(usename) "\
"   FROM pg_catalog.pg_user_mappings "\
"  WHERE substring(pg_catalog.quote_ident(usename),1,%d)='%s'"

#define Query_for_list_of_access_methods \
" SELECT pg_catalog.quote_ident(amname) "\
"   FROM pg_catalog.pg_am "\
"  WHERE substring(pg_catalog.quote_ident(amname),1,%d)='%s'"

/* the silly-looking length condition is just to eat up the current word */
#define Query_for_list_of_arguments \
"SELECT pg_catalog.oidvectortypes(proargtypes)||')' "\
"  FROM pg_catalog.pg_proc "\
" WHERE (%d = pg_catalog.length('%s'))"\
"   AND (pg_catalog.quote_ident(proname)='%s'"\
"        OR '\"' || proname || '\"'='%s') "\
"   AND (pg_catalog.pg_function_is_visible(pg_proc.oid))"

/* the silly-looking length condition is just to eat up the current word */
#define Query_for_list_of_arguments_with_schema \
"SELECT pg_catalog.oidvectortypes(proargtypes)||')' "\
"  FROM pg_catalog.pg_proc p, pg_catalog.pg_namespace n "\
" WHERE (%d = pg_catalog.length('%s'))"\
"   AND n.oid = p.pronamespace "\
"   AND (pg_catalog.quote_ident(proname)='%s' "\
"        OR '\"' || proname || '\"' ='%s') "\
"   AND (pg_catalog.quote_ident(nspname)='%s' "\
"        OR '\"' || nspname || '\"' ='%s') "

#define Query_for_list_of_extensions \
" SELECT pg_catalog.quote_ident(extname) "\
"   FROM pg_catalog.pg_extension "\
"  WHERE substring(pg_catalog.quote_ident(extname),1,%d)='%s'"

#define Query_for_list_of_available_extensions \
" SELECT pg_catalog.quote_ident(name) "\
"   FROM pg_catalog.pg_available_extensions "\
"  WHERE substring(pg_catalog.quote_ident(name),1,%d)='%s' AND installed_version IS NULL"

/* the silly-looking length condition is just to eat up the current word */
#define Query_for_list_of_available_extension_versions \
" SELECT pg_catalog.quote_ident(version) "\
"   FROM pg_catalog.pg_available_extension_versions "\
"  WHERE (%d = pg_catalog.length('%s'))"\
"    AND pg_catalog.quote_ident(name)='%s'"

#define Query_for_list_of_prepared_statements \
" SELECT pg_catalog.quote_ident(name) "\
"   FROM pg_catalog.pg_prepared_statements "\
"  WHERE substring(pg_catalog.quote_ident(name),1,%d)='%s'"

#define Query_for_list_of_event_triggers \
" SELECT pg_catalog.quote_ident(evtname) "\
"   FROM pg_catalog.pg_event_trigger "\
"  WHERE substring(pg_catalog.quote_ident(evtname),1,%d)='%s'"

#define Query_for_list_of_tablesample_methods \
" SELECT pg_catalog.quote_ident(proname) "\
"   FROM pg_catalog.pg_proc "\
"  WHERE prorettype = 'pg_catalog.tsm_handler'::pg_catalog.regtype AND "\
"        proargtypes[0] = 'pg_catalog.internal'::pg_catalog.regtype AND "\
"        substring(pg_catalog.quote_ident(proname),1,%d)='%s'"

#define Query_for_list_of_policies \
" SELECT pg_catalog.quote_ident(polname) "\
"   FROM pg_catalog.pg_policy "\
"  WHERE substring(pg_catalog.quote_ident(polname),1,%d)='%s'"

#define Query_for_list_of_tables_for_policy \
"SELECT pg_catalog.quote_ident(relname) "\
"  FROM pg_catalog.pg_class"\
" WHERE (%d = pg_catalog.length('%s'))"\
"   AND oid IN "\
"       (SELECT polrelid FROM pg_catalog.pg_policy "\
"         WHERE pg_catalog.quote_ident(polname)='%s')"

#define Query_for_enum \
" SELECT name FROM ( "\
"   SELECT pg_catalog.quote_ident(pg_catalog.unnest(enumvals)) AS name "\
"     FROM pg_catalog.pg_settings "\
"    WHERE pg_catalog.lower(name)=pg_catalog.lower('%s') "\
"    UNION ALL " \
"   SELECT 'DEFAULT' ) ss "\
"  WHERE pg_catalog.substring(name,1,%%d)='%%s'"

/*
 * This is a list of all "things" in Pgsql, which can show up after CREATE or
 * DROP; and there is also a query to get a list of them.
 */

typedef struct
{
	const char *name;
	const char *query;			/* simple query, or NULL */
	const SchemaQuery *squery;	/* schema query, or NULL */
	const bits32 flags;			/* visibility flags, see below */
} pgsql_thing_t;

#define THING_NO_CREATE		(1 << 0)	/* should not show up after CREATE */
#define THING_NO_DROP		(1 << 1)	/* should not show up after DROP */
#define THING_NO_SHOW		(THING_NO_CREATE | THING_NO_DROP)

static const pgsql_thing_t words_after_create[] = {
	{"ACCESS METHOD", NULL, NULL},
	{"AGGREGATE", NULL, &Query_for_list_of_aggregates},
	{"CAST", NULL, NULL},		/* Casts have complex structures for names, so
								 * skip it */
	{"COLLATION", "SELECT pg_catalog.quote_ident(collname) FROM pg_catalog.pg_collation WHERE collencoding IN (-1, pg_catalog.pg_char_to_encoding(pg_catalog.getdatabaseencoding())) AND substring(pg_catalog.quote_ident(collname),1,%d)='%s'"},

	/*
	 * CREATE CONSTRAINT TRIGGER is not supported here because it is designed
	 * to be used only by pg_dump.
	 */
	{"CONFIGURATION", Query_for_list_of_ts_configurations, NULL, THING_NO_SHOW},
	{"CONVERSION", "SELECT pg_catalog.quote_ident(conname) FROM pg_catalog.pg_conversion WHERE substring(pg_catalog.quote_ident(conname),1,%d)='%s'"},
	{"DATABASE", Query_for_list_of_databases},
	{"DICTIONARY", Query_for_list_of_ts_dictionaries, NULL, THING_NO_SHOW},
	{"DOMAIN", NULL, &Query_for_list_of_domains},
	{"EVENT TRIGGER", NULL, NULL},
	{"EXTENSION", Query_for_list_of_extensions},
	{"FOREIGN DATA WRAPPER", NULL, NULL},
	{"FOREIGN TABLE", NULL, NULL},
	{"FUNCTION", NULL, &Query_for_list_of_functions},
	{"GROUP", Query_for_list_of_roles},
	{"LANGUAGE", Query_for_list_of_languages},
	{"INDEX", NULL, &Query_for_list_of_indexes},
	{"MATERIALIZED VIEW", NULL, &Query_for_list_of_matviews},
	{"OPERATOR", NULL, NULL},	/* Querying for this is probably not such a
								 * good idea. */
	{"OWNED", NULL, NULL, THING_NO_CREATE},		/* for DROP OWNED BY ... */
	{"PARSER", Query_for_list_of_ts_parsers, NULL, THING_NO_SHOW},
	{"RESOURCE", NULL},
	{"POLICY", NULL, NULL},
	{"ROLE", Query_for_list_of_roles},
	{"RULE", "SELECT pg_catalog.quote_ident(rulename) FROM pg_catalog.pg_rules WHERE substring(pg_catalog.quote_ident(rulename),1,%d)='%s'"},
	{"SCHEMA", Query_for_list_of_schemas},
	{"SEQUENCE", NULL, &Query_for_list_of_sequences},
	{"SERVER", Query_for_list_of_servers},
	{"TABLE", NULL, &Query_for_list_of_tables},
	{"TABLESPACE", Query_for_list_of_tablespaces},
	{"TEMP", NULL, NULL, THING_NO_DROP},		/* for CREATE TEMP TABLE ... */
	{"TEMPLATE", Query_for_list_of_ts_templates, NULL, THING_NO_SHOW},
	{"TEXT SEARCH", NULL, NULL},
	{"TRIGGER", "SELECT pg_catalog.quote_ident(tgname) FROM pg_catalog.pg_trigger WHERE substring(pg_catalog.quote_ident(tgname),1,%d)='%s' AND NOT tgisinternal"},
	{"TYPE", NULL, &Query_for_list_of_datatypes},
	{"UNIQUE", NULL, NULL, THING_NO_DROP},		/* for CREATE UNIQUE INDEX ... */
	{"UNLOGGED", NULL, NULL, THING_NO_DROP},	/* for CREATE UNLOGGED TABLE
												 * ... */
	{"USER", Query_for_list_of_roles " UNION SELECT 'MAPPING FOR'"},
	{"USER MAPPING FOR", NULL, NULL},
	{"VIEW", NULL, &Query_for_list_of_views},
	{NULL}						/* end of list */
};


/* Forward declaration of functions */
static char **psql_completion(const char *text, int start, int end);
static char *create_command_generator(const char *text, int state);
static char *drop_command_generator(const char *text, int state);
static char *complete_from_query(const char *text, int state);
static char *complete_from_schema_query(const char *text, int state);
static char *_complete_from_query(int is_schema_query,
					 const char *text, int state);
static char *complete_from_list(const char *text, int state);
static char *complete_from_const(const char *text, int state);
static void append_variable_names(char ***varnames, int *nvars,
					  int *maxvars, const char *varname,
					  const char *prefix, const char *suffix);
static char **complete_from_variables(const char *text,
					const char *prefix, const char *suffix, bool need_value);
static char *complete_from_files(const char *text, int state);

static char *pg_strdup_keyword_case(const char *s, const char *ref);
static char *escape_string(const char *text);
static PGresult *exec_query(const char *query);

static char **get_previous_words(int point, char **buffer, int *nwords);

static char *get_guctype(const char *varname);

#ifdef NOT_USED
static char *quote_file_name(char *text, int match_type, char *quote_pointer);
static char *dequote_file_name(char *text, char quote_char);
#endif


/*
 * Initialize the readline library for our purposes.
 */
void
initialize_readline(void)
{
	rl_readline_name = (char *) pset.progname;
	rl_attempted_completion_function = psql_completion;

	rl_basic_word_break_characters = WORD_BREAKS;

	completion_max_records = 1000;

	/*
	 * There is a variable rl_completion_query_items for this but apparently
	 * it's not defined everywhere.
	 */
}

/*
 * Check if 'word' matches any of the '|'-separated strings in 'pattern',
 * using case-insensitive or case-sensitive comparisons.
 *
 * If pattern is NULL, it's a wild card that matches any word.
 * If pattern begins with '!', the result is negated, ie we check that 'word'
 * does *not* match any alternative appearing in the rest of 'pattern'.
 * Any alternative can end with '*' which is a wild card, i.e., it means
 * match any word that matches the characters so far.  (We do not currently
 * support '*' elsewhere than the end of an alternative.)
 *
 * For readability, callers should use the macros MatchAny and MatchAnyExcept
 * to invoke those two special cases for 'pattern'.  (But '|' and '*' must
 * just be written directly in patterns.)
 */
#define MatchAny  NULL
#define MatchAnyExcept(pattern)  ("!" pattern)

static bool
word_matches_internal(const char *pattern,
					  const char *word,
					  bool case_sensitive)
{
	size_t		wordlen,
				patternlen;

	/* NULL pattern matches anything. */
	if (pattern == NULL)
		return true;

	/* Handle negated patterns from the MatchAnyExcept macro. */
	if (*pattern == '!')
		return !word_matches_internal(pattern + 1, word, case_sensitive);

	/* Else consider each alternative in the pattern. */
	wordlen = strlen(word);
	for (;;)
	{
		const char *c;

		/* Find end of current alternative. */
		c = pattern;
		while (*c != '\0' && *c != '|')
			c++;
		/* Was there a wild card?  (Assumes first alternative is not empty) */
		if (c[-1] == '*')
		{
			/* Yes, wildcard match? */
			patternlen = c - pattern - 1;
			if (wordlen >= patternlen &&
				(case_sensitive ?
				 strncmp(word, pattern, patternlen) == 0 :
				 pg_strncasecmp(word, pattern, patternlen) == 0))
				return true;
		}
		else
		{
			/* No, plain match? */
			patternlen = c - pattern;
			if (wordlen == patternlen &&
				(case_sensitive ?
				 strncmp(word, pattern, wordlen) == 0 :
				 pg_strncasecmp(word, pattern, wordlen) == 0))
				return true;
		}
		/* Out of alternatives? */
		if (*c == '\0')
			break;
		/* Nope, try next alternative. */
		pattern = c + 1;
	}

	return false;
}

/*
 * There are enough matching calls below that it seems worth having these two
 * interface routines rather than including a third parameter in every call.
 *
 * word_matches --- match case-insensitively.
 */
static bool
word_matches(const char *pattern, const char *word)
{
	return word_matches_internal(pattern, word, false);
}

/*
 * word_matches_cs --- match case-sensitively.
 */
static bool
word_matches_cs(const char *pattern, const char *word)
{
	return word_matches_internal(pattern, word, true);
}

/*
 * Check if the final character of 's' is 'c'.
 */
static bool
ends_with(const char *s, char c)
{
	size_t		length = strlen(s);

	return (length > 0 && s[length - 1] == c);
}

/*
 * The completion function.
 *
 * According to readline spec this gets passed the text entered so far and its
 * start and end positions in the readline buffer. The return value is some
 * partially obscure list format that can be generated by readline's
 * completion_matches() function, so we don't have to worry about it.
 */
static char **
psql_completion(const char *text, int start, int end)
{
	/* This is the variable we'll return. */
	char	  **matches = NULL;

	/* Workspace for parsed words. */
	char	   *words_buffer;

	/* This array will contain pointers to parsed words. */
	char	  **previous_words;

	/* The number of words found on the input line. */
	int			previous_words_count;

	/*
	 * For compactness, we use these macros to reference previous_words[].
	 * Caution: do not access a previous_words[] entry without having checked
	 * previous_words_count to be sure it's valid.  In most cases below, that
	 * check is implicit in a TailMatches() or similar macro, but in some
	 * places we have to check it explicitly.
	 */
#define prev_wd   (previous_words[0])
#define prev2_wd  (previous_words[1])
#define prev3_wd  (previous_words[2])
#define prev4_wd  (previous_words[3])
#define prev5_wd  (previous_words[4])
#define prev6_wd  (previous_words[5])
#define prev7_wd  (previous_words[6])
#define prev8_wd  (previous_words[7])
#define prev9_wd  (previous_words[8])

	/* Macros for matching the last N words before point, case-insensitively. */
#define TailMatches1(p1) \
	(previous_words_count >= 1 && \
	 word_matches(p1, prev_wd))

#define TailMatches2(p2, p1) \
	(previous_words_count >= 2 && \
	 word_matches(p1, prev_wd) && \
	 word_matches(p2, prev2_wd))

#define TailMatches3(p3, p2, p1) \
	(previous_words_count >= 3 && \
	 word_matches(p1, prev_wd) && \
	 word_matches(p2, prev2_wd) && \
	 word_matches(p3, prev3_wd))

#define TailMatches4(p4, p3, p2, p1) \
	(previous_words_count >= 4 && \
	 word_matches(p1, prev_wd) && \
	 word_matches(p2, prev2_wd) && \
	 word_matches(p3, prev3_wd) && \
	 word_matches(p4, prev4_wd))

#define TailMatches5(p5, p4, p3, p2, p1) \
	(previous_words_count >= 5 && \
	 word_matches(p1, prev_wd) && \
	 word_matches(p2, prev2_wd) && \
	 word_matches(p3, prev3_wd) && \
	 word_matches(p4, prev4_wd) && \
	 word_matches(p5, prev5_wd))

#define TailMatches6(p6, p5, p4, p3, p2, p1) \
	(previous_words_count >= 6 && \
	 word_matches(p1, prev_wd) && \
	 word_matches(p2, prev2_wd) && \
	 word_matches(p3, prev3_wd) && \
	 word_matches(p4, prev4_wd) && \
	 word_matches(p5, prev5_wd) && \
	 word_matches(p6, prev6_wd))

#define TailMatches7(p7, p6, p5, p4, p3, p2, p1) \
	(previous_words_count >= 7 && \
	 word_matches(p1, prev_wd) && \
	 word_matches(p2, prev2_wd) && \
	 word_matches(p3, prev3_wd) && \
	 word_matches(p4, prev4_wd) && \
	 word_matches(p5, prev5_wd) && \
	 word_matches(p6, prev6_wd) && \
	 word_matches(p7, prev7_wd))

#define TailMatches8(p8, p7, p6, p5, p4, p3, p2, p1) \
	(previous_words_count >= 8 && \
	 word_matches(p1, prev_wd) && \
	 word_matches(p2, prev2_wd) && \
	 word_matches(p3, prev3_wd) && \
	 word_matches(p4, prev4_wd) && \
	 word_matches(p5, prev5_wd) && \
	 word_matches(p6, prev6_wd) && \
	 word_matches(p7, prev7_wd) && \
	 word_matches(p8, prev8_wd))

#define TailMatches9(p9, p8, p7, p6, p5, p4, p3, p2, p1) \
	(previous_words_count >= 9 && \
	 word_matches(p1, prev_wd) && \
	 word_matches(p2, prev2_wd) && \
	 word_matches(p3, prev3_wd) && \
	 word_matches(p4, prev4_wd) && \
	 word_matches(p5, prev5_wd) && \
	 word_matches(p6, prev6_wd) && \
	 word_matches(p7, prev7_wd) && \
	 word_matches(p8, prev8_wd) && \
	 word_matches(p9, prev9_wd))

	/* Macros for matching the last N words before point, case-sensitively. */
#define TailMatchesCS1(p1) \
	(previous_words_count >= 1 && \
	 word_matches_cs(p1, prev_wd))
#define TailMatchesCS2(p2, p1) \
	(previous_words_count >= 2 && \
	 word_matches_cs(p1, prev_wd) && \
	 word_matches_cs(p2, prev2_wd))

	/*
	 * Macros for matching N words beginning at the start of the line,
	 * case-insensitively.
	 */
#define Matches1(p1) \
	(previous_words_count == 1 && \
	 TailMatches1(p1))
#define Matches2(p1, p2) \
	(previous_words_count == 2 && \
	 TailMatches2(p1, p2))
#define Matches3(p1, p2, p3) \
	(previous_words_count == 3 && \
	 TailMatches3(p1, p2, p3))
#define Matches4(p1, p2, p3, p4) \
	(previous_words_count == 4 && \
	 TailMatches4(p1, p2, p3, p4))
#define Matches5(p1, p2, p3, p4, p5) \
	(previous_words_count == 5 && \
	 TailMatches5(p1, p2, p3, p4, p5))
#define Matches6(p1, p2, p3, p4, p5, p6) \
	(previous_words_count == 6 && \
	 TailMatches6(p1, p2, p3, p4, p5, p6))
#define Matches7(p1, p2, p3, p4, p5, p6, p7) \
	(previous_words_count == 7 && \
	 TailMatches7(p1, p2, p3, p4, p5, p6, p7))
#define Matches8(p1, p2, p3, p4, p5, p6, p7, p8) \
	(previous_words_count == 8 && \
	 TailMatches8(p1, p2, p3, p4, p5, p6, p7, p8))
#define Matches9(p1, p2, p3, p4, p5, p6, p7, p8, p9) \
	(previous_words_count == 9 && \
	 TailMatches9(p1, p2, p3, p4, p5, p6, p7, p8, p9))

	/*
	 * Macros for matching N words at the start of the line, regardless of
	 * what is after them, case-insensitively.
	 */
#define HeadMatches1(p1) \
	(previous_words_count >= 1 && \
	 word_matches(p1, previous_words[previous_words_count - 1]))

#define HeadMatches2(p1, p2) \
	(previous_words_count >= 2 && \
	 word_matches(p1, previous_words[previous_words_count - 1]) && \
	 word_matches(p2, previous_words[previous_words_count - 2]))

#define HeadMatches3(p1, p2, p3) \
	(previous_words_count >= 3 && \
	 word_matches(p1, previous_words[previous_words_count - 1]) && \
	 word_matches(p2, previous_words[previous_words_count - 2]) && \
	 word_matches(p3, previous_words[previous_words_count - 3]))

	/* Known command-starting keywords. */
	static const char *const sql_commands[] = {
		"ABORT", "ALTER", "ANALYZE", "BEGIN", "CHECKPOINT", "CLOSE", "CLUSTER",
		"COMMENT", "COMMIT", "COPY", "CREATE", "DEALLOCATE", "DECLARE",
		"DELETE FROM", "DISCARD", "DO", "DROP", "END", "EXECUTE", "EXPLAIN",
		"FETCH", "GRANT", "IMPORT", "INSERT", "LISTEN", "LOAD", "LOCK",
		"MOVE", "NOTIFY", "PREPARE",
		"REASSIGN", "REFRESH MATERIALIZED VIEW", "REINDEX", "RELEASE",
		"RESET", "REVOKE", "ROLLBACK",
		"SAVEPOINT", "SECURITY LABEL", "SELECT", "SET", "SHOW", "START",
		"TABLE", "TRUNCATE", "UNLISTEN", "UPDATE", "VACUUM", "VALUES", "WITH",
		NULL
	};

	/* psql's backslash commands. */
	static const char *const backslash_commands[] = {
		"\\a", "\\connect", "\\conninfo", "\\C", "\\cd", "\\copy",
		"\\copyright", "\\crosstabview",
		"\\d", "\\da", "\\dA", "\\db", "\\dc", "\\dC", "\\dd", "\\ddp", "\\dD",
		"\\des", "\\det", "\\deu", "\\dew", "\\dE", "\\df",
		"\\dF", "\\dFd", "\\dFp", "\\dFt", "\\dg", "\\di", "\\dl", "\\dL",
		"\\dm", "\\dn", "\\do", "\\dO", "\\dp", "\\drds", "\\ds", "\\dS",
		"\\dt", "\\dT", "\\dv", "\\du", "\\dx", "\\dy",
		"\\e", "\\echo", "\\ef", "\\encoding", "\\errverbose", "\\ev",
		"\\f", "\\g", "\\gexec", "\\gset", "\\h", "\\help", "\\H", "\\i", "\\ir", "\\l",
		"\\lo_import", "\\lo_export", "\\lo_list", "\\lo_unlink",
		"\\o", "\\p", "\\password", "\\prompt", "\\pset", "\\q", "\\qecho", "\\r",
		"\\s", "\\set", "\\setenv", "\\sf", "\\sv", "\\t", "\\T",
		"\\timing", "\\unset", "\\x", "\\w", "\\watch", "\\z", "\\!", NULL
	};

	(void) end;					/* "end" is not used */

#ifdef HAVE_RL_COMPLETION_APPEND_CHARACTER
	rl_completion_append_character = ' ';
#endif

	/* Clear a few things. */
	completion_charp = NULL;
	completion_charpp = NULL;
	completion_info_charp = NULL;
	completion_info_charp2 = NULL;

	/*
	 * Scan the input line to extract the words before our current position.
	 * According to those we'll make some smart decisions on what the user is
	 * probably intending to type.
	 */
	previous_words = get_previous_words(start,
										&words_buffer,
										&previous_words_count);

	/* If current word is a backslash command, offer completions for that */
	if (text[0] == '\\')
		COMPLETE_WITH_LIST_CS(backslash_commands);

	/* If current word is a variable interpolation, handle that case */
	else if (text[0] == ':' && text[1] != ':')
	{
		if (text[1] == '\'')
			matches = complete_from_variables(text, ":'", "'", true);
		else if (text[1] == '"')
			matches = complete_from_variables(text, ":\"", "\"", true);
		else
			matches = complete_from_variables(text, ":", "", true);
	}

	/* If no previous word, suggest one of the basic sql commands */
	else if (previous_words_count == 0)
		COMPLETE_WITH_LIST(sql_commands);

/* CREATE */
	/* complete with something you can create */
	else if (TailMatches1("CREATE"))
		matches = completion_matches(text, create_command_generator);

/* DROP, but not DROP embedded in other commands */
	/* complete with something you can drop */
	else if (Matches1("DROP"))
		matches = completion_matches(text, drop_command_generator);

/* ALTER */

	/* ALTER TABLE */
	else if (Matches2("ALTER", "TABLE"))
		COMPLETE_WITH_SCHEMA_QUERY(Query_for_list_of_tables,
								   "UNION SELECT 'ALL IN TABLESPACE'");

	/* ALTER something */
	else if (Matches1("ALTER"))
	{
		static const char *const list_ALTER[] =
		{"AGGREGATE", "COLLATION", "CONVERSION", "DATABASE", "DEFAULT PRIVILEGES", "DOMAIN",
			"EVENT TRIGGER", "EXTENSION", "FOREIGN DATA WRAPPER", "FOREIGN TABLE", "FUNCTION",
			"GROUP", "INDEX", "LANGUAGE", "LARGE OBJECT", "MATERIALIZED VIEW", "OPERATOR",
			"POLICY", "ROLE", "RULE", "SCHEMA", "SERVER", "SEQUENCE", "SYSTEM", "TABLE",
			"TABLESPACE", "TEXT SEARCH", "TRIGGER", "TYPE",
		"USER", "USER MAPPING FOR", "VIEW", NULL};

		COMPLETE_WITH_LIST(list_ALTER);
	}
	/* ALTER TABLE,INDEX,MATERIALIZED VIEW ALL IN TABLESPACE xxx */
<<<<<<< HEAD
	else if (pg_strcasecmp(prev4_wd, "ALL") == 0 &&
			 pg_strcasecmp(prev3_wd, "IN") == 0 &&
			 pg_strcasecmp(prev2_wd, "TABLESPACE") == 0)
	{
		static const char *const list_ALTERALLINTSPC[] =
		{"SET TABLESPACE", "OWNED BY", NULL};

		COMPLETE_WITH_LIST(list_ALTERALLINTSPC);
	}
	/* ALTER TABLE,INDEX,MATERIALIZED VIEW ALL IN TABLESPACE xxx OWNED BY */
	else if (pg_strcasecmp(prev6_wd, "ALL") == 0 &&
			 pg_strcasecmp(prev5_wd, "IN") == 0 &&
			 pg_strcasecmp(prev4_wd, "TABLESPACE") == 0 &&
			 pg_strcasecmp(prev2_wd, "OWNED") == 0 &&
			 pg_strcasecmp(prev_wd, "BY") == 0)
	{
		COMPLETE_WITH_QUERY(Query_for_list_of_roles);
	}
	/* ALTER TABLE,INDEX,MATERIALIZED VIEW ALL IN TABLESPACE xxx OWNED BY xxx */
	else if (pg_strcasecmp(prev6_wd, "IN") == 0 &&
			 pg_strcasecmp(prev5_wd, "TABLESPACE") == 0 &&
			 pg_strcasecmp(prev3_wd, "OWNED") == 0 &&
			 pg_strcasecmp(prev2_wd, "BY") == 0)
	{
		COMPLETE_WITH_CONST("SET TABLESPACE");
	}
=======
	else if (TailMatches4("ALL", "IN", "TABLESPACE", MatchAny))
		COMPLETE_WITH_LIST2("SET TABLESPACE", "OWNED BY");
	/* ALTER TABLE,INDEX,MATERIALIZED VIEW ALL IN TABLESPACE xxx OWNED BY */
	else if (TailMatches6("ALL", "IN", "TABLESPACE", MatchAny, "OWNED", "BY"))
		COMPLETE_WITH_QUERY(Query_for_list_of_roles);
	/* ALTER TABLE,INDEX,MATERIALIZED VIEW ALL IN TABLESPACE xxx OWNED BY xxx */
	else if (TailMatches7("ALL", "IN", "TABLESPACE", MatchAny, "OWNED", "BY", MatchAny))
		COMPLETE_WITH_CONST("SET TABLESPACE");
>>>>>>> b5bce6c1
	/* ALTER AGGREGATE,FUNCTION <name> */
	else if (Matches3("ALTER", "AGGREGATE|FUNCTION", MatchAny))
		COMPLETE_WITH_CONST("(");
	/* ALTER AGGREGATE,FUNCTION <name> (...) */
	else if (Matches4("ALTER", "AGGREGATE|FUNCTION", MatchAny, MatchAny))
	{
		if (ends_with(prev_wd, ')'))
			COMPLETE_WITH_LIST3("OWNER TO", "RENAME TO", "SET SCHEMA");
		else
			COMPLETE_WITH_FUNCTION_ARG(prev2_wd);
	}

	/* ALTER SCHEMA <name> */
	else if (Matches3("ALTER", "SCHEMA", MatchAny))
		COMPLETE_WITH_LIST2("OWNER TO", "RENAME TO");

	/* ALTER COLLATION <name> */
	else if (Matches3("ALTER", "COLLATION", MatchAny))
		COMPLETE_WITH_LIST3("OWNER TO", "RENAME TO", "SET SCHEMA");

	/* ALTER CONVERSION <name> */
	else if (Matches3("ALTER", "CONVERSION", MatchAny))
		COMPLETE_WITH_LIST3("OWNER TO", "RENAME TO", "SET SCHEMA");

	/* ALTER DATABASE <name> */
	else if (Matches3("ALTER", "DATABASE", MatchAny))
		COMPLETE_WITH_LIST7("RESET", "SET", "OWNER TO", "RENAME TO",
							"IS_TEMPLATE", "ALLOW_CONNECTIONS",
							"CONNECTION LIMIT");

	/* ALTER EVENT TRIGGER */
	else if (Matches3("ALTER", "EVENT", "TRIGGER"))
		COMPLETE_WITH_QUERY(Query_for_list_of_event_triggers);

	/* ALTER EVENT TRIGGER <name> */
	else if (Matches4("ALTER", "EVENT", "TRIGGER", MatchAny))
		COMPLETE_WITH_LIST4("DISABLE", "ENABLE", "OWNER TO", "RENAME TO");

	/* ALTER EVENT TRIGGER <name> ENABLE */
	else if (Matches5("ALTER", "EVENT", "TRIGGER", MatchAny, "ENABLE"))
		COMPLETE_WITH_LIST2("REPLICA", "ALWAYS");

	/* ALTER EXTENSION <name> */
	else if (Matches3("ALTER", "EXTENSION", MatchAny))
		COMPLETE_WITH_LIST4("ADD", "DROP", "UPDATE", "SET SCHEMA");

	/* ALTER FOREIGN */
	else if (Matches2("ALTER", "FOREIGN"))
		COMPLETE_WITH_LIST2("DATA WRAPPER", "TABLE");

	/* ALTER FOREIGN DATA WRAPPER <name> */
	else if (Matches5("ALTER", "FOREIGN", "DATA", "WRAPPER", MatchAny))
		COMPLETE_WITH_LIST5("HANDLER", "VALIDATOR", "OPTIONS", "OWNER TO", "RENAME TO");

	/* ALTER FOREIGN TABLE <name> */
	else if (Matches4("ALTER", "FOREIGN", "TABLE", MatchAny))
	{
		static const char *const list_ALTER_FOREIGN_TABLE[] =
		{"ADD", "ALTER", "DISABLE TRIGGER", "DROP", "ENABLE", "INHERIT",
			"NO INHERIT", "OPTIONS", "OWNER TO", "RENAME", "SET",
		"VALIDATE CONSTRAINT", NULL};

		COMPLETE_WITH_LIST(list_ALTER_FOREIGN_TABLE);
	}

	/* ALTER INDEX */
	else if (Matches2("ALTER", "INDEX"))
		COMPLETE_WITH_SCHEMA_QUERY(Query_for_list_of_indexes,
								   "UNION SELECT 'ALL IN TABLESPACE'");
	/* ALTER INDEX <name> */
	else if (Matches3("ALTER", "INDEX", MatchAny))
		COMPLETE_WITH_LIST4("OWNER TO", "RENAME TO", "SET", "RESET");
	/* ALTER INDEX <name> SET */
	else if (Matches4("ALTER", "INDEX", MatchAny, "SET"))
		COMPLETE_WITH_LIST2("(", "TABLESPACE");
	/* ALTER INDEX <name> RESET */
	else if (Matches4("ALTER", "INDEX", MatchAny, "RESET"))
		COMPLETE_WITH_CONST("(");
	/* ALTER INDEX <foo> SET|RESET ( */
	else if (Matches5("ALTER", "INDEX", MatchAny, "RESET", "("))
		COMPLETE_WITH_LIST3("fillfactor", "fastupdate",
							"gin_pending_list_limit");
	else if (Matches5("ALTER", "INDEX", MatchAny, "SET", "("))
		COMPLETE_WITH_LIST3("fillfactor =", "fastupdate =",
							"gin_pending_list_limit =");

	/* ALTER LANGUAGE <name> */
	else if (Matches3("ALTER", "LANGUAGE", MatchAny))
		COMPLETE_WITH_LIST2("OWNER_TO", "RENAME TO");

	/* ALTER LARGE OBJECT <oid> */
	else if (Matches4("ALTER", "LARGE", "OBJECT", MatchAny))
		COMPLETE_WITH_CONST("OWNER TO");

	/* ALTER MATERIALIZED VIEW */
	else if (Matches3("ALTER", "MATERIALIZED", "VIEW"))
		COMPLETE_WITH_SCHEMA_QUERY(Query_for_list_of_matviews,
								   "UNION SELECT 'ALL IN TABLESPACE'");

	/* ALTER USER,ROLE <name> */
	else if (Matches3("ALTER", "USER|ROLE", MatchAny) &&
			 !TailMatches2("USER", "MAPPING"))
	{
		static const char *const list_ALTERUSER[] =
		{"BYPASSRLS", "CONNECTION LIMIT", "CREATEDB", "CREATEROLE",
			"ENCRYPTED", "INHERIT", "LOGIN", "NOBYPASSRLS",
			"NOCREATEDB", "NOCREATEROLE", "NOINHERIT",
			"NOLOGIN", "NOREPLICATION", "NOSUPERUSER", "PASSWORD", "RENAME TO",
			"REPLICATION", "RESET", "SET", "SUPERUSER", "UNENCRYPTED",
		"VALID UNTIL", "WITH", NULL};

		COMPLETE_WITH_LIST(list_ALTERUSER);
	}

	/* ALTER USER,ROLE <name> WITH */
	else if (Matches4("ALTER", "USER|ROLE", MatchAny, "WITH"))
	{
		/* Similar to the above, but don't complete "WITH" again. */
		static const char *const list_ALTERUSER_WITH[] =
		{"BYPASSRLS", "CONNECTION LIMIT", "CREATEDB", "CREATEROLE",
			"ENCRYPTED", "INHERIT", "LOGIN", "NOBYPASSRLS",
			"NOCREATEDB", "NOCREATEROLE", "NOINHERIT",
			"NOLOGIN", "NOREPLICATION", "NOSUPERUSER", "PASSWORD", "RENAME TO",
			"REPLICATION", "RESET", "SET", "SUPERUSER", "UNENCRYPTED",
		"VALID UNTIL", NULL};

		COMPLETE_WITH_LIST(list_ALTERUSER_WITH);
	}

	/* complete ALTER USER,ROLE <name> ENCRYPTED,UNENCRYPTED with PASSWORD */
	else if (Matches4("ALTER", "USER|ROLE", MatchAny, "ENCRYPTED|UNENCRYPTED"))
		COMPLETE_WITH_CONST("PASSWORD");
	/* ALTER DEFAULT PRIVILEGES */
<<<<<<< HEAD
	else if (pg_strcasecmp(prev3_wd, "ALTER") == 0 &&
			 pg_strcasecmp(prev2_wd, "DEFAULT") == 0 &&
			 pg_strcasecmp(prev_wd, "PRIVILEGES") == 0)
	{
		static const char *const list_ALTER_DEFAULT_PRIVILEGES[] =
		{"FOR ROLE", "IN SCHEMA", NULL};

		COMPLETE_WITH_LIST(list_ALTER_DEFAULT_PRIVILEGES);
	}
	/* ALTER DEFAULT PRIVILEGES FOR */
	else if (pg_strcasecmp(prev4_wd, "ALTER") == 0 &&
			 pg_strcasecmp(prev3_wd, "DEFAULT") == 0 &&
			 pg_strcasecmp(prev2_wd, "PRIVILEGES") == 0 &&
			 pg_strcasecmp(prev_wd, "FOR") == 0)
	{
		COMPLETE_WITH_CONST("ROLE");
	}
	/* ALTER DEFAULT PRIVILEGES FOR ROLE ... } */
	else if (pg_strcasecmp(prev5_wd, "DEFAULT") == 0 &&
			 pg_strcasecmp(prev4_wd, "PRIVILEGES") == 0 &&
			 pg_strcasecmp(prev3_wd, "FOR") == 0)
	{
		static const char *const list_ALTER_DEFAULT_PRIVILEGES_REST[] =
		{"GRANT", "REVOKE", "IN SCHEMA", NULL};

		COMPLETE_WITH_LIST(list_ALTER_DEFAULT_PRIVILEGES_REST);
	}
	/* ALTER DEFAULT PRIVILEGES IN SCHEMA ... } */
	else if (pg_strcasecmp(prev5_wd, "DEFAULT") == 0 &&
			 pg_strcasecmp(prev4_wd, "PRIVILEGES") == 0 &&
			 pg_strcasecmp(prev3_wd, "IN") == 0 &&
			 pg_strcasecmp(prev2_wd, "SCHEMA") == 0)
	{
		static const char *const list_ALTER_DEFAULT_PRIVILEGES_REST[] =
		{"GRANT", "REVOKE", "FOR ROLE", NULL};

		COMPLETE_WITH_LIST(list_ALTER_DEFAULT_PRIVILEGES_REST);
	}
=======
	else if (Matches3("ALTER", "DEFAULT", "PRIVILEGES"))
		COMPLETE_WITH_LIST3("FOR ROLE", "FOR USER", "IN SCHEMA");
	/* ALTER DEFAULT PRIVILEGES FOR */
	else if (Matches4("ALTER", "DEFAULT", "PRIVILEGES", "FOR"))
		COMPLETE_WITH_LIST2("ROLE", "USER");
	/* ALTER DEFAULT PRIVILEGES { FOR ROLE ... | IN SCHEMA ... } */
	else if (Matches6("ALTER", "DEFAULT", "PRIVILEGES", "FOR", "ROLE|USER", MatchAny) ||
		Matches6("ALTER", "DEFAULT", "PRIVILEGES", "IN", "SCHEMA", MatchAny))
		COMPLETE_WITH_LIST2("GRANT", "REVOKE");
>>>>>>> b5bce6c1
	/* ALTER DOMAIN <name> */
	else if (Matches3("ALTER", "DOMAIN", MatchAny))
		COMPLETE_WITH_LIST6("ADD", "DROP", "OWNER TO", "RENAME", "SET",
							"VALIDATE CONSTRAINT");
	/* ALTER DOMAIN <sth> DROP */
	else if (Matches4("ALTER", "DOMAIN", MatchAny, "DROP"))
		COMPLETE_WITH_LIST3("CONSTRAINT", "DEFAULT", "NOT NULL");
	/* ALTER DOMAIN <sth> DROP|RENAME|VALIDATE CONSTRAINT */
	else if (Matches5("ALTER", "DOMAIN", MatchAny, "DROP|RENAME|VALIDATE", "CONSTRAINT"))
	{
		completion_info_charp = prev3_wd;
		COMPLETE_WITH_QUERY(Query_for_constraint_of_type);
	}
	/* ALTER DOMAIN <sth> RENAME */
	else if (Matches4("ALTER", "DOMAIN", MatchAny, "RENAME"))
		COMPLETE_WITH_LIST2("CONSTRAINT", "TO");
	/* ALTER DOMAIN <sth> RENAME CONSTRAINT <sth> */
	else if (Matches6("ALTER", "DOMAIN", MatchAny, "RENAME", "CONSTRAINT", MatchAny))
		COMPLETE_WITH_CONST("TO");

	/* ALTER DOMAIN <sth> SET */
	else if (Matches4("ALTER", "DOMAIN", MatchAny, "SET"))
		COMPLETE_WITH_LIST3("DEFAULT", "NOT NULL", "SCHEMA");
	/* ALTER SEQUENCE <name> */
	else if (Matches3("ALTER", "SEQUENCE", MatchAny))
	{
		static const char *const list_ALTERSEQUENCE[] =
		{"INCREMENT", "MINVALUE", "MAXVALUE", "RESTART", "NO", "CACHE", "CYCLE",
		"SET SCHEMA", "OWNED BY", "OWNER TO", "RENAME TO", NULL};

		COMPLETE_WITH_LIST(list_ALTERSEQUENCE);
	}
	/* ALTER SEQUENCE <name> NO */
	else if (Matches4("ALTER", "SEQUENCE", MatchAny, "NO"))
		COMPLETE_WITH_LIST3("MINVALUE", "MAXVALUE", "CYCLE");
	/* ALTER SERVER <name> */
	else if (Matches3("ALTER", "SERVER", MatchAny))
		COMPLETE_WITH_LIST4("VERSION", "OPTIONS", "OWNER TO", "RENAME TO");
	/* ALTER SERVER <name> VERSION <version> */
	else if (Matches5("ALTER", "SERVER", MatchAny, "VERSION", MatchAny))
		COMPLETE_WITH_CONST("OPTIONS");
	/* ALTER SYSTEM SET, RESET, RESET ALL */
	else if (Matches2("ALTER", "SYSTEM"))
		COMPLETE_WITH_LIST2("SET", "RESET");
	/* ALTER SYSTEM SET|RESET <name> */
	else if (Matches3("ALTER", "SYSTEM", "SET|RESET"))
		COMPLETE_WITH_QUERY(Query_for_list_of_alter_system_set_vars);
	/* ALTER VIEW <name> */
	else if (Matches3("ALTER", "VIEW", MatchAny))
		COMPLETE_WITH_LIST4("ALTER COLUMN", "OWNER TO", "RENAME TO",
							"SET SCHEMA");
	/* ALTER MATERIALIZED VIEW <name> */
	else if (Matches4("ALTER", "MATERIALIZED", "VIEW", MatchAny))
		COMPLETE_WITH_LIST4("ALTER COLUMN", "OWNER TO", "RENAME TO",
							"SET SCHEMA");

	/* ALTER POLICY <name> */
	else if (Matches2("ALTER", "POLICY"))
		COMPLETE_WITH_QUERY(Query_for_list_of_policies);
	/* ALTER POLICY <name> ON */
	else if (Matches3("ALTER", "POLICY", MatchAny))
		COMPLETE_WITH_CONST("ON");
	/* ALTER POLICY <name> ON <table> */
	else if (Matches4("ALTER", "POLICY", MatchAny, "ON"))
	{
		completion_info_charp = prev2_wd;
		COMPLETE_WITH_QUERY(Query_for_list_of_tables_for_policy);
	}
	/* ALTER POLICY <name> ON <table> - show options */
	else if (Matches5("ALTER", "POLICY", MatchAny, "ON", MatchAny))
		COMPLETE_WITH_LIST4("RENAME TO", "TO", "USING (", "WITH CHECK (");
	/* ALTER POLICY <name> ON <table> TO <role> */
	else if (Matches6("ALTER", "POLICY", MatchAny, "ON", MatchAny, "TO"))
		COMPLETE_WITH_QUERY(Query_for_list_of_grant_roles);
	/* ALTER POLICY <name> ON <table> USING ( */
	else if (Matches6("ALTER", "POLICY", MatchAny, "ON", MatchAny, "USING"))
		COMPLETE_WITH_CONST("(");
	/* ALTER POLICY <name> ON <table> WITH CHECK ( */
	else if (Matches7("ALTER", "POLICY", MatchAny, "ON", MatchAny, "WITH", "CHECK"))
		COMPLETE_WITH_CONST("(");

	/* ALTER RULE <name>, add ON */
	else if (Matches3("ALTER", "RULE", MatchAny))
		COMPLETE_WITH_CONST("ON");

	/* If we have ALTER RULE <name> ON, then add the correct tablename */
	else if (Matches4("ALTER", "RULE", MatchAny, "ON"))
	{
		completion_info_charp = prev2_wd;
		COMPLETE_WITH_QUERY(Query_for_list_of_tables_for_rule);
	}

	/* ALTER RULE <name> ON <name> */
	else if (Matches5("ALTER", "RULE", MatchAny, "ON", MatchAny))
		COMPLETE_WITH_CONST("RENAME TO");

	/* ALTER TRIGGER <name>, add ON */
	else if (Matches3("ALTER", "TRIGGER", MatchAny))
		COMPLETE_WITH_CONST("ON");

	else if (Matches4("ALTER", "TRIGGER", MatchAny, MatchAny))
	{
		completion_info_charp = prev2_wd;
		COMPLETE_WITH_QUERY(Query_for_list_of_tables_for_trigger);
	}

	/*
	 * If we have ALTER TRIGGER <sth> ON, then add the correct tablename
	 */
	else if (Matches4("ALTER", "TRIGGER", MatchAny, "ON"))
		COMPLETE_WITH_SCHEMA_QUERY(Query_for_list_of_tables, NULL);

	/* ALTER TRIGGER <name> ON <name> */
	else if (Matches5("ALTER", "TRIGGER", MatchAny, "ON", MatchAny))
		COMPLETE_WITH_CONST("RENAME TO");

	/*
	 * If we detect ALTER TABLE <name>, suggest sub commands
	 */
	else if (Matches3("ALTER", "TABLE", MatchAny))
	{
		static const char *const list_ALTER2[] =
		{"ADD", "ALTER", "CLUSTER ON", "DISABLE", "DROP", "ENABLE", "INHERIT",
			"NO INHERIT", "RENAME", "RESET", "OWNER TO", "SET",
		"VALIDATE CONSTRAINT", "REPLICA IDENTITY", NULL};

		COMPLETE_WITH_LIST(list_ALTER2);
	}
	/* ALTER TABLE xxx ENABLE */
	else if (Matches4("ALTER", "TABLE", MatchAny, "ENABLE"))
		COMPLETE_WITH_LIST5("ALWAYS", "REPLICA", "ROW LEVEL SECURITY", "RULE",
							"TRIGGER");
	else if (Matches5("ALTER", "TABLE", MatchAny, "ENABLE", "REPLICA|ALWAYS"))
		COMPLETE_WITH_LIST2("RULE", "TRIGGER");
	else if (Matches5("ALTER", "TABLE", MatchAny, "ENABLE", "RULE"))
	{
		completion_info_charp = prev3_wd;
		COMPLETE_WITH_QUERY(Query_for_rule_of_table);
	}
	else if (Matches6("ALTER", "TABLE", MatchAny, "ENABLE", MatchAny, "RULE"))
	{
		completion_info_charp = prev4_wd;
		COMPLETE_WITH_QUERY(Query_for_rule_of_table);
	}
	else if (Matches5("ALTER", "TABLE", MatchAny, "ENABLE", "TRIGGER"))
	{
		completion_info_charp = prev3_wd;
		COMPLETE_WITH_QUERY(Query_for_trigger_of_table);
	}
	else if (Matches6("ALTER", "TABLE", MatchAny, "ENABLE", MatchAny, "TRIGGER"))
	{
		completion_info_charp = prev4_wd;
		COMPLETE_WITH_QUERY(Query_for_trigger_of_table);
	}
	/* ALTER TABLE xxx INHERIT */
	else if (Matches4("ALTER", "TABLE", MatchAny, "INHERIT"))
		COMPLETE_WITH_SCHEMA_QUERY(Query_for_list_of_tables, "");
	/* ALTER TABLE xxx NO INHERIT */
	else if (Matches5("ALTER", "TABLE", MatchAny, "NO", "INHERIT"))
		COMPLETE_WITH_SCHEMA_QUERY(Query_for_list_of_tables, "");
	/* ALTER TABLE xxx DISABLE */
	else if (Matches4("ALTER", "TABLE", MatchAny, "DISABLE"))
		COMPLETE_WITH_LIST3("ROW LEVEL SECURITY", "RULE", "TRIGGER");
	else if (Matches5("ALTER", "TABLE", MatchAny, "DISABLE", "RULE"))
	{
		completion_info_charp = prev3_wd;
		COMPLETE_WITH_QUERY(Query_for_rule_of_table);
	}
	else if (Matches5("ALTER", "TABLE", MatchAny, "DISABLE", "TRIGGER"))
	{
		completion_info_charp = prev3_wd;
		COMPLETE_WITH_QUERY(Query_for_trigger_of_table);
	}

	/* ALTER TABLE xxx ALTER */
	else if (Matches4("ALTER", "TABLE", MatchAny, "ALTER"))
		COMPLETE_WITH_ATTR(prev2_wd, " UNION SELECT 'COLUMN' UNION SELECT 'CONSTRAINT'");

	/* ALTER TABLE xxx RENAME */
	else if (Matches4("ALTER", "TABLE", MatchAny, "RENAME"))
		COMPLETE_WITH_ATTR(prev2_wd, " UNION SELECT 'COLUMN' UNION SELECT 'CONSTRAINT' UNION SELECT 'TO'");
	else if (Matches5("ALTER", "TABLE", MatchAny, "ALTER|RENAME", "COLUMN"))
		COMPLETE_WITH_ATTR(prev3_wd, "");

	/* ALTER TABLE xxx RENAME yyy */
	else if (Matches5("ALTER", "TABLE", MatchAny, "RENAME", MatchAnyExcept("CONSTRAINT|TO")))
		COMPLETE_WITH_CONST("TO");

	/* ALTER TABLE xxx RENAME COLUMN/CONSTRAINT yyy */
	else if (Matches6("ALTER", "TABLE", MatchAny, "RENAME", "COLUMN|CONSTRAINT", MatchAnyExcept("TO")))
		COMPLETE_WITH_CONST("TO");

	/* If we have ALTER TABLE <sth> DROP, provide COLUMN or CONSTRAINT */
	else if (Matches4("ALTER", "TABLE", MatchAny, "DROP"))
		COMPLETE_WITH_LIST2("COLUMN", "CONSTRAINT");
	/* If we have ALTER TABLE <sth> DROP COLUMN, provide list of columns */
	else if (Matches5("ALTER", "TABLE", MatchAny, "DROP", "COLUMN"))
		COMPLETE_WITH_ATTR(prev3_wd, "");

	/*
	 * If we have ALTER TABLE <sth> ALTER|DROP|RENAME|VALIDATE CONSTRAINT,
	 * provide list of constraints
	 */
	else if (Matches5("ALTER", "TABLE", MatchAny, "ALTER|DROP|RENAME|VALIDATE", "CONSTRAINT"))
	{
		completion_info_charp = prev3_wd;
		COMPLETE_WITH_QUERY(Query_for_constraint_of_table);
	}
	/* ALTER TABLE ALTER [COLUMN] <foo> */
	else if (Matches6("ALTER", "TABLE", MatchAny, "ALTER", "COLUMN", MatchAny) ||
			 Matches5("ALTER", "TABLE", MatchAny, "ALTER", MatchAny))
		COMPLETE_WITH_LIST4("TYPE", "SET", "RESET", "DROP");
	/* ALTER TABLE ALTER [COLUMN] <foo> SET */
	else if (Matches7("ALTER", "TABLE", MatchAny, "ALTER", "COLUMN", MatchAny, "SET") ||
			 Matches6("ALTER", "TABLE", MatchAny, "ALTER", MatchAny, "SET"))
		COMPLETE_WITH_LIST5("(", "DEFAULT", "NOT NULL", "STATISTICS", "STORAGE");
	/* ALTER TABLE ALTER [COLUMN] <foo> SET ( */
	else if (Matches8("ALTER", "TABLE", MatchAny, "ALTER", "COLUMN", MatchAny, "SET", "(") ||
		 Matches7("ALTER", "TABLE", MatchAny, "ALTER", MatchAny, "SET", "("))
		COMPLETE_WITH_LIST2("n_distinct", "n_distinct_inherited");
	/* ALTER TABLE ALTER [COLUMN] <foo> SET STORAGE */
	else if (Matches8("ALTER", "TABLE", MatchAny, "ALTER", "COLUMN", MatchAny, "SET", "STORAGE") ||
	Matches7("ALTER", "TABLE", MatchAny, "ALTER", MatchAny, "SET", "STORAGE"))
		COMPLETE_WITH_LIST4("PLAIN", "EXTERNAL", "EXTENDED", "MAIN");
	/* ALTER TABLE ALTER [COLUMN] <foo> DROP */
	else if (Matches7("ALTER", "TABLE", MatchAny, "ALTER", "COLUMN", MatchAny, "DROP") ||
			 Matches8("ALTER", "TABLE", MatchAny, "TABLE", MatchAny, "ALTER", MatchAny, "DROP"))
		COMPLETE_WITH_LIST2("DEFAULT", "NOT NULL");
	else if (Matches4("ALTER", "TABLE", MatchAny, "CLUSTER"))
		COMPLETE_WITH_CONST("ON");
	else if (Matches5("ALTER", "TABLE", MatchAny, "CLUSTER", "ON"))
	{
		completion_info_charp = prev3_wd;
		COMPLETE_WITH_QUERY(Query_for_index_of_table);
	}
	/* If we have ALTER TABLE <sth> SET, provide list of attributes and '(' */
	else if (Matches4("ALTER", "TABLE", MatchAny, "SET"))
		COMPLETE_WITH_LIST7("(", "LOGGED", "SCHEMA", "TABLESPACE", "UNLOGGED",
							"WITH", "WITHOUT");

	/*
	 * If we have ALTER TABLE <sth> SET TABLESPACE provide a list of
	 * tablespaces
	 */
	else if (Matches5("ALTER", "TABLE", MatchAny, "SET", "TABLESPACE"))
		COMPLETE_WITH_QUERY(Query_for_list_of_tablespaces);
	/* If we have ALTER TABLE <sth> SET WITH provide OIDS */
	else if (Matches5("ALTER", "TABLE", MatchAny, "SET", "WITH"))
		COMPLETE_WITH_CONST("OIDS");
	/* If we have ALTER TABLE <sth> SET WITHOUT provide CLUSTER or OIDS */
	else if (Matches5("ALTER", "TABLE", MatchAny, "SET", "WITHOUT"))
		COMPLETE_WITH_LIST2("CLUSTER", "OIDS");
	/* ALTER TABLE <foo> RESET */
	else if (Matches4("ALTER", "TABLE", MatchAny, "RESET"))
		COMPLETE_WITH_CONST("(");
	/* ALTER TABLE <foo> SET|RESET ( */
	else if (Matches5("ALTER", "TABLE", MatchAny, "SET|RESET", "("))
	{
		static const char *const list_TABLEOPTIONS[] =
		{
			"autovacuum_analyze_scale_factor",
			"autovacuum_analyze_threshold",
			"autovacuum_enabled",
			"autovacuum_freeze_max_age",
			"autovacuum_freeze_min_age",
			"autovacuum_freeze_table_age",
			"autovacuum_multixact_freeze_max_age",
			"autovacuum_multixact_freeze_min_age",
			"autovacuum_multixact_freeze_table_age",
			"autovacuum_vacuum_cost_delay",
			"autovacuum_vacuum_cost_limit",
			"autovacuum_vacuum_scale_factor",
			"autovacuum_vacuum_threshold",
			"fillfactor",
			"parallel_workers",
			"log_autovacuum_min_duration",
			"toast.autovacuum_enabled",
			"toast.autovacuum_freeze_max_age",
			"toast.autovacuum_freeze_min_age",
			"toast.autovacuum_freeze_table_age",
			"toast.autovacuum_multixact_freeze_max_age",
			"toast.autovacuum_multixact_freeze_min_age",
			"toast.autovacuum_multixact_freeze_table_age",
			"toast.autovacuum_vacuum_cost_delay",
			"toast.autovacuum_vacuum_cost_limit",
			"toast.autovacuum_vacuum_scale_factor",
			"toast.autovacuum_vacuum_threshold",
			"toast.log_autovacuum_min_duration",
			"user_catalog_table",
			NULL
		};

		COMPLETE_WITH_LIST(list_TABLEOPTIONS);
	}
	else if (Matches7("ALTER", "TABLE", MatchAny, "REPLICA", "IDENTITY", "USING", "INDEX"))
	{
		completion_info_charp = prev5_wd;
		COMPLETE_WITH_QUERY(Query_for_index_of_table);
	}
	else if (Matches6("ALTER", "TABLE", MatchAny, "REPLICA", "IDENTITY", "USING"))
		COMPLETE_WITH_CONST("INDEX");
	else if (Matches5("ALTER", "TABLE", MatchAny, "REPLICA", "IDENTITY"))
		COMPLETE_WITH_LIST4("FULL", "NOTHING", "DEFAULT", "USING");
	else if (Matches4("ALTER", "TABLE", MatchAny, "REPLICA"))
		COMPLETE_WITH_CONST("IDENTITY");

	/* ALTER TABLESPACE <foo> with RENAME TO, OWNER TO, SET, RESET */
	else if (Matches3("ALTER", "TABLESPACE", MatchAny))
		COMPLETE_WITH_LIST4("RENAME TO", "OWNER TO", "SET", "RESET");
	/* ALTER TABLESPACE <foo> SET|RESET */
	else if (Matches4("ALTER", "TABLESPACE", MatchAny, "SET|RESET"))
		COMPLETE_WITH_CONST("(");
	/* ALTER TABLESPACE <foo> SET|RESET ( */
	else if (Matches5("ALTER", "TABLESPACE", MatchAny, "SET|RESET", "("))
		COMPLETE_WITH_LIST3("seq_page_cost", "random_page_cost",
							"effective_io_concurrency");

	/* ALTER TEXT SEARCH */
	else if (Matches3("ALTER", "TEXT", "SEARCH"))
		COMPLETE_WITH_LIST4("CONFIGURATION", "DICTIONARY", "PARSER", "TEMPLATE");
	else if (Matches5("ALTER", "TEXT", "SEARCH", "TEMPLATE|PARSER", MatchAny))
		COMPLETE_WITH_LIST2("RENAME TO", "SET SCHEMA");
	else if (Matches5("ALTER", "TEXT", "SEARCH", "DICTIONARY", MatchAny))
		COMPLETE_WITH_LIST3("OWNER TO", "RENAME TO", "SET SCHEMA");
	else if (Matches5("ALTER", "TEXT", "SEARCH", "CONFIGURATION", MatchAny))
		COMPLETE_WITH_LIST6("ADD MAPPING FOR", "ALTER MAPPING",
							"DROP MAPPING FOR",
							"OWNER TO", "RENAME TO", "SET SCHEMA");

	/* complete ALTER TYPE <foo> with actions */
	else if (Matches3("ALTER", "TYPE", MatchAny))
		COMPLETE_WITH_LIST7("ADD ATTRIBUTE", "ADD VALUE", "ALTER ATTRIBUTE",
							"DROP ATTRIBUTE",
							"OWNER TO", "RENAME", "SET SCHEMA");
	/* complete ALTER TYPE <foo> ADD with actions */
	else if (Matches4("ALTER", "TYPE", MatchAny, "ADD"))
		COMPLETE_WITH_LIST2("ATTRIBUTE", "VALUE");
	/* ALTER TYPE <foo> RENAME	*/
	else if (Matches4("ALTER", "TYPE", MatchAny, "RENAME"))
		COMPLETE_WITH_LIST2("ATTRIBUTE", "TO");
	/* ALTER TYPE xxx RENAME ATTRIBUTE yyy */
	else if (Matches6("ALTER", "TYPE", MatchAny, "RENAME", "ATTRIBUTE", MatchAny))
		COMPLETE_WITH_CONST("TO");

	/*
	 * If we have ALTER TYPE <sth> ALTER/DROP/RENAME ATTRIBUTE, provide list
	 * of attributes
	 */
	else if (Matches5("ALTER", "TYPE", MatchAny, "ALTER|DROP|RENAME", "ATTRIBUTE"))
		COMPLETE_WITH_ATTR(prev3_wd, "");
	/* ALTER TYPE ALTER ATTRIBUTE <foo> */
	else if (Matches6("ALTER", "TYPE", MatchAny, "ALTER", "ATTRIBUTE", MatchAny))
		COMPLETE_WITH_CONST("TYPE");
	/* complete ALTER GROUP <foo> */
	else if (Matches3("ALTER", "GROUP", MatchAny))
		COMPLETE_WITH_LIST3("ADD USER", "DROP USER", "RENAME TO");
	/* complete ALTER GROUP <foo> ADD|DROP with USER */
	else if (Matches4("ALTER", "GROUP", MatchAny, "ADD|DROP"))
		COMPLETE_WITH_CONST("USER");
	/* complete ALTER GROUP <foo> ADD|DROP USER with a user name */
	else if (Matches5("ALTER", "GROUP", MatchAny, "ADD|DROP", "USER"))
		COMPLETE_WITH_QUERY(Query_for_list_of_roles);

/* BEGIN, END, ABORT */
	else if (Matches1("BEGIN|END|ABORT"))
		COMPLETE_WITH_LIST2("WORK", "TRANSACTION");
/* COMMIT */
	else if (Matches1("COMMIT"))
		COMPLETE_WITH_LIST3("WORK", "TRANSACTION", "PREPARED");
/* RELEASE SAVEPOINT */
	else if (Matches1("RELEASE"))
		COMPLETE_WITH_CONST("SAVEPOINT");
/* ROLLBACK */
	else if (Matches1("ROLLBACK"))
		COMPLETE_WITH_LIST4("WORK", "TRANSACTION", "TO SAVEPOINT", "PREPARED");
/* CLUSTER */
	else if (Matches1("CLUSTER"))
		COMPLETE_WITH_SCHEMA_QUERY(Query_for_list_of_tm, "UNION SELECT 'VERBOSE'");
	else if (Matches2("CLUSTER", "VERBOSE"))
		COMPLETE_WITH_SCHEMA_QUERY(Query_for_list_of_tm, NULL);
	/* If we have CLUSTER <sth>, then add "USING" */
	else if (Matches2("CLUSTER", MatchAnyExcept("VERBOSE|ON")))
		COMPLETE_WITH_CONST("USING");
	/* If we have CLUSTER VERBOSE <sth>, then add "USING" */
	else if (Matches3("CLUSTER", "VERBOSE", MatchAny))
		COMPLETE_WITH_CONST("USING");
	/* If we have CLUSTER <sth> USING, then add the index as well */
	else if (Matches3("CLUSTER", MatchAny, "USING") ||
			 Matches4("CLUSTER", "VERBOSE", MatchAny, "USING"))
	{
		completion_info_charp = prev2_wd;
		COMPLETE_WITH_QUERY(Query_for_index_of_table);
	}

/* COMMENT */
	else if (Matches1("COMMENT"))
		COMPLETE_WITH_CONST("ON");
	else if (Matches2("COMMENT", "ON"))
	{
		static const char *const list_COMMENT[] =
		{"ACCESS METHOD", "CAST", "COLLATION", "CONVERSION", "DATABASE",
			"EVENT TRIGGER", "EXTENSION",
			"FOREIGN DATA WRAPPER", "FOREIGN TABLE",
			"SERVER", "INDEX", "LANGUAGE", "POLICY", "RULE", "SCHEMA", "SEQUENCE",
			"TABLE", "TYPE", "VIEW", "MATERIALIZED VIEW", "COLUMN", "AGGREGATE", "FUNCTION",
			"OPERATOR", "TRIGGER", "CONSTRAINT", "DOMAIN", "LARGE OBJECT",
		"TABLESPACE", "TEXT SEARCH", "ROLE", NULL};

		COMPLETE_WITH_LIST(list_COMMENT);
	}
	else if (Matches4("COMMENT", "ON", "ACCESS", "METHOD"))
		COMPLETE_WITH_QUERY(Query_for_list_of_access_methods);
	else if (Matches3("COMMENT", "ON", "FOREIGN"))
		COMPLETE_WITH_LIST2("DATA WRAPPER", "TABLE");
	else if (Matches4("COMMENT", "ON", "TEXT", "SEARCH"))
		COMPLETE_WITH_LIST4("CONFIGURATION", "DICTIONARY", "PARSER", "TEMPLATE");
	else if (Matches3("COMMENT", "ON", "CONSTRAINT"))
		COMPLETE_WITH_QUERY(Query_for_all_table_constraints);
	else if (Matches4("COMMENT", "ON", "CONSTRAINT", MatchAny))
		COMPLETE_WITH_CONST("ON");
	else if (Matches5("COMMENT", "ON", "CONSTRAINT", MatchAny, "ON"))
	{
		completion_info_charp = prev2_wd;
		COMPLETE_WITH_QUERY(Query_for_list_of_tables_for_constraint);
	}
	else if (Matches4("COMMENT", "ON", "MATERIALIZED", "VIEW"))
		COMPLETE_WITH_SCHEMA_QUERY(Query_for_list_of_matviews, NULL);
	else if (Matches4("COMMENT", "ON", "EVENT", "TRIGGER"))
		COMPLETE_WITH_QUERY(Query_for_list_of_event_triggers);
	else if (Matches4("COMMENT", "ON", MatchAny, MatchAnyExcept("IS")) ||
		Matches5("COMMENT", "ON", MatchAny, MatchAny, MatchAnyExcept("IS")) ||
			 Matches6("COMMENT", "ON", MatchAny, MatchAny, MatchAny, MatchAnyExcept("IS")))
		COMPLETE_WITH_CONST("IS");

/* COPY */

	/*
	 * If we have COPY, offer list of tables or "(" (Also cover the analogous
	 * backslash command).
	 */
	else if (Matches1("COPY|\\copy"))
		COMPLETE_WITH_SCHEMA_QUERY(Query_for_list_of_tables,
								   " UNION ALL SELECT '('");
	/* If we have COPY BINARY, complete with list of tables */
	else if (Matches2("COPY", "BINARY"))
		COMPLETE_WITH_SCHEMA_QUERY(Query_for_list_of_tables, NULL);
	/* If we have COPY (, complete it with legal commands */
	else if (Matches2("COPY|\\copy", "("))
		COMPLETE_WITH_LIST7("SELECT", "TABLE", "VALUES", "INSERT", "UPDATE", "DELETE", "WITH");
	/* If we have COPY [BINARY] <sth>, complete it with "TO" or "FROM" */
	else if (Matches2("COPY|\\copy", MatchAny) ||
			 Matches3("COPY", "BINARY", MatchAny))
		COMPLETE_WITH_LIST2("FROM", "TO");
	/* If we have COPY [BINARY] <sth> FROM|TO, complete with filename */
	else if (Matches3("COPY|\\copy", MatchAny, "FROM|TO") ||
			 Matches4("COPY", "BINARY", MatchAny, "FROM|TO"))
	{
		completion_charp = "";
		matches = completion_matches(text, complete_from_files);
	}

	/* Handle COPY [BINARY] <sth> FROM|TO filename */
	else if (Matches4("COPY|\\copy", MatchAny, "FROM|TO", MatchAny) ||
			 Matches5("COPY", "BINARY", MatchAny, "FROM|TO", MatchAny))
		COMPLETE_WITH_LIST6("BINARY", "OIDS", "DELIMITER", "NULL", "CSV",
							"ENCODING");

	/* Handle COPY [BINARY] <sth> FROM|TO filename CSV */
	else if (Matches5("COPY|\\copy", MatchAny, "FROM|TO", MatchAny, "CSV") ||
			 Matches6("COPY", "BINARY", MatchAny, "FROM|TO", MatchAny, "CSV"))
		COMPLETE_WITH_LIST5("HEADER", "QUOTE", "ESCAPE", "FORCE QUOTE",
							"FORCE NOT NULL");

	/* CREATE ACCESS METHOD */
	/* Complete "CREATE ACCESS METHOD <name>" */
	else if (Matches4("CREATE", "ACCESS", "METHOD", MatchAny))
		COMPLETE_WITH_CONST("TYPE");
	/* Complete "CREATE ACCESS METHOD <name> TYPE" */
	else if (Matches5("CREATE", "ACCESS", "METHOD", MatchAny, "TYPE"))
		COMPLETE_WITH_CONST("INDEX");
	/* Complete "CREATE ACCESS METHOD <name> TYPE <type>" */
	else if (Matches6("CREATE", "ACCESS", "METHOD", MatchAny, "TYPE", MatchAny))
		COMPLETE_WITH_CONST("HANDLER");

	/* CREATE DATABASE */
<<<<<<< HEAD
	else if (pg_strcasecmp(prev3_wd, "CREATE") == 0 &&
			 pg_strcasecmp(prev2_wd, "DATABASE") == 0)
	{
		static const char *const list_DATABASE[] =
		{"OWNER", "TEMPLATE", "ENCODING", "TABLESPACE",
			"ALLOW_CONNECTIONS", "CONNECTION LIMIT", "LC_COLLATE", "LC_CTYPE",
		NULL};

		COMPLETE_WITH_LIST(list_DATABASE);
	}
=======
	else if (Matches3("CREATE", "DATABASE", MatchAny))
		COMPLETE_WITH_LIST9("OWNER", "TEMPLATE", "ENCODING", "TABLESPACE",
							"IS_TEMPLATE",
							"ALLOW_CONNECTIONS", "CONNECTION LIMIT",
							"LC_COLLATE", "LC_CTYPE");
>>>>>>> b5bce6c1

	else if (Matches4("CREATE", "DATABASE", MatchAny, "TEMPLATE"))
		COMPLETE_WITH_QUERY(Query_for_list_of_template_databases);

	/* CREATE EXTENSION */
	/* Complete with available extensions rather than installed ones. */
	else if (Matches2("CREATE", "EXTENSION"))
		COMPLETE_WITH_QUERY(Query_for_list_of_available_extensions);
	/* CREATE EXTENSION <name> */
	else if (Matches3("CREATE", "EXTENSION", MatchAny))
		COMPLETE_WITH_LIST3("WITH SCHEMA", "CASCADE", "VERSION");
	/* CREATE EXTENSION <name> VERSION */
	else if (Matches4("CREATE", "EXTENSION", MatchAny, "VERSION"))
	{
		completion_info_charp = prev2_wd;
		COMPLETE_WITH_QUERY(Query_for_list_of_available_extension_versions);
	}

	/* CREATE FOREIGN */
	else if (Matches2("CREATE", "FOREIGN"))
		COMPLETE_WITH_LIST2("DATA WRAPPER", "TABLE");

	/* CREATE FOREIGN DATA WRAPPER */
	else if (Matches5("CREATE", "FOREIGN", "DATA", "WRAPPER", MatchAny))
		COMPLETE_WITH_LIST3("HANDLER", "VALIDATOR", "OPTIONS");

	/* CREATE INDEX --- is allowed inside CREATE SCHEMA, so use TailMatches */
	/* First off we complete CREATE UNIQUE with "INDEX" */
	else if (TailMatches2("CREATE", "UNIQUE"))
		COMPLETE_WITH_CONST("INDEX");

	/*
	 * If we have CREATE|UNIQUE INDEX, then add "ON", "CONCURRENTLY", and
	 * existing indexes
	 */
	else if (TailMatches2("CREATE|UNIQUE", "INDEX"))
		COMPLETE_WITH_SCHEMA_QUERY(Query_for_list_of_indexes,
								   " UNION SELECT 'ON'"
								   " UNION SELECT 'CONCURRENTLY'");
	/* Complete ... INDEX|CONCURRENTLY [<name>] ON with a list of tables  */
	else if (TailMatches3("INDEX|CONCURRENTLY", MatchAny, "ON") ||
			 TailMatches2("INDEX|CONCURRENTLY", "ON"))
		COMPLETE_WITH_SCHEMA_QUERY(Query_for_list_of_tm, NULL);

	/*
	 * Complete CREATE|UNIQUE INDEX CONCURRENTLY with "ON" and existing
	 * indexes
	 */
	else if (TailMatches3("CREATE|UNIQUE", "INDEX", "CONCURRENTLY"))
		COMPLETE_WITH_SCHEMA_QUERY(Query_for_list_of_indexes,
								   " UNION SELECT 'ON'");
	/* Complete CREATE|UNIQUE INDEX [CONCURRENTLY] <sth> with "ON" */
	else if (TailMatches3("CREATE|UNIQUE", "INDEX", MatchAny) ||
			 TailMatches4("CREATE|UNIQUE", "INDEX", "CONCURRENTLY", MatchAny))
		COMPLETE_WITH_CONST("ON");

	/*
	 * Complete INDEX <name> ON <table> with a list of table columns (which
	 * should really be in parens)
	 */
	else if (TailMatches4("INDEX", MatchAny, "ON", MatchAny) ||
			 TailMatches3("INDEX|CONCURRENTLY", "ON", MatchAny))
		COMPLETE_WITH_LIST2("(", "USING");
	else if (TailMatches5("INDEX", MatchAny, "ON", MatchAny, "(") ||
			 TailMatches4("INDEX|CONCURRENTLY", "ON", MatchAny, "("))
		COMPLETE_WITH_ATTR(prev2_wd, "");
	/* same if you put in USING */
	else if (TailMatches5("ON", MatchAny, "USING", MatchAny, "("))
		COMPLETE_WITH_ATTR(prev4_wd, "");
	/* Complete USING with an index method */
	else if (TailMatches6("INDEX", MatchAny, MatchAny, "ON", MatchAny, "USING") ||
			 TailMatches5("INDEX", MatchAny, "ON", MatchAny, "USING") ||
			 TailMatches4("INDEX", "ON", MatchAny, "USING"))
		COMPLETE_WITH_QUERY(Query_for_list_of_access_methods);
	else if (TailMatches4("ON", MatchAny, "USING", MatchAny) &&
			 !TailMatches6("POLICY", MatchAny, MatchAny, MatchAny, MatchAny, MatchAny) &&
			 !TailMatches4("FOR", MatchAny, MatchAny, MatchAny))
		COMPLETE_WITH_CONST("(");

	/* CREATE POLICY */
	/* Complete "CREATE POLICY <name> ON" */
	else if (Matches3("CREATE", "POLICY", MatchAny))
		COMPLETE_WITH_CONST("ON");
	/* Complete "CREATE POLICY <name> ON <table>" */
	else if (Matches4("CREATE", "POLICY", MatchAny, "ON"))
		COMPLETE_WITH_SCHEMA_QUERY(Query_for_list_of_tables, NULL);
	/* Complete "CREATE POLICY <name> ON <table> FOR|TO|USING|WITH CHECK" */
	else if (Matches5("CREATE", "POLICY", MatchAny, "ON", MatchAny))
		COMPLETE_WITH_LIST4("FOR", "TO", "USING (", "WITH CHECK (");
	/* CREATE POLICY <name> ON <table> FOR ALL|SELECT|INSERT|UPDATE|DELETE */
	else if (Matches6("CREATE", "POLICY", MatchAny, "ON", MatchAny, "FOR"))
		COMPLETE_WITH_LIST5("ALL", "SELECT", "INSERT", "UPDATE", "DELETE");
	/* Complete "CREATE POLICY <name> ON <table> FOR INSERT TO|WITH CHECK" */
	else if (Matches7("CREATE", "POLICY", MatchAny, "ON", MatchAny, "FOR", "INSERT"))
		COMPLETE_WITH_LIST2("TO", "WITH CHECK (");
	/* Complete "CREATE POLICY <name> ON <table> FOR SELECT|DELETE TO|USING" */
	else if (Matches7("CREATE", "POLICY", MatchAny, "ON", MatchAny, "FOR", "SELECT|DELETE"))
		COMPLETE_WITH_LIST2("TO", "USING (");
	/* CREATE POLICY <name> ON <table> FOR ALL|UPDATE TO|USING|WITH CHECK */
	else if (Matches7("CREATE", "POLICY", MatchAny, "ON", MatchAny, "FOR", "ALL|UPDATE"))
		COMPLETE_WITH_LIST3("TO", "USING (", "WITH CHECK (");
	/* Complete "CREATE POLICY <name> ON <table> TO <role>" */
	else if (Matches6("CREATE", "POLICY", MatchAny, "ON", MatchAny, "TO"))
		COMPLETE_WITH_QUERY(Query_for_list_of_grant_roles);
	/* Complete "CREATE POLICY <name> ON <table> USING (" */
	else if (Matches6("CREATE", "POLICY", MatchAny, "ON", MatchAny, "USING"))
		COMPLETE_WITH_CONST("(");

/* CREATE RULE */
	/* Complete "CREATE RULE <sth>" with "AS ON" */
	else if (Matches3("CREATE", "RULE", MatchAny))
		COMPLETE_WITH_CONST("AS ON");
	/* Complete "CREATE RULE <sth> AS" with "ON" */
	else if (Matches4("CREATE", "RULE", MatchAny, "AS"))
		COMPLETE_WITH_CONST("ON");
	/* Complete "CREATE RULE <sth> AS ON" with SELECT|UPDATE|INSERT|DELETE */
	else if (Matches5("CREATE", "RULE", MatchAny, "AS", "ON"))
		COMPLETE_WITH_LIST4("SELECT", "UPDATE", "INSERT", "DELETE");
	/* Complete "AS ON SELECT|UPDATE|INSERT|DELETE" with a "TO" */
	else if (TailMatches3("AS", "ON", "SELECT|UPDATE|INSERT|DELETE"))
		COMPLETE_WITH_CONST("TO");
	/* Complete "AS ON <sth> TO" with a table name */
	else if (TailMatches4("AS", "ON", "SELECT|UPDATE|INSERT|DELETE", "TO"))
		COMPLETE_WITH_SCHEMA_QUERY(Query_for_list_of_tables, NULL);

/* CREATE SEQUENCE --- is allowed inside CREATE SCHEMA, so use TailMatches */
	else if (TailMatches3("CREATE", "SEQUENCE", MatchAny) ||
			 TailMatches4("CREATE", "TEMP|TEMPORARY", "SEQUENCE", MatchAny))
		COMPLETE_WITH_LIST8("INCREMENT BY", "MINVALUE", "MAXVALUE", "NO", "CACHE",
							"CYCLE", "OWNED BY", "START WITH");
	else if (TailMatches4("CREATE", "SEQUENCE", MatchAny, "NO") ||
		TailMatches5("CREATE", "TEMP|TEMPORARY", "SEQUENCE", MatchAny, "NO"))
		COMPLETE_WITH_LIST3("MINVALUE", "MAXVALUE", "CYCLE");

/* CREATE SERVER <name> */
	else if (Matches3("CREATE", "SERVER", MatchAny))
		COMPLETE_WITH_LIST3("TYPE", "VERSION", "FOREIGN DATA WRAPPER");

/* CREATE TABLE --- is allowed inside CREATE SCHEMA, so use TailMatches */
	/* Complete "CREATE TEMP/TEMPORARY" with the possible temp objects */
	else if (TailMatches2("CREATE", "TEMP|TEMPORARY"))
		COMPLETE_WITH_LIST3("SEQUENCE", "TABLE", "VIEW");
	/* Complete "CREATE UNLOGGED" with TABLE or MATVIEW */
	else if (TailMatches2("CREATE", "UNLOGGED"))
		COMPLETE_WITH_LIST2("TABLE", "MATERIALIZED VIEW");

/* CREATE TABLESPACE */
	else if (Matches3("CREATE", "TABLESPACE", MatchAny))
		COMPLETE_WITH_LIST2("OWNER", "LOCATION");
	/* Complete CREATE TABLESPACE name OWNER name with "LOCATION" */
	else if (Matches5("CREATE", "TABLESPACE", MatchAny, "OWNER", MatchAny))
		COMPLETE_WITH_CONST("LOCATION");

/* CREATE TEXT SEARCH */
	else if (Matches3("CREATE", "TEXT", "SEARCH"))
		COMPLETE_WITH_LIST4("CONFIGURATION", "DICTIONARY", "PARSER", "TEMPLATE");
	else if (Matches5("CREATE", "TEXT", "SEARCH", "CONFIGURATION", MatchAny))
		COMPLETE_WITH_CONST("(");

/* CREATE TRIGGER --- is allowed inside CREATE SCHEMA, so use TailMatches */
	/* complete CREATE TRIGGER <name> with BEFORE,AFTER,INSTEAD OF */
	else if (TailMatches3("CREATE", "TRIGGER", MatchAny))
		COMPLETE_WITH_LIST3("BEFORE", "AFTER", "INSTEAD OF");
	/* complete CREATE TRIGGER <name> BEFORE,AFTER with an event */
	else if (TailMatches4("CREATE", "TRIGGER", MatchAny, "BEFORE|AFTER"))
		COMPLETE_WITH_LIST4("INSERT", "DELETE", "UPDATE", "TRUNCATE");
	/* complete CREATE TRIGGER <name> INSTEAD OF with an event */
	else if (TailMatches5("CREATE", "TRIGGER", MatchAny, "INSTEAD", "OF"))
		COMPLETE_WITH_LIST3("INSERT", "DELETE", "UPDATE");
	/* complete CREATE TRIGGER <name> BEFORE,AFTER sth with OR,ON */
	else if (TailMatches5("CREATE", "TRIGGER", MatchAny, "BEFORE|AFTER", MatchAny) ||
	  TailMatches6("CREATE", "TRIGGER", MatchAny, "INSTEAD", "OF", MatchAny))
		COMPLETE_WITH_LIST2("ON", "OR");

	/*
	 * complete CREATE TRIGGER <name> BEFORE,AFTER event ON with a list of
	 * tables
	 */
	else if (TailMatches6("CREATE", "TRIGGER", MatchAny, "BEFORE|AFTER", MatchAny, "ON"))
		COMPLETE_WITH_SCHEMA_QUERY(Query_for_list_of_tables, NULL);
	/* complete CREATE TRIGGER ... INSTEAD OF event ON with a list of views */
	else if (TailMatches7("CREATE", "TRIGGER", MatchAny, "INSTEAD", "OF", MatchAny, "ON"))
		COMPLETE_WITH_SCHEMA_QUERY(Query_for_list_of_views, NULL);
	/* complete CREATE TRIGGER ... EXECUTE with PROCEDURE */
	else if (HeadMatches2("CREATE", "TRIGGER") && TailMatches1("EXECUTE"))
		COMPLETE_WITH_CONST("PROCEDURE");

/* CREATE ROLE,USER,GROUP <name> */
	else if (Matches3("CREATE", "ROLE|GROUP|USER", MatchAny) &&
			 !TailMatches2("USER", "MAPPING"))
	{
		static const char *const list_CREATEROLE[] =
		{"ADMIN", "BYPASSRLS", "CONNECTION LIMIT", "CREATEDB", "CREATEROLE",
			"ENCRYPTED", "IN", "INHERIT", "LOGIN", "NOBYPASSRLS",
			"NOCREATEDB", "NOCREATEROLE", "NOINHERIT",
			"NOLOGIN", "NOREPLICATION", "NOSUPERUSER", "PASSWORD",
			"REPLICATION", "ROLE", "SUPERUSER", "SYSID", "UNENCRYPTED",
		"VALID UNTIL", "WITH", NULL};

		COMPLETE_WITH_LIST(list_CREATEROLE);
	}

<<<<<<< HEAD
=======
/* CREATE ROLE,USER,GROUP <name> WITH */
	else if (Matches4("CREATE", "ROLE|GROUP|USER", MatchAny, "WITH"))
	{
		/* Similar to the above, but don't complete "WITH" again. */
		static const char *const list_CREATEROLE_WITH[] =
		{"ADMIN", "BYPASSRLS", "CONNECTION LIMIT", "CREATEDB", "CREATEROLE",
			"ENCRYPTED", "IN", "INHERIT", "LOGIN", "NOBYPASSRLS",
			"NOCREATEDB", "NOCREATEROLE", "NOINHERIT",
			"NOLOGIN", "NOREPLICATION", "NOSUPERUSER", "PASSWORD",
			"REPLICATION", "ROLE", "SUPERUSER", "SYSID", "UNENCRYPTED",
		"VALID UNTIL", NULL};

		COMPLETE_WITH_LIST(list_CREATEROLE_WITH);
	}

>>>>>>> b5bce6c1
	/*
	 * complete CREATE ROLE,USER,GROUP <name> ENCRYPTED,UNENCRYPTED with
	 * PASSWORD
	 */
	else if (Matches4("CREATE", "ROLE|USER|GROUP", MatchAny, "ENCRYPTED|UNENCRYPTED"))
		COMPLETE_WITH_CONST("PASSWORD");
	/* complete CREATE ROLE,USER,GROUP <name> IN with ROLE,GROUP */
	else if (Matches4("CREATE", "ROLE|USER|GROUP", MatchAny, "IN"))
		COMPLETE_WITH_LIST2("GROUP", "ROLE");

<<<<<<< HEAD
/* CREATE/DROP RESOURCE GROUP/QUEUE */
	else if ((pg_strcasecmp(prev2_wd, "CREATE") == 0 || pg_strcasecmp(prev2_wd, "DROP") == 0) &&
			 pg_strcasecmp(prev_wd, "RESOURCE") == 0)
	 {
		static const char *const list_CREATERESOURCEGROUP[] =
		{"GROUP", "QUEUE", NULL};

		COMPLETE_WITH_LIST(list_CREATERESOURCEGROUP);
	 }
	/* CREATE/DROP RESOURCE GROUP */
	else if ((pg_strcasecmp(prev3_wd, "CREATE") == 0 ||
			  pg_strcasecmp(prev3_wd, "DROP") == 0) &&
			 pg_strcasecmp(prev2_wd, "RESOURCE") == 0 &&
			 pg_strcasecmp(prev_wd, "GROUP") == 0)
		COMPLETE_WITH_QUERY(Query_for_list_of_resgroups);
	/* CREATE RESOURCE GROUP <name> */
	else if (pg_strcasecmp(prev4_wd, "CREATE") == 0 &&
			 pg_strcasecmp(prev3_wd, "RESOURCE") == 0 &&
			 pg_strcasecmp(prev2_wd, "GROUP") == 0)
		COMPLETE_WITH_CONST("WITH (");
	else if (pg_strcasecmp(prev5_wd, "RESOURCE") == 0 &&
			 pg_strcasecmp(prev4_wd, "GROUP") == 0 &&
			 pg_strcasecmp(prev2_wd, "WITH") == 0 &&
			 pg_strcasecmp(prev_wd, "(") == 0)
	{
		static const char *const list_CREATERESOURCEGROUP[] =
		{"CONCURRENCY", "CPU_RATE_LIMIT", "MEMORY_LIMIT", "MEMORY_REDZONE_LIMIT", NULL};

		COMPLETE_WITH_LIST(list_CREATERESOURCEGROUP);
	}


/* CREATE VIEW */
=======
/* CREATE VIEW --- is allowed inside CREATE SCHEMA, so use TailMatches */
>>>>>>> b5bce6c1
	/* Complete CREATE VIEW <name> with AS */
	else if (TailMatches3("CREATE", "VIEW", MatchAny))
		COMPLETE_WITH_CONST("AS");
	/* Complete "CREATE VIEW <sth> AS with "SELECT" */
	else if (TailMatches4("CREATE", "VIEW", MatchAny, "AS"))
		COMPLETE_WITH_CONST("SELECT");

/* CREATE MATERIALIZED VIEW */
	else if (Matches2("CREATE", "MATERIALIZED"))
		COMPLETE_WITH_CONST("VIEW");
	/* Complete CREATE MATERIALIZED VIEW <name> with AS */
	else if (Matches4("CREATE", "MATERIALIZED", "VIEW", MatchAny))
		COMPLETE_WITH_CONST("AS");
	/* Complete "CREATE MATERIALIZED VIEW <sth> AS with "SELECT" */
	else if (Matches5("CREATE", "MATERIALIZED", "VIEW", MatchAny, "AS"))
		COMPLETE_WITH_CONST("SELECT");

/* CREATE EVENT TRIGGER */
	else if (Matches2("CREATE", "EVENT"))
		COMPLETE_WITH_CONST("TRIGGER");
	/* Complete CREATE EVENT TRIGGER <name> with ON */
	else if (Matches4("CREATE", "EVENT", "TRIGGER", MatchAny))
		COMPLETE_WITH_CONST("ON");
	/* Complete CREATE EVENT TRIGGER <name> ON with event_type */
	else if (Matches5("CREATE", "EVENT", "TRIGGER", MatchAny, "ON"))
		COMPLETE_WITH_LIST3("ddl_command_start", "ddl_command_end", "sql_drop");

/* DECLARE */
	else if (Matches2("DECLARE", MatchAny))
		COMPLETE_WITH_LIST5("BINARY", "INSENSITIVE", "SCROLL", "NO SCROLL",
							"CURSOR");
	else if (HeadMatches1("DECLARE") && TailMatches1("CURSOR"))
		COMPLETE_WITH_LIST3("WITH HOLD", "WITHOUT HOLD", "FOR");

/* DELETE --- can be inside EXPLAIN, RULE, etc */
	/* ... despite which, only complete DELETE with FROM at start of line */
	else if (Matches1("DELETE"))
		COMPLETE_WITH_CONST("FROM");
	/* Complete DELETE FROM with a list of tables */
	else if (TailMatches2("DELETE", "FROM"))
		COMPLETE_WITH_SCHEMA_QUERY(Query_for_list_of_updatables, NULL);
	/* Complete DELETE FROM <table> */
<<<<<<< HEAD
	else if (pg_strcasecmp(prev3_wd, "DELETE") == 0 &&
			 pg_strcasecmp(prev2_wd, "FROM") == 0)
	{
		static const char *const list_DELETE[] =
		{"USING", "WHERE", NULL};

		COMPLETE_WITH_LIST(list_DELETE);
	}
=======
	else if (TailMatches3("DELETE", "FROM", MatchAny))
		COMPLETE_WITH_LIST2("USING", "WHERE");
>>>>>>> b5bce6c1
	/* XXX: implement tab completion for DELETE ... USING */

/* DISCARD */
	else if (Matches1("DISCARD"))
		COMPLETE_WITH_LIST4("ALL", "PLANS", "SEQUENCES", "TEMP");

/* DO */
	else if (Matches1("DO"))
		COMPLETE_WITH_CONST("LANGUAGE");

/* DROP */
	/* Complete DROP object with CASCADE / RESTRICT */
	else if (Matches3("DROP",
					  "COLLATION|CONVERSION|DOMAIN|EXTENSION|LANGUAGE|SCHEMA|SEQUENCE|SERVER|TABLE|TYPE|VIEW",
					  MatchAny) ||
			 Matches4("DROP", "ACCESS", "METHOD", MatchAny) ||
			 (Matches4("DROP", "AGGREGATE|FUNCTION", MatchAny, MatchAny) &&
			  ends_with(prev_wd, ')')) ||
			 Matches4("DROP", "EVENT", "TRIGGER", MatchAny) ||
			 Matches5("DROP", "FOREIGN", "DATA", "WRAPPER", MatchAny) ||
			 Matches4("DROP", "FOREIGN", "TABLE", MatchAny) ||
			 Matches5("DROP", "TEXT", "SEARCH", "CONFIGURATION|DICTIONARY|PARSER|TEMPLATE", MatchAny))
		COMPLETE_WITH_LIST2("CASCADE", "RESTRICT");

	/* help completing some of the variants */
	else if (Matches3("DROP", "AGGREGATE|FUNCTION", MatchAny))
		COMPLETE_WITH_CONST("(");
	else if (Matches4("DROP", "AGGREGATE|FUNCTION", MatchAny, "("))
		COMPLETE_WITH_FUNCTION_ARG(prev2_wd);
	else if (Matches2("DROP", "FOREIGN"))
		COMPLETE_WITH_LIST2("DATA WRAPPER", "TABLE");

	/* DROP INDEX */
	else if (Matches2("DROP", "INDEX"))
		COMPLETE_WITH_SCHEMA_QUERY(Query_for_list_of_indexes,
								   " UNION SELECT 'CONCURRENTLY'");
	else if (Matches3("DROP", "INDEX", "CONCURRENTLY"))
		COMPLETE_WITH_SCHEMA_QUERY(Query_for_list_of_indexes, NULL);
	else if (Matches3("DROP", "INDEX", MatchAny))
		COMPLETE_WITH_LIST2("CASCADE", "RESTRICT");
	else if (Matches4("DROP", "INDEX", "CONCURRENTLY", MatchAny))
		COMPLETE_WITH_LIST2("CASCADE", "RESTRICT");

	/* DROP MATERIALIZED VIEW */
	else if (Matches2("DROP", "MATERIALIZED"))
		COMPLETE_WITH_CONST("VIEW");
	else if (Matches3("DROP", "MATERIALIZED", "VIEW"))
		COMPLETE_WITH_SCHEMA_QUERY(Query_for_list_of_matviews, NULL);

	/* DROP OWNED BY */
	else if (Matches2("DROP", "OWNED"))
		COMPLETE_WITH_CONST("BY");
	else if (Matches3("DROP", "OWNED", "BY"))
		COMPLETE_WITH_QUERY(Query_for_list_of_roles);

	else if (Matches3("DROP", "TEXT", "SEARCH"))
		COMPLETE_WITH_LIST4("CONFIGURATION", "DICTIONARY", "PARSER", "TEMPLATE");

	/* DROP TRIGGER */
	else if (Matches3("DROP", "TRIGGER", MatchAny))
		COMPLETE_WITH_CONST("ON");
	else if (Matches4("DROP", "TRIGGER", MatchAny, "ON"))
	{
		completion_info_charp = prev2_wd;
		COMPLETE_WITH_QUERY(Query_for_list_of_tables_for_trigger);
	}
	else if (Matches5("DROP", "TRIGGER", MatchAny, "ON", MatchAny))
		COMPLETE_WITH_LIST2("CASCADE", "RESTRICT");

	/* DROP ACCESS METHOD */
	else if (Matches2("DROP", "ACCESS"))
		COMPLETE_WITH_CONST("METHOD");
	else if (Matches3("DROP", "ACCESS", "METHOD"))
		COMPLETE_WITH_QUERY(Query_for_list_of_access_methods);

	/* DROP EVENT TRIGGER */
	else if (Matches2("DROP", "EVENT"))
		COMPLETE_WITH_CONST("TRIGGER");
	else if (Matches3("DROP", "EVENT", "TRIGGER"))
		COMPLETE_WITH_QUERY(Query_for_list_of_event_triggers);

	/* DROP POLICY <name>  */
	else if (Matches2("DROP", "POLICY"))
		COMPLETE_WITH_QUERY(Query_for_list_of_policies);
	/* DROP POLICY <name> ON */
	else if (Matches3("DROP", "POLICY", MatchAny))
		COMPLETE_WITH_CONST("ON");
	/* DROP POLICY <name> ON <table> */
	else if (Matches4("DROP", "POLICY", MatchAny, "ON"))
	{
		completion_info_charp = prev2_wd;
		COMPLETE_WITH_QUERY(Query_for_list_of_tables_for_policy);
	}

	/* DROP RULE */
	else if (Matches3("DROP", "RULE", MatchAny))
		COMPLETE_WITH_CONST("ON");
	else if (Matches4("DROP", "RULE", MatchAny, "ON"))
	{
		completion_info_charp = prev2_wd;
		COMPLETE_WITH_QUERY(Query_for_list_of_tables_for_rule);
	}
	else if (Matches5("DROP", "RULE", MatchAny, "ON", MatchAny))
		COMPLETE_WITH_LIST2("CASCADE", "RESTRICT");

/* EXECUTE */
	else if (Matches1("EXECUTE"))
		COMPLETE_WITH_QUERY(Query_for_list_of_prepared_statements);

/* EXPLAIN */

	/*
	 * Complete EXPLAIN [ANALYZE] [VERBOSE] with list of EXPLAIN-able commands
	 */
	else if (Matches1("EXPLAIN"))
		COMPLETE_WITH_LIST7("SELECT", "INSERT", "DELETE", "UPDATE", "DECLARE",
							"ANALYZE", "VERBOSE");
	else if (Matches2("EXPLAIN", "ANALYZE"))
		COMPLETE_WITH_LIST6("SELECT", "INSERT", "DELETE", "UPDATE", "DECLARE",
							"VERBOSE");
	else if (Matches2("EXPLAIN", "VERBOSE") ||
			 Matches3("EXPLAIN", "ANALYZE", "VERBOSE"))
		COMPLETE_WITH_LIST5("SELECT", "INSERT", "DELETE", "UPDATE", "DECLARE");

/* FETCH && MOVE */
	/* Complete FETCH with one of FORWARD, BACKWARD, RELATIVE */
	else if (Matches1("FETCH|MOVE"))
		COMPLETE_WITH_LIST4("ABSOLUTE", "BACKWARD", "FORWARD", "RELATIVE");
	/* Complete FETCH <sth> with one of ALL, NEXT, PRIOR */
	else if (Matches2("FETCH|MOVE", MatchAny))
		COMPLETE_WITH_LIST3("ALL", "NEXT", "PRIOR");

	/*
	 * Complete FETCH <sth1> <sth2> with "FROM" or "IN". These are equivalent,
	 * but we may as well tab-complete both: perhaps some users prefer one
	 * variant or the other.
	 */
	else if (Matches3("FETCH|MOVE", MatchAny, MatchAny))
		COMPLETE_WITH_LIST2("FROM", "IN");

/* FOREIGN DATA WRAPPER */
	/* applies in ALTER/DROP FDW and in CREATE SERVER */
	else if (TailMatches3("FOREIGN", "DATA", "WRAPPER") &&
			 !TailMatches4("CREATE", MatchAny, MatchAny, MatchAny))
		COMPLETE_WITH_QUERY(Query_for_list_of_fdws);
	/* applies in CREATE SERVER */
	else if (TailMatches4("FOREIGN", "DATA", "WRAPPER", MatchAny) &&
			 HeadMatches2("CREATE", "SERVER"))
		COMPLETE_WITH_CONST("OPTIONS");

/* FOREIGN TABLE */
	else if (TailMatches2("FOREIGN", "TABLE") &&
			 !TailMatches3("CREATE", MatchAny, MatchAny))
		COMPLETE_WITH_SCHEMA_QUERY(Query_for_list_of_foreign_tables, NULL);

/* FOREIGN SERVER */
	else if (TailMatches2("FOREIGN", "SERVER"))
		COMPLETE_WITH_QUERY(Query_for_list_of_servers);

/* GRANT && REVOKE --- is allowed inside CREATE SCHEMA, so use TailMatches */
	/* Complete GRANT/REVOKE with a list of roles and privileges */
<<<<<<< HEAD
	else if (prev2_wd[0] == '\0' &&
			 (pg_strcasecmp(prev_wd, "GRANT") == 0 ||
			  pg_strcasecmp(prev_wd, "REVOKE") == 0))
	{
=======
	else if (TailMatches1("GRANT|REVOKE"))
>>>>>>> b5bce6c1
		COMPLETE_WITH_QUERY(Query_for_list_of_roles
							" UNION SELECT 'SELECT'"
							" UNION SELECT 'INSERT'"
							" UNION SELECT 'UPDATE'"
							" UNION SELECT 'DELETE'"
							" UNION SELECT 'TRUNCATE'"
							" UNION SELECT 'REFERENCES'"
							" UNION SELECT 'TRIGGER'"
							" UNION SELECT 'CREATE'"
							" UNION SELECT 'CONNECT'"
							" UNION SELECT 'TEMPORARY'"
							" UNION SELECT 'EXECUTE'"
							" UNION SELECT 'USAGE'"
							" UNION SELECT 'ALL'");

	/*
	 * Complete GRANT/REVOKE <privilege> with "ON", GRANT/REVOKE <role> with
	 * TO/FROM
	 */
	else if (TailMatches2("GRANT|REVOKE", MatchAny))
	{
		if (TailMatches1("SELECT|INSERT|UPDATE|DELETE|TRUNCATE|REFERENCES|TRIGGER|CREATE|CONNECT|TEMPORARY|TEMP|EXECUTE|USAGE|ALL"))
			COMPLETE_WITH_CONST("ON");
		else if (TailMatches2("GRANT", MatchAny))
			COMPLETE_WITH_CONST("TO");
		else
			COMPLETE_WITH_CONST("FROM");
	}

	/*
	 * Complete GRANT/REVOKE <sth> ON with a list of tables, views, and
	 * sequences.
	 *
	 * Keywords like DATABASE, FUNCTION, LANGUAGE and SCHEMA added to query
	 * result via UNION; seems to work intuitively.
	 *
	 * Note: GRANT/REVOKE can get quite complex; tab-completion as implemented
	 * here will only work if the privilege list contains exactly one
	 * privilege.
	 */
	else if (TailMatches3("GRANT|REVOKE", MatchAny, "ON"))
		COMPLETE_WITH_SCHEMA_QUERY(Query_for_list_of_tsvmf,
								   " UNION SELECT 'ALL FUNCTIONS IN SCHEMA'"
								   " UNION SELECT 'ALL SEQUENCES IN SCHEMA'"
								   " UNION SELECT 'ALL TABLES IN SCHEMA'"
								   " UNION SELECT 'DATABASE'"
								   " UNION SELECT 'DOMAIN'"
								   " UNION SELECT 'FOREIGN DATA WRAPPER'"
								   " UNION SELECT 'FOREIGN SERVER'"
								   " UNION SELECT 'FUNCTION'"
								   " UNION SELECT 'LANGUAGE'"
								   " UNION SELECT 'LARGE OBJECT'"
								   " UNION SELECT 'SCHEMA'"
								   " UNION SELECT 'SEQUENCE'"
								   " UNION SELECT 'TABLE'"
								   " UNION SELECT 'TABLESPACE'"
								   " UNION SELECT 'TYPE'");

	else if (TailMatches4("GRANT|REVOKE", MatchAny, "ON", "ALL"))
		COMPLETE_WITH_LIST3("FUNCTIONS IN SCHEMA", "SEQUENCES IN SCHEMA",
							"TABLES IN SCHEMA");

	else if (TailMatches4("GRANT|REVOKE", MatchAny, "ON", "FOREIGN"))
		COMPLETE_WITH_LIST2("DATA WRAPPER", "SERVER");

	/*
	 * Complete "GRANT/REVOKE * ON DATABASE/DOMAIN/..." with a list of
	 * appropriate objects.
	 *
	 * Complete "GRANT/REVOKE * ON *" with "TO/FROM".
	 */
	else if (TailMatches4("GRANT|REVOKE", MatchAny, "ON", MatchAny))
	{
		if (TailMatches1("DATABASE"))
			COMPLETE_WITH_QUERY(Query_for_list_of_databases);
		else if (TailMatches1("DOMAIN"))
			COMPLETE_WITH_SCHEMA_QUERY(Query_for_list_of_domains, NULL);
		else if (TailMatches1("FUNCTION"))
			COMPLETE_WITH_SCHEMA_QUERY(Query_for_list_of_functions, NULL);
		else if (TailMatches1("LANGUAGE"))
			COMPLETE_WITH_QUERY(Query_for_list_of_languages);
		else if (TailMatches1("SCHEMA"))
			COMPLETE_WITH_QUERY(Query_for_list_of_schemas);
		else if (TailMatches1("SEQUENCE"))
			COMPLETE_WITH_SCHEMA_QUERY(Query_for_list_of_sequences, NULL);
		else if (TailMatches1("TABLE"))
			COMPLETE_WITH_SCHEMA_QUERY(Query_for_list_of_tsvmf, NULL);
		else if (TailMatches1("TABLESPACE"))
			COMPLETE_WITH_QUERY(Query_for_list_of_tablespaces);
		else if (TailMatches1("TYPE"))
			COMPLETE_WITH_SCHEMA_QUERY(Query_for_list_of_datatypes, NULL);
		else if (TailMatches4("GRANT", MatchAny, MatchAny, MatchAny))
			COMPLETE_WITH_CONST("TO");
		else
			COMPLETE_WITH_CONST("FROM");
	}

	/*
	 * Complete "GRANT/REVOKE ... TO/FROM" with username, PUBLIC,
	 * CURRENT_USER, or SESSION_USER.
	 */
	else if ((HeadMatches1("GRANT") && TailMatches1("TO")) ||
			 (HeadMatches1("REVOKE") && TailMatches1("FROM")))
		COMPLETE_WITH_QUERY(Query_for_list_of_grant_roles);

	/* Complete "GRANT/REVOKE ... ON * *" with TO/FROM */
	else if (HeadMatches1("GRANT") && TailMatches3("ON", MatchAny, MatchAny))
		COMPLETE_WITH_CONST("TO");
	else if (HeadMatches1("REVOKE") && TailMatches3("ON", MatchAny, MatchAny))
		COMPLETE_WITH_CONST("FROM");

	/* Complete "GRANT/REVOKE * ON ALL * IN SCHEMA *" with TO/FROM */
	else if (TailMatches8("GRANT|REVOKE", MatchAny, "ON", "ALL", MatchAny, "IN", "SCHEMA", MatchAny))
	{
		if (TailMatches8("GRANT", MatchAny, MatchAny, MatchAny, MatchAny, MatchAny, MatchAny, MatchAny))
			COMPLETE_WITH_CONST("TO");
		else
			COMPLETE_WITH_CONST("FROM");
	}

	/* Complete "GRANT/REVOKE * ON FOREIGN DATA WRAPPER *" with TO/FROM */
	else if (TailMatches7("GRANT|REVOKE", MatchAny, "ON", "FOREIGN", "DATA", "WRAPPER", MatchAny))
	{
		if (TailMatches7("GRANT", MatchAny, MatchAny, MatchAny, MatchAny, MatchAny, MatchAny))
			COMPLETE_WITH_CONST("TO");
		else
			COMPLETE_WITH_CONST("FROM");
	}

	/* Complete "GRANT/REVOKE * ON FOREIGN SERVER *" with TO/FROM */
	else if (TailMatches6("GRANT|REVOKE", MatchAny, "ON", "FOREIGN", "SERVER", MatchAny))
	{
		if (TailMatches6("GRANT", MatchAny, MatchAny, MatchAny, MatchAny, MatchAny))
			COMPLETE_WITH_CONST("TO");
		else
			COMPLETE_WITH_CONST("FROM");
	}

/* GROUP BY */
	else if (TailMatches3("FROM", MatchAny, "GROUP"))
		COMPLETE_WITH_CONST("BY");

/* IMPORT FOREIGN SCHEMA */
	else if (Matches1("IMPORT"))
		COMPLETE_WITH_CONST("FOREIGN SCHEMA");
	else if (Matches2("IMPORT", "FOREIGN"))
		COMPLETE_WITH_CONST("SCHEMA");

/* INSERT --- can be inside EXPLAIN, RULE, etc */
	/* Complete INSERT with "INTO" */
	else if (TailMatches1("INSERT"))
		COMPLETE_WITH_CONST("INTO");
	/* Complete INSERT INTO with table names */
	else if (TailMatches2("INSERT", "INTO"))
		COMPLETE_WITH_SCHEMA_QUERY(Query_for_list_of_updatables, NULL);
	/* Complete "INSERT INTO <table> (" with attribute names */
	else if (TailMatches4("INSERT", "INTO", MatchAny, "("))
		COMPLETE_WITH_ATTR(prev2_wd, "");

	/*
	 * Complete INSERT INTO <table> with "(" or "VALUES" or "SELECT" or
	 * "TABLE" or "DEFAULT VALUES"
	 */
	else if (TailMatches3("INSERT", "INTO", MatchAny))
		COMPLETE_WITH_LIST5("(", "DEFAULT VALUES", "SELECT", "TABLE", "VALUES");

	/*
	 * Complete INSERT INTO <table> (attribs) with "VALUES" or "SELECT" or
	 * "TABLE"
	 */
	else if (TailMatches4("INSERT", "INTO", MatchAny, MatchAny) &&
			 ends_with(prev_wd, ')'))
		COMPLETE_WITH_LIST3("SELECT", "TABLE", "VALUES");

	/* Insert an open parenthesis after "VALUES" */
	else if (TailMatches1("VALUES") && !TailMatches2("DEFAULT", "VALUES"))
		COMPLETE_WITH_CONST("(");

/* LOCK */
	/* Complete LOCK [TABLE] with a list of tables */
	else if (Matches1("LOCK"))
		COMPLETE_WITH_SCHEMA_QUERY(Query_for_list_of_tables,
								   " UNION SELECT 'TABLE'");
	else if (Matches2("LOCK", "TABLE"))
		COMPLETE_WITH_SCHEMA_QUERY(Query_for_list_of_tables, "");

	/* For the following, handle the case of a single table only for now */

	/* Complete LOCK [TABLE] <table> with "IN" */
	else if (Matches2("LOCK", MatchAnyExcept("TABLE")) ||
			 Matches3("LOCK", "TABLE", MatchAny))
		COMPLETE_WITH_CONST("IN");

	/* Complete LOCK [TABLE] <table> IN with a lock mode */
<<<<<<< HEAD
	else if (pg_strcasecmp(prev_wd, "IN") == 0 &&
			 (pg_strcasecmp(prev3_wd, "LOCK") == 0 ||
			  (pg_strcasecmp(prev3_wd, "TABLE") == 0 &&
			   pg_strcasecmp(prev4_wd, "LOCK") == 0)))
	{
		static const char *const lock_modes[] =
		{"ACCESS SHARE MODE",
			"ROW SHARE MODE", "ROW EXCLUSIVE MODE",
			"SHARE UPDATE EXCLUSIVE MODE", "SHARE MODE",
			"SHARE ROW EXCLUSIVE MODE",
		"EXCLUSIVE MODE", "ACCESS EXCLUSIVE MODE", NULL};

		COMPLETE_WITH_LIST(lock_modes);
	}

/* NOTIFY */
	else if (pg_strcasecmp(prev_wd, "NOTIFY") == 0)
	   if (pset.sversion >= 80210 && pset.sversion < 80220)
		   COMPLETE_WITH_QUERY("SELECT pg_catalog.quote_ident(relname) FROM pg_catalog.pg_listener WHERE substring(pg_catalog.quote_ident(relname),1,%d)='%s'");
	   else
	       COMPLETE_WITH_QUERY("SELECT pg_catalog.quote_ident(channel) FROM pg_catalog.pg_listening_channels() AS channel WHERE substring(pg_catalog.quote_ident(channel),1,%d)='%s'");
=======
	else if (Matches3("LOCK", MatchAny, "IN") ||
			 Matches4("LOCK", "TABLE", MatchAny, "IN"))
		COMPLETE_WITH_LIST8("ACCESS SHARE MODE",
							"ROW SHARE MODE", "ROW EXCLUSIVE MODE",
							"SHARE UPDATE EXCLUSIVE MODE", "SHARE MODE",
							"SHARE ROW EXCLUSIVE MODE",
							"EXCLUSIVE MODE", "ACCESS EXCLUSIVE MODE");

/* NOTIFY --- can be inside EXPLAIN, RULE, etc */
	else if (TailMatches1("NOTIFY"))
		COMPLETE_WITH_QUERY("SELECT pg_catalog.quote_ident(channel) FROM pg_catalog.pg_listening_channels() AS channel WHERE substring(pg_catalog.quote_ident(channel),1,%d)='%s'");
>>>>>>> b5bce6c1

/* OPTIONS */
	else if (TailMatches1("OPTIONS"))
		COMPLETE_WITH_CONST("(");

/* OWNER TO  - complete with available roles */
	else if (TailMatches2("OWNER", "TO"))
		COMPLETE_WITH_QUERY(Query_for_list_of_roles);

/* ORDER BY */
	else if (TailMatches3("FROM", MatchAny, "ORDER"))
		COMPLETE_WITH_CONST("BY");
	else if (TailMatches4("FROM", MatchAny, "ORDER", "BY"))
		COMPLETE_WITH_ATTR(prev3_wd, "");

/* PREPARE xx AS */
	else if (Matches3("PREPARE", MatchAny, "AS"))
		COMPLETE_WITH_LIST4("SELECT", "UPDATE", "INSERT", "DELETE FROM");

/*
 * PREPARE TRANSACTION is missing on purpose. It's intended for transaction
 * managers, not for manual use in interactive sessions.
 */

/* REASSIGN OWNED BY xxx TO yyy */
	else if (Matches1("REASSIGN"))
		COMPLETE_WITH_CONST("OWNED BY");
	else if (Matches2("REASSIGN", "OWNED"))
		COMPLETE_WITH_CONST("BY");
	else if (Matches3("REASSIGN", "OWNED", "BY"))
		COMPLETE_WITH_QUERY(Query_for_list_of_roles);
	else if (Matches4("REASSIGN", "OWNED", "BY", MatchAny))
		COMPLETE_WITH_CONST("TO");
	else if (Matches5("REASSIGN", "OWNED", "BY", MatchAny, "TO"))
		COMPLETE_WITH_QUERY(Query_for_list_of_roles);

/* REFRESH MATERIALIZED VIEW */
	else if (Matches1("REFRESH"))
		COMPLETE_WITH_CONST("MATERIALIZED VIEW");
	else if (Matches2("REFRESH", "MATERIALIZED"))
		COMPLETE_WITH_CONST("VIEW");
	else if (Matches3("REFRESH", "MATERIALIZED", "VIEW"))
		COMPLETE_WITH_SCHEMA_QUERY(Query_for_list_of_matviews,
								   " UNION SELECT 'CONCURRENTLY'");
	else if (Matches4("REFRESH", "MATERIALIZED", "VIEW", "CONCURRENTLY"))
		COMPLETE_WITH_SCHEMA_QUERY(Query_for_list_of_matviews, NULL);
	else if (Matches4("REFRESH", "MATERIALIZED", "VIEW", MatchAny))
		COMPLETE_WITH_CONST("WITH");
	else if (Matches5("REFRESH", "MATERIALIZED", "VIEW", "CONCURRENTLY", MatchAny))
		COMPLETE_WITH_CONST("WITH");
	else if (Matches5("REFRESH", "MATERIALIZED", "VIEW", MatchAny, "WITH"))
		COMPLETE_WITH_LIST2("NO DATA", "DATA");
	else if (Matches6("REFRESH", "MATERIALIZED", "VIEW", "CONCURRENTLY", MatchAny, "WITH"))
		COMPLETE_WITH_LIST2("NO DATA", "DATA");
	else if (Matches6("REFRESH", "MATERIALIZED", "VIEW", MatchAny, "WITH", "NO"))
		COMPLETE_WITH_CONST("DATA");
	else if (Matches7("REFRESH", "MATERIALIZED", "VIEW", "CONCURRENTLY", MatchAny, "WITH", "NO"))
		COMPLETE_WITH_CONST("DATA");

/* REINDEX */
	else if (Matches1("REINDEX"))
		COMPLETE_WITH_LIST5("TABLE", "INDEX", "SYSTEM", "SCHEMA", "DATABASE");
	else if (Matches2("REINDEX", "TABLE"))
		COMPLETE_WITH_SCHEMA_QUERY(Query_for_list_of_tm, NULL);
	else if (Matches2("REINDEX", "INDEX"))
		COMPLETE_WITH_SCHEMA_QUERY(Query_for_list_of_indexes, NULL);
	else if (Matches2("REINDEX", "SCHEMA"))
		COMPLETE_WITH_QUERY(Query_for_list_of_schemas);
	else if (Matches2("REINDEX", "SYSTEM|DATABASE"))
		COMPLETE_WITH_QUERY(Query_for_list_of_databases);

/* SECURITY LABEL */
	else if (Matches1("SECURITY"))
		COMPLETE_WITH_CONST("LABEL");
<<<<<<< HEAD
	else if (pg_strcasecmp(prev2_wd, "SECURITY") == 0 &&
			 pg_strcasecmp(prev_wd, "LABEL") == 0)
	{
		static const char *const list_SECURITY_LABEL_preposition[] =
			{"ON", "FOR", NULL};

		COMPLETE_WITH_LIST(list_SECURITY_LABEL_preposition);
	}
	else if (pg_strcasecmp(prev4_wd, "SECURITY") == 0 &&
			 pg_strcasecmp(prev3_wd, "LABEL") == 0 &&
			 pg_strcasecmp(prev2_wd, "FOR") == 0)
=======
	else if (Matches2("SECURITY", "LABEL"))
		COMPLETE_WITH_LIST2("ON", "FOR");
	else if (Matches4("SECURITY", "LABEL", "FOR", MatchAny))
>>>>>>> b5bce6c1
		COMPLETE_WITH_CONST("ON");
	else if (Matches3("SECURITY", "LABEL", "ON") ||
			 Matches5("SECURITY", "LABEL", "FOR", MatchAny, "ON"))
	{
		static const char *const list_SECURITY_LABEL[] =
		{"TABLE", "COLUMN", "AGGREGATE", "DATABASE", "DOMAIN",
			"EVENT TRIGGER", "FOREIGN TABLE", "FUNCTION", "LARGE OBJECT",
			"MATERIALIZED VIEW", "LANGUAGE", "ROLE", "SCHEMA",
		"SEQUENCE", "TABLESPACE", "TYPE", "VIEW", NULL};

		COMPLETE_WITH_LIST(list_SECURITY_LABEL);
	}
	else if (Matches5("SECURITY", "LABEL", "ON", MatchAny, MatchAny))
		COMPLETE_WITH_CONST("IS");

/* SELECT */
	/* naah . . . */

/* SET, RESET, SHOW */
	/* Complete with a variable name */
	else if (TailMatches1("SET|RESET") && !TailMatches3("UPDATE", MatchAny, "SET"))
		COMPLETE_WITH_QUERY(Query_for_list_of_set_vars);
	else if (Matches1("SHOW"))
		COMPLETE_WITH_QUERY(Query_for_list_of_show_vars);
	/* Complete "SET TRANSACTION" */
	else if (Matches2("SET|BEGIN|START", "TRANSACTION") ||
			 Matches2("BEGIN", "WORK") ||
		  Matches5("SET", "SESSION", "CHARACTERISTICS", "AS", "TRANSACTION"))
		COMPLETE_WITH_LIST2("ISOLATION LEVEL", "READ");
	else if (Matches3("SET|BEGIN|START", "TRANSACTION|WORK", "ISOLATION") ||
			 Matches6("SET", "SESSION", "CHARACTERISTICS", "AS", "TRANSACTION", "ISOLATION"))
		COMPLETE_WITH_CONST("LEVEL");
	else if (Matches4("SET|BEGIN|START", "TRANSACTION|WORK", "ISOLATION", "LEVEL"))
		COMPLETE_WITH_LIST3("READ", "REPEATABLE READ", "SERIALIZABLE");
	else if (Matches5("SET|BEGIN|START", "TRANSACTION|WORK", "ISOLATION", "LEVEL", "READ"))
		COMPLETE_WITH_LIST2("UNCOMMITTED", "COMMITTED");
	else if (Matches5("SET|BEGIN|START", "TRANSACTION|WORK", "ISOLATION", "LEVEL", "REPEATABLE"))
		COMPLETE_WITH_CONST("READ");
	else if (Matches3("SET|BEGIN|START", "TRANSACTION|WORK", "READ"))
		COMPLETE_WITH_LIST2("ONLY", "WRITE");
	/* SET CONSTRAINTS */
	else if (Matches2("SET", "CONSTRAINTS"))
		COMPLETE_WITH_SCHEMA_QUERY(Query_for_list_of_constraints_with_schema, "UNION SELECT 'ALL'");
	/* Complete SET CONSTRAINTS <foo> with DEFERRED|IMMEDIATE */
	else if (Matches3("SET", "CONSTRAINTS", MatchAny))
		COMPLETE_WITH_LIST2("DEFERRED", "IMMEDIATE");
	/* Complete SET ROLE */
	else if (Matches2("SET", "ROLE"))
		COMPLETE_WITH_QUERY(Query_for_list_of_roles);
	/* Complete SET SESSION with AUTHORIZATION or CHARACTERISTICS... */
	else if (Matches2("SET", "SESSION"))
		COMPLETE_WITH_LIST2("AUTHORIZATION", "CHARACTERISTICS AS TRANSACTION");
	/* Complete SET SESSION AUTHORIZATION with username */
	else if (Matches3("SET", "SESSION", "AUTHORIZATION"))
		COMPLETE_WITH_QUERY(Query_for_list_of_roles " UNION SELECT 'DEFAULT'");
	/* Complete RESET SESSION with AUTHORIZATION */
	else if (Matches2("RESET", "SESSION"))
		COMPLETE_WITH_CONST("AUTHORIZATION");
	/* Complete SET <var> with "TO" */
	else if (Matches2("SET", MatchAny))
		COMPLETE_WITH_CONST("TO");
	/* Complete ALTER DATABASE|FUNCTION|ROLE|USER ... SET <name> */
	else if (HeadMatches2("ALTER", "DATABASE|FUNCTION|ROLE|USER") &&
			 TailMatches2("SET", MatchAny))
		COMPLETE_WITH_LIST2("FROM CURRENT", "TO");
	/* Suggest possible variable values */
	else if (TailMatches3("SET", MatchAny, "TO|="))
	{
		/* special cased code for individual GUCs */
		if (TailMatches2("DateStyle", "TO|="))
		{
			static const char *const my_list[] =
			{"ISO", "SQL", "Postgres", "German",
				"YMD", "DMY", "MDY",
				"US", "European", "NonEuropean",
			"DEFAULT", NULL};

			COMPLETE_WITH_LIST(my_list);
		}
		else if (TailMatches2("search_path", "TO|="))
			COMPLETE_WITH_QUERY(Query_for_list_of_schemas
								" AND nspname not like 'pg\\_toast%%' "
								" AND nspname not like 'pg\\_temp%%' "
								" UNION SELECT 'DEFAULT' ");
		else
		{
			/* generic, type based, GUC support */
			char	   *guctype = get_guctype(prev2_wd);

			if (guctype && strcmp(guctype, "enum") == 0)
			{
				char		querybuf[1024];

				snprintf(querybuf, sizeof(querybuf), Query_for_enum, prev2_wd);
				COMPLETE_WITH_QUERY(querybuf);
			}
			else if (guctype && strcmp(guctype, "bool") == 0)
				COMPLETE_WITH_LIST9("on", "off", "true", "false", "yes", "no",
									"1", "0", "DEFAULT");
			else
				COMPLETE_WITH_CONST("DEFAULT");

			if (guctype)
				free(guctype);
		}
	}

/* START TRANSACTION */
	else if (Matches1("START"))
		COMPLETE_WITH_CONST("TRANSACTION");

/* TABLE, but not TABLE embedded in other commands */
	else if (Matches1("TABLE"))
		COMPLETE_WITH_SCHEMA_QUERY(Query_for_list_of_relations, NULL);

/* TABLESAMPLE */
	else if (TailMatches1("TABLESAMPLE"))
		COMPLETE_WITH_QUERY(Query_for_list_of_tablesample_methods);
	else if (TailMatches2("TABLESAMPLE", MatchAny))
		COMPLETE_WITH_CONST("(");

/* TRUNCATE */
	else if (Matches1("TRUNCATE"))
		COMPLETE_WITH_SCHEMA_QUERY(Query_for_list_of_tables, NULL);

/* UNLISTEN */
<<<<<<< HEAD
	else if (pg_strcasecmp(prev_wd, "UNLISTEN") == 0)
	    if (pset.sversion >= 80210 && pset.sversion < 80220)
			COMPLETE_WITH_QUERY("SELECT pg_catalog.quote_ident(relname) FROM pg_catalog.pg_listener WHERE substring(pg_catalog.quote_ident(relname),1,%d)='%s'");
		else
			COMPLETE_WITH_QUERY("SELECT pg_catalog.quote_ident(channel) FROM pg_catalog.pg_listening_channels() AS channel WHERE substring(pg_catalog.quote_ident(channel),1,%d)='%s' UNION SELECT '*'");
=======
	else if (Matches1("UNLISTEN"))
		COMPLETE_WITH_QUERY("SELECT pg_catalog.quote_ident(channel) FROM pg_catalog.pg_listening_channels() AS channel WHERE substring(pg_catalog.quote_ident(channel),1,%d)='%s' UNION SELECT '*'");
>>>>>>> b5bce6c1

/* UPDATE --- can be inside EXPLAIN, RULE, etc */
	/* If prev. word is UPDATE suggest a list of tables */
	else if (TailMatches1("UPDATE"))
		COMPLETE_WITH_SCHEMA_QUERY(Query_for_list_of_updatables, NULL);
	/* Complete UPDATE <table> with "SET" */
	else if (TailMatches2("UPDATE", MatchAny))
		COMPLETE_WITH_CONST("SET");
	/* Complete UPDATE <table> SET with list of attributes */
	else if (TailMatches3("UPDATE", MatchAny, "SET"))
		COMPLETE_WITH_ATTR(prev2_wd, "");
	/* UPDATE <table> SET <attr> = */
	else if (TailMatches4("UPDATE", MatchAny, "SET", MatchAny))
		COMPLETE_WITH_CONST("=");

/* USER MAPPING */
	else if (Matches3("ALTER|CREATE|DROP", "USER", "MAPPING"))
		COMPLETE_WITH_CONST("FOR");
	else if (Matches4("CREATE", "USER", "MAPPING", "FOR"))
		COMPLETE_WITH_QUERY(Query_for_list_of_roles
							" UNION SELECT 'CURRENT_USER'"
							" UNION SELECT 'PUBLIC'"
							" UNION SELECT 'USER'");
	else if (Matches4("ALTER|DROP", "USER", "MAPPING", "FOR"))
		COMPLETE_WITH_QUERY(Query_for_list_of_user_mappings);
	else if (Matches5("CREATE|ALTER|DROP", "USER", "MAPPING", "FOR", MatchAny))
		COMPLETE_WITH_CONST("SERVER");
	else if (Matches7("CREATE|ALTER", "USER", "MAPPING", "FOR", MatchAny, "SERVER", MatchAny))
		COMPLETE_WITH_CONST("OPTIONS");

/*
 * VACUUM [ FULL | FREEZE ] [ VERBOSE ] [ table ]
 * VACUUM [ FULL | FREEZE ] [ VERBOSE ] ANALYZE [ table [ (column [, ...] ) ] ]
 */
	else if (Matches1("VACUUM"))
		COMPLETE_WITH_SCHEMA_QUERY(Query_for_list_of_tm,
								   " UNION SELECT 'FULL'"
								   " UNION SELECT 'FREEZE'"
								   " UNION SELECT 'ANALYZE'"
								   " UNION SELECT 'VERBOSE'");
	else if (Matches2("VACUUM", "FULL|FREEZE"))
		COMPLETE_WITH_SCHEMA_QUERY(Query_for_list_of_tm,
								   " UNION SELECT 'ANALYZE'"
								   " UNION SELECT 'VERBOSE'");
	else if (Matches3("VACUUM", "FULL|FREEZE", "ANALYZE"))
		COMPLETE_WITH_SCHEMA_QUERY(Query_for_list_of_tm,
								   " UNION SELECT 'VERBOSE'");
	else if (Matches3("VACUUM", "FULL|FREEZE", "VERBOSE"))
		COMPLETE_WITH_SCHEMA_QUERY(Query_for_list_of_tm,
								   " UNION SELECT 'ANALYZE'");
	else if (Matches2("VACUUM", "VERBOSE"))
		COMPLETE_WITH_SCHEMA_QUERY(Query_for_list_of_tm,
								   " UNION SELECT 'ANALYZE'");
	else if (Matches2("VACUUM", "ANALYZE"))
		COMPLETE_WITH_SCHEMA_QUERY(Query_for_list_of_tm,
								   " UNION SELECT 'VERBOSE'");
	else if (HeadMatches1("VACUUM"))
		COMPLETE_WITH_SCHEMA_QUERY(Query_for_list_of_tm, NULL);

/* WITH [RECURSIVE] */

	/*
	 * Only match when WITH is the first word, as WITH may appear in many
	 * other contexts.
	 */
	else if (Matches1("WITH"))
		COMPLETE_WITH_CONST("RECURSIVE");

/* ANALYZE */
	/* Complete with list of tables */
	else if (Matches1("ANALYZE"))
		COMPLETE_WITH_SCHEMA_QUERY(Query_for_list_of_tmf, NULL);

/* WHERE */
	/* Simple case of the word before the where being the table name */
	else if (TailMatches2(MatchAny, "WHERE"))
		COMPLETE_WITH_ATTR(prev2_wd, "");

/* ... FROM ... */
/* TODO: also include SRF ? */
	else if (TailMatches1("FROM") && !Matches3("COPY|\\copy", MatchAny, "FROM"))
		COMPLETE_WITH_SCHEMA_QUERY(Query_for_list_of_tsvmf, NULL);

/* ... JOIN ... */
	else if (TailMatches1("JOIN"))
		COMPLETE_WITH_SCHEMA_QUERY(Query_for_list_of_tsvmf, NULL);

/* Backslash commands */
/* TODO:  \dc \dd \dl */
	else if (TailMatchesCS1("\\?"))
		COMPLETE_WITH_LIST_CS3("commands", "options", "variables");
	else if (TailMatchesCS1("\\connect|\\c"))
	{
		if (!recognized_connection_string(text))
			COMPLETE_WITH_QUERY(Query_for_list_of_databases);
	}
	else if (TailMatchesCS2("\\connect|\\c", MatchAny))
	{
		if (!recognized_connection_string(prev_wd))
			COMPLETE_WITH_QUERY(Query_for_list_of_roles);
	}
	else if (TailMatchesCS1("\\da*"))
		COMPLETE_WITH_SCHEMA_QUERY(Query_for_list_of_aggregates, NULL);
	else if (TailMatchesCS1("\\dA*"))
		COMPLETE_WITH_QUERY(Query_for_list_of_access_methods);
	else if (TailMatchesCS1("\\db*"))
		COMPLETE_WITH_QUERY(Query_for_list_of_tablespaces);
	else if (TailMatchesCS1("\\dD*"))
		COMPLETE_WITH_SCHEMA_QUERY(Query_for_list_of_domains, NULL);
	else if (TailMatchesCS1("\\des*"))
		COMPLETE_WITH_QUERY(Query_for_list_of_servers);
	else if (TailMatchesCS1("\\deu*"))
		COMPLETE_WITH_QUERY(Query_for_list_of_user_mappings);
	else if (TailMatchesCS1("\\dew*"))
		COMPLETE_WITH_QUERY(Query_for_list_of_fdws);
	else if (TailMatchesCS1("\\df*"))
		COMPLETE_WITH_SCHEMA_QUERY(Query_for_list_of_functions, NULL);

	else if (TailMatchesCS1("\\dFd*"))
		COMPLETE_WITH_QUERY(Query_for_list_of_ts_dictionaries);
	else if (TailMatchesCS1("\\dFp*"))
		COMPLETE_WITH_QUERY(Query_for_list_of_ts_parsers);
	else if (TailMatchesCS1("\\dFt*"))
		COMPLETE_WITH_QUERY(Query_for_list_of_ts_templates);
	/* must be at end of \dF alternatives: */
	else if (TailMatchesCS1("\\dF*"))
		COMPLETE_WITH_QUERY(Query_for_list_of_ts_configurations);

	else if (TailMatchesCS1("\\di*"))
		COMPLETE_WITH_SCHEMA_QUERY(Query_for_list_of_indexes, NULL);
	else if (TailMatchesCS1("\\dL*"))
		COMPLETE_WITH_QUERY(Query_for_list_of_languages);
	else if (TailMatchesCS1("\\dn*"))
		COMPLETE_WITH_QUERY(Query_for_list_of_schemas);
	else if (TailMatchesCS1("\\dp") || TailMatchesCS1("\\z"))
		COMPLETE_WITH_SCHEMA_QUERY(Query_for_list_of_tsvmf, NULL);
	else if (TailMatchesCS1("\\ds*"))
		COMPLETE_WITH_SCHEMA_QUERY(Query_for_list_of_sequences, NULL);
	else if (TailMatchesCS1("\\dt*"))
		COMPLETE_WITH_SCHEMA_QUERY(Query_for_list_of_tables, NULL);
	else if (TailMatchesCS1("\\dT*"))
		COMPLETE_WITH_SCHEMA_QUERY(Query_for_list_of_datatypes, NULL);
	else if (TailMatchesCS1("\\du*") || TailMatchesCS1("\\dg*"))
		COMPLETE_WITH_QUERY(Query_for_list_of_roles);
	else if (TailMatchesCS1("\\dv*"))
		COMPLETE_WITH_SCHEMA_QUERY(Query_for_list_of_views, NULL);
	else if (TailMatchesCS1("\\dx*"))
		COMPLETE_WITH_QUERY(Query_for_list_of_extensions);
	else if (TailMatchesCS1("\\dm*"))
		COMPLETE_WITH_SCHEMA_QUERY(Query_for_list_of_matviews, NULL);
	else if (TailMatchesCS1("\\dE*"))
		COMPLETE_WITH_SCHEMA_QUERY(Query_for_list_of_foreign_tables, NULL);
	else if (TailMatchesCS1("\\dy*"))
		COMPLETE_WITH_QUERY(Query_for_list_of_event_triggers);

	/* must be at end of \d alternatives: */
	else if (TailMatchesCS1("\\d*"))
		COMPLETE_WITH_SCHEMA_QUERY(Query_for_list_of_relations, NULL);

	else if (TailMatchesCS1("\\ef"))
		COMPLETE_WITH_SCHEMA_QUERY(Query_for_list_of_functions, NULL);
	else if (TailMatchesCS1("\\ev"))
		COMPLETE_WITH_SCHEMA_QUERY(Query_for_list_of_views, NULL);

	else if (TailMatchesCS1("\\encoding"))
		COMPLETE_WITH_QUERY(Query_for_list_of_encodings);
	else if (TailMatchesCS1("\\h") || TailMatchesCS1("\\help"))
		COMPLETE_WITH_LIST(sql_commands);
	else if (TailMatchesCS1("\\password"))
		COMPLETE_WITH_QUERY(Query_for_list_of_roles);
	else if (TailMatchesCS1("\\pset"))
	{
		static const char *const my_list[] =
		{"border", "columns", "expanded", "fieldsep", "fieldsep_zero",
			"footer", "format", "linestyle", "null", "numericlocale",
			"pager", "pager_min_lines", "recordsep", "recordsep_zero",
			"tableattr", "title", "tuples_only", "unicode_border_linestyle",
		"unicode_column_linestyle", "unicode_header_linestyle", NULL};

		COMPLETE_WITH_LIST_CS(my_list);
	}
	else if (TailMatchesCS2("\\pset", MatchAny))
	{
		if (TailMatchesCS1("format"))
		{
			static const char *const my_list[] =
			{"unaligned", "aligned", "wrapped", "html", "asciidoc",
			"latex", "latex-longtable", "troff-ms", NULL};

			COMPLETE_WITH_LIST_CS(my_list);
		}
		else if (TailMatchesCS1("linestyle"))
			COMPLETE_WITH_LIST_CS3("ascii", "old-ascii", "unicode");
		else if (TailMatchesCS1("unicode_border_linestyle|"
								"unicode_column_linestyle|"
								"unicode_header_linestyle"))
			COMPLETE_WITH_LIST_CS2("single", "double");
	}
	else if (TailMatchesCS1("\\unset"))
	{
		matches = complete_from_variables(text, "", "", true);
	}
	else if (TailMatchesCS1("\\set"))
	{
		matches = complete_from_variables(text, "", "", false);
	}
	else if (TailMatchesCS2("\\set", MatchAny))
	{
		if (TailMatchesCS1("AUTOCOMMIT|ON_ERROR_STOP|QUIET|"
						   "SINGLELINE|SINGLESTEP"))
			COMPLETE_WITH_LIST_CS2("on", "off");
		else if (TailMatchesCS1("COMP_KEYWORD_CASE"))
			COMPLETE_WITH_LIST_CS4("lower", "upper",
								   "preserve-lower", "preserve-upper");
		else if (TailMatchesCS1("ECHO"))
			COMPLETE_WITH_LIST_CS4("errors", "queries", "all", "none");
		else if (TailMatchesCS1("ECHO_HIDDEN"))
			COMPLETE_WITH_LIST_CS3("noexec", "off", "on");
		else if (TailMatchesCS1("HISTCONTROL"))
			COMPLETE_WITH_LIST_CS4("ignorespace", "ignoredups",
								   "ignoreboth", "none");
		else if (TailMatchesCS1("ON_ERROR_ROLLBACK"))
			COMPLETE_WITH_LIST_CS3("on", "off", "interactive");
		else if (TailMatchesCS1("SHOW_CONTEXT"))
			COMPLETE_WITH_LIST_CS3("never", "errors", "always");
		else if (TailMatchesCS1("VERBOSITY"))
			COMPLETE_WITH_LIST_CS3("default", "verbose", "terse");
	}
	else if (TailMatchesCS1("\\sf*"))
		COMPLETE_WITH_SCHEMA_QUERY(Query_for_list_of_functions, NULL);
	else if (TailMatchesCS1("\\sv*"))
		COMPLETE_WITH_SCHEMA_QUERY(Query_for_list_of_views, NULL);
	else if (TailMatchesCS1("\\cd|\\e|\\edit|\\g|\\i|\\include|"
							"\\ir|\\include_relative|\\o|\\out|"
							"\\s|\\w|\\write|\\lo_import"))
	{
		completion_charp = "\\";
		matches = completion_matches(text, complete_from_files);
	}

	/*
	 * Finally, we look through the list of "things", such as TABLE, INDEX and
	 * check if that was the previous word. If so, execute the query to get a
	 * list of them.
	 */
	else
	{
		int			i;

		for (i = 0; words_after_create[i].name; i++)
		{
			if (pg_strcasecmp(prev_wd, words_after_create[i].name) == 0)
			{
				if (words_after_create[i].query)
					COMPLETE_WITH_QUERY(words_after_create[i].query);
				else if (words_after_create[i].squery)
					COMPLETE_WITH_SCHEMA_QUERY(*words_after_create[i].squery,
											   NULL);
				break;
			}
		}
	}

	/*
	 * If we still don't have anything to match we have to fabricate some sort
	 * of default list. If we were to just return NULL, readline automatically
	 * attempts filename completion, and that's usually no good.
	 */
	if (matches == NULL)
	{
		COMPLETE_WITH_CONST("");
#ifdef HAVE_RL_COMPLETION_APPEND_CHARACTER
		rl_completion_append_character = '\0';
#endif
	}

	/* free storage */
	free(previous_words);
	free(words_buffer);

	/* Return our Grand List O' Matches */
	return matches;
}


/*
 * GENERATOR FUNCTIONS
 *
 * These functions do all the actual work of completing the input. They get
 * passed the text so far and the count how many times they have been called
 * so far with the same text.
 * If you read the above carefully, you'll see that these don't get called
 * directly but through the readline interface.
 * The return value is expected to be the full completion of the text, going
 * through a list each time, or NULL if there are no more matches. The string
 * will be free()'d by readline, so you must run it through strdup() or
 * something of that sort.
 */

/*
 * Common routine for create_command_generator and drop_command_generator.
 * Entries that have 'excluded' flags are not returned.
 */
static char *
create_or_drop_command_generator(const char *text, int state, bits32 excluded)
{
	static int	list_index,
				string_length;
	const char *name;

	/* If this is the first time for this completion, init some values */
	if (state == 0)
	{
		list_index = 0;
		string_length = strlen(text);
	}

	/* find something that matches */
	while ((name = words_after_create[list_index++].name))
	{
		if ((pg_strncasecmp(name, text, string_length) == 0) &&
			!(words_after_create[list_index - 1].flags & excluded))
			return pg_strdup_keyword_case(name, text);
	}
	/* if nothing matches, return NULL */
	return NULL;
}

/*
 * This one gives you one from a list of things you can put after CREATE
 * as defined above.
 */
static char *
create_command_generator(const char *text, int state)
{
	return create_or_drop_command_generator(text, state, THING_NO_CREATE);
}

/*
 * This function gives you a list of things you can put after a DROP command.
 */
static char *
drop_command_generator(const char *text, int state)
{
	return create_or_drop_command_generator(text, state, THING_NO_DROP);
}

/* The following two functions are wrappers for _complete_from_query */

static char *
complete_from_query(const char *text, int state)
{
	return _complete_from_query(0, text, state);
}

static char *
complete_from_schema_query(const char *text, int state)
{
	return _complete_from_query(1, text, state);
}


/*
 * This creates a list of matching things, according to a query pointed to
 * by completion_charp.
 * The query can be one of two kinds:
 *
 * 1. A simple query which must contain a %d and a %s, which will be replaced
 * by the string length of the text and the text itself. The query may also
 * have up to four more %s in it; the first two such will be replaced by the
 * value of completion_info_charp, the next two by the value of
 * completion_info_charp2.
 *
 * 2. A schema query used for completion of both schema and relation names.
 * These are more complex and must contain in the following order:
 * %d %s %d %s %d %s %s %d %s
 * where %d is the string length of the text and %s the text itself.
 *
 * It is assumed that strings should be escaped to become SQL literals
 * (that is, what is in the query is actually ... '%s' ...)
 *
 * See top of file for examples of both kinds of query.
 */
static char *
_complete_from_query(int is_schema_query, const char *text, int state)
{
	static int	list_index,
				byte_length;
	static PGresult *result = NULL;
	/*
	 * If this is the first time for this completion, we fetch a list of our
	 * "things" from the backend.
	 */
	if (state == 0)
	{
		PQExpBufferData query_buffer;
		char	   *e_text;
		char	   *e_info_charp;
		char	   *e_info_charp2;
		const char *pstr = text;
		int			char_length = 0;

		list_index = 0;
		byte_length = strlen(text);

<<<<<<< HEAD
		/* Count length as number of characters (not bytes), for passing to substring */
=======
		/*
		 * Count length as number of characters (not bytes), for passing to
		 * substring
		 */
>>>>>>> b5bce6c1
		while (*pstr)
		{
			char_length++;
			pstr += PQmblen(pstr, pset.encoding);
		}

		/* Free any prior result */
		PQclear(result);
		result = NULL;

		/* Set up suitably-escaped copies of textual inputs */
<<<<<<< HEAD
		e_text = pg_malloc(byte_length * 2 + 1);
		PQescapeString(e_text, text, byte_length);
=======
		e_text = escape_string(text);
>>>>>>> b5bce6c1

		if (completion_info_charp)
			e_info_charp = escape_string(completion_info_charp);
		else
			e_info_charp = NULL;

		if (completion_info_charp2)
			e_info_charp2 = escape_string(completion_info_charp2);
		else
			e_info_charp2 = NULL;

		initPQExpBuffer(&query_buffer);

		if (is_schema_query)
		{
			/* completion_squery gives us the pieces to assemble */
			const char *qualresult = completion_squery->qualresult;

			if (qualresult == NULL)
				qualresult = completion_squery->result;

			/* Get unqualified names matching the input-so-far */
			appendPQExpBuffer(&query_buffer, "SELECT %s FROM %s WHERE ",
							  completion_squery->result,
							  completion_squery->catname);
			if (completion_squery->selcondition)
				appendPQExpBuffer(&query_buffer, "%s AND ",
								  completion_squery->selcondition);
			appendPQExpBuffer(&query_buffer, "substring(%s,1,%d)='%s'",
							  completion_squery->result,
							  char_length, e_text);
			appendPQExpBuffer(&query_buffer, " AND %s",
							  completion_squery->viscondition);

			/*
			 * When fetching relation names, suppress system catalogs unless
			 * the input-so-far begins with "pg_" or "gp_".	 This is a compromise
			 * between not offering system catalogs for completion at all, and
			 * having them swamp the result when the input is just "p".
			 */
			if (strcmp(completion_squery->catname,
					   "pg_catalog.pg_class c") == 0 &&
				strncmp(text, "pg_", 3) != 0 &&
				strncmp(text, "gp_", 3) != 0)
			{
				appendPQExpBufferStr(&query_buffer,
									 " AND c.relnamespace <> (SELECT oid FROM"
				   " pg_catalog.pg_namespace WHERE nspname = 'pg_catalog')");
			}

			/*
			 * Add in matching schema names, but only if there is more than
			 * one potential match among schema names.
			 */
			appendPQExpBuffer(&query_buffer, "\nUNION\n"
						   "SELECT pg_catalog.quote_ident(n.nspname) || '.' "
							  "FROM pg_catalog.pg_namespace n "
							  "WHERE substring(pg_catalog.quote_ident(n.nspname) || '.',1,%d)='%s'",
							  char_length, e_text);
			appendPQExpBuffer(&query_buffer,
							  " AND (SELECT pg_catalog.count(*)"
							  " FROM pg_catalog.pg_namespace"
			" WHERE substring(pg_catalog.quote_ident(nspname) || '.',1,%d) ="
							  " substring('%s',1,pg_catalog.length(pg_catalog.quote_ident(nspname))+1)) > 1",
							  char_length, e_text);

			/*
			 * Add in matching qualified names, but only if there is exactly
			 * one schema matching the input-so-far.
			 */
			appendPQExpBuffer(&query_buffer, "\nUNION\n"
					 "SELECT pg_catalog.quote_ident(n.nspname) || '.' || %s "
							  "FROM %s, pg_catalog.pg_namespace n "
							  "WHERE %s = n.oid AND ",
							  qualresult,
							  completion_squery->catname,
							  completion_squery->namespace);
			if (completion_squery->selcondition)
				appendPQExpBuffer(&query_buffer, "%s AND ",
								  completion_squery->selcondition);
			appendPQExpBuffer(&query_buffer, "substring(pg_catalog.quote_ident(n.nspname) || '.' || %s,1,%d)='%s'",
							  qualresult,
							  char_length, e_text);

			/*
			 * This condition exploits the single-matching-schema rule to
			 * speed up the query
			 */
			appendPQExpBuffer(&query_buffer,
			" AND substring(pg_catalog.quote_ident(n.nspname) || '.',1,%d) ="
							  " substring('%s',1,pg_catalog.length(pg_catalog.quote_ident(n.nspname))+1)",
							  char_length, e_text);
			appendPQExpBuffer(&query_buffer,
							  " AND (SELECT pg_catalog.count(*)"
							  " FROM pg_catalog.pg_namespace"
			" WHERE substring(pg_catalog.quote_ident(nspname) || '.',1,%d) ="
							  " substring('%s',1,pg_catalog.length(pg_catalog.quote_ident(nspname))+1)) = 1",
							  char_length, e_text);

			/* If an addon query was provided, use it */
			if (completion_charp)
				appendPQExpBuffer(&query_buffer, "\n%s", completion_charp);
		}
		else
		{
			/* completion_charp is an sprintf-style format string */
			appendPQExpBuffer(&query_buffer, completion_charp,
							  char_length, e_text,
							  e_info_charp, e_info_charp,
							  e_info_charp2, e_info_charp2);
		}

		/* Limit the number of records in the result */
		appendPQExpBuffer(&query_buffer, "\nLIMIT %d",
						  completion_max_records);

		result = exec_query(query_buffer.data);

		termPQExpBuffer(&query_buffer);
		free(e_text);
		if (e_info_charp)
			free(e_info_charp);
		if (e_info_charp2)
			free(e_info_charp2);
	}

	/* Find something that matches */
	if (result && PQresultStatus(result) == PGRES_TUPLES_OK)
	{
		const char *item;

		while (list_index < PQntuples(result) &&
			   (item = PQgetvalue(result, list_index++, 0)))
			if (pg_strncasecmp(text, item, byte_length) == 0)
				return pg_strdup(item);
	}

	/* If nothing matches, free the db structure and return null */
	PQclear(result);
	result = NULL;
	return NULL;
}


/*
 * This function returns in order one of a fixed, NULL pointer terminated list
 * of strings (if matching). This can be used if there are only a fixed number
 * SQL words that can appear at certain spot.
 */
static char *
complete_from_list(const char *text, int state)
{
	static int	string_length,
				list_index,
				matches;
	static bool casesensitive;
	const char *item;

	/* need to have a list */
	Assert(completion_charpp != NULL);

	/* Initialization */
	if (state == 0)
	{
		list_index = 0;
		string_length = strlen(text);
		casesensitive = completion_case_sensitive;
		matches = 0;
	}

	while ((item = completion_charpp[list_index++]))
	{
		/* First pass is case sensitive */
		if (casesensitive && strncmp(text, item, string_length) == 0)
		{
			matches++;
			return pg_strdup(item);
		}

		/* Second pass is case insensitive, don't bother counting matches */
		if (!casesensitive && pg_strncasecmp(text, item, string_length) == 0)
		{
			if (completion_case_sensitive)
				return pg_strdup(item);
			else

				/*
				 * If case insensitive matching was requested initially,
				 * adjust the case according to setting.
				 */
				return pg_strdup_keyword_case(item, text);
		}
	}

	/*
	 * No matches found. If we're not case insensitive already, lets switch to
	 * being case insensitive and try again
	 */
	if (casesensitive && matches == 0)
	{
		casesensitive = false;
		list_index = 0;
		state++;
		return complete_from_list(text, state);
	}

	/* If no more matches, return null. */
	return NULL;
}


/*
 * This function returns one fixed string the first time even if it doesn't
 * match what's there, and nothing the second time. This should be used if
 * there is only one possibility that can appear at a certain spot, so
 * misspellings will be overwritten.  The string to be passed must be in
 * completion_charp.
 */
static char *
complete_from_const(const char *text, int state)
{
	Assert(completion_charp != NULL);
	if (state == 0)
	{
		if (completion_case_sensitive)
			return pg_strdup(completion_charp);
		else

			/*
			 * If case insensitive matching was requested initially, adjust
			 * the case according to setting.
			 */
			return pg_strdup_keyword_case(completion_charp, text);
	}
	else
		return NULL;
}


/*
 * This function appends the variable name with prefix and suffix to
 * the variable names array.
 */
static void
append_variable_names(char ***varnames, int *nvars,
					  int *maxvars, const char *varname,
					  const char *prefix, const char *suffix)
{
	if (*nvars >= *maxvars)
	{
		*maxvars *= 2;
		*varnames = (char **) pg_realloc(*varnames,
										 ((*maxvars) + 1) * sizeof(char *));
	}

	(*varnames)[(*nvars)++] = psprintf("%s%s%s", prefix, varname, suffix);
}


/*
 * This function supports completion with the name of a psql variable.
 * The variable names can be prefixed and suffixed with additional text
 * to support quoting usages. If need_value is true, only the variables
 * that have the set values are picked up.
 */
static char **
complete_from_variables(const char *text, const char *prefix, const char *suffix,
						bool need_value)
{
	char	  **matches;
	char	  **varnames;
	int			nvars = 0;
	int			maxvars = 100;
	int			i;
	struct _variable *ptr;

	static const char *const known_varnames[] = {
		"AUTOCOMMIT", "COMP_KEYWORD_CASE", "DBNAME", "ECHO", "ECHO_HIDDEN",
		"ENCODING", "FETCH_COUNT", "HISTCONTROL", "HISTFILE", "HISTSIZE",
		"HOST", "IGNOREEOF", "LASTOID", "ON_ERROR_ROLLBACK", "ON_ERROR_STOP",
		"PORT", "PROMPT1", "PROMPT2", "PROMPT3", "QUIET",
		"SHOW_CONTEXT", "SINGLELINE", "SINGLESTEP",
		"USER", "VERBOSITY", NULL
	};

	varnames = (char **) pg_malloc((maxvars + 1) * sizeof(char *));

	if (!need_value)
	{
		for (i = 0; known_varnames[i] && nvars < maxvars; i++)
			append_variable_names(&varnames, &nvars, &maxvars,
								  known_varnames[i], prefix, suffix);
	}

	for (ptr = pset.vars->next; ptr; ptr = ptr->next)
	{
		if (need_value && !(ptr->value))
			continue;
		for (i = 0; known_varnames[i]; i++)		/* remove duplicate entry */
		{
			if (strcmp(ptr->name, known_varnames[i]) == 0)
				continue;
		}
		append_variable_names(&varnames, &nvars, &maxvars, ptr->name,
							  prefix, suffix);
	}

	varnames[nvars] = NULL;
	COMPLETE_WITH_LIST_CS((const char *const *) varnames);

	for (i = 0; i < nvars; i++)
		free(varnames[i]);
	free(varnames);

	return matches;
}


/*
 * This function wraps rl_filename_completion_function() to strip quotes from
 * the input before searching for matches and to quote any matches for which
 * the consuming command will require it.
 */
static char *
complete_from_files(const char *text, int state)
{
	static const char *unquoted_text;
	char	   *unquoted_match;
	char	   *ret = NULL;

	if (state == 0)
	{
		/* Initialization: stash the unquoted input. */
		unquoted_text = strtokx(text, "", NULL, "'", *completion_charp,
								false, true, pset.encoding);
		/* expect a NULL return for the empty string only */
		if (!unquoted_text)
		{
			Assert(*text == '\0');
			unquoted_text = text;
		}
	}

	unquoted_match = filename_completion_function(unquoted_text, state);
	if (unquoted_match)
	{
		/*
		 * Caller sets completion_charp to a zero- or one-character string
		 * containing the escape character.  This is necessary since \copy has
		 * no escape character, but every other backslash command recognizes
		 * "\" as an escape character.  Since we have only two callers, don't
		 * bother providing a macro to simplify this.
		 */
		ret = quote_if_needed(unquoted_match, " \t\r\n\"`",
							  '\'', *completion_charp, pset.encoding);
		if (ret)
			free(unquoted_match);
		else
			ret = unquoted_match;
	}

	return ret;
}


/* HELPER FUNCTIONS */


/*
 * Make a pg_strdup copy of s and convert the case according to
 * COMP_KEYWORD_CASE setting, using ref as the text that was already entered.
 */
static char *
pg_strdup_keyword_case(const char *s, const char *ref)
{
	char	   *ret,
			   *p;
	unsigned char first = ref[0];

	ret = pg_strdup(s);

	if (pset.comp_case == PSQL_COMP_CASE_LOWER ||
		((pset.comp_case == PSQL_COMP_CASE_PRESERVE_LOWER ||
	   pset.comp_case == PSQL_COMP_CASE_PRESERVE_UPPER) && islower(first)) ||
		(pset.comp_case == PSQL_COMP_CASE_PRESERVE_LOWER && !isalpha(first)))
	{
		for (p = ret; *p; p++)
			*p = pg_tolower((unsigned char) *p);
	}
	else
	{
		for (p = ret; *p; p++)
			*p = pg_toupper((unsigned char) *p);
	}

	return ret;
}


/*
 * escape_string - Escape argument for use as string literal.
 *
 * The returned value has to be freed.
 */
static char *
escape_string(const char *text)
{
	size_t		text_length;
	char	   *result;

	text_length = strlen(text);

	result = pg_malloc(text_length * 2 + 1);
	PQescapeStringConn(pset.db, result, text, text_length, NULL);

	return result;
}


/*
 * Execute a query and report any errors. This should be the preferred way of
 * talking to the database in this file.
 */
static PGresult *
exec_query(const char *query)
{
	PGresult   *result;

	if (query == NULL || !pset.db || PQstatus(pset.db) != CONNECTION_OK)
		return NULL;

	result = PQexec(pset.db, query);

	if (PQresultStatus(result) != PGRES_TUPLES_OK)
	{
#ifdef NOT_USED
		psql_error("tab completion query failed: %s\nQuery was:\n%s\n",
				   PQerrorMessage(pset.db), query);
#endif
		PQclear(result);
		result = NULL;
	}

	return result;
}


/*
 * Parse all the word(s) before point.
 *
 * Returns a malloc'd array of character pointers that point into the malloc'd
 * data array returned to *buffer; caller must free() both of these when done.
 * *nwords receives the number of words found, ie, the valid length of the
 * return array.
 *
 * Words are returned right to left, that is, previous_words[0] gets the last
 * word before point, previous_words[1] the next-to-last, etc.
 */
static char **
get_previous_words(int point, char **buffer, int *nwords)
{
	char	  **previous_words;
	char	   *buf;
	char	   *outptr;
	int			words_found = 0;
	int			i;

	/*
	 * If we have anything in tab_completion_query_buf, paste it together with
	 * rl_line_buffer to construct the full query.  Otherwise we can just use
	 * rl_line_buffer as the input string.
	 */
	if (tab_completion_query_buf && tab_completion_query_buf->len > 0)
	{
		i = tab_completion_query_buf->len;
		buf = pg_malloc(point + i + 2);
		memcpy(buf, tab_completion_query_buf->data, i);
		buf[i++] = '\n';
		memcpy(buf + i, rl_line_buffer, point);
		i += point;
		buf[i] = '\0';
		/* Readjust point to reference appropriate offset in buf */
		point = i;
	}
	else
		buf = rl_line_buffer;

	/*
	 * Allocate an array of string pointers and a buffer to hold the strings
	 * themselves.  The worst case is that the line contains only
	 * non-whitespace WORD_BREAKS characters, making each one a separate word.
	 * This is usually much more space than we need, but it's cheaper than
	 * doing a separate malloc() for each word.
	 */
	previous_words = (char **) pg_malloc(point * sizeof(char *));
	*buffer = outptr = (char *) pg_malloc(point * 2);

	/*
	 * First we look for a non-word char before the current point.  (This is
	 * probably useless, if readline is on the same page as we are about what
	 * is a word, but if so it's cheap.)
	 */
	for (i = point - 1; i >= 0; i--)
	{
		if (strchr(WORD_BREAKS, buf[i]))
			break;
	}
	point = i;

	/*
	 * Now parse words, working backwards, until we hit start of line.  The
	 * backwards scan has some interesting but intentional properties
	 * concerning parenthesis handling.
	 */
	while (point >= 0)
	{
		int			start,
					end;
		bool		inquotes = false;
		int			parentheses = 0;

		/* now find the first non-space which then constitutes the end */
		end = -1;
		for (i = point; i >= 0; i--)
		{
			if (!isspace((unsigned char) buf[i]))
			{
				end = i;
				break;
			}
		}
		/* if no end found, we're done */
		if (end < 0)
			break;

		/*
		 * Otherwise we now look for the start.  The start is either the last
		 * character before any word-break character going backwards from the
		 * end, or it's simply character 0.  We also handle open quotes and
		 * parentheses.
		 */
		for (start = end; start > 0; start--)
		{
			if (buf[start] == '"')
				inquotes = !inquotes;
			if (!inquotes)
			{
				if (buf[start] == ')')
					parentheses++;
				else if (buf[start] == '(')
				{
					if (--parentheses <= 0)
						break;
				}
				else if (parentheses == 0 &&
						 strchr(WORD_BREAKS, buf[start - 1]))
					break;
			}
		}

		/* Return the word located at start to end inclusive */
		previous_words[words_found++] = outptr;
		i = end - start + 1;
		memcpy(outptr, &buf[start], i);
		outptr += i;
		*outptr++ = '\0';

		/* Continue searching */
		point = start - 1;
	}

	/* Release parsing input workspace, if we made one above */
	if (buf != rl_line_buffer)
		free(buf);

	*nwords = words_found;
	return previous_words;
}

/*
 * Look up the type for the GUC variable with the passed name.
 *
 * Returns NULL if the variable is unknown. Otherwise the returned string,
 * containing the type, has to be freed.
 */
static char *
get_guctype(const char *varname)
{
	PQExpBufferData query_buffer;
	char	   *e_varname;
	PGresult   *result;
	char	   *guctype = NULL;

	e_varname = escape_string(varname);

	initPQExpBuffer(&query_buffer);
	appendPQExpBuffer(&query_buffer,
					  "SELECT vartype FROM pg_catalog.pg_settings "
					  "WHERE pg_catalog.lower(name) = pg_catalog.lower('%s')",
					  e_varname);

	result = exec_query(query_buffer.data);
	termPQExpBuffer(&query_buffer);
	free(e_varname);

	if (PQresultStatus(result) == PGRES_TUPLES_OK && PQntuples(result) > 0)
		guctype = pg_strdup(PQgetvalue(result, 0, 0));

	PQclear(result);

	return guctype;
}

#ifdef NOT_USED

/*
 * Surround a string with single quotes. This works for both SQL and
 * psql internal. Currently disabled because it is reported not to
 * cooperate with certain versions of readline.
 */
static char *
quote_file_name(char *text, int match_type, char *quote_pointer)
{
	char	   *s;
	size_t		length;

	(void) quote_pointer;		/* not used */

	length = strlen(text) +(match_type == SINGLE_MATCH ? 3 : 2);
	s = pg_malloc(length);
	s[0] = '\'';
	strcpy(s + 1, text);
	if (match_type == SINGLE_MATCH)
		s[length - 2] = '\'';
	s[length - 1] = '\0';
	return s;
}

static char *
dequote_file_name(char *text, char quote_char)
{
	char	   *s;
	size_t		length;

	if (!quote_char)
		return pg_strdup(text);

	length = strlen(text);
	s = pg_malloc(length - 2 + 1);
	strlcpy(s, text +1, length - 2 + 1);

	return s;
}
#endif   /* NOT_USED */

#endif   /* USE_READLINE */<|MERGE_RESOLUTION|>--- conflicted
+++ resolved
@@ -1,13 +1,9 @@
 /*
  * psql - the PostgreSQL interactive terminal
  *
-<<<<<<< HEAD
  * Portions Copyright (c) 2005-2010, Greenplum inc
  * Portions Copyright (c) 2012-Present Pivotal Software, Inc.
- * Copyright (c) 2000-2015, PostgreSQL Global Development Group
-=======
  * Copyright (c) 2000-2016, PostgreSQL Global Development Group
->>>>>>> b5bce6c1
  *
  * src/bin/psql/tab-complete.c
  */
@@ -1372,34 +1368,6 @@
 		COMPLETE_WITH_LIST(list_ALTER);
 	}
 	/* ALTER TABLE,INDEX,MATERIALIZED VIEW ALL IN TABLESPACE xxx */
-<<<<<<< HEAD
-	else if (pg_strcasecmp(prev4_wd, "ALL") == 0 &&
-			 pg_strcasecmp(prev3_wd, "IN") == 0 &&
-			 pg_strcasecmp(prev2_wd, "TABLESPACE") == 0)
-	{
-		static const char *const list_ALTERALLINTSPC[] =
-		{"SET TABLESPACE", "OWNED BY", NULL};
-
-		COMPLETE_WITH_LIST(list_ALTERALLINTSPC);
-	}
-	/* ALTER TABLE,INDEX,MATERIALIZED VIEW ALL IN TABLESPACE xxx OWNED BY */
-	else if (pg_strcasecmp(prev6_wd, "ALL") == 0 &&
-			 pg_strcasecmp(prev5_wd, "IN") == 0 &&
-			 pg_strcasecmp(prev4_wd, "TABLESPACE") == 0 &&
-			 pg_strcasecmp(prev2_wd, "OWNED") == 0 &&
-			 pg_strcasecmp(prev_wd, "BY") == 0)
-	{
-		COMPLETE_WITH_QUERY(Query_for_list_of_roles);
-	}
-	/* ALTER TABLE,INDEX,MATERIALIZED VIEW ALL IN TABLESPACE xxx OWNED BY xxx */
-	else if (pg_strcasecmp(prev6_wd, "IN") == 0 &&
-			 pg_strcasecmp(prev5_wd, "TABLESPACE") == 0 &&
-			 pg_strcasecmp(prev3_wd, "OWNED") == 0 &&
-			 pg_strcasecmp(prev2_wd, "BY") == 0)
-	{
-		COMPLETE_WITH_CONST("SET TABLESPACE");
-	}
-=======
 	else if (TailMatches4("ALL", "IN", "TABLESPACE", MatchAny))
 		COMPLETE_WITH_LIST2("SET TABLESPACE", "OWNED BY");
 	/* ALTER TABLE,INDEX,MATERIALIZED VIEW ALL IN TABLESPACE xxx OWNED BY */
@@ -1408,7 +1376,6 @@
 	/* ALTER TABLE,INDEX,MATERIALIZED VIEW ALL IN TABLESPACE xxx OWNED BY xxx */
 	else if (TailMatches7("ALL", "IN", "TABLESPACE", MatchAny, "OWNED", "BY", MatchAny))
 		COMPLETE_WITH_CONST("SET TABLESPACE");
->>>>>>> b5bce6c1
 	/* ALTER AGGREGATE,FUNCTION <name> */
 	else if (Matches3("ALTER", "AGGREGATE|FUNCTION", MatchAny))
 		COMPLETE_WITH_CONST("(");
@@ -1542,46 +1509,6 @@
 	else if (Matches4("ALTER", "USER|ROLE", MatchAny, "ENCRYPTED|UNENCRYPTED"))
 		COMPLETE_WITH_CONST("PASSWORD");
 	/* ALTER DEFAULT PRIVILEGES */
-<<<<<<< HEAD
-	else if (pg_strcasecmp(prev3_wd, "ALTER") == 0 &&
-			 pg_strcasecmp(prev2_wd, "DEFAULT") == 0 &&
-			 pg_strcasecmp(prev_wd, "PRIVILEGES") == 0)
-	{
-		static const char *const list_ALTER_DEFAULT_PRIVILEGES[] =
-		{"FOR ROLE", "IN SCHEMA", NULL};
-
-		COMPLETE_WITH_LIST(list_ALTER_DEFAULT_PRIVILEGES);
-	}
-	/* ALTER DEFAULT PRIVILEGES FOR */
-	else if (pg_strcasecmp(prev4_wd, "ALTER") == 0 &&
-			 pg_strcasecmp(prev3_wd, "DEFAULT") == 0 &&
-			 pg_strcasecmp(prev2_wd, "PRIVILEGES") == 0 &&
-			 pg_strcasecmp(prev_wd, "FOR") == 0)
-	{
-		COMPLETE_WITH_CONST("ROLE");
-	}
-	/* ALTER DEFAULT PRIVILEGES FOR ROLE ... } */
-	else if (pg_strcasecmp(prev5_wd, "DEFAULT") == 0 &&
-			 pg_strcasecmp(prev4_wd, "PRIVILEGES") == 0 &&
-			 pg_strcasecmp(prev3_wd, "FOR") == 0)
-	{
-		static const char *const list_ALTER_DEFAULT_PRIVILEGES_REST[] =
-		{"GRANT", "REVOKE", "IN SCHEMA", NULL};
-
-		COMPLETE_WITH_LIST(list_ALTER_DEFAULT_PRIVILEGES_REST);
-	}
-	/* ALTER DEFAULT PRIVILEGES IN SCHEMA ... } */
-	else if (pg_strcasecmp(prev5_wd, "DEFAULT") == 0 &&
-			 pg_strcasecmp(prev4_wd, "PRIVILEGES") == 0 &&
-			 pg_strcasecmp(prev3_wd, "IN") == 0 &&
-			 pg_strcasecmp(prev2_wd, "SCHEMA") == 0)
-	{
-		static const char *const list_ALTER_DEFAULT_PRIVILEGES_REST[] =
-		{"GRANT", "REVOKE", "FOR ROLE", NULL};
-
-		COMPLETE_WITH_LIST(list_ALTER_DEFAULT_PRIVILEGES_REST);
-	}
-=======
 	else if (Matches3("ALTER", "DEFAULT", "PRIVILEGES"))
 		COMPLETE_WITH_LIST3("FOR ROLE", "FOR USER", "IN SCHEMA");
 	/* ALTER DEFAULT PRIVILEGES FOR */
@@ -1591,7 +1518,6 @@
 	else if (Matches6("ALTER", "DEFAULT", "PRIVILEGES", "FOR", "ROLE|USER", MatchAny) ||
 		Matches6("ALTER", "DEFAULT", "PRIVILEGES", "IN", "SCHEMA", MatchAny))
 		COMPLETE_WITH_LIST2("GRANT", "REVOKE");
->>>>>>> b5bce6c1
 	/* ALTER DOMAIN <name> */
 	else if (Matches3("ALTER", "DOMAIN", MatchAny))
 		COMPLETE_WITH_LIST6("ADD", "DROP", "OWNER TO", "RENAME", "SET",
@@ -2077,24 +2003,11 @@
 		COMPLETE_WITH_CONST("HANDLER");
 
 	/* CREATE DATABASE */
-<<<<<<< HEAD
-	else if (pg_strcasecmp(prev3_wd, "CREATE") == 0 &&
-			 pg_strcasecmp(prev2_wd, "DATABASE") == 0)
-	{
-		static const char *const list_DATABASE[] =
-		{"OWNER", "TEMPLATE", "ENCODING", "TABLESPACE",
-			"ALLOW_CONNECTIONS", "CONNECTION LIMIT", "LC_COLLATE", "LC_CTYPE",
-		NULL};
-
-		COMPLETE_WITH_LIST(list_DATABASE);
-	}
-=======
 	else if (Matches3("CREATE", "DATABASE", MatchAny))
 		COMPLETE_WITH_LIST9("OWNER", "TEMPLATE", "ENCODING", "TABLESPACE",
 							"IS_TEMPLATE",
 							"ALLOW_CONNECTIONS", "CONNECTION LIMIT",
 							"LC_COLLATE", "LC_CTYPE");
->>>>>>> b5bce6c1
 
 	else if (Matches4("CREATE", "DATABASE", MatchAny, "TEMPLATE"))
 		COMPLETE_WITH_QUERY(Query_for_list_of_template_databases);
@@ -2297,8 +2210,6 @@
 		COMPLETE_WITH_LIST(list_CREATEROLE);
 	}
 
-<<<<<<< HEAD
-=======
 /* CREATE ROLE,USER,GROUP <name> WITH */
 	else if (Matches4("CREATE", "ROLE|GROUP|USER", MatchAny, "WITH"))
 	{
@@ -2314,7 +2225,6 @@
 		COMPLETE_WITH_LIST(list_CREATEROLE_WITH);
 	}
 
->>>>>>> b5bce6c1
 	/*
 	 * complete CREATE ROLE,USER,GROUP <name> ENCRYPTED,UNENCRYPTED with
 	 * PASSWORD
@@ -2325,10 +2235,8 @@
 	else if (Matches4("CREATE", "ROLE|USER|GROUP", MatchAny, "IN"))
 		COMPLETE_WITH_LIST2("GROUP", "ROLE");
 
-<<<<<<< HEAD
 /* CREATE/DROP RESOURCE GROUP/QUEUE */
-	else if ((pg_strcasecmp(prev2_wd, "CREATE") == 0 || pg_strcasecmp(prev2_wd, "DROP") == 0) &&
-			 pg_strcasecmp(prev_wd, "RESOURCE") == 0)
+	else if (Matches2("CREATE|DROP", "RESOURCE"))
 	 {
 		static const char *const list_CREATERESOURCEGROUP[] =
 		{"GROUP", "QUEUE", NULL};
@@ -2336,20 +2244,12 @@
 		COMPLETE_WITH_LIST(list_CREATERESOURCEGROUP);
 	 }
 	/* CREATE/DROP RESOURCE GROUP */
-	else if ((pg_strcasecmp(prev3_wd, "CREATE") == 0 ||
-			  pg_strcasecmp(prev3_wd, "DROP") == 0) &&
-			 pg_strcasecmp(prev2_wd, "RESOURCE") == 0 &&
-			 pg_strcasecmp(prev_wd, "GROUP") == 0)
+	else if (TailMatches3("CREATE|DROP", "RESOURCE", "GROUP"))
 		COMPLETE_WITH_QUERY(Query_for_list_of_resgroups);
 	/* CREATE RESOURCE GROUP <name> */
-	else if (pg_strcasecmp(prev4_wd, "CREATE") == 0 &&
-			 pg_strcasecmp(prev3_wd, "RESOURCE") == 0 &&
-			 pg_strcasecmp(prev2_wd, "GROUP") == 0)
+	else if (TailMatches4("CREATE|DROP", "RESOURCE", "GROUP", MatchAny))
 		COMPLETE_WITH_CONST("WITH (");
-	else if (pg_strcasecmp(prev5_wd, "RESOURCE") == 0 &&
-			 pg_strcasecmp(prev4_wd, "GROUP") == 0 &&
-			 pg_strcasecmp(prev2_wd, "WITH") == 0 &&
-			 pg_strcasecmp(prev_wd, "(") == 0)
+	else if (TailMatches5("RESOURCE", "GROUP", MatchAny, "WITH", "("))
 	{
 		static const char *const list_CREATERESOURCEGROUP[] =
 		{"CONCURRENCY", "CPU_RATE_LIMIT", "MEMORY_LIMIT", "MEMORY_REDZONE_LIMIT", NULL};
@@ -2358,10 +2258,7 @@
 	}
 
 
-/* CREATE VIEW */
-=======
 /* CREATE VIEW --- is allowed inside CREATE SCHEMA, so use TailMatches */
->>>>>>> b5bce6c1
 	/* Complete CREATE VIEW <name> with AS */
 	else if (TailMatches3("CREATE", "VIEW", MatchAny))
 		COMPLETE_WITH_CONST("AS");
@@ -2404,19 +2301,8 @@
 	else if (TailMatches2("DELETE", "FROM"))
 		COMPLETE_WITH_SCHEMA_QUERY(Query_for_list_of_updatables, NULL);
 	/* Complete DELETE FROM <table> */
-<<<<<<< HEAD
-	else if (pg_strcasecmp(prev3_wd, "DELETE") == 0 &&
-			 pg_strcasecmp(prev2_wd, "FROM") == 0)
-	{
-		static const char *const list_DELETE[] =
-		{"USING", "WHERE", NULL};
-
-		COMPLETE_WITH_LIST(list_DELETE);
-	}
-=======
 	else if (TailMatches3("DELETE", "FROM", MatchAny))
 		COMPLETE_WITH_LIST2("USING", "WHERE");
->>>>>>> b5bce6c1
 	/* XXX: implement tab completion for DELETE ... USING */
 
 /* DISCARD */
@@ -2578,14 +2464,7 @@
 
 /* GRANT && REVOKE --- is allowed inside CREATE SCHEMA, so use TailMatches */
 	/* Complete GRANT/REVOKE with a list of roles and privileges */
-<<<<<<< HEAD
-	else if (prev2_wd[0] == '\0' &&
-			 (pg_strcasecmp(prev_wd, "GRANT") == 0 ||
-			  pg_strcasecmp(prev_wd, "REVOKE") == 0))
-	{
-=======
 	else if (TailMatches1("GRANT|REVOKE"))
->>>>>>> b5bce6c1
 		COMPLETE_WITH_QUERY(Query_for_list_of_roles
 							" UNION SELECT 'SELECT'"
 							" UNION SELECT 'INSERT'"
@@ -2780,29 +2659,6 @@
 		COMPLETE_WITH_CONST("IN");
 
 	/* Complete LOCK [TABLE] <table> IN with a lock mode */
-<<<<<<< HEAD
-	else if (pg_strcasecmp(prev_wd, "IN") == 0 &&
-			 (pg_strcasecmp(prev3_wd, "LOCK") == 0 ||
-			  (pg_strcasecmp(prev3_wd, "TABLE") == 0 &&
-			   pg_strcasecmp(prev4_wd, "LOCK") == 0)))
-	{
-		static const char *const lock_modes[] =
-		{"ACCESS SHARE MODE",
-			"ROW SHARE MODE", "ROW EXCLUSIVE MODE",
-			"SHARE UPDATE EXCLUSIVE MODE", "SHARE MODE",
-			"SHARE ROW EXCLUSIVE MODE",
-		"EXCLUSIVE MODE", "ACCESS EXCLUSIVE MODE", NULL};
-
-		COMPLETE_WITH_LIST(lock_modes);
-	}
-
-/* NOTIFY */
-	else if (pg_strcasecmp(prev_wd, "NOTIFY") == 0)
-	   if (pset.sversion >= 80210 && pset.sversion < 80220)
-		   COMPLETE_WITH_QUERY("SELECT pg_catalog.quote_ident(relname) FROM pg_catalog.pg_listener WHERE substring(pg_catalog.quote_ident(relname),1,%d)='%s'");
-	   else
-	       COMPLETE_WITH_QUERY("SELECT pg_catalog.quote_ident(channel) FROM pg_catalog.pg_listening_channels() AS channel WHERE substring(pg_catalog.quote_ident(channel),1,%d)='%s'");
-=======
 	else if (Matches3("LOCK", MatchAny, "IN") ||
 			 Matches4("LOCK", "TABLE", MatchAny, "IN"))
 		COMPLETE_WITH_LIST8("ACCESS SHARE MODE",
@@ -2813,8 +2669,10 @@
 
 /* NOTIFY --- can be inside EXPLAIN, RULE, etc */
 	else if (TailMatches1("NOTIFY"))
-		COMPLETE_WITH_QUERY("SELECT pg_catalog.quote_ident(channel) FROM pg_catalog.pg_listening_channels() AS channel WHERE substring(pg_catalog.quote_ident(channel),1,%d)='%s'");
->>>>>>> b5bce6c1
+	   if (pset.sversion >= 80210 && pset.sversion < 80220)
+		   COMPLETE_WITH_QUERY("SELECT pg_catalog.quote_ident(relname) FROM pg_catalog.pg_listener WHERE substring(pg_catalog.quote_ident(relname),1,%d)='%s'");
+	   else
+	       COMPLETE_WITH_QUERY("SELECT pg_catalog.quote_ident(channel) FROM pg_catalog.pg_listening_channels() AS channel WHERE substring(pg_catalog.quote_ident(channel),1,%d)='%s'");
 
 /* OPTIONS */
 	else if (TailMatches1("OPTIONS"))
@@ -2889,23 +2747,9 @@
 /* SECURITY LABEL */
 	else if (Matches1("SECURITY"))
 		COMPLETE_WITH_CONST("LABEL");
-<<<<<<< HEAD
-	else if (pg_strcasecmp(prev2_wd, "SECURITY") == 0 &&
-			 pg_strcasecmp(prev_wd, "LABEL") == 0)
-	{
-		static const char *const list_SECURITY_LABEL_preposition[] =
-			{"ON", "FOR", NULL};
-
-		COMPLETE_WITH_LIST(list_SECURITY_LABEL_preposition);
-	}
-	else if (pg_strcasecmp(prev4_wd, "SECURITY") == 0 &&
-			 pg_strcasecmp(prev3_wd, "LABEL") == 0 &&
-			 pg_strcasecmp(prev2_wd, "FOR") == 0)
-=======
 	else if (Matches2("SECURITY", "LABEL"))
 		COMPLETE_WITH_LIST2("ON", "FOR");
 	else if (Matches4("SECURITY", "LABEL", "FOR", MatchAny))
->>>>>>> b5bce6c1
 		COMPLETE_WITH_CONST("ON");
 	else if (Matches3("SECURITY", "LABEL", "ON") ||
 			 Matches5("SECURITY", "LABEL", "FOR", MatchAny, "ON"))
@@ -3032,16 +2876,11 @@
 		COMPLETE_WITH_SCHEMA_QUERY(Query_for_list_of_tables, NULL);
 
 /* UNLISTEN */
-<<<<<<< HEAD
-	else if (pg_strcasecmp(prev_wd, "UNLISTEN") == 0)
+	else if (Matches1("UNLISTEN"))
 	    if (pset.sversion >= 80210 && pset.sversion < 80220)
 			COMPLETE_WITH_QUERY("SELECT pg_catalog.quote_ident(relname) FROM pg_catalog.pg_listener WHERE substring(pg_catalog.quote_ident(relname),1,%d)='%s'");
 		else
 			COMPLETE_WITH_QUERY("SELECT pg_catalog.quote_ident(channel) FROM pg_catalog.pg_listening_channels() AS channel WHERE substring(pg_catalog.quote_ident(channel),1,%d)='%s' UNION SELECT '*'");
-=======
-	else if (Matches1("UNLISTEN"))
-		COMPLETE_WITH_QUERY("SELECT pg_catalog.quote_ident(channel) FROM pg_catalog.pg_listening_channels() AS channel WHERE substring(pg_catalog.quote_ident(channel),1,%d)='%s' UNION SELECT '*'");
->>>>>>> b5bce6c1
 
 /* UPDATE --- can be inside EXPLAIN, RULE, etc */
 	/* If prev. word is UPDATE suggest a list of tables */
@@ -3447,14 +3286,10 @@
 		list_index = 0;
 		byte_length = strlen(text);
 
-<<<<<<< HEAD
-		/* Count length as number of characters (not bytes), for passing to substring */
-=======
 		/*
 		 * Count length as number of characters (not bytes), for passing to
 		 * substring
 		 */
->>>>>>> b5bce6c1
 		while (*pstr)
 		{
 			char_length++;
@@ -3466,12 +3301,7 @@
 		result = NULL;
 
 		/* Set up suitably-escaped copies of textual inputs */
-<<<<<<< HEAD
-		e_text = pg_malloc(byte_length * 2 + 1);
-		PQescapeString(e_text, text, byte_length);
-=======
 		e_text = escape_string(text);
->>>>>>> b5bce6c1
 
 		if (completion_info_charp)
 			e_info_charp = escape_string(completion_info_charp);
