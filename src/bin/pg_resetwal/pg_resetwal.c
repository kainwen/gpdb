/*-------------------------------------------------------------------------
 *
 * pg_resetwal.c
 *	  A utility to "zero out" the xlog when it's corrupt beyond recovery.
 *	  Can also rebuild pg_control if needed.
 *
 * The theory of operation is fairly simple:
 *	  1. Read the existing pg_control (which will include the last
 *		 checkpoint record).  If it is an old format then update to
 *		 current format.
 *	  2. If pg_control is corrupt, attempt to intuit reasonable values,
 *		 by scanning the old xlog if necessary.
 *	  3. Modify pg_control to reflect a "shutdown" state with a checkpoint
 *		 record at the start of xlog.
 *	  4. Flush the existing xlog files and write a new segment with
 *		 just a checkpoint record in it.  The new segment is positioned
 *		 just past the end of the old xlog, so that existing LSNs in
 *		 data pages will appear to be "in the past".
 * This is all pretty straightforward except for the intuition part of
 * step 2 ...
 *
 *
 * Portions Copyright (c) 1996-2019, PostgreSQL Global Development Group
 * Portions Copyright (c) 1994, Regents of the University of California
 *
 * src/bin/pg_resetwal/pg_resetwal.c
 *
 *-------------------------------------------------------------------------
 */

/*
 * We have to use postgres.h not postgres_fe.h here, because there's so much
 * backend-only stuff in the XLOG include files we need.  But we need a
 * frontend-ish environment otherwise.  Hence this ugly hack.
 */
#define FRONTEND 1

#include "postgres.h"
#include "pgtime.h"

#include <dirent.h>
#include <fcntl.h>
#include <sys/stat.h>
#include <sys/time.h>
#include <time.h>
#include <unistd.h>

#include "access/transam.h"
#include "access/tuptoaster.h"
#include "access/multixact.h"
#include "access/xlog.h"
#include "access/xlog_internal.h"
#include "common/controldata_utils.h"
#include "common/fe_memutils.h"
#include "common/file_perm.h"
#include "common/logging.h"
#include "common/restricted_token.h"
#include "storage/large_object.h"
#include "pg_getopt.h"
#include "getopt_long.h"


static ControlFileData ControlFile; /* pg_control values */
static XLogSegNo newXlogSegNo;	/* new XLOG segment # */
static bool guessed = false;	/* T if we had to guess at any values */
static const char *progname;
static uint32 set_xid_epoch = (uint32) -1;
static TransactionId set_oldest_xid = 0;
static TransactionId set_xid = 0;
static DistributedTransactionId set_gxid = 0;
static TransactionId set_oldest_commit_ts_xid = 0;
static TransactionId set_newest_commit_ts_xid = 0;
static Oid	set_oid = 0;
static Oid	set_relfilenode = 0;
static MultiXactId set_mxid = 0;
static MultiXactOffset set_mxoff = (MultiXactOffset) -1;
static int32 set_data_checksum_version = -1;
static uint32 minXlogTli = 0;
static XLogSegNo minXlogSegNo = 0;
static int	WalSegSz;
static int	set_wal_segsize;
static uint64 system_identifier = 0;

static void CheckDataVersion(void);
static bool ReadControlFile(void);
static void GuessControlValues(void);
static void PrintControlValues(bool guessed);
static void PrintNewControlValues(void);
static void RewriteControlFile(void);
static void FindEndOfXLOG(void);
static void KillExistingXLOG(void);
static void KillExistingArchiveStatus(void);
static void WriteEmptyXLOG(void);
static void usage(void);
static bool AcceptWarning(void);

#ifdef WIN32
static int	CreateRestrictedProcess(char *cmd, PROCESS_INFORMATION *processInfo, const char *progname);
#endif

#ifndef BUFFER_LEN
#define BUFFER_LEN (2 * (MAXPGPATH))
#endif

int
main(int argc, char *argv[])
{
	static struct option long_options[] = {
		{"commit-timestamp-ids", required_argument, NULL, 'c'},
		{"pgdata", required_argument, NULL, 'D'},
		{"epoch", required_argument, NULL, 'e'},
		{"force", no_argument, NULL, 'f'},
		{"next-wal-file", required_argument, NULL, 'l'},
		{"multixact-ids", required_argument, NULL, 'm'},
		{"dry-run", no_argument, NULL, 'n'},
		{"next-oid", required_argument, NULL, 'o'},
		{"multixact-offset", required_argument, NULL, 'O'},
		{"oldest-transaction-id", required_argument, NULL, 'u'},
		{"next-transaction-id", required_argument, NULL, 'x'},
		{"wal-segsize", required_argument, NULL, 1},

		/*
		 * GPDB: The option numbers below start at 1000 to avoid conflicts with
		 * upstream.
		 */
		{"binary-upgrade", no_argument, NULL, 1000},
		{"system-identifier", required_argument, NULL, 1001},
		{"next-gxid", required_argument, NULL, 1002},
		{NULL, 0, NULL, 0}
	};

	int			c;
	bool		force = false;
	bool		binary_upgrade = false;
	bool		noupdate = false;
	MultiXactId set_oldestmxid = 0;
	char	   *endptr;
	char	   *endptr2;
	char	   *DataDir = NULL;
	char	   *log_fname = NULL;
	int			fd;

	pg_logging_init(argv[0]);
	set_pglocale_pgservice(argv[0], PG_TEXTDOMAIN("pg_resetwal"));
	progname = get_progname(argv[0]);

	if (argc > 1)
	{
		if (strcmp(argv[1], "--help") == 0 || strcmp(argv[1], "-?") == 0)
		{
			usage();
			exit(0);
		}
		if (strcmp(argv[1], "--version") == 0 || strcmp(argv[1], "-V") == 0)
		{
			puts("pg_resetwal (PostgreSQL) " PG_VERSION);
			exit(0);
		}
		if (strcmp(argv[1], "--gp-version") == 0)
		{
			puts("pg_resetwal (Greenplum Database) " GP_VERSION);
			exit(0);
		}
	}


<<<<<<< HEAD
	while ((c = getopt_long(argc, argv, "c:D:e:fl:m:no:r:O:u:x:k:", long_options, NULL)) != -1)
=======
	while ((c = getopt_long(argc, argv, "c:D:e:fl:m:no:O:u:x:", long_options, NULL)) != -1)
>>>>>>> 7cd0d523
	{
		switch (c)
		{
			case 'D':
				DataDir = optarg;
				break;

			case 'f':
				force = true;
				break;

			case 'n':
				noupdate = true;
				break;

			case 'e':
				set_xid_epoch = strtoul(optarg, &endptr, 0);
				if (endptr == optarg || *endptr != '\0')
				{
					/*------
					  translator: the second %s is a command line argument (-e, etc) */
					pg_log_error("invalid argument for option %s", "-e");
					fprintf(stderr, _("Try \"%s --help\" for more information.\n"), progname);
					exit(1);
				}
				if (set_xid_epoch == -1)
				{
					pg_log_error("transaction ID epoch (-e) must not be -1");
					exit(1);
				}
				break;

			case 'u':
				set_oldest_xid = strtoul(optarg, &endptr, 0);
				if (endptr == optarg || *endptr != '\0')
				{
					pg_log_error("invalid argument for option %s", "-u");
					fprintf(stderr, _("Try \"%s --help\" for more information.\n"), progname);
					exit(1);
				}
				if (!TransactionIdIsNormal(set_oldest_xid))
				{
<<<<<<< HEAD
					pg_log_error("oldest transaction ID (-u) must be greater or equal to %u", FirstNormalTransactionId);
=======
					pg_log_error("oldest transaction ID (-u) must be greater than or equal to %u", FirstNormalTransactionId);
>>>>>>> 7cd0d523
					exit(1);
				}
				break;

			case 'x':
				set_xid = strtoul(optarg, &endptr, 0);
				if (endptr == optarg || *endptr != '\0')
				{
					pg_log_error("invalid argument for option %s", "-x");
					fprintf(stderr, _("Try \"%s --help\" for more information.\n"), progname);
					exit(1);
				}
				if (!TransactionIdIsNormal(set_xid))
				{
<<<<<<< HEAD
					pg_log_error("transaction ID (-x) must be greater or equal to %u", FirstNormalTransactionId);
=======
					pg_log_error("transaction ID (-x) must be greater than or equal to %u", FirstNormalTransactionId);
>>>>>>> 7cd0d523
					exit(1);
				}
				break;

			case 'c':
				set_oldest_commit_ts_xid = strtoul(optarg, &endptr, 0);
				if (endptr == optarg || *endptr != ',')
				{
					pg_log_error("invalid argument for option %s", "-c");
					fprintf(stderr, _("Try \"%s --help\" for more information.\n"), progname);
					exit(1);
				}
				set_newest_commit_ts_xid = strtoul(endptr + 1, &endptr2, 0);
				if (endptr2 == endptr + 1 || *endptr2 != '\0')
				{
					pg_log_error("invalid argument for option %s", "-c");
					fprintf(stderr, _("Try \"%s --help\" for more information.\n"), progname);
					exit(1);
				}

				if (set_oldest_commit_ts_xid < 2 &&
					set_oldest_commit_ts_xid != 0)
				{
					pg_log_error("transaction ID (-c) must be either 0 or greater than or equal to 2");
					exit(1);
				}

				if (set_newest_commit_ts_xid < 2 &&
					set_newest_commit_ts_xid != 0)
				{
					pg_log_error("transaction ID (-c) must be either 0 or greater than or equal to 2");
					exit(1);
				}
				break;

			case 'o':
				set_oid = strtoul(optarg, &endptr, 0);
				if (endptr == optarg || *endptr != '\0')
				{
					pg_log_error("invalid argument for option %s", "-o");
					fprintf(stderr, _("Try \"%s --help\" for more information.\n"), progname);
					exit(1);
				}
				if (set_oid == 0)
				{
					pg_log_error("OID (-o) must not be 0");
					exit(1);
				}
				break;

			case 'r':
				set_relfilenode = strtoul(optarg, &endptr, 0);
				if (endptr == optarg || *endptr != '\0')
				{
					fprintf(stderr, _("%s: invalid argument for option -r\n"), progname);
					fprintf(stderr, _("Try \"%s --help\" for more information.\n"), progname);
					exit(1);
				}
				if (set_relfilenode == 0)
				{
					fprintf(stderr, _("%s: relfilenode (-r) must not be 0\n"), progname);
					exit(1);
				}
				break;

			case 'm':
				set_mxid = strtoul(optarg, &endptr, 0);
				if (endptr == optarg || *endptr != ',')
				{
					pg_log_error("invalid argument for option %s", "-m");
					fprintf(stderr, _("Try \"%s --help\" for more information.\n"), progname);
					exit(1);
				}

				set_oldestmxid = strtoul(endptr + 1, &endptr2, 0);
				if (endptr2 == endptr + 1 || *endptr2 != '\0')
				{
					pg_log_error("invalid argument for option %s", "-m");
					fprintf(stderr, _("Try \"%s --help\" for more information.\n"), progname);
					exit(1);
				}
				if (set_mxid == 0)
				{
					pg_log_error("multitransaction ID (-m) must not be 0");
					exit(1);
				}

				/*
				 * XXX It'd be nice to have more sanity checks here, e.g. so
				 * that oldest is not wrapped around w.r.t. nextMulti.
				 */
				if (set_oldestmxid == 0)
				{
					pg_log_error("oldest multitransaction ID (-m) must not be 0");
					exit(1);
				}
				break;

			case 'O':
				set_mxoff = strtoul(optarg, &endptr, 0);
				if (endptr == optarg || *endptr != '\0')
				{
					pg_log_error("invalid argument for option %s", "-O");
					fprintf(stderr, _("Try \"%s --help\" for more information.\n"), progname);
					exit(1);
				}
				if (set_mxoff == -1)
				{
					pg_log_error("multitransaction offset (-O) must not be -1");
					exit(1);
				}
				break;

			case 'l':
				if (strspn(optarg, "01234567890ABCDEFabcdef") != XLOG_FNAME_LEN)
				{
					pg_log_error("invalid argument for option %s", "-l");
					fprintf(stderr, _("Try \"%s --help\" for more information.\n"), progname);
					exit(1);
				}

				/*
				 * XLogFromFileName requires wal segment size which is not yet
				 * set. Hence wal details are set later on.
				 */
				log_fname = pg_strdup(optarg);
				break;

			case 1:
				set_wal_segsize = strtol(optarg, &endptr, 10) * 1024 * 1024;
				if (endptr == optarg || *endptr != '\0')
				{
					pg_log_error("argument of --wal-segsize must be a number");
					exit(1);
				}
				if (!IsValidWalSegSize(set_wal_segsize))
				{
					pg_log_error("argument of --wal-segsize must be a power of 2 between 1 and 1024");
					exit(1);
				}
				break;

			case 'k':
				set_data_checksum_version = strtol(optarg, &endptr, 0);
				if (endptr == optarg || *endptr != '\0')
				{
					fprintf(stderr, _("%s: invalid argument for option -k\n"), progname);
					fprintf(stderr, _("Try \"%s --help\" for more information.\n"), progname);
					exit(1);
				}
				if (set_data_checksum_version < 0 || set_data_checksum_version > PG_DATA_CHECKSUM_VERSION)
				{
					fprintf(stderr, _("%s: data_checksum_version (-k) must be within 0..%d\n"),
					        progname, PG_DATA_CHECKSUM_VERSION);
					exit(1);
				}
				break;

			/* GPDB-specific long options */
			case 1000: /* --binary-upgrade */
				binary_upgrade = true;
				break;

			case 1001: /* --system-identifier */
#if SIZEOF_LONG >= 8
				system_identifier = strtoul(optarg, &endptr, 0);
#elif defined(HAVE_STRTOULL)
				system_identifier = strtoull(optarg, &endptr, 0);
#else
#	error "The --system-identifier option requires 64-bit support."
#endif
				if (endptr == optarg || *endptr != '\0')
				{
					fprintf(stderr, _("%s: invalid argument for --system-identifier\n"), progname);
					fprintf(stderr, _("Try \"%s --help\" for more information.\n"), progname);
					exit(1);
				}
				if (system_identifier == 0)
				{
					fprintf(stderr, _("%s: argument of --system-identifier must not be 0\n"), progname);
					exit(1);
				}
				break;

			case 1002: /* --next-gxid */
				set_gxid = strtoul(optarg, &endptr, 0);
				if (endptr == optarg || *endptr != '\0')
				{
					pg_log_error("invalid argument for option %s", "--next-gxid");
					fprintf(stderr, _("Try \"%s --help\" for more information.\n"), progname);
					exit(1);
				}
				if (set_gxid == 0)
				{
					pg_log_error("distributed transaction ID (--next-gxid) must not be 0");
					exit(1);
				}
				break;

			default:
				fprintf(stderr, _("Try \"%s --help\" for more information.\n"), progname);
				exit(1);
		}
	}

	if (DataDir == NULL && optind < argc)
		DataDir = argv[optind++];

	/* Complain if any arguments remain */
	if (optind < argc)
	{
		pg_log_error("too many command-line arguments (first is \"%s\")",
					 argv[optind]);
		fprintf(stderr, _("Try \"%s --help\" for more information.\n"),
				progname);
		exit(1);
	}

	if (DataDir == NULL)
	{
		pg_log_error("no data directory specified");
		fprintf(stderr, _("Try \"%s --help\" for more information.\n"), progname);
		exit(1);
	}

	/* GPDB: only allow setting --system-identifier during upgrade. */
	if (!binary_upgrade && system_identifier)
	{
		fprintf(stderr, _("%s: setting --system-identifier is allowed only during binary upgrade\n"),
				progname);
		exit(1);
	}

	/*
	 * Don't allow pg_resetwal to be run as root, to avoid overwriting the
	 * ownership of files in the data directory. We need only check for root
	 * -- any other user won't have sufficient permissions to modify files in
	 * the data directory.
	 */
#ifndef WIN32
	if (geteuid() == 0)
	{
		pg_log_error("cannot be executed by \"root\"");
		pg_log_info("You must run %s as the PostgreSQL superuser.",
					progname);
		exit(1);
	}
#endif

	get_restricted_token();

	/* Set mask based on PGDATA permissions */
	if (!GetDataDirectoryCreatePerm(DataDir))
	{
		pg_log_error("could not read permissions of directory \"%s\": %m",
					 DataDir);
		exit(1);
	}

	umask(pg_mode_mask);

	if (chdir(DataDir) < 0)
	{
		pg_log_error("could not change directory to \"%s\": %m",
					 DataDir);
		exit(1);
	}

	/* Check that data directory matches our server version */
	CheckDataVersion();

	/*
	 * Check for a postmaster lock file --- if there is one, refuse to
	 * proceed, on grounds we might be interfering with a live installation.
	 */
	if ((fd = open("postmaster.pid", O_RDONLY, 0)) < 0)
	{
		if (errno != ENOENT)
		{
			pg_log_error("could not open file \"%s\" for reading: %m",
						 "postmaster.pid");
			exit(1);
		}
	}
	else
	{
		pg_log_error("lock file \"%s\" exists", "postmaster.pid");
		pg_log_info("Is a server running?  If not, delete the lock file and try again.");
		exit(1);
	}

	/*
	 * Attempt to read the existing pg_control file
	 */
	if (!ReadControlFile())
		GuessControlValues();

	/*
	 * If no new WAL segment size was specified, use the control file value.
	 */
	if (set_wal_segsize != 0)
		WalSegSz = set_wal_segsize;
	else
		WalSegSz = ControlFile.xlog_seg_size;

	if (log_fname != NULL)
		XLogFromFileName(log_fname, &minXlogTli, &minXlogSegNo, WalSegSz);

	/*
	 * Also look at existing segment files to set up newXlogSegNo
	 */
	FindEndOfXLOG();

	/*
	 * If we're not going to proceed with the reset, print the current control
	 * file parameters.
	 */
	if ((guessed && !force) || noupdate)
		PrintControlValues(guessed);

	/*
	 * Adjust fields if required by switches.  (Do this now so that printout,
	 * if any, includes these values.)
	 */
	if (set_xid_epoch != -1)
		ControlFile.checkPointCopy.nextFullXid =
			FullTransactionIdFromEpochAndXid(set_xid_epoch,
											 XidFromFullTransactionId(ControlFile.checkPointCopy.nextFullXid));

	if (set_oldest_xid != 0)
	{
		ControlFile.checkPointCopy.oldestXid = set_oldest_xid;
		ControlFile.checkPointCopy.oldestXidDB = InvalidOid;
	}

	if (set_xid != 0)
		ControlFile.checkPointCopy.nextFullXid =
			FullTransactionIdFromEpochAndXid(EpochFromFullTransactionId(ControlFile.checkPointCopy.nextFullXid),
											 set_xid);

<<<<<<< HEAD
	if (set_gxid != 0)
		ControlFile.checkPointCopy.nextGxid = set_gxid;

=======
>>>>>>> 7cd0d523
	if (set_oldest_commit_ts_xid != 0)
		ControlFile.checkPointCopy.oldestCommitTsXid = set_oldest_commit_ts_xid;
	if (set_newest_commit_ts_xid != 0)
		ControlFile.checkPointCopy.newestCommitTsXid = set_newest_commit_ts_xid;

	if (set_oid != 0)
		ControlFile.checkPointCopy.nextOid = set_oid;

	if (set_relfilenode != 0)
		ControlFile.checkPointCopy.nextRelfilenode = set_relfilenode;

	if (set_mxid != 0)
	{
		ControlFile.checkPointCopy.nextMulti = set_mxid;

		ControlFile.checkPointCopy.oldestMulti = set_oldestmxid;
		if (ControlFile.checkPointCopy.oldestMulti < FirstMultiXactId)
			ControlFile.checkPointCopy.oldestMulti += FirstMultiXactId;
		ControlFile.checkPointCopy.oldestMultiDB = InvalidOid;
	}

	if (set_mxoff != -1)
		ControlFile.checkPointCopy.nextMultiOffset = set_mxoff;

	if (minXlogTli > ControlFile.checkPointCopy.ThisTimeLineID)
	{
		ControlFile.checkPointCopy.ThisTimeLineID = minXlogTli;
		ControlFile.checkPointCopy.PrevTimeLineID = minXlogTli;
	}

	if (set_wal_segsize != 0)
		ControlFile.xlog_seg_size = WalSegSz;

	if (minXlogSegNo > newXlogSegNo)
		newXlogSegNo = minXlogSegNo;

	if (system_identifier != 0)
		ControlFile.system_identifier = system_identifier;

	if (set_data_checksum_version != -1)
		ControlFile.data_checksum_version = (uint32) set_data_checksum_version;

	/*
	 * If we had to guess anything, and -f was not given, just print the
	 * guessed values and exit.  Also print if -n is given.
	 */
	if ((guessed && !force) || noupdate)
	{
		PrintNewControlValues();
		if (!noupdate)
		{
			printf(_("\nIf these values seem acceptable, use -f to force reset.\n"));
			exit(1);
		}
		else
			exit(0);
	}

	/*
	 * Don't reset from a dirty pg_control without -f, either.
	 */
	if (ControlFile.state != DB_SHUTDOWNED && !force)
	{
		printf(_("The database server was not shut down cleanly.\n"
				 "Resetting the write-ahead log might cause data to be lost.\n"
				 "If you want to proceed anyway, use -f to force reset.\n"));
		exit(1);
	}

	/*
	 * Warn user of using pg_resetwal with GPDB
	 */
	if(!binary_upgrade && !AcceptWarning())
	{
		printf(_("Abort %s!\n"), progname);
		exit(1);
	}

	/*
	 * Else, do the dirty deed.
	 */
	RewriteControlFile();
	KillExistingXLOG();
	KillExistingArchiveStatus();
	WriteEmptyXLOG();

	printf(_("Write-ahead log reset\n"));
	return 0;
}

/*
 * Before making actual changes to xlog, warn user doing so might corrupt
 * GPDB cluster.
 *
 * Return true if user accept the risk described in the warning.
 */
static bool
AcceptWarning(void)
{
	int		ret;
	char	response[5];

	/* initialize response to empty string. */
	response[0] = 0;

	printf(_("WARNING: Do not use this on Greenplum. %s might cause data loss\n"
			"and render system irrecoverable. Do you wish to proceed? [yes/no] "), progname);

	/* Reading up to 4 letters instead of just 3 to ensure something like
	 * "yesterday" won't be counted as "yes". Then discard anything after
	 * the 4th character.
	 */
	ret = scanf("%4[^\n]%*[^\n]", response);

	/* Protection against failed scanf result in uninitialized response.*/
	if (ret == EOF || ret != 1)
	{
		return false;
	}

	if (strcmp(response, "yes") == 0 || strcmp(response, "Y") == 0)
	{
		return true;
	}

	return false;
}

/*
 * Look at the version string stored in PG_VERSION and decide if this utility
 * can be run safely or not.
 *
 * We don't want to inject pg_control and WAL files that are for a different
 * major version; that can't do anything good.  Note that we don't treat
 * mismatching version info in pg_control as a reason to bail out, because
 * recovering from a corrupted pg_control is one of the main reasons for this
 * program to exist at all.  However, PG_VERSION is unlikely to get corrupted,
 * and if it were it would be easy to fix by hand.  So let's make this check
 * to prevent simple user errors.
 */
static void
CheckDataVersion(void)
{
	const char *ver_file = "PG_VERSION";
	FILE	   *ver_fd;
	char		rawline[64];
	int			len;

	if ((ver_fd = fopen(ver_file, "r")) == NULL)
	{
		pg_log_error("could not open file \"%s\" for reading: %m",
					 ver_file);
		exit(1);
	}

	/* version number has to be the first line read */
	if (!fgets(rawline, sizeof(rawline), ver_fd))
	{
		if (!ferror(ver_fd))
			pg_log_error("unexpected empty file \"%s\"", ver_file);
		else
			pg_log_error("could not read file \"%s\": %m", ver_file);
		exit(1);
	}

	/* remove trailing newline, handling Windows newlines as well */
	len = strlen(rawline);
	if (len > 0 && rawline[len - 1] == '\n')
	{
		rawline[--len] = '\0';
		if (len > 0 && rawline[len - 1] == '\r')
			rawline[--len] = '\0';
	}

	if (strcmp(rawline, PG_MAJORVERSION) != 0)
	{
		pg_log_error("data directory is of wrong version");
		pg_log_info("File \"%s\" contains \"%s\", which is not compatible with this program's version \"%s\".",
					ver_file, rawline, PG_MAJORVERSION);
		exit(1);
	}

	fclose(ver_fd);
}


/*
 * Try to read the existing pg_control file.
 *
 * This routine is also responsible for updating old pg_control versions
 * to the current format.  (Currently we don't do anything of the sort.)
 */
static bool
ReadControlFile(void)
{
	int			fd;
	int			len;
	char	   *buffer;
	pg_crc32c	crc;

	if ((fd = open(XLOG_CONTROL_FILE, O_RDONLY | PG_BINARY, 0)) < 0)
	{
		/*
		 * If pg_control is not there at all, or we can't read it, the odds
		 * are we've been handed a bad DataDir path, so give up. User can do
		 * "touch pg_control" to force us to proceed.
		 */
		pg_log_error("could not open file \"%s\" for reading: %m",
					 XLOG_CONTROL_FILE);
		if (errno == ENOENT)
			pg_log_info("If you are sure the data directory path is correct, execute\n"
						"  touch %s\n"
						"and try again.",
						XLOG_CONTROL_FILE);
		exit(1);
	}

	/* Use malloc to ensure we have a maxaligned buffer */
	buffer = (char *) pg_malloc(PG_CONTROL_FILE_SIZE);

	len = read(fd, buffer, PG_CONTROL_FILE_SIZE);
	if (len < 0)
	{
		pg_log_error("could not read file \"%s\": %m", XLOG_CONTROL_FILE);
		exit(1);
	}
	close(fd);

	if (len >= sizeof(ControlFileData) &&
		((ControlFileData *) buffer)->pg_control_version == PG_CONTROL_VERSION)
	{
		/* Check the CRC. */
		INIT_CRC32C(crc);
		COMP_CRC32C(crc,
					buffer,
					offsetof(ControlFileData, crc));
		FIN_CRC32C(crc);

		if (!EQ_CRC32C(crc, ((ControlFileData *) buffer)->crc))
		{
			/* We will use the data but treat it as guessed. */
			pg_log_warning("pg_control exists but has invalid CRC; proceed with caution");
			guessed = true;
		}

		memcpy(&ControlFile, buffer, sizeof(ControlFile));

		/* return false if WAL segment size is not valid */
		if (!IsValidWalSegSize(ControlFile.xlog_seg_size))
		{
			pg_log_warning(ngettext("pg_control specifies invalid WAL segment size (%d byte); proceed with caution",
									"pg_control specifies invalid WAL segment size (%d bytes); proceed with caution",
									ControlFile.xlog_seg_size),
						   ControlFile.xlog_seg_size);
			return false;
		}

		return true;
	}

	/* Looks like it's a mess. */
	pg_log_warning("pg_control exists but is broken or wrong version; ignoring it");
	return false;
}


/*
 * Guess at pg_control values when we can't read the old ones.
 */
static void
GuessControlValues(void)
{
	uint64		sysidentifier;
	struct timeval tv;

	/*
	 * Set up a completely default set of pg_control values.
	 */
	guessed = true;
	memset(&ControlFile, 0, sizeof(ControlFile));

	ControlFile.pg_control_version = PG_CONTROL_VERSION;
	ControlFile.catalog_version_no = CATALOG_VERSION_NO;

	/*
	 * Create a new unique installation identifier, since we can no longer use
	 * any old XLOG records.  See notes in xlog.c about the algorithm.
	 */
	gettimeofday(&tv, NULL);
	sysidentifier = ((uint64) tv.tv_sec) << 32;
	sysidentifier |= ((uint64) tv.tv_usec) << 12;
	sysidentifier |= getpid() & 0xFFF;

	ControlFile.system_identifier = sysidentifier;

	ControlFile.checkPointCopy.redo = SizeOfXLogLongPHD;
	ControlFile.checkPointCopy.ThisTimeLineID = 1;
	ControlFile.checkPointCopy.PrevTimeLineID = 1;
	ControlFile.checkPointCopy.fullPageWrites = false;
	ControlFile.checkPointCopy.nextFullXid =
		FullTransactionIdFromEpochAndXid(0, FirstNormalTransactionId);
	ControlFile.checkPointCopy.nextGxid = FirstDistributedTransactionId;
	ControlFile.checkPointCopy.nextOid = FirstBootstrapObjectId;
	ControlFile.checkPointCopy.nextRelfilenode = FirstBootstrapObjectId;
	ControlFile.checkPointCopy.nextMulti = FirstMultiXactId;
	ControlFile.checkPointCopy.nextMultiOffset = 0;
	ControlFile.checkPointCopy.oldestXid = FirstNormalTransactionId;
	ControlFile.checkPointCopy.oldestXidDB = InvalidOid;
	ControlFile.checkPointCopy.oldestMulti = FirstMultiXactId;
	ControlFile.checkPointCopy.oldestMultiDB = InvalidOid;
	ControlFile.checkPointCopy.time = (pg_time_t) time(NULL);
	ControlFile.checkPointCopy.oldestActiveXid = InvalidTransactionId;

	ControlFile.state = DB_SHUTDOWNED;
	ControlFile.time = (pg_time_t) time(NULL);
	ControlFile.checkPoint = ControlFile.checkPointCopy.redo;
	ControlFile.unloggedLSN = FirstNormalUnloggedLSN;

	/* minRecoveryPoint, backupStartPoint and backupEndPoint can be left zero */

	ControlFile.wal_level = WAL_LEVEL_MINIMAL;
	ControlFile.wal_log_hints = false;
	ControlFile.track_commit_timestamp = false;
	ControlFile.MaxConnections = 100;
	ControlFile.max_wal_senders = 10;
	ControlFile.max_worker_processes = 8;
	ControlFile.max_prepared_xacts = 0;
	ControlFile.max_locks_per_xact = 64;

	ControlFile.maxAlign = MAXIMUM_ALIGNOF;
	ControlFile.floatFormat = FLOATFORMAT_VALUE;
	ControlFile.blcksz = BLCKSZ;
	ControlFile.relseg_size = RELSEG_SIZE;
	ControlFile.xlog_blcksz = XLOG_BLCKSZ;
	ControlFile.xlog_seg_size = DEFAULT_XLOG_SEG_SIZE;
	ControlFile.nameDataLen = NAMEDATALEN;
	ControlFile.indexMaxKeys = INDEX_MAX_KEYS;
	ControlFile.toast_max_chunk_size = TOAST_MAX_CHUNK_SIZE;
	ControlFile.loblksize = LOBLKSIZE;
	ControlFile.float4ByVal = FLOAT4PASSBYVAL;
	ControlFile.float8ByVal = FLOAT8PASSBYVAL;
	ControlFile.data_checksum_version = PG_DATA_CHECKSUM_VERSION;

	/*
	 * XXX eventually, should try to grovel through old XLOG to develop more
	 * accurate values for TimeLineID, nextXID, etc.
	 */
}


/*
 * Print the guessed pg_control values when we had to guess.
 *
 * NB: this display should be just those fields that will not be
 * reset by RewriteControlFile().
 */
static void
PrintControlValues(bool guessed)
{
	char		sysident_str[32];

	if (guessed)
		printf(_("Guessed pg_control values:\n\n"));
	else
		printf(_("Current pg_control values:\n\n"));

	/*
	 * Format system_identifier separately to keep platform-dependent format
	 * code out of the translatable message string.
	 */
	snprintf(sysident_str, sizeof(sysident_str), UINT64_FORMAT,
			 ControlFile.system_identifier);

	printf(_("pg_control version number:            %u\n"),
		   ControlFile.pg_control_version);
	printf(_("Catalog version number:               %u\n"),
		   ControlFile.catalog_version_no);
	printf(_("Database system identifier:           %s\n"),
		   sysident_str);
	printf(_("Latest checkpoint's TimeLineID:       %u\n"),
		   ControlFile.checkPointCopy.ThisTimeLineID);
	printf(_("Latest checkpoint's full_page_writes: %s\n"),
		   ControlFile.checkPointCopy.fullPageWrites ? _("on") : _("off"));
	printf(_("Latest checkpoint's NextXID:          %u:%u\n"),
		   EpochFromFullTransactionId(ControlFile.checkPointCopy.nextFullXid),
		   XidFromFullTransactionId(ControlFile.checkPointCopy.nextFullXid));
	printf(_("Latest checkpoint's NextGxid:         "UINT64_FORMAT"\n"),
		   ControlFile.checkPointCopy.nextGxid);
	printf(_("Latest checkpoint's NextOID:          %u\n"),
		   ControlFile.checkPointCopy.nextOid);
	printf(_("Latest checkpoint's NextRelfilenode:  %u\n"),
		   ControlFile.checkPointCopy.nextRelfilenode);
	printf(_("Latest checkpoint's NextMultiXactId:  %u\n"),
		   ControlFile.checkPointCopy.nextMulti);
	printf(_("Latest checkpoint's NextMultiOffset:  %u\n"),
		   ControlFile.checkPointCopy.nextMultiOffset);
	printf(_("Latest checkpoint's oldestXID:        %u\n"),
		   ControlFile.checkPointCopy.oldestXid);
	printf(_("Latest checkpoint's oldestXID's DB:   %u\n"),
		   ControlFile.checkPointCopy.oldestXidDB);
	printf(_("Latest checkpoint's oldestActiveXID:  %u\n"),
		   ControlFile.checkPointCopy.oldestActiveXid);
	printf(_("Latest checkpoint's oldestMultiXid:   %u\n"),
		   ControlFile.checkPointCopy.oldestMulti);
	printf(_("Latest checkpoint's oldestMulti's DB: %u\n"),
		   ControlFile.checkPointCopy.oldestMultiDB);
	printf(_("Latest checkpoint's oldestCommitTsXid:%u\n"),
		   ControlFile.checkPointCopy.oldestCommitTsXid);
	printf(_("Latest checkpoint's newestCommitTsXid:%u\n"),
		   ControlFile.checkPointCopy.newestCommitTsXid);
	printf(_("Maximum data alignment:               %u\n"),
		   ControlFile.maxAlign);
	/* we don't print floatFormat since can't say much useful about it */
	printf(_("Database block size:                  %u\n"),
		   ControlFile.blcksz);
	printf(_("Blocks per segment of large relation: %u\n"),
		   ControlFile.relseg_size);
	printf(_("WAL block size:                       %u\n"),
		   ControlFile.xlog_blcksz);
	printf(_("Bytes per WAL segment:                %u\n"),
		   ControlFile.xlog_seg_size);
	printf(_("Maximum length of identifiers:        %u\n"),
		   ControlFile.nameDataLen);
	printf(_("Maximum columns in an index:          %u\n"),
		   ControlFile.indexMaxKeys);
	printf(_("Maximum size of a TOAST chunk:        %u\n"),
		   ControlFile.toast_max_chunk_size);
	printf(_("Size of a large-object chunk:         %u\n"),
		   ControlFile.loblksize);
	/* This is no longer configurable, but users may still expect to see it: */
	printf(_("Date/time type storage:               %s\n"),
		   _("64-bit integers"));
	printf(_("Float4 argument passing:              %s\n"),
		   (ControlFile.float4ByVal ? _("by value") : _("by reference")));
	printf(_("Float8 argument passing:              %s\n"),
		   (ControlFile.float8ByVal ? _("by value") : _("by reference")));
	printf(_("Data page checksum version:           %u\n"),
		   ControlFile.data_checksum_version);
}


/*
 * Print the values to be changed.
 */
static void
PrintNewControlValues(void)
{
	char		fname[MAXFNAMELEN];

	/* This will be always printed in order to keep format same. */
	printf(_("\n\nValues to be changed:\n\n"));

	XLogFileName(fname, ControlFile.checkPointCopy.ThisTimeLineID,
				 newXlogSegNo, WalSegSz);
	printf(_("First log segment after reset:        %s\n"), fname);

	if (set_mxid != 0)
	{
		printf(_("NextMultiXactId:                      %u\n"),
			   ControlFile.checkPointCopy.nextMulti);
		printf(_("OldestMultiXid:                       %u\n"),
			   ControlFile.checkPointCopy.oldestMulti);
		printf(_("OldestMulti's DB:                     %u\n"),
			   ControlFile.checkPointCopy.oldestMultiDB);
	}

	if (set_mxoff != -1)
	{
		printf(_("NextMultiOffset:                      %u\n"),
			   ControlFile.checkPointCopy.nextMultiOffset);
	}

	if (set_oid != 0)
	{
		printf(_("NextOID:                              %u\n"),
			   ControlFile.checkPointCopy.nextOid);
	}

	if (set_relfilenode != 0)
	{
		printf(_("NextRelfilenode:                      %u\n"),
			   ControlFile.checkPointCopy.nextRelfilenode);
	}

	if (set_xid != 0)
	{
		printf(_("NextXID:                              %u\n"),
			   XidFromFullTransactionId(ControlFile.checkPointCopy.nextFullXid));
		printf(_("OldestXID:                            %u\n"),
			   ControlFile.checkPointCopy.oldestXid);
		printf(_("OldestXID's DB:                       %u\n"),
			   ControlFile.checkPointCopy.oldestXidDB);
	}

	if (set_xid_epoch != -1)
	{
		printf(_("NextXID epoch:                        %u\n"),
			   EpochFromFullTransactionId(ControlFile.checkPointCopy.nextFullXid));
	}

	if (set_gxid != 0)
		printf(_("NextGxid:                             "UINT64_FORMAT"\n"),
			   ControlFile.checkPointCopy.nextGxid);

	if (set_data_checksum_version != -1)
	{
		printf(_("Data page checksum version:           %u\n"),
			   ControlFile.data_checksum_version);
	}

	if (system_identifier != 0)
	{
		char		sysident_str[32];

		/*
		 * Format system_identifier separately to keep platform-dependent
		 * format code out of the translatable message string.
		 */
		snprintf(sysident_str, sizeof(sysident_str), UINT64_FORMAT,
				 ControlFile.system_identifier);

		printf(_("Database system identifier:           %s\n"),
			   sysident_str);
	}

	if (set_oldest_commit_ts_xid != 0)
	{
		printf(_("oldestCommitTsXid:                    %u\n"),
			   ControlFile.checkPointCopy.oldestCommitTsXid);
	}
	if (set_newest_commit_ts_xid != 0)
	{
		printf(_("newestCommitTsXid:                    %u\n"),
			   ControlFile.checkPointCopy.newestCommitTsXid);
	}

	if (set_wal_segsize != 0)
	{
		printf(_("Bytes per WAL segment:                %u\n"),
			   ControlFile.xlog_seg_size);
	}
}


/*
 * Write out the new pg_control file.
 */
static void
RewriteControlFile(void)
{
	/*
	 * Adjust fields as needed to force an empty XLOG starting at
	 * newXlogSegNo.
	 */
	XLogSegNoOffsetToRecPtr(newXlogSegNo, SizeOfXLogLongPHD, WalSegSz,
							ControlFile.checkPointCopy.redo);
	ControlFile.checkPointCopy.time = (pg_time_t) time(NULL);

	ControlFile.state = DB_SHUTDOWNED;
	ControlFile.time = (pg_time_t) time(NULL);
	ControlFile.checkPoint = ControlFile.checkPointCopy.redo;
	ControlFile.minRecoveryPoint = 0;
	ControlFile.minRecoveryPointTLI = 0;
	ControlFile.backupStartPoint = 0;
	ControlFile.backupEndPoint = 0;
	ControlFile.backupEndRequired = false;

	/*
	 * Force the defaults for max_* settings. The values don't really matter
	 * as long as wal_level='minimal'; the postmaster will reset these fields
	 * anyway at startup.
	 */
	ControlFile.wal_level = WAL_LEVEL_MINIMAL;
	ControlFile.wal_log_hints = false;
	ControlFile.track_commit_timestamp = false;
	ControlFile.MaxConnections = 100;
	ControlFile.max_wal_senders = 10;
	ControlFile.max_worker_processes = 8;
	ControlFile.max_prepared_xacts = 0;
	ControlFile.max_locks_per_xact = 64;

	/* The control file gets flushed here. */
	update_controlfile(".", &ControlFile, true);
}


/*
 * Scan existing XLOG files and determine the highest existing WAL address
 *
 * On entry, ControlFile.checkPointCopy.redo and ControlFile.xlog_seg_size
 * are assumed valid (note that we allow the old xlog seg size to differ
 * from what we're using).  On exit, newXlogId and newXlogSeg are set to
 * suitable values for the beginning of replacement WAL (in our seg size).
 */
static void
FindEndOfXLOG(void)
{
	DIR		   *xldir;
	struct dirent *xlde;
	uint64		segs_per_xlogid;
	uint64		xlogbytepos;

	/*
	 * Initialize the max() computation using the last checkpoint address from
	 * old pg_control.  Note that for the moment we are working with segment
	 * numbering according to the old xlog seg size.
	 */
	segs_per_xlogid = (UINT64CONST(0x0000000100000000) / ControlFile.xlog_seg_size);
	newXlogSegNo = ControlFile.checkPointCopy.redo / ControlFile.xlog_seg_size;

	/*
	 * Scan the pg_wal directory to find existing WAL segment files. We assume
	 * any present have been used; in most scenarios this should be
	 * conservative, because of xlog.c's attempts to pre-create files.
	 */
	xldir = opendir(XLOGDIR);
	if (xldir == NULL)
	{
		pg_log_error("could not open directory \"%s\": %m", XLOGDIR);
		exit(1);
	}

	while (errno = 0, (xlde = readdir(xldir)) != NULL)
	{
		if (IsXLogFileName(xlde->d_name) ||
			IsPartialXLogFileName(xlde->d_name))
		{
			unsigned int tli,
						log,
						seg;
			XLogSegNo	segno;

			/*
			 * Note: We don't use XLogFromFileName here, because we want to
			 * use the segment size from the control file, not the size the
			 * pg_resetwal binary was compiled with
			 */
			sscanf(xlde->d_name, "%08X%08X%08X", &tli, &log, &seg);
			segno = ((uint64) log) * segs_per_xlogid + seg;

			/*
			 * Note: we take the max of all files found, regardless of their
			 * timelines.  Another possibility would be to ignore files of
			 * timelines other than the target TLI, but this seems safer.
			 * Better too large a result than too small...
			 */
			if (segno > newXlogSegNo)
				newXlogSegNo = segno;
		}
	}

	if (errno)
	{
		pg_log_error("could not read directory \"%s\": %m", XLOGDIR);
		exit(1);
	}

	if (closedir(xldir))
	{
		pg_log_error("could not close directory \"%s\": %m", XLOGDIR);
		exit(1);
	}

	/*
	 * Finally, convert to new xlog seg size, and advance by one to ensure we
	 * are in virgin territory.
	 */
	xlogbytepos = newXlogSegNo * ControlFile.xlog_seg_size;
	newXlogSegNo = (xlogbytepos + ControlFile.xlog_seg_size - 1) / WalSegSz;
	newXlogSegNo++;
}


/*
 * Remove existing XLOG files
 */
static void
KillExistingXLOG(void)
{
	DIR		   *xldir;
	struct dirent *xlde;
	char		path[MAXPGPATH + sizeof(XLOGDIR)];

	xldir = opendir(XLOGDIR);
	if (xldir == NULL)
	{
		pg_log_error("could not open directory \"%s\": %m", XLOGDIR);
		exit(1);
	}

	while (errno = 0, (xlde = readdir(xldir)) != NULL)
	{
		if (IsXLogFileName(xlde->d_name) ||
			IsPartialXLogFileName(xlde->d_name))
		{
			snprintf(path, sizeof(path), "%s/%s", XLOGDIR, xlde->d_name);
			if (unlink(path) < 0)
			{
				pg_log_error("could not delete file \"%s\": %m", path);
				exit(1);
			}
		}
	}

	if (errno)
	{
		pg_log_error("could not read directory \"%s\": %m", XLOGDIR);
		exit(1);
	}

	if (closedir(xldir))
	{
		pg_log_error("could not close directory \"%s\": %m", XLOGDIR);
		exit(1);
	}
}


/*
 * Remove existing archive status files
 */
static void
KillExistingArchiveStatus(void)
{
#define ARCHSTATDIR XLOGDIR "/archive_status"

	DIR		   *xldir;
	struct dirent *xlde;
	char		path[MAXPGPATH + sizeof(ARCHSTATDIR)];

	xldir = opendir(ARCHSTATDIR);
	if (xldir == NULL)
	{
		pg_log_error("could not open directory \"%s\": %m", ARCHSTATDIR);
		exit(1);
	}

	while (errno = 0, (xlde = readdir(xldir)) != NULL)
	{
		if (strspn(xlde->d_name, "0123456789ABCDEF") == XLOG_FNAME_LEN &&
			(strcmp(xlde->d_name + XLOG_FNAME_LEN, ".ready") == 0 ||
			 strcmp(xlde->d_name + XLOG_FNAME_LEN, ".done") == 0 ||
			 strcmp(xlde->d_name + XLOG_FNAME_LEN, ".partial.ready") == 0 ||
			 strcmp(xlde->d_name + XLOG_FNAME_LEN, ".partial.done") == 0))
		{
			snprintf(path, sizeof(path), "%s/%s", ARCHSTATDIR, xlde->d_name);
			if (unlink(path) < 0)
			{
				pg_log_error("could not delete file \"%s\": %m", path);
				exit(1);
			}
		}
	}

	if (errno)
	{
		pg_log_error("could not read directory \"%s\": %m", ARCHSTATDIR);
		exit(1);
	}

	if (closedir(xldir))
	{
		pg_log_error("could not close directory \"%s\": %m", ARCHSTATDIR);
		exit(1);
	}
}


/*
 * Write an empty XLOG file, containing only the checkpoint record
 * already set up in ControlFile.
 */
static void
WriteEmptyXLOG(void)
{
	PGAlignedXLogBlock buffer;
	XLogPageHeader page;
	XLogLongPageHeader longpage;
	XLogRecord *record;
	pg_crc32c	crc;
	char		path[MAXPGPATH];
	int			fd;
	int			nbytes;
	char	   *recptr;

	memset(buffer.data, 0, XLOG_BLCKSZ);

	/* Set up the XLOG page header */
	page = (XLogPageHeader) buffer.data;
	page->xlp_magic = XLOG_PAGE_MAGIC;
	page->xlp_info = XLP_LONG_HEADER;
	page->xlp_tli = ControlFile.checkPointCopy.ThisTimeLineID;
	page->xlp_pageaddr = ControlFile.checkPointCopy.redo - SizeOfXLogLongPHD;
	longpage = (XLogLongPageHeader) page;
	longpage->xlp_sysid = ControlFile.system_identifier;
	longpage->xlp_seg_size = WalSegSz;
	longpage->xlp_xlog_blcksz = XLOG_BLCKSZ;

	/* Insert the initial checkpoint record */
	recptr = (char *) page + SizeOfXLogLongPHD;
	record = (XLogRecord *) recptr;
	record->xl_prev = 0;
	record->xl_xid = InvalidTransactionId;
	record->xl_tot_len = SizeOfXLogRecord + SizeOfXLogRecordDataHeaderShort + sizeof(CheckPoint);
	record->xl_info = XLOG_CHECKPOINT_SHUTDOWN;
	record->xl_rmid = RM_XLOG_ID;

	recptr += SizeOfXLogRecord;
	*(recptr++) = (char) XLR_BLOCK_ID_DATA_SHORT;
	*(recptr++) = sizeof(CheckPoint);
	memcpy(recptr, &ControlFile.checkPointCopy,
		   sizeof(CheckPoint));

	INIT_CRC32C(crc);
	COMP_CRC32C(crc, ((char *) record) + SizeOfXLogRecord, record->xl_tot_len - SizeOfXLogRecord);
	COMP_CRC32C(crc, (char *) record, offsetof(XLogRecord, xl_crc));
	FIN_CRC32C(crc);
	record->xl_crc = crc;

	/* Write the first page */
	XLogFilePath(path, ControlFile.checkPointCopy.ThisTimeLineID,
				 newXlogSegNo, WalSegSz);

	unlink(path);

	fd = open(path, O_RDWR | O_CREAT | O_EXCL | PG_BINARY,
			  pg_file_create_mode);
	if (fd < 0)
	{
		pg_log_error("could not open file \"%s\": %m", path);
		exit(1);
	}

	errno = 0;
	if (write(fd, buffer.data, XLOG_BLCKSZ) != XLOG_BLCKSZ)
	{
		/* if write didn't set errno, assume problem is no disk space */
		if (errno == 0)
			errno = ENOSPC;
		pg_log_error("could not write file \"%s\": %m", path);
		exit(1);
	}

	/* Fill the rest of the file with zeroes */
	memset(buffer.data, 0, XLOG_BLCKSZ);
	for (nbytes = XLOG_BLCKSZ; nbytes < WalSegSz; nbytes += XLOG_BLCKSZ)
	{
		errno = 0;
		if (write(fd, buffer.data, XLOG_BLCKSZ) != XLOG_BLCKSZ)
		{
			if (errno == 0)
				errno = ENOSPC;
			pg_log_error("could not write file \"%s\": %m", path);
			exit(1);
		}
	}

	if (fsync(fd) != 0)
	{
		pg_log_error("fsync error: %m");
		exit(1);
	}

	close(fd);
}

#ifdef WIN32
typedef BOOL(WINAPI * __CreateRestrictedToken) (HANDLE, DWORD, DWORD, PSID_AND_ATTRIBUTES, DWORD, PLUID_AND_ATTRIBUTES, DWORD, PSID_AND_ATTRIBUTES, PHANDLE);

/* Windows API define missing from some versions of MingW headers */
#ifndef  DISABLE_MAX_PRIVILEGE
#define DISABLE_MAX_PRIVILEGE	0x1
#endif

/*
* Create a restricted token and execute the specified process with it.
*
* Returns 0 on failure, non-zero on success, same as CreateProcess().
*
* On NT4, or any other system not containing the required functions, will
* NOT execute anything.
*/
static int
CreateRestrictedProcess(char *cmd, PROCESS_INFORMATION *processInfo, const char *progname)
{
	BOOL		b;
	STARTUPINFO si;
	HANDLE		origToken;
	HANDLE		restrictedToken;
	SID_IDENTIFIER_AUTHORITY NtAuthority = { SECURITY_NT_AUTHORITY };
	SID_AND_ATTRIBUTES dropSids[2];
	__CreateRestrictedToken _CreateRestrictedToken = NULL;
	HANDLE		Advapi32Handle;

	ZeroMemory(&si, sizeof(si));
	si.cb = sizeof(si);

	Advapi32Handle = LoadLibrary("ADVAPI32.DLL");
	if (Advapi32Handle != NULL)
	{
		_CreateRestrictedToken = (__CreateRestrictedToken)GetProcAddress(Advapi32Handle, "CreateRestrictedToken");
	}

	if (_CreateRestrictedToken == NULL)
	{
		fprintf(stderr, _("%s: WARNING: cannot create restricted tokens on this platform\n"), progname);
		if (Advapi32Handle != NULL)
			FreeLibrary(Advapi32Handle);
		return 0;
	}

	/* Open the current token to use as a base for the restricted one */
	if (!OpenProcessToken(GetCurrentProcess(), TOKEN_ALL_ACCESS, &origToken))
	{
		fprintf(stderr, _("%s: could not open process token: error code %lu\n"), progname, GetLastError());
		return 0;
	}

	/* Allocate list of SIDs to remove */
	ZeroMemory(&dropSids, sizeof(dropSids));
	if (!AllocateAndInitializeSid(&NtAuthority, 2,
		SECURITY_BUILTIN_DOMAIN_RID, DOMAIN_ALIAS_RID_ADMINS, 0, 0, 0, 0, 0,
		0, &dropSids[0].Sid) ||
		!AllocateAndInitializeSid(&NtAuthority, 2,
		SECURITY_BUILTIN_DOMAIN_RID, DOMAIN_ALIAS_RID_POWER_USERS, 0, 0, 0, 0, 0,
		0, &dropSids[1].Sid))
	{
		fprintf(stderr, _("%s: could not allocate SIDs: error code %lu\n"), progname, GetLastError());
		return 0;
	}

	b = _CreateRestrictedToken(origToken,
						DISABLE_MAX_PRIVILEGE,
						sizeof(dropSids) / sizeof(dropSids[0]),
						dropSids,
						0, NULL,
						0, NULL,
						&restrictedToken);

	FreeSid(dropSids[1].Sid);
	FreeSid(dropSids[0].Sid);
	CloseHandle(origToken);
	FreeLibrary(Advapi32Handle);

	if (!b)
	{
		fprintf(stderr, _("%s: could not create restricted token: error code %lu\n"), progname, GetLastError());
		return 0;
	}

#ifndef __CYGWIN__
	AddUserToTokenDacl(restrictedToken);
#endif

	if (!CreateProcessAsUser(restrictedToken,
							NULL,
							cmd,
							NULL,
							NULL,
							TRUE,
							CREATE_SUSPENDED,
							NULL,
							NULL,
							&si,
							processInfo))

	{
		fprintf(stderr, _("%s: could not start process for command \"%s\": error code %lu\n"), progname, cmd, GetLastError());
		return 0;
	}

	return ResumeThread(processInfo->hThread);
}
#endif

static void
usage(void)
{
	printf(_("%s resets the PostgreSQL write-ahead log.\n\n"), progname);
	printf(_("Usage:\n  %s [OPTION]... DATADIR\n\n"), progname);
	printf(_("Options:\n"));
	printf(_("  -c, --commit-timestamp-ids=XID,XID\n"
<<<<<<< HEAD
			 "                                 set oldest and newest transactions bearing\n"
			 "                                 commit timestamp (zero means no change)\n"));
	printf(_(" [-D, --pgdata=]DATADIR          data directory\n"));
	printf(_("  -e, --epoch=XIDEPOCH           set next transaction ID epoch\n"));
	printf(_("  -f, --force                    force update to be done\n"));
	printf(_("  -k data_checksum_version       set data_checksum_version\n"));
	printf(_("  -l, --next-wal-file=WALFILE    set minimum starting location for new WAL\n"));
	printf(_("  -m, --multixact-ids=MXID,MXID  set next and oldest multitransaction ID\n"));
	printf(_("  -n, --dry-run                  no update, just show what would be done\n"));
	printf(_("  -o, --next-oid=OID             set next OID\n"));
	printf(_("  -O, --multixact-offset=OFFSET  set next multitransaction offset\n"));
	printf(_("  -u, --oldest-transaction-id=XID  set oldest transaction ID\n"));
	printf(_("  -r RELFILENODE                 set next RELFILENODE\n"));
	printf(_("      --system-identifier=ID     set database system identifier\n"));
	printf(_("  -V, --version                  output version information, then exit\n"));
	printf(_("  -x, --next-transaction-id=XID  set next transaction ID\n"));
	printf(_("      --next-gxid=GXID           set next distributed transaction ID\n"));
	printf(_("      --wal-segsize=SIZE         size of WAL segments, in megabytes\n"));
	printf(_("  -?, --help                     show this help, then exit\n"));
	printf(_("\nReport bugs to <bugs@greenplum.org>.\n"));
=======
			 "                                   set oldest and newest transactions bearing\n"
			 "                                   commit timestamp (zero means no change)\n"));
	printf(_(" [-D, --pgdata=]DATADIR            data directory\n"));
	printf(_("  -e, --epoch=XIDEPOCH             set next transaction ID epoch\n"));
	printf(_("  -f, --force                      force update to be done\n"));
	printf(_("  -l, --next-wal-file=WALFILE      set minimum starting location for new WAL\n"));
	printf(_("  -m, --multixact-ids=MXID,MXID    set next and oldest multitransaction ID\n"));
	printf(_("  -n, --dry-run                    no update, just show what would be done\n"));
	printf(_("  -o, --next-oid=OID               set next OID\n"));
	printf(_("  -O, --multixact-offset=OFFSET    set next multitransaction offset\n"));
	printf(_("  -u, --oldest-transaction-id=XID  set oldest transaction ID\n"));
	printf(_("  -V, --version                    output version information, then exit\n"));
	printf(_("  -x, --next-transaction-id=XID    set next transaction ID\n"));
	printf(_("      --wal-segsize=SIZE           size of WAL segments, in megabytes\n"));
	printf(_("  -?, --help                       show this help, then exit\n"));
	printf(_("\nReport bugs to <pgsql-bugs@lists.postgresql.org>.\n"));
>>>>>>> 7cd0d523
}<|MERGE_RESOLUTION|>--- conflicted
+++ resolved
@@ -164,11 +164,7 @@
 	}
 
 
-<<<<<<< HEAD
 	while ((c = getopt_long(argc, argv, "c:D:e:fl:m:no:r:O:u:x:k:", long_options, NULL)) != -1)
-=======
-	while ((c = getopt_long(argc, argv, "c:D:e:fl:m:no:O:u:x:", long_options, NULL)) != -1)
->>>>>>> 7cd0d523
 	{
 		switch (c)
 		{
@@ -211,11 +207,7 @@
 				}
 				if (!TransactionIdIsNormal(set_oldest_xid))
 				{
-<<<<<<< HEAD
-					pg_log_error("oldest transaction ID (-u) must be greater or equal to %u", FirstNormalTransactionId);
-=======
 					pg_log_error("oldest transaction ID (-u) must be greater than or equal to %u", FirstNormalTransactionId);
->>>>>>> 7cd0d523
 					exit(1);
 				}
 				break;
@@ -230,11 +222,7 @@
 				}
 				if (!TransactionIdIsNormal(set_xid))
 				{
-<<<<<<< HEAD
-					pg_log_error("transaction ID (-x) must be greater or equal to %u", FirstNormalTransactionId);
-=======
 					pg_log_error("transaction ID (-x) must be greater than or equal to %u", FirstNormalTransactionId);
->>>>>>> 7cd0d523
 					exit(1);
 				}
 				break;
@@ -575,12 +563,9 @@
 			FullTransactionIdFromEpochAndXid(EpochFromFullTransactionId(ControlFile.checkPointCopy.nextFullXid),
 											 set_xid);
 
-<<<<<<< HEAD
 	if (set_gxid != 0)
 		ControlFile.checkPointCopy.nextGxid = set_gxid;
 
-=======
->>>>>>> 7cd0d523
 	if (set_oldest_commit_ts_xid != 0)
 		ControlFile.checkPointCopy.oldestCommitTsXid = set_oldest_commit_ts_xid;
 	if (set_newest_commit_ts_xid != 0)
@@ -1563,43 +1548,24 @@
 	printf(_("Usage:\n  %s [OPTION]... DATADIR\n\n"), progname);
 	printf(_("Options:\n"));
 	printf(_("  -c, --commit-timestamp-ids=XID,XID\n"
-<<<<<<< HEAD
-			 "                                 set oldest and newest transactions bearing\n"
-			 "                                 commit timestamp (zero means no change)\n"));
-	printf(_(" [-D, --pgdata=]DATADIR          data directory\n"));
-	printf(_("  -e, --epoch=XIDEPOCH           set next transaction ID epoch\n"));
-	printf(_("  -f, --force                    force update to be done\n"));
-	printf(_("  -k data_checksum_version       set data_checksum_version\n"));
-	printf(_("  -l, --next-wal-file=WALFILE    set minimum starting location for new WAL\n"));
-	printf(_("  -m, --multixact-ids=MXID,MXID  set next and oldest multitransaction ID\n"));
-	printf(_("  -n, --dry-run                  no update, just show what would be done\n"));
-	printf(_("  -o, --next-oid=OID             set next OID\n"));
-	printf(_("  -O, --multixact-offset=OFFSET  set next multitransaction offset\n"));
-	printf(_("  -u, --oldest-transaction-id=XID  set oldest transaction ID\n"));
-	printf(_("  -r RELFILENODE                 set next RELFILENODE\n"));
-	printf(_("      --system-identifier=ID     set database system identifier\n"));
-	printf(_("  -V, --version                  output version information, then exit\n"));
-	printf(_("  -x, --next-transaction-id=XID  set next transaction ID\n"));
-	printf(_("      --next-gxid=GXID           set next distributed transaction ID\n"));
-	printf(_("      --wal-segsize=SIZE         size of WAL segments, in megabytes\n"));
-	printf(_("  -?, --help                     show this help, then exit\n"));
-	printf(_("\nReport bugs to <bugs@greenplum.org>.\n"));
-=======
 			 "                                   set oldest and newest transactions bearing\n"
 			 "                                   commit timestamp (zero means no change)\n"));
 	printf(_(" [-D, --pgdata=]DATADIR            data directory\n"));
 	printf(_("  -e, --epoch=XIDEPOCH             set next transaction ID epoch\n"));
 	printf(_("  -f, --force                      force update to be done\n"));
+	printf(_("  -k data_checksum_version         set data_checksum_version\n"));
 	printf(_("  -l, --next-wal-file=WALFILE      set minimum starting location for new WAL\n"));
 	printf(_("  -m, --multixact-ids=MXID,MXID    set next and oldest multitransaction ID\n"));
 	printf(_("  -n, --dry-run                    no update, just show what would be done\n"));
 	printf(_("  -o, --next-oid=OID               set next OID\n"));
 	printf(_("  -O, --multixact-offset=OFFSET    set next multitransaction offset\n"));
 	printf(_("  -u, --oldest-transaction-id=XID  set oldest transaction ID\n"));
+	printf(_("  -r RELFILENODE                   set next RELFILENODE\n"));
+	printf(_("      --system-identifier=ID       set database system identifier\n"));
 	printf(_("  -V, --version                    output version information, then exit\n"));
 	printf(_("  -x, --next-transaction-id=XID    set next transaction ID\n"));
+	printf(_("      --next-gxid=GXID             set next distributed transaction ID\n"));
 	printf(_("      --wal-segsize=SIZE           size of WAL segments, in megabytes\n"));
 	printf(_("  -?, --help                       show this help, then exit\n"));
-	printf(_("\nReport bugs to <pgsql-bugs@lists.postgresql.org>.\n"));
->>>>>>> 7cd0d523
+	printf(_("\nReport bugs to <bugs@greenplum.org>.\n"));
 }