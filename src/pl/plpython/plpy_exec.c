--- conflicted
+++ resolved
@@ -57,22 +57,12 @@
 Datum
 PLy_exec_function(FunctionCallInfo fcinfo, PLyProcedure *proc)
 {
-<<<<<<< HEAD
-
-	Datum						rv;
-	FuncCallContext	*volatile	funcctx		   = NULL;
-	PyObject 		*volatile	plargs		   = NULL;
-	PyObject		*volatile	plrv		   = NULL;
-	bool						bFirstTimeCall = false; 
-	ErrorContextCallback		plerrcontext;
-=======
 	Datum		rv;
 	PyObject   *volatile plargs = NULL;
 	PyObject   *volatile plrv = NULL;
 	FuncCallContext *volatile funcctx = NULL;
 	PLySRFState *volatile srfstate = NULL;
 	ErrorContextCallback plerrcontext;
->>>>>>> b5bce6c1
 
 	/*
 	 * If the function is called recursively, we must push outer-level
@@ -83,34 +73,12 @@
 
 	PG_TRY();
 	{
-<<<<<<< HEAD
-		if (fcinfo->flinfo->fn_retset)
-=======
 		if (proc->is_setof)
->>>>>>> b5bce6c1
 		{
 			/* First Call setup */
 			if (SRF_IS_FIRSTCALL())
 			{
 				funcctx = SRF_FIRSTCALL_INIT();
-<<<<<<< HEAD
-				bFirstTimeCall = true;
-
-				/*
-				 * Clear all previous left-over exceptions due to some (unknow) reasons
-				 * so that this call will have a fresh start
-				 */
-				PyErr_Clear();
-			}
-
-			/* Every call setup */
-			funcctx = SRF_PERCALL_SETUP();
-
-			Assert(funcctx != NULL);
-		}
-
-		if (!fcinfo->flinfo->fn_retset || bFirstTimeCall)
-=======
 				srfstate = (PLySRFState *)
 					MemoryContextAllocZero(funcctx->multi_call_memory_ctx,
 										   sizeof(PLySRFState));
@@ -128,7 +96,6 @@
 		}
 
 		if (srfstate == NULL || srfstate->iter == NULL)
->>>>>>> b5bce6c1
 		{
 			/*
 			 * Non-SETOF function or first time for SETOF function: build
@@ -136,17 +103,6 @@
 			 */
 			plargs = PLy_function_build_args(fcinfo, proc);
 			plrv = PLy_procedure_call(proc, "args", plargs);
-<<<<<<< HEAD
-			if (!proc->is_setof)
-			{
-				/*
-				 * SETOF function parameters will be deleted when last row is
-				 * PLySequence_ToTuple
-				 */
-				PLy_function_delete_args(proc);
-			}
-=======
->>>>>>> b5bce6c1
 			Assert(plrv != NULL);
 		}
 		else
@@ -169,16 +125,9 @@
 		 * We stay in the SPI context while doing this, because PyIter_Next()
 		 * calls back into Python code which might contain SPI calls.
 		 */
-		if (fcinfo->flinfo->fn_retset)
-		{
-<<<<<<< HEAD
-			bool		has_error = false;
-			ReturnSetInfo *rsi = (ReturnSetInfo *) fcinfo->resultinfo;
-
-			if (funcctx->user_fctx == NULL)
-=======
+		if (proc->is_setof)
+		{
 			if (srfstate->iter == NULL)
->>>>>>> b5bce6c1
 			{
 				/* first time -- do checks and setup */
 				ReturnSetInfo *rsi = (ReturnSetInfo *) fcinfo->resultinfo;
@@ -194,20 +143,12 @@
 				rsi->returnMode = SFRM_ValuePerCall;
 
 				/* Make iterator out of returned object */
-<<<<<<< HEAD
-				funcctx->user_fctx = (void*) PyObject_GetIter(plrv);
-=======
 				srfstate->iter = PyObject_GetIter(plrv);
->>>>>>> b5bce6c1
 
 				Py_DECREF(plrv);
 				plrv = NULL;
 
-<<<<<<< HEAD
-				if (funcctx->user_fctx == NULL)
-=======
 				if (srfstate->iter == NULL)
->>>>>>> b5bce6c1
 					ereport(ERROR,
 							(errcode(ERRCODE_DATATYPE_MISMATCH),
 							 errmsg("returned object cannot be iterated"),
@@ -215,32 +156,11 @@
 			}
 
 			/* Fetch next from iterator */
-<<<<<<< HEAD
-			plrv = PyIter_Next((PyObject*) funcctx->user_fctx);
-			if (plrv)
-				rsi->isDone = ExprMultipleResult;
-			else
-			{
-				rsi->isDone = ExprEndResult;
-
-				has_error = PyErr_Occurred() != NULL;
-			}
-
-			if (rsi->isDone == ExprEndResult)
-			{
-				/* Iterator is exhausted or error happened */
-				Py_DECREF( (PyObject*) funcctx->user_fctx);
-				funcctx->user_fctx = NULL;
-
-				Py_XDECREF(plargs);
-				Py_XDECREF(plrv);
-=======
 			plrv = PyIter_Next(srfstate->iter);
 			if (plrv == NULL)
 			{
 				/* Iterator is exhausted or error happened */
 				bool		has_error = (PyErr_Occurred() != NULL);
->>>>>>> b5bce6c1
 
 				Py_DECREF(srfstate->iter);
 				srfstate->iter = NULL;
@@ -248,13 +168,6 @@
 				if (has_error)
 					PLy_elog(ERROR, "function \"%s\" error fetching next item from iterator", proc->proname);
 
-<<<<<<< HEAD
-				/* Disconnect from the SPI manager before returning */
-				if (SPI_finish() != SPI_OK_FINISH)
-					elog(ERROR, "SPI_finish failed");
-
-				SRF_RETURN_DONE(funcctx);
-=======
 				/* Pass a null through the data-returning steps below */
 				Py_INCREF(Py_None);
 				plrv = Py_None;
@@ -267,7 +180,6 @@
 				 * values.
 				 */
 				srfstate->savedargs = PLy_function_save_args(proc);
->>>>>>> b5bce6c1
 			}
 		}
 
@@ -359,13 +271,6 @@
 		 * unnecessary now; plpython_srf_cleanup_callback should take care of
 		 * cleanup.  But it doesn't hurt anything to do it here.)
 		 */
-<<<<<<< HEAD
-
-		if (fcinfo->flinfo->fn_retset && funcctx->user_fctx != NULL)
-		{
-			Py_XDECREF( (PyObject*) funcctx->user_fctx);
-			funcctx->user_fctx = NULL;
-=======
 		if (srfstate)
 		{
 			Py_XDECREF(srfstate->iter);
@@ -374,7 +279,6 @@
 			if (srfstate->savedargs)
 				PLy_function_drop_args(srfstate->savedargs);
 			srfstate->savedargs = NULL;
->>>>>>> b5bce6c1
 		}
 
 		PG_RE_THROW();
@@ -389,12 +293,6 @@
 	Py_XDECREF(plargs);
 	Py_DECREF(plrv);
 
-<<<<<<< HEAD
-	if (fcinfo->flinfo->fn_retset)
-		SRF_RETURN_NEXT(funcctx, rv);
-	else
-		return rv;
-=======
 	if (srfstate)
 	{
 		/* We're in a SRF, exit appropriately */
@@ -411,7 +309,6 @@
 
 	/* Plain function, just return the Datum value (possibly null) */
 	return rv;
->>>>>>> b5bce6c1
 }
 
 /* trigger subhandler
