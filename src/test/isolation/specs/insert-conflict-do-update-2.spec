# INSERT...ON CONFLICT DO UPDATE test
#
# This test shows a plausible scenario in which the user might wish to UPDATE a
# value that is also constrained by the unique index that is the arbiter of
# whether the alternative path should be taken.

setup
{
  CREATE TABLE upsert (key text not null, payload text);
  CREATE UNIQUE INDEX ON upsert(lower(key)) INCLUDE (payload);
}

teardown
{
  DROP TABLE upsert;
}

session s1
setup
{
  BEGIN ISOLATION LEVEL READ COMMITTED;
}
step insert1 { INSERT INTO upsert(key, payload) VALUES('FooFoo', 'insert1') ON CONFLICT (lower(key)) DO UPDATE set key = EXCLUDED.key, payload = upsert.payload || ' updated by insert1'; }
step c1 { COMMIT; }
step a1 { ABORT; }

session s2
setup
{
  BEGIN ISOLATION LEVEL READ COMMITTED;
}
<<<<<<< HEAD
step "insert2" { INSERT INTO upsert(key, payload) VALUES('FOOFOO', 'insert2') ON CONFLICT (lower(key)) DO UPDATE set key = EXCLUDED.key, payload = upsert.payload || ' updated by insert2'; }
step "select2" { SELECT * FROM upsert; }
step "c2" { COMMIT; }
=======
step insert2 { INSERT INTO upsert(key, payload) VALUES('FOOFOO', 'insert2') ON CONFLICT (lower(key)) DO UPDATE set key = EXCLUDED.key, payload = upsert.payload || ' updated by insert2'; }
step select2 { SELECT * FROM upsert; }
step c2 { COMMIT; }
>>>>>>> 7cd0d523

# One session (session 2) block-waits on another (session 1) to determine if it
# should proceed with an insert or update.  The user can still usefully UPDATE
# a column constrained by a unique index, as the example illustrates.
permutation insert1 insert2 c1 select2 c2
permutation insert1 insert2 a1 select2 c2<|MERGE_RESOLUTION|>--- conflicted
+++ resolved
@@ -29,15 +29,9 @@
 {
   BEGIN ISOLATION LEVEL READ COMMITTED;
 }
-<<<<<<< HEAD
-step "insert2" { INSERT INTO upsert(key, payload) VALUES('FOOFOO', 'insert2') ON CONFLICT (lower(key)) DO UPDATE set key = EXCLUDED.key, payload = upsert.payload || ' updated by insert2'; }
-step "select2" { SELECT * FROM upsert; }
-step "c2" { COMMIT; }
-=======
 step insert2 { INSERT INTO upsert(key, payload) VALUES('FOOFOO', 'insert2') ON CONFLICT (lower(key)) DO UPDATE set key = EXCLUDED.key, payload = upsert.payload || ' updated by insert2'; }
 step select2 { SELECT * FROM upsert; }
 step c2 { COMMIT; }
->>>>>>> 7cd0d523
 
 # One session (session 2) block-waits on another (session 1) to determine if it
 # should proceed with an insert or update.  The user can still usefully UPDATE
