# Test for interactions of tuple freezing with dead, as well as recently-dead
# tuples using multixacts via FOR KEY SHARE.
setup
{
  CREATE TABLE tab_freeze (
    id int PRIMARY KEY,
    name char(3),
    x int);
  INSERT INTO tab_freeze VALUES (1, '111', 0);
  INSERT INTO tab_freeze VALUES (3, '333', 0);
}

teardown
{
  DROP TABLE tab_freeze;
}

<<<<<<< HEAD
session "s1"
step "s1_begin"		{ BEGIN; }
step "s1_update"	{ UPDATE tab_freeze SET x = x + 1 WHERE id = 3; }
step "s1_commit"	{ COMMIT; }
step "s1_selectone"	{
=======
session s1
step s1_begin		{ BEGIN; }
step s1_update		{ UPDATE tab_freeze SET x = x + 1 WHERE id = 3; }
step s1_commit		{ COMMIT; }
step s1_selectone	{
>>>>>>> 7cd0d523
    BEGIN;
    SET LOCAL enable_seqscan = false;
    SET LOCAL enable_bitmapscan = false;
    SELECT * FROM tab_freeze WHERE id = 3;
    COMMIT;
}
<<<<<<< HEAD
step "s1_selectall"	{ SELECT * FROM tab_freeze ORDER BY name, id; }
=======
step s1_selectall	{ SELECT * FROM tab_freeze ORDER BY name, id; }
>>>>>>> 7cd0d523

session s2
step s2_begin		{ BEGIN; }
step s2_key_share	{ SELECT id FROM tab_freeze WHERE id = 3 FOR KEY SHARE; }
step s2_commit		{ COMMIT; }
step s2_vacuum		{ VACUUM FREEZE tab_freeze; }

<<<<<<< HEAD
session "s3"
step "s3_begin"		{ BEGIN; }
step "s3_key_share"	{ SELECT id FROM tab_freeze WHERE id = 3 FOR KEY SHARE; }
step "s3_commit"	{ COMMIT; }
=======
session s3
step s3_begin		{ BEGIN; }
step s3_key_share	{ SELECT id FROM tab_freeze WHERE id = 3 FOR KEY SHARE; }
step s3_commit		{ COMMIT; }
>>>>>>> 7cd0d523

# This permutation verfies that a previous bug
#     https://postgr.es/m/E5711E62-8FDF-4DCA-A888-C200BF6B5742@amazon.com
#     https://postgr.es/m/20171102112019.33wb7g5wp4zpjelu@alap3.anarazel.de
# is not reintroduced. We used to make wrong pruning / freezing
# decision for multixacts, which could lead to a) broken hot chains b)
# dead rows being revived.
permutation s1_begin s2_begin s3_begin # start transactions
   s1_update s2_key_share s3_key_share # have xmax be a multi with an updater, updater being oldest xid
   s1_update # create additional row version that has multis
   s1_commit s2_commit # commit both updater and share locker
   s2_vacuum # due to bug in freezing logic, we used to *not* prune updated row, and then froze it
   s1_selectone # if hot chain is broken, the row can't be found via index scan
   s3_commit # commit remaining open xact
   s2_vacuum # pruning / freezing in broken hot chains would unset xmax, reviving rows
   s1_selectall # show borkedness<|MERGE_RESOLUTION|>--- conflicted
+++ resolved
@@ -15,30 +15,18 @@
   DROP TABLE tab_freeze;
 }
 
-<<<<<<< HEAD
-session "s1"
-step "s1_begin"		{ BEGIN; }
-step "s1_update"	{ UPDATE tab_freeze SET x = x + 1 WHERE id = 3; }
-step "s1_commit"	{ COMMIT; }
-step "s1_selectone"	{
-=======
 session s1
 step s1_begin		{ BEGIN; }
 step s1_update		{ UPDATE tab_freeze SET x = x + 1 WHERE id = 3; }
 step s1_commit		{ COMMIT; }
 step s1_selectone	{
->>>>>>> 7cd0d523
     BEGIN;
     SET LOCAL enable_seqscan = false;
     SET LOCAL enable_bitmapscan = false;
     SELECT * FROM tab_freeze WHERE id = 3;
     COMMIT;
 }
-<<<<<<< HEAD
-step "s1_selectall"	{ SELECT * FROM tab_freeze ORDER BY name, id; }
-=======
 step s1_selectall	{ SELECT * FROM tab_freeze ORDER BY name, id; }
->>>>>>> 7cd0d523
 
 session s2
 step s2_begin		{ BEGIN; }
@@ -46,17 +34,10 @@
 step s2_commit		{ COMMIT; }
 step s2_vacuum		{ VACUUM FREEZE tab_freeze; }
 
-<<<<<<< HEAD
-session "s3"
-step "s3_begin"		{ BEGIN; }
-step "s3_key_share"	{ SELECT id FROM tab_freeze WHERE id = 3 FOR KEY SHARE; }
-step "s3_commit"	{ COMMIT; }
-=======
 session s3
 step s3_begin		{ BEGIN; }
 step s3_key_share	{ SELECT id FROM tab_freeze WHERE id = 3 FOR KEY SHARE; }
 step s3_commit		{ COMMIT; }
->>>>>>> 7cd0d523
 
 # This permutation verfies that a previous bug
 #     https://postgr.es/m/E5711E62-8FDF-4DCA-A888-C200BF6B5742@amazon.com
