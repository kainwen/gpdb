# This test checks that multiple sessions locking a single row in a table
# do not deadlock each other when one of them upgrades its existing lock
# while the others are waiting for it.

setup
{
    drop table if exists tlu_job;
    create table tlu_job (id integer primary key, name text);

    insert into tlu_job values(1, 'a');
}


teardown
{
    drop table tlu_job;
}

<<<<<<< HEAD
session "s0"
step "s0_begin" { begin; }
step "s0_keyshare" { select id from tlu_job where id = 1 for key share;}
step "s0_rollback" { rollback; }
=======
session s0
step s0_begin { begin; }
step s0_keyshare { select id from tlu_job where id = 1 for key share;}
step s0_rollback { rollback; }
>>>>>>> 7cd0d523

session s1
setup { begin; }
<<<<<<< HEAD
step "s1_keyshare" { select id from tlu_job where id = 1 for key share;}
step "s1_share" { select id from tlu_job where id = 1 for share; }
step "s1_fornokeyupd" { select id from tlu_job where id = 1 for no key update; }
step "s1_update" { update tlu_job set name = 'b' where id = 1;  }
step "s1_savept_e" { savepoint s1_e; }
step "s1_savept_f" { savepoint s1_f; }
step "s1_rollback_e" { rollback to s1_e; }
step "s1_rollback_f" { rollback to s1_f; }
step "s1_rollback" { rollback; }
step "s1_commit" { commit; }
=======
step s1_keyshare { select id from tlu_job where id = 1 for key share;}
step s1_share { select id from tlu_job where id = 1 for share; }
step s1_fornokeyupd { select id from tlu_job where id = 1 for no key update; }
step s1_update { update tlu_job set name = 'b' where id = 1;  }
step s1_savept_e { savepoint s1_e; }
step s1_savept_f { savepoint s1_f; }
step s1_rollback_e { rollback to s1_e; }
step s1_rollback_f { rollback to s1_f; }
step s1_rollback { rollback; }
step s1_commit { commit; }
>>>>>>> 7cd0d523

session s2
setup { begin; }
<<<<<<< HEAD
step "s2_for_keyshare" { select id from tlu_job where id = 1 for key share; }
step "s2_fornokeyupd" { select id from tlu_job where id = 1 for no key update; }
step "s2_for_update" { select id from tlu_job where id = 1 for update; }
step "s2_update" { update tlu_job set name = 'b' where id = 1; }
step "s2_delete" { delete from tlu_job where id = 1; }
step "s2_rollback" { rollback; }
=======
step s2_for_keyshare { select id from tlu_job where id = 1 for key share; }
step s2_fornokeyupd { select id from tlu_job where id = 1 for no key update; }
step s2_for_update { select id from tlu_job where id = 1 for update; }
step s2_update { update tlu_job set name = 'b' where id = 1; }
step s2_delete { delete from tlu_job where id = 1; }
step s2_rollback { rollback; }
>>>>>>> 7cd0d523

session s3
setup { begin; }
step s3_keyshare { select id from tlu_job where id = 1 for key share; }
step s3_share { select id from tlu_job where id = 1 for share; }
step s3_for_update { select id from tlu_job where id = 1 for update; }
step s3_update { update tlu_job set name = 'c' where id = 1; }
step s3_delete { delete from tlu_job where id = 1; }
step s3_rollback { rollback; }
step s3_commit { commit; }

# test that s2 will not deadlock with s3 when s1 is rolled back
permutation s1_share s2_for_update s3_share s3_for_update s1_rollback s3_rollback s2_rollback
# test that update does not cause deadlocks if it can proceed
permutation s1_keyshare s2_for_update s3_keyshare s1_update s3_update s1_rollback s3_rollback s2_rollback
permutation s1_keyshare s2_for_update s3_keyshare s1_update s3_update s1_commit   s3_rollback s2_rollback
# test that delete does not cause deadlocks if it can proceed
permutation s1_keyshare s2_for_update s3_keyshare  s3_delete s1_rollback s3_rollback s2_rollback
permutation s1_keyshare s2_for_update s3_keyshare  s3_delete s1_rollback s3_commit   s2_rollback
# test that sessions that don't upgrade locks acquire them in order
permutation s1_share s2_for_update s3_for_update s1_rollback s2_rollback s3_rollback
permutation s1_share s2_update s3_update s1_rollback s2_rollback s3_rollback
permutation s1_share s2_delete s3_delete s1_rollback s2_rollback s3_rollback
# test s2 retrying the overall tuple lock algorithm after initially avoiding deadlock
permutation s1_keyshare s3_for_update s2_for_keyshare s1_savept_e s1_share s1_savept_f s1_fornokeyupd s2_fornokeyupd s0_begin s0_keyshare s1_rollback_f s0_keyshare s1_rollback_e s1_rollback s2_rollback s0_rollback s3_rollback<|MERGE_RESOLUTION|>--- conflicted
+++ resolved
@@ -16,32 +16,13 @@
     drop table tlu_job;
 }
 
-<<<<<<< HEAD
-session "s0"
-step "s0_begin" { begin; }
-step "s0_keyshare" { select id from tlu_job where id = 1 for key share;}
-step "s0_rollback" { rollback; }
-=======
 session s0
 step s0_begin { begin; }
 step s0_keyshare { select id from tlu_job where id = 1 for key share;}
 step s0_rollback { rollback; }
->>>>>>> 7cd0d523
 
 session s1
 setup { begin; }
-<<<<<<< HEAD
-step "s1_keyshare" { select id from tlu_job where id = 1 for key share;}
-step "s1_share" { select id from tlu_job where id = 1 for share; }
-step "s1_fornokeyupd" { select id from tlu_job where id = 1 for no key update; }
-step "s1_update" { update tlu_job set name = 'b' where id = 1;  }
-step "s1_savept_e" { savepoint s1_e; }
-step "s1_savept_f" { savepoint s1_f; }
-step "s1_rollback_e" { rollback to s1_e; }
-step "s1_rollback_f" { rollback to s1_f; }
-step "s1_rollback" { rollback; }
-step "s1_commit" { commit; }
-=======
 step s1_keyshare { select id from tlu_job where id = 1 for key share;}
 step s1_share { select id from tlu_job where id = 1 for share; }
 step s1_fornokeyupd { select id from tlu_job where id = 1 for no key update; }
@@ -52,25 +33,15 @@
 step s1_rollback_f { rollback to s1_f; }
 step s1_rollback { rollback; }
 step s1_commit { commit; }
->>>>>>> 7cd0d523
 
 session s2
 setup { begin; }
-<<<<<<< HEAD
-step "s2_for_keyshare" { select id from tlu_job where id = 1 for key share; }
-step "s2_fornokeyupd" { select id from tlu_job where id = 1 for no key update; }
-step "s2_for_update" { select id from tlu_job where id = 1 for update; }
-step "s2_update" { update tlu_job set name = 'b' where id = 1; }
-step "s2_delete" { delete from tlu_job where id = 1; }
-step "s2_rollback" { rollback; }
-=======
 step s2_for_keyshare { select id from tlu_job where id = 1 for key share; }
 step s2_fornokeyupd { select id from tlu_job where id = 1 for no key update; }
 step s2_for_update { select id from tlu_job where id = 1 for update; }
 step s2_update { update tlu_job set name = 'b' where id = 1; }
 step s2_delete { delete from tlu_job where id = 1; }
 step s2_rollback { rollback; }
->>>>>>> 7cd0d523
 
 session s3
 setup { begin; }
