--
-- JOIN
-- Test JOIN clauses
--

CREATE TABLE J1_TBL (
  i integer,
  j integer,
  t text
);

CREATE TABLE J2_TBL (
  i integer,
  k integer
);


INSERT INTO J1_TBL VALUES (1, 4, 'one');
INSERT INTO J1_TBL VALUES (2, 3, 'two');
INSERT INTO J1_TBL VALUES (3, 2, 'three');
INSERT INTO J1_TBL VALUES (4, 1, 'four');
INSERT INTO J1_TBL VALUES (5, 0, 'five');
INSERT INTO J1_TBL VALUES (6, 6, 'six');
INSERT INTO J1_TBL VALUES (7, 7, 'seven');
INSERT INTO J1_TBL VALUES (8, 8, 'eight');
INSERT INTO J1_TBL VALUES (0, NULL, 'zero');
INSERT INTO J1_TBL VALUES (NULL, NULL, 'null');
INSERT INTO J1_TBL VALUES (NULL, 0, 'zero');

INSERT INTO J2_TBL VALUES (1, -1);
INSERT INTO J2_TBL VALUES (2, 2);
INSERT INTO J2_TBL VALUES (3, -3);
INSERT INTO J2_TBL VALUES (2, 4);
INSERT INTO J2_TBL VALUES (5, -5);
INSERT INTO J2_TBL VALUES (5, -5);
INSERT INTO J2_TBL VALUES (0, NULL);
INSERT INTO J2_TBL VALUES (NULL, NULL);
INSERT INTO J2_TBL VALUES (NULL, 0);

--
-- CORRELATION NAMES
-- Make sure that table/column aliases are supported
-- before diving into more complex join syntax.
--

SELECT '' AS "xxx", *
  FROM J1_TBL AS tx;

SELECT '' AS "xxx", *
  FROM J1_TBL tx;

SELECT '' AS "xxx", *
  FROM J1_TBL AS t1 (a, b, c);

SELECT '' AS "xxx", *
  FROM J1_TBL t1 (a, b, c);

SELECT '' AS "xxx", *
  FROM J1_TBL t1 (a, b, c), J2_TBL t2 (d, e);

SELECT '' AS "xxx", t1.a, t2.e
  FROM J1_TBL t1 (a, b, c), J2_TBL t2 (d, e)
  WHERE t1.a = t2.d;


--
-- CROSS JOIN
-- Qualifications are not allowed on cross joins,
-- which degenerate into a standard unqualified inner join.
--

SELECT '' AS "xxx", *
  FROM J1_TBL CROSS JOIN J2_TBL;

-- ambiguous column
SELECT '' AS "xxx", i, k, t
  FROM J1_TBL CROSS JOIN J2_TBL;

-- resolve previous ambiguity by specifying the table name
SELECT '' AS "xxx", t1.i, k, t
  FROM J1_TBL t1 CROSS JOIN J2_TBL t2;

SELECT '' AS "xxx", ii, tt, kk
  FROM (J1_TBL CROSS JOIN J2_TBL)
    AS tx (ii, jj, tt, ii2, kk);

SELECT '' AS "xxx", tx.ii, tx.jj, tx.kk
  FROM (J1_TBL t1 (a, b, c) CROSS JOIN J2_TBL t2 (d, e))
    AS tx (ii, jj, tt, ii2, kk);

SELECT '' AS "xxx", *
  FROM J1_TBL CROSS JOIN J2_TBL a CROSS JOIN J2_TBL b;


--
--
-- Inner joins (equi-joins)
--
--

--
-- Inner joins (equi-joins) with USING clause
-- The USING syntax changes the shape of the resulting table
-- by including a column in the USING clause only once in the result.
--

-- Inner equi-join on specified column
SELECT '' AS "xxx", *
  FROM J1_TBL INNER JOIN J2_TBL USING (i);

-- Same as above, slightly different syntax
SELECT '' AS "xxx", *
  FROM J1_TBL JOIN J2_TBL USING (i);

SELECT '' AS "xxx", *
  FROM J1_TBL t1 (a, b, c) JOIN J2_TBL t2 (a, d) USING (a)
  ORDER BY a, d;

SELECT '' AS "xxx", *
  FROM J1_TBL t1 (a, b, c) JOIN J2_TBL t2 (a, b) USING (b)
  ORDER BY b, t1.a;


--
-- NATURAL JOIN
-- Inner equi-join on all columns with the same name
--

SELECT '' AS "xxx", *
  FROM J1_TBL NATURAL JOIN J2_TBL;

SELECT '' AS "xxx", *
  FROM J1_TBL t1 (a, b, c) NATURAL JOIN J2_TBL t2 (a, d);

SELECT '' AS "xxx", *
  FROM J1_TBL t1 (a, b, c) NATURAL JOIN J2_TBL t2 (d, a);

-- mismatch number of columns
-- currently, Postgres will fill in with underlying names
SELECT '' AS "xxx", *
  FROM J1_TBL t1 (a, b) NATURAL JOIN J2_TBL t2 (a);


--
-- Inner joins (equi-joins)
--

SELECT '' AS "xxx", *
  FROM J1_TBL JOIN J2_TBL ON (J1_TBL.i = J2_TBL.i);

SELECT '' AS "xxx", *
  FROM J1_TBL JOIN J2_TBL ON (J1_TBL.i = J2_TBL.k);


--
-- Non-equi-joins
--

SELECT '' AS "xxx", *
  FROM J1_TBL JOIN J2_TBL ON (J1_TBL.i <= J2_TBL.k);


--
-- Outer joins
-- Note that OUTER is a noise word
--

SELECT '' AS "xxx", *
  FROM J1_TBL LEFT OUTER JOIN J2_TBL USING (i)
  ORDER BY i, k, t;

SELECT '' AS "xxx", *
  FROM J1_TBL LEFT JOIN J2_TBL USING (i)
  ORDER BY i, k, t;

SELECT '' AS "xxx", *
  FROM J1_TBL RIGHT OUTER JOIN J2_TBL USING (i);

SELECT '' AS "xxx", *
  FROM J1_TBL RIGHT JOIN J2_TBL USING (i);

SELECT '' AS "xxx", *
  FROM J1_TBL FULL OUTER JOIN J2_TBL USING (i)
  ORDER BY i, k, t;

SELECT '' AS "xxx", *
  FROM J1_TBL FULL JOIN J2_TBL USING (i)
  ORDER BY i, k, t;

SELECT '' AS "xxx", *
  FROM J1_TBL LEFT JOIN J2_TBL USING (i) WHERE (k = 1);

SELECT '' AS "xxx", *
  FROM J1_TBL LEFT JOIN J2_TBL USING (i) WHERE (i = 1);


--
-- More complicated constructs
--

--
-- Multiway full join
--

CREATE TABLE t1 (name TEXT, n INTEGER);
CREATE TABLE t2 (name TEXT, n INTEGER);
CREATE TABLE t3 (name TEXT, n INTEGER);

INSERT INTO t1 VALUES ( 'bb', 11 );
INSERT INTO t2 VALUES ( 'bb', 12 );
INSERT INTO t2 VALUES ( 'cc', 22 );
INSERT INTO t2 VALUES ( 'ee', 42 );
INSERT INTO t3 VALUES ( 'bb', 13 );
INSERT INTO t3 VALUES ( 'cc', 23 );
INSERT INTO t3 VALUES ( 'dd', 33 );

SELECT * FROM t1 FULL JOIN t2 USING (name) FULL JOIN t3 USING (name);

--
-- Test interactions of join syntax and subqueries
--

-- Basic cases (we expect planner to pull up the subquery here)
SELECT * FROM
(SELECT * FROM t2) as s2
INNER JOIN
(SELECT * FROM t3) s3
USING (name);

SELECT * FROM
(SELECT * FROM t2) as s2
LEFT JOIN
(SELECT * FROM t3) s3
USING (name);

SELECT * FROM
(SELECT * FROM t2) as s2
FULL JOIN
(SELECT * FROM t3) s3
USING (name);

-- Cases with non-nullable expressions in subquery results;
-- make sure these go to null as expected
SELECT * FROM
(SELECT name, n as s2_n, 2 as s2_2 FROM t2) as s2
NATURAL INNER JOIN
(SELECT name, n as s3_n, 3 as s3_2 FROM t3) s3;

SELECT * FROM
(SELECT name, n as s2_n, 2 as s2_2 FROM t2) as s2
NATURAL LEFT JOIN
(SELECT name, n as s3_n, 3 as s3_2 FROM t3) s3;

SELECT * FROM
(SELECT name, n as s2_n, 2 as s2_2 FROM t2) as s2
NATURAL FULL JOIN
(SELECT name, n as s3_n, 3 as s3_2 FROM t3) s3;

SELECT * FROM
(SELECT name, n as s1_n, 1 as s1_1 FROM t1) as s1
NATURAL INNER JOIN
(SELECT name, n as s2_n, 2 as s2_2 FROM t2) as s2
NATURAL INNER JOIN
(SELECT name, n as s3_n, 3 as s3_2 FROM t3) s3;

SELECT * FROM
(SELECT name, n as s1_n, 1 as s1_1 FROM t1) as s1
NATURAL FULL JOIN
(SELECT name, n as s2_n, 2 as s2_2 FROM t2) as s2
NATURAL FULL JOIN
(SELECT name, n as s3_n, 3 as s3_2 FROM t3) s3;

SELECT * FROM
(SELECT name, n as s1_n FROM t1) as s1
NATURAL FULL JOIN
  (SELECT * FROM
    (SELECT name, n as s2_n FROM t2) as s2
    NATURAL FULL JOIN
    (SELECT name, n as s3_n FROM t3) as s3
  ) ss2;

SELECT * FROM
(SELECT name, n as s1_n FROM t1) as s1
NATURAL FULL JOIN
  (SELECT * FROM
    (SELECT name, n as s2_n, 2 as s2_2 FROM t2) as s2
    NATURAL FULL JOIN
    (SELECT name, n as s3_n FROM t3) as s3
  ) ss2;


-- Test for propagation of nullability constraints into sub-joins

create temp table x (x1 int, x2 int);
insert into x values (1,11);
insert into x values (2,22);
insert into x values (3,null);
insert into x values (4,44);
insert into x values (5,null);

create temp table y (y1 int, y2 int);
insert into y values (1,111);
insert into y values (2,222);
insert into y values (3,333);
insert into y values (4,null);

select * from x;
select * from y;

select * from x left join y on (x1 = y1 and x2 is not null);
select * from x left join y on (x1 = y1 and y2 is not null);

select * from (x left join y on (x1 = y1)) left join x xx(xx1,xx2)
on (x1 = xx1);
select * from (x left join y on (x1 = y1)) left join x xx(xx1,xx2)
on (x1 = xx1 and x2 is not null);
select * from (x left join y on (x1 = y1)) left join x xx(xx1,xx2)
on (x1 = xx1 and y2 is not null);
select * from (x left join y on (x1 = y1)) left join x xx(xx1,xx2)
on (x1 = xx1 and xx2 is not null);
-- these should NOT give the same answers as above
select * from (x left join y on (x1 = y1)) left join x xx(xx1,xx2)
on (x1 = xx1) where (x2 is not null);
select * from (x left join y on (x1 = y1)) left join x xx(xx1,xx2)
on (x1 = xx1) where (y2 is not null);
select * from (x left join y on (x1 = y1)) left join x xx(xx1,xx2)
on (x1 = xx1) where (xx2 is not null);

--
-- regression test: check for bug with propagation of implied equality
-- to outside an IN
--
select count(*) from tenk1 a where unique1 in
  (select unique1 from tenk1 b join tenk1 c using (unique1)
   where b.unique2 = 42);

--
-- regression test: check for failure to generate a plan with multiple
-- degenerate IN clauses
--
select count(*) from tenk1 x where
  x.unique1 in (select a.f1 from int4_tbl a,float8_tbl b where a.f1=b.f1) and
  x.unique1 = 0 and
  x.unique1 in (select aa.f1 from int4_tbl aa,float8_tbl bb where aa.f1=bb.f1);

-- try that with GEQO too
begin;
set geqo = on;
set geqo_threshold = 2;
select count(*) from tenk1 x where
  x.unique1 in (select a.f1 from int4_tbl a,float8_tbl b where a.f1=b.f1) and
  x.unique1 = 0 and
  x.unique1 in (select aa.f1 from int4_tbl aa,float8_tbl bb where aa.f1=bb.f1);
rollback;

--
-- regression test: be sure we cope with proven-dummy append rels
--
explain (costs off)
select aa, bb, unique1, unique1
  from tenk1 right join b on aa = unique1
  where bb < bb and bb is null;

select aa, bb, unique1, unique1
  from tenk1 right join b on aa = unique1
  where bb < bb and bb is null;

--
<<<<<<< HEAD
=======
-- regression test: check handling of empty-FROM subquery underneath outer join
--
explain (costs off)
select * from int8_tbl i1 left join (int8_tbl i2 join
  (select 123 as x) ss on i2.q1 = x) on i1.q2 = i2.q2
order by 1, 2;

select * from int8_tbl i1 left join (int8_tbl i2 join
  (select 123 as x) ss on i2.q1 = x) on i1.q2 = i2.q2
order by 1, 2;

--
>>>>>>> b5bce6c1
-- regression test: check a case where join_clause_is_movable_into() gives
-- an imprecise result, causing an assertion failure
--
select count(*)
from
  (select t3.tenthous as x1, coalesce(t1.stringu1, t2.stringu1) as x2
   from tenk1 t1
   left join tenk1 t2 on t1.unique1 = t2.unique1
   join tenk1 t3 on t1.unique2 = t3.unique2) ss,
  tenk1 t4,
  tenk1 t5
where t4.thousand = t5.unique1 and ss.x1 = t4.tenthous and ss.x2 = t5.stringu1;

--
-- regression test: check a case where we formerly missed including an EC
-- enforcement clause because it was expected to be handled at scan level
--
<<<<<<< HEAD
-- GPDB_94_MERGE_FIXME: The plan output is not as the upstream patch 
-- 72edc8ffeb0e949 expected. We need to look further.
set enable_hashjoin = false;
set enable_nestloop = true;
=======
>>>>>>> b5bce6c1
explain (costs off)
select a.f1, b.f1, t.thousand, t.tenthous from
  tenk1 t,
  (select sum(f1)+1 as f1 from int4_tbl i4a) a,
  (select sum(f1) as f1 from int4_tbl i4b) b
where b.f1 = t.thousand and a.f1 = b.f1 and (a.f1+b.f1+999) = t.tenthous;

select a.f1, b.f1, t.thousand, t.tenthous from
  tenk1 t,
  (select sum(f1)+1 as f1 from int4_tbl i4a) a,
  (select sum(f1) as f1 from int4_tbl i4b) b
where b.f1 = t.thousand and a.f1 = b.f1 and (a.f1+b.f1+999) = t.tenthous;
<<<<<<< HEAD
reset enable_hashjoin;
reset enable_nestloop;

--
-- check a case where we formerly got confused by conflicting sort orders
-- in redundant merge join path keys
--
set enable_mergejoin = true;
set enable_hashjoin = false;
explain (costs off)
select * from
  j1_tbl full join
  (select * from j2_tbl order by j2_tbl.i desc, j2_tbl.k asc) j2_tbl
  on j1_tbl.i = j2_tbl.i and j1_tbl.i = j2_tbl.k;

select * from
  j1_tbl full join
  (select * from j2_tbl order by j2_tbl.i desc, j2_tbl.k asc) j2_tbl
  on j1_tbl.i = j2_tbl.i and j1_tbl.i = j2_tbl.k; --order none
reset enable_mergejoin;
reset enable_hashjoin;

--
-- a different check for handling of redundant sort keys in merge joins
--
set enable_mergejoin = true;
set random_page_cost = 4;
explain (costs off)
select count(*) from
  (select * from tenk1 x order by x.thousand, x.twothousand, x.fivethous) x
  left join
  (select * from tenk1 y order by y.unique2) y
  on x.thousand = y.unique2 and x.twothousand = y.hundred and x.fivethous = y.unique2;

select count(*) from
  (select * from tenk1 x order by x.thousand, x.twothousand, x.fivethous) x
  left join
  (select * from tenk1 y order by y.unique2) y
  on x.thousand = y.unique2 and x.twothousand = y.hundred and x.fivethous = y.unique2;
reset enable_mergejoin;
reset random_page_cost;
=======
>>>>>>> b5bce6c1


--
-- Clean up
--

DROP TABLE t1;
DROP TABLE t2;
DROP TABLE t3;

DROP TABLE J1_TBL;
DROP TABLE J2_TBL;

-- Both DELETE and UPDATE allow the specification of additional tables
-- to "join" against to determine which rows should be modified.

CREATE TEMP TABLE t1 (a int, b int);
CREATE TEMP TABLE t2 (a int, b int);
CREATE TEMP TABLE t3 (x int, y int);
CREATE TEMP TABLE t4 (x int, y int);

INSERT INTO t1 VALUES (5, 10);
INSERT INTO t1 VALUES (15, 20);
INSERT INTO t1 VALUES (100, 100);
INSERT INTO t1 VALUES (200, 1000);
INSERT INTO t2 VALUES (200, 2000);
INSERT INTO t3 VALUES (5, 20);
INSERT INTO t3 VALUES (6, 7);
INSERT INTO t3 VALUES (7, 8);
INSERT INTO t3 VALUES (500, 100);
INSERT INTO t4 SELECT * FROM t3;

DELETE FROM t3 USING t1 table1 WHERE t3.x = table1.a;
SELECT * FROM t3;
DELETE FROM t4 USING t1 JOIN t2 USING (a) WHERE t4.x > t1.a;
SELECT * FROM t4;
DELETE FROM t3 USING t3 t3_other WHERE t3.x = t3_other.x AND t3.y = t3_other.y;
SELECT * FROM t3;

-- Test join against inheritance tree

create temp table t2a () inherits (t2);

insert into t2a values (200, 2001);

select * from t1 left join t2 on (t1.a = t2.a);

-- Test matching of column name with wrong alias

select t1.x from t1 join t3 on (t1.a = t3.x);

--
-- regression test for 8.1 merge right join bug
--

CREATE TEMP TABLE tt1 ( tt1_id int4, joincol int4 );
INSERT INTO tt1 VALUES (1, 11);
INSERT INTO tt1 VALUES (2, NULL);

CREATE TEMP TABLE tt2 ( tt2_id int4, joincol int4 );
INSERT INTO tt2 VALUES (21, 11);
INSERT INTO tt2 VALUES (22, 11);

set enable_hashjoin to off;
set enable_nestloop to off;

-- these should give the same results

select tt1.*, tt2.* from tt1 left join tt2 on tt1.joincol = tt2.joincol;

select tt1.*, tt2.* from tt2 right join tt1 on tt1.joincol = tt2.joincol;

reset enable_hashjoin;
reset enable_nestloop;

--
-- regression test for bug #13908 (hash join with skew tuples & nbatch increase)
--

set work_mem to '64kB';
set enable_mergejoin to off;

explain (costs off)
select count(*) from tenk1 a, tenk1 b
  where a.hundred = b.thousand and (b.fivethous % 10) < 10;
select count(*) from tenk1 a, tenk1 b
  where a.hundred = b.thousand and (b.fivethous % 10) < 10;

reset work_mem;
reset enable_mergejoin;

--
-- regression test for 8.2 bug with improper re-ordering of left joins
--

create temp table tt3(f1 int, f2 text);
insert into tt3 select x, repeat('xyzzy', 100) from generate_series(1,10000) x;
create index tt3i on tt3(f1);
analyze tt3;

create temp table tt4(f1 int);
insert into tt4 values (0),(1),(9999);
analyze tt4;

SELECT a.f1
FROM tt4 a
LEFT JOIN (
        SELECT b.f1
        FROM tt3 b LEFT JOIN tt3 c ON (b.f1 = c.f1)
        WHERE c.f1 IS NULL
) AS d ON (a.f1 = d.f1)
WHERE d.f1 IS NULL;

--
-- regression test for proper handling of outer joins within antijoins
--

create temp table tt4x(c1 int, c2 int, c3 int);

explain (costs off)
select * from tt4x t1
where not exists (
  select 1 from tt4x t2
    left join tt4x t3 on t2.c3 = t3.c1
    left join ( select t5.c1 as c1
                from tt4x t4 left join tt4x t5 on t4.c2 = t5.c1
              ) a1 on t3.c2 = a1.c1
  where t1.c1 = t2.c2
);

--
-- regression test for problems of the sort depicted in bug #3494
--

create temp table tt5(f1 int, f2 int);
create temp table tt6(f1 int, f2 int);

insert into tt5 values(1, 10);
insert into tt5 values(1, 11);

insert into tt6 values(1, 9);
insert into tt6 values(1, 2);
insert into tt6 values(2, 9);

select * from tt5,tt6 where tt5.f1 = tt6.f1 and tt5.f1 = tt5.f2 - tt6.f2;

--
-- regression test for problems of the sort depicted in bug #3588
--

create temp table xx (pkxx int);
create temp table yy (pkyy int, pkxx int);

insert into xx values (1);
insert into xx values (2);
insert into xx values (3);

insert into yy values (101, 1);
insert into yy values (201, 2);
insert into yy values (301, NULL);

select yy.pkyy as yy_pkyy, yy.pkxx as yy_pkxx, yya.pkyy as yya_pkyy,
       xxa.pkxx as xxa_pkxx, xxb.pkxx as xxb_pkxx
from yy
     left join (SELECT * FROM yy where pkyy = 101) as yya ON yy.pkyy = yya.pkyy
     left join xx xxa on yya.pkxx = xxa.pkxx
     left join xx xxb on coalesce (xxa.pkxx, 1) = xxb.pkxx;

--
-- regression test for improper pushing of constants across outer-join clauses
-- (as seen in early 8.2.x releases)
--

create temp table zt1 (f1 int primary key);
create temp table zt2 (f2 int primary key);
create temp table zt3 (f3 int primary key);
insert into zt1 values(53);
insert into zt2 values(53);

select * from
  zt2 left join zt3 on (f2 = f3)
      left join zt1 on (f3 = f1)
where f2 = 53;

create temp view zv1 as select *,'dummy'::text AS junk from zt1;

select * from
  zt2 left join zt3 on (f2 = f3)
      left join zv1 on (f3 = f1)
where f2 = 53;

--
-- regression test for improper extraction of OR indexqual conditions
-- (as seen in early 8.3.x releases)
--

select a.unique2, a.ten, b.tenthous, b.unique2, b.hundred
from tenk1 a left join tenk1 b on a.unique2 = b.tenthous
where a.unique1 = 42 and
      ((b.unique2 is null and a.ten = 2) or b.hundred = 3);

--
-- test proper positioning of one-time quals in EXISTS (8.4devel bug)
--
prepare foo(bool) as
  select count(*) from tenk1 a left join tenk1 b
    on (a.unique2 = b.unique1 and exists
        (select 1 from tenk1 c where c.thousand = b.unique2 and $1));
execute foo(true);
execute foo(false);

--
-- test for sane behavior with noncanonical merge clauses, per bug #4926
--

begin;

set enable_mergejoin = 1;
set enable_hashjoin = 0;
set enable_nestloop = 0;

create temp table a (i integer);
create temp table b (x integer, y integer);

select * from a left join b on i = x and i = y and x = i;

rollback;

--
-- test handling of merge clauses using record_ops
--
begin;

create type mycomptype as (id int, v bigint);

create temp table tidv (idv mycomptype);
create index on tidv (idv);

explain (costs off)
select a.idv, b.idv from tidv a, tidv b where a.idv = b.idv;

set enable_mergejoin = 0;
set enable_nestloop = 1;

explain (costs off)
select a.idv, b.idv from tidv a, tidv b where a.idv = b.idv;

rollback;

--
-- test NULL behavior of whole-row Vars, per bug #5025
--
select t1.q2, count(t2.*)
from int8_tbl t1 left join int8_tbl t2 on (t1.q2 = t2.q1)
group by t1.q2 order by 1;

select t1.q2, count(t2.*)
from int8_tbl t1 left join (select * from int8_tbl) t2 on (t1.q2 = t2.q1)
group by t1.q2 order by 1;

select t1.q2, count(t2.*)
from int8_tbl t1 left join (select * from int8_tbl offset 0) t2 on (t1.q2 = t2.q1)
group by t1.q2 order by 1;

select t1.q2, count(t2.*)
from int8_tbl t1 left join
  (select q1, case when q2=1 then 1 else q2 end as q2 from int8_tbl) t2
  on (t1.q2 = t2.q1)
group by t1.q2 order by 1;

--
-- test incorrect failure to NULL pulled-up subexpressions
--
begin;

create temp table a (
     code char not null,
     constraint a_pk primary key (code)
);
create temp table b (
     a char not null,
     num integer not null,
     constraint b_pk primary key (a, num)
);
create temp table c (
     name char not null,
     a char,
     constraint c_pk primary key (name)
);

insert into a (code) values ('p');
insert into a (code) values ('q');
insert into b (a, num) values ('p', 1);
insert into b (a, num) values ('p', 2);
insert into c (name, a) values ('A', 'p');
insert into c (name, a) values ('B', 'q');
insert into c (name, a) values ('C', null);

select c.name, ss.code, ss.b_cnt, ss.const
from c left join
  (select a.code, coalesce(b_grp.cnt, 0) as b_cnt, -1 as const
   from a left join
     (select count(1) as cnt, b.a from b group by b.a) as b_grp
     on a.code = b_grp.a
  ) as ss
  on (c.a = ss.code)
order by c.name;

rollback;

--
-- test incorrect handling of placeholders that only appear in targetlists,
-- per bug #6154
--
SELECT * FROM
( SELECT 1 as key1 ) sub1
LEFT JOIN
( SELECT sub3.key3, sub4.value2, COALESCE(sub4.value2, 66) as value3 FROM
    ( SELECT 1 as key3 ) sub3
    LEFT JOIN
    ( SELECT sub5.key5, COALESCE(sub6.value1, 1) as value2 FROM
        ( SELECT 1 as key5 ) sub5
        LEFT JOIN
        ( SELECT 2 as key6, 42 as value1 ) sub6
        ON sub5.key5 = sub6.key6
    ) sub4
    ON sub4.key5 = sub3.key3
) sub2
ON sub1.key1 = sub2.key3;

-- test the path using join aliases, too
SELECT * FROM
( SELECT 1 as key1 ) sub1
LEFT JOIN
( SELECT sub3.key3, value2, COALESCE(value2, 66) as value3 FROM
    ( SELECT 1 as key3 ) sub3
    LEFT JOIN
    ( SELECT sub5.key5, COALESCE(sub6.value1, 1) as value2 FROM
        ( SELECT 1 as key5 ) sub5
        LEFT JOIN
        ( SELECT 2 as key6, 42 as value1 ) sub6
        ON sub5.key5 = sub6.key6
    ) sub4
    ON sub4.key5 = sub3.key3
) sub2
ON sub1.key1 = sub2.key3;

--
-- test case where a PlaceHolderVar is used as a nestloop parameter
--

EXPLAIN (COSTS OFF)
SELECT qq, unique1
  FROM
  ( SELECT COALESCE(q1, 0) AS qq FROM int8_tbl a ) AS ss1
  FULL OUTER JOIN
  ( SELECT COALESCE(q2, -1) AS qq FROM int8_tbl b ) AS ss2
  USING (qq)
  INNER JOIN tenk1 c ON qq = unique2;

SELECT qq, unique1
  FROM
  ( SELECT COALESCE(q1, 0) AS qq FROM int8_tbl a ) AS ss1
  FULL OUTER JOIN
  ( SELECT COALESCE(q2, -1) AS qq FROM int8_tbl b ) AS ss2
  USING (qq)
  INNER JOIN tenk1 c ON qq = unique2;

--
-- nested nestloops can require nested PlaceHolderVars
--

create temp table nt1 (
  id int primary key,
  a1 boolean,
  a2 boolean
);
create temp table nt2 (
  id int primary key,
  nt1_id int,
  b1 boolean,
  b2 boolean,
  foreign key (nt1_id) references nt1(id)
);
create temp table nt3 (
  id int primary key,
  nt2_id int,
  c1 boolean,
  foreign key (nt2_id) references nt2(id)
);

insert into nt1 values (1,true,true);
insert into nt1 values (2,true,false);
insert into nt1 values (3,false,false);
insert into nt2 values (1,1,true,true);
insert into nt2 values (2,2,true,false);
insert into nt2 values (3,3,false,false);
insert into nt3 values (1,1,true);
insert into nt3 values (2,2,false);
insert into nt3 values (3,3,true);

explain (costs off)
select nt3.id
from nt3 as nt3
  left join
    (select nt2.*, (nt2.b1 and ss1.a3) AS b3
     from nt2 as nt2
       left join
         (select nt1.*, (nt1.id is not null) as a3 from nt1) as ss1
         on ss1.id = nt2.nt1_id
    ) as ss2
    on ss2.id = nt3.nt2_id
where nt3.id = 1 and ss2.b3;

select nt3.id
from nt3 as nt3
  left join
    (select nt2.*, (nt2.b1 and ss1.a3) AS b3
     from nt2 as nt2
       left join
         (select nt1.*, (nt1.id is not null) as a3 from nt1) as ss1
         on ss1.id = nt2.nt1_id
    ) as ss2
    on ss2.id = nt3.nt2_id
where nt3.id = 1 and ss2.b3;

--
-- test case where a PlaceHolderVar is propagated into a subquery
--

explain (costs off)
select * from
  int8_tbl t1 left join
  (select q1 as x, 42 as y from int8_tbl t2) ss
  on t1.q2 = ss.x
where
  1 = (select 1 from int8_tbl t3 where ss.y is not null limit 1)
order by 1,2;

--
-- test case where a PlaceHolderVar is propagated into a subquery
--
select * from
  int8_tbl t1 left join
  (select q1 as x, 42 as y from int8_tbl t2) ss
  on t1.q2 = ss.x
where
  1 = (select 1 from int8_tbl t3 where ss.y is not null limit 1)
order by 1,2;

--
-- test the corner cases FULL JOIN ON TRUE and FULL JOIN ON FALSE
--
select * from int4_tbl a full join int4_tbl b on true;
select * from int4_tbl a full join int4_tbl b on false;

--
-- test handling of potential equivalence clauses above outer joins
--

select q1, unique2, thousand, hundred
  from int8_tbl a left join tenk1 b on q1 = unique2
  where coalesce(thousand,123) = q1 and q1 = coalesce(hundred,123);

select f1, unique2, case when unique2 is null then f1 else 0 end
  from int4_tbl a left join tenk1 b on f1 = unique2
  where (case when unique2 is null then f1 else 0 end) = 0;

--
-- test for ability to use a cartesian join when necessary
--

explain (costs off)
select * from
  tenk1 join int4_tbl on f1 = twothousand,
  int4(sin(1)) q1,
  int4(sin(0)) q2
where q1 = thousand or q2 = thousand;

explain (costs off)
select * from
  tenk1 join int4_tbl on f1 = twothousand,
  int4(sin(1)) q1,
  int4(sin(0)) q2
where thousand = (q1 + q2);

--
-- test ability to generate a suitable plan for a star-schema query
--

set enable_nestloop to true;
set random_page_cost to 4;
explain (costs off)
select * from
  tenk1, int8_tbl a, int8_tbl b
where thousand = a.q1 and tenthous = b.q1 and a.q2 = 1 and b.q2 = 2;

reset enable_nestloop;
reset random_page_cost;
--
-- test a corner case in which we shouldn't apply the star-schema optimization
--
-- start_ignore
-- GPDB_94_MERGE_FIXME: PG plan & GP plan are different even we enable nestloop
-- join. Need more time to dig into the difference. Ignore at this moment.
explain (costs off)
select t1.unique2, t1.stringu1, t2.unique1, t2.stringu2 from
  tenk1 t1
  inner join int4_tbl i1
    left join (select v1.x2, v2.y1, 11 AS d1
               from (values(1,0)) v1(x1,x2)
               left join (values(3,1)) v2(y1,y2)
               on v1.x1 = v2.y2) subq1
    on (i1.f1 = subq1.x2)
  on (t1.unique2 = subq1.d1)
  left join tenk1 t2
  on (subq1.y1 = t2.unique1)
where t1.unique2 < 42 and t1.stringu1 > t2.stringu2;
--end_ignore

select t1.unique2, t1.stringu1, t2.unique1, t2.stringu2 from
  tenk1 t1
  inner join int4_tbl i1
    left join (select v1.x2, v2.y1, 11 AS d1
               from (values(1,0)) v1(x1,x2)
               left join (values(3,1)) v2(y1,y2)
               on v1.x1 = v2.y2) subq1
    on (i1.f1 = subq1.x2)
  on (t1.unique2 = subq1.d1)
  left join tenk1 t2
  on (subq1.y1 = t2.unique1)
where t1.unique2 < 42 and t1.stringu1 > t2.stringu2;

-- variant that isn't quite a star-schema case

select ss1.d1 from
  tenk1 as t1
  inner join tenk1 as t2
  on t1.tenthous = t2.ten
  inner join
    int8_tbl as i8
    left join int4_tbl as i4
      inner join (select 64::information_schema.cardinal_number as d1
                  from tenk1 t3,
                       lateral (select abs(t3.unique1) + random()) ss0(x)
                  where t3.fivethous < 0) as ss1
      on i4.f1 = ss1.d1
    on i8.q1 = i4.f1
  on t1.tenthous = ss1.d1
where t1.unique1 < i4.f1;

--
-- test a corner case in which we shouldn't apply the star-schema optimization
--

explain (costs off)
select t1.unique2, t1.stringu1, t2.unique1, t2.stringu2 from
  tenk1 t1
  inner join int4_tbl i1
    left join (select v1.x2, v2.y1, 11 AS d1
               from (values(1,0)) v1(x1,x2)
               left join (values(3,1)) v2(y1,y2)
               on v1.x1 = v2.y2) subq1
    on (i1.f1 = subq1.x2)
  on (t1.unique2 = subq1.d1)
  left join tenk1 t2
  on (subq1.y1 = t2.unique1)
where t1.unique2 < 42 and t1.stringu1 > t2.stringu2;

select t1.unique2, t1.stringu1, t2.unique1, t2.stringu2 from
  tenk1 t1
  inner join int4_tbl i1
    left join (select v1.x2, v2.y1, 11 AS d1
               from (values(1,0)) v1(x1,x2)
               left join (values(3,1)) v2(y1,y2)
               on v1.x1 = v2.y2) subq1
    on (i1.f1 = subq1.x2)
  on (t1.unique2 = subq1.d1)
  left join tenk1 t2
  on (subq1.y1 = t2.unique1)
where t1.unique2 < 42 and t1.stringu1 > t2.stringu2;

-- variant that isn't quite a star-schema case

select ss1.d1 from
  tenk1 as t1
  inner join tenk1 as t2
  on t1.tenthous = t2.ten
  inner join
    int8_tbl as i8
    left join int4_tbl as i4
      inner join (select 64::information_schema.cardinal_number as d1
                  from tenk1 t3,
                       lateral (select abs(t3.unique1) + random()) ss0(x)
                  where t3.fivethous < 0) as ss1
      on i4.f1 = ss1.d1
    on i8.q1 = i4.f1
  on t1.tenthous = ss1.d1
where t1.unique1 < i4.f1;

--
-- test extraction of restriction OR clauses from join OR clause
-- (we used to only do this for indexable clauses)
--

explain (costs off)
select * from tenk1 a join tenk1 b on
  (a.unique1 = 1 and b.unique1 = 2) or (a.unique2 = 3 and b.hundred = 4);
explain (costs off)
select * from tenk1 a join tenk1 b on
  (a.unique1 = 1 and b.unique1 = 2) or (a.unique2 = 3 and b.ten = 4);
explain (costs off)
select * from tenk1 a join tenk1 b on
  (a.unique1 = 1 and b.unique1 = 2) or
  ((a.unique2 = 3 or a.unique2 = 7) and b.hundred = 4);

--
-- test placement of movable quals in a parameterized join tree
--

explain (costs off)
select * from tenk1 t1 left join
  (tenk1 t2 join tenk1 t3 on t2.thousand = t3.unique2)
  on t1.hundred = t2.hundred and t1.ten = t3.ten
where t1.unique1 = 1;

explain (costs off)
select * from tenk1 t1 left join
  (tenk1 t2 join tenk1 t3 on t2.thousand = t3.unique2)
  on t1.hundred = t2.hundred and t1.ten + t2.ten = t3.ten
where t1.unique1 = 1;

explain (costs off)
select count(*) from
  tenk1 a join tenk1 b on a.unique1 = b.unique2
  left join tenk1 c on a.unique2 = b.unique1 and c.thousand = a.thousand
  join int4_tbl on b.thousand = f1;

select count(*) from
  tenk1 a join tenk1 b on a.unique1 = b.unique2
  left join tenk1 c on a.unique2 = b.unique1 and c.thousand = a.thousand
  join int4_tbl on b.thousand = f1;

explain (costs off)
select b.unique1 from
  tenk1 a join tenk1 b on a.unique1 = b.unique2
  left join tenk1 c on b.unique1 = 42 and c.thousand = a.thousand
  join int4_tbl i1 on b.thousand = f1
  right join int4_tbl i2 on i2.f1 = b.tenthous
  order by 1;

select b.unique1 from
  tenk1 a join tenk1 b on a.unique1 = b.unique2
  left join tenk1 c on b.unique1 = 42 and c.thousand = a.thousand
  join int4_tbl i1 on b.thousand = f1
  right join int4_tbl i2 on i2.f1 = b.tenthous
  order by 1;

explain (costs off)
select * from
(
  select unique1, q1, coalesce(unique1, -1) + q1 as fault
  from int8_tbl left join tenk1 on (q2 = unique2)
) ss
where fault = 122
order by fault;

select * from
(
  select unique1, q1, coalesce(unique1, -1) + q1 as fault
  from int8_tbl left join tenk1 on (q2 = unique2)
) ss
where fault = 122
order by fault;

explain (costs off)
select * from
(values (1, array[10,20]), (2, array[20,30])) as v1(v1x,v1ys)
left join (values (1, 10), (2, 20)) as v2(v2x,v2y) on v2x = v1x
left join unnest(v1ys) as u1(u1y) on u1y = v2y;

select * from
(values (1, array[10,20]), (2, array[20,30])) as v1(v1x,v1ys)
left join (values (1, 10), (2, 20)) as v2(v2x,v2y) on v2x = v1x
left join unnest(v1ys) as u1(u1y) on u1y = v2y;

--
-- test handling of potential equivalence clauses above outer joins
--

explain (costs off)
select q1, unique2, thousand, hundred
  from int8_tbl a left join tenk1 b on q1 = unique2
  where coalesce(thousand,123) = q1 and q1 = coalesce(hundred,123);

select q1, unique2, thousand, hundred
  from int8_tbl a left join tenk1 b on q1 = unique2
  where coalesce(thousand,123) = q1 and q1 = coalesce(hundred,123);

explain (costs off)
select f1, unique2, case when unique2 is null then f1 else 0 end
  from int4_tbl a left join tenk1 b on f1 = unique2
  where (case when unique2 is null then f1 else 0 end) = 0;

select f1, unique2, case when unique2 is null then f1 else 0 end
  from int4_tbl a left join tenk1 b on f1 = unique2
  where (case when unique2 is null then f1 else 0 end) = 0;

--
-- another case with equivalence clauses above outer joins (bug #8591)
--

explain (costs off)
select a.unique1, b.unique1, c.unique1, coalesce(b.twothousand, a.twothousand)
  from tenk1 a left join tenk1 b on b.thousand = a.unique1                        left join tenk1 c on c.unique2 = coalesce(b.twothousand, a.twothousand)
  where a.unique2 < 10 and coalesce(b.twothousand, a.twothousand) = 44;

select a.unique1, b.unique1, c.unique1, coalesce(b.twothousand, a.twothousand)
  from tenk1 a left join tenk1 b on b.thousand = a.unique1                        left join tenk1 c on c.unique2 = coalesce(b.twothousand, a.twothousand)
  where a.unique2 < 10 and coalesce(b.twothousand, a.twothousand) = 44;

--
-- check handling of join aliases when flattening multiple levels of subquery
--

explain (verbose, costs off)
select foo1.join_key as foo1_id, foo3.join_key AS foo3_id, bug_field from
  (values (0),(1)) foo1(join_key)
left join
  (select join_key, bug_field from
    (select ss1.join_key, ss1.bug_field from
      (select f1 as join_key, 666 as bug_field from int4_tbl i1) ss1
    ) foo2
   left join
    (select unique2 as join_key from tenk1 i2) ss2
   using (join_key)
  ) foo3
using (join_key);

select foo1.join_key as foo1_id, foo3.join_key AS foo3_id, bug_field from
  (values (0),(1)) foo1(join_key)
left join
  (select join_key, bug_field from
    (select ss1.join_key, ss1.bug_field from
      (select f1 as join_key, 666 as bug_field from int4_tbl i1) ss1
    ) foo2
   left join
    (select unique2 as join_key from tenk1 i2) ss2
   using (join_key)
  ) foo3
using (join_key);

--
-- test successful handling of nested outer joins with degenerate join quals
--

explain (verbose, costs off)
select t1.* from
  text_tbl t1
  left join (select *, '***'::text as d1 from int8_tbl i8b1) b1
    left join int8_tbl i8
      left join (select *, null::int as d2 from int8_tbl i8b2) b2
      on (i8.q1 = b2.q1)
    on (b2.d2 = b1.q2)
  on (t1.f1 = b1.d1)
  left join int4_tbl i4
  on (i8.q2 = i4.f1);

select t1.* from
  text_tbl t1
  left join (select *, '***'::text as d1 from int8_tbl i8b1) b1
    left join int8_tbl i8
      left join (select *, null::int as d2 from int8_tbl i8b2) b2
      on (i8.q1 = b2.q1)
    on (b2.d2 = b1.q2)
  on (t1.f1 = b1.d1)
  left join int4_tbl i4
  on (i8.q2 = i4.f1);

explain (verbose, costs off)
select t1.* from
  text_tbl t1
  left join (select *, '***'::text as d1 from int8_tbl i8b1) b1
    left join int8_tbl i8
      left join (select *, null::int as d2 from int8_tbl i8b2, int4_tbl i4b2) b2
      on (i8.q1 = b2.q1)
    on (b2.d2 = b1.q2)
  on (t1.f1 = b1.d1)
  left join int4_tbl i4
  on (i8.q2 = i4.f1);

select t1.* from
  text_tbl t1
  left join (select *, '***'::text as d1 from int8_tbl i8b1) b1
    left join int8_tbl i8
      left join (select *, null::int as d2 from int8_tbl i8b2, int4_tbl i4b2) b2
      on (i8.q1 = b2.q1)
    on (b2.d2 = b1.q2)
  on (t1.f1 = b1.d1)
  left join int4_tbl i4
  on (i8.q2 = i4.f1);

explain (verbose, costs off)
select t1.* from
  text_tbl t1
  left join (select *, '***'::text as d1 from int8_tbl i8b1) b1
    left join int8_tbl i8
      left join (select *, null::int as d2 from int8_tbl i8b2, int4_tbl i4b2
                 where q1 = f1) b2
      on (i8.q1 = b2.q1)
    on (b2.d2 = b1.q2)
  on (t1.f1 = b1.d1)
  left join int4_tbl i4
  on (i8.q2 = i4.f1);

select t1.* from
  text_tbl t1
  left join (select *, '***'::text as d1 from int8_tbl i8b1) b1
    left join int8_tbl i8
      left join (select *, null::int as d2 from int8_tbl i8b2, int4_tbl i4b2
                 where q1 = f1) b2
      on (i8.q1 = b2.q1)
    on (b2.d2 = b1.q2)
  on (t1.f1 = b1.d1)
  left join int4_tbl i4
  on (i8.q2 = i4.f1);

explain (verbose, costs off)
select * from
  text_tbl t1
  inner join int8_tbl i8
  on i8.q2 = 456
  right join text_tbl t2
  on t1.f1 = 'doh!'
  left join int4_tbl i4
  on i8.q1 = i4.f1;

select * from
  text_tbl t1
  inner join int8_tbl i8
  on i8.q2 = 456
  right join text_tbl t2
  on t1.f1 = 'doh!'
  left join int4_tbl i4
  on i8.q1 = i4.f1;

--
-- test for appropriate join order in the presence of lateral references
--
<<<<<<< HEAD
-- start_ignore
-- GPDB_94_STABLE_MERGE_FIXME: Currently LATERAL is not fully supported in GPDB
-- and the queries below are failing at the moment (The first one fails with
-- error and the other two fail with panic). Comment them off temporarily.
/*
 explain (verbose, costs off)
=======

explain (verbose, costs off)
>>>>>>> b5bce6c1
select * from
  text_tbl t1
  left join int8_tbl i8
  on i8.q2 = 123,
  lateral (select i8.q1, t2.f1 from text_tbl t2 limit 1) as ss
where t1.f1 = ss.f1;

select * from
  text_tbl t1
  left join int8_tbl i8
  on i8.q2 = 123,
  lateral (select i8.q1, t2.f1 from text_tbl t2 limit 1) as ss
where t1.f1 = ss.f1;

explain (verbose, costs off)
select * from
  text_tbl t1
  left join int8_tbl i8
  on i8.q2 = 123,
  lateral (select i8.q1, t2.f1 from text_tbl t2 limit 1) as ss1,
  lateral (select ss1.* from text_tbl t3 limit 1) as ss2
where t1.f1 = ss2.f1;

select * from
  text_tbl t1
  left join int8_tbl i8
  on i8.q2 = 123,
  lateral (select i8.q1, t2.f1 from text_tbl t2 limit 1) as ss1,
  lateral (select ss1.* from text_tbl t3 limit 1) as ss2
where t1.f1 = ss2.f1;

explain (verbose, costs off)
select 1 from
  text_tbl as tt1
  inner join text_tbl as tt2 on (tt1.f1 = 'foo')
  left join text_tbl as tt3 on (tt3.f1 = 'foo')
  left join text_tbl as tt4 on (tt3.f1 = tt4.f1),
  lateral (select tt4.f1 as c0 from text_tbl as tt5 limit 1) as ss1
where tt1.f1 = ss1.c0;

select 1 from
  text_tbl as tt1
  inner join text_tbl as tt2 on (tt1.f1 = 'foo')
  left join text_tbl as tt3 on (tt3.f1 = 'foo')
  left join text_tbl as tt4 on (tt3.f1 = tt4.f1),
  lateral (select tt4.f1 as c0 from text_tbl as tt5 limit 1) as ss1
where tt1.f1 = ss1.c0;
<<<<<<< HEAD
*/
--end_ignore
=======
>>>>>>> b5bce6c1

--
-- check a case in which a PlaceHolderVar forces join order
--

<<<<<<< HEAD
--start_ignore
--GPDB_94_STABLE_MERGE_FIXME: This query is lateral related and its plan is
--different from PostgreSQL's.  Do not know why yet. Ignore its plan
--temporarily.
=======
>>>>>>> b5bce6c1
explain (verbose, costs off)
select ss2.* from
  int4_tbl i41
  left join int8_tbl i8
    join (select i42.f1 as c1, i43.f1 as c2, 42 as c3
          from int4_tbl i42, int4_tbl i43) ss1
    on i8.q1 = ss1.c2
  on i41.f1 = ss1.c1,
  lateral (select i41.*, i8.*, ss1.* from text_tbl limit 1) ss2
where ss1.c2 = 0;
<<<<<<< HEAD
--end_ignore
=======
>>>>>>> b5bce6c1

select ss2.* from
  int4_tbl i41
  left join int8_tbl i8
    join (select i42.f1 as c1, i43.f1 as c2, 42 as c3
          from int4_tbl i42, int4_tbl i43) ss1
    on i8.q1 = ss1.c2
  on i41.f1 = ss1.c1,
  lateral (select i41.*, i8.*, ss1.* from text_tbl limit 1) ss2
where ss1.c2 = 0;

--
-- test successful handling of full join underneath left join (bug #14105)
--

explain (costs off)
select * from
  (select 1 as id) as xx
  left join
    (tenk1 as a1 full join (select 1 as id) as yy on (a1.unique1 = yy.id))
  on (xx.id = coalesce(yy.id));

select * from
  (select 1 as id) as xx
  left join
    (tenk1 as a1 full join (select 1 as id) as yy on (a1.unique1 = yy.id))
  on (xx.id = coalesce(yy.id));

--
-- test ability to push constants through outer join clauses
--

explain (costs off)
  select * from int4_tbl a left join tenk1 b on f1 = unique2 where f1 = 0;

explain (costs off)
  select * from tenk1 a full join tenk1 b using(unique2) where unique2 = 42;

--
-- test that quals attached to an outer join have correct semantics,
-- specifically that they don't re-use expressions computed below the join;
-- we force a mergejoin so that coalesce(b.q1, 1) appears as a join input
--

set enable_hashjoin to off;
set enable_nestloop to off;
set enable_mergejoin to on;

explain (verbose, costs off)
  select a.q2, b.q1
    from int8_tbl a left join int8_tbl b on a.q2 = coalesce(b.q1, 1)
    where coalesce(b.q1, 1) > 0;
select a.q2, b.q1
  from int8_tbl a left join int8_tbl b on a.q2 = coalesce(b.q1, 1)
  where coalesce(b.q1, 1) > 0;

reset enable_hashjoin;
reset enable_nestloop;
reset enable_mergejoin;

--
-- test join removal
--

begin;

CREATE TEMP TABLE a (id int PRIMARY KEY, b_id int);
CREATE TEMP TABLE b (id int PRIMARY KEY, c_id int);
CREATE TEMP TABLE c (id int PRIMARY KEY);
CREATE TEMP TABLE d (a int, b int);
INSERT INTO a VALUES (0, 0), (1, NULL);
INSERT INTO b VALUES (0, 0), (1, NULL);
INSERT INTO c VALUES (0), (1);
INSERT INTO d VALUES (1,3), (2,2), (3,1);

-- all three cases should be optimizable into a simple seqscan
explain (costs off) SELECT a.* FROM a LEFT JOIN b ON a.b_id = b.id;
explain (costs off) SELECT b.* FROM b LEFT JOIN c ON b.c_id = c.id;
explain (costs off)
  SELECT a.* FROM a LEFT JOIN (b left join c on b.c_id = c.id)
  ON (a.b_id = b.id);

-- check optimization of outer join within another special join
explain (costs off)
select id from a where id in (
	select b.id from b left join c on b.id = c.id
);

-- check that join removal works for a left join when joining a subquery
-- that is guaranteed to be unique by its GROUP BY clause
explain (costs off)
select d.* from d left join (select * from b group by b.id, b.c_id) s
  on d.a = s.id and d.b = s.c_id;

-- similarly, but keying off a DISTINCT clause
explain (costs off)
select d.* from d left join (select distinct * from b) s
  on d.a = s.id and d.b = s.c_id;

-- join removal is not possible when the GROUP BY contains a column that is
-- not in the join condition.  (Note: as of 9.6, we notice that b.id is a
-- primary key and so drop b.c_id from the GROUP BY of the resulting plan;
-- but this happens too late for join removal in the outer plan level.)
explain (costs off)
select d.* from d left join (select * from b group by b.id, b.c_id) s
  on d.a = s.id;

-- similarly, but keying off a DISTINCT clause
explain (costs off)
select d.* from d left join (select distinct * from b) s
  on d.a = s.id;

-- check join removal works when uniqueness of the join condition is enforced
-- by a UNION
explain (costs off)
select d.* from d left join (select id from a union select id from b) s
  on d.a = s.id;

-- check join removal with a cross-type comparison operator
explain (costs off)
select i8.* from int8_tbl i8 left join (select f1 from int4_tbl group by f1) i4
  on i8.q1 = i4.f1;

rollback;

create temp table parent (k int primary key, pd int);
create temp table child (k int unique, cd int);
insert into parent values (1, 10), (2, 20), (3, 30);
insert into child values (1, 100), (4, 400);

-- this case is optimizable
select p.* from parent p left join child c on (p.k = c.k);
explain (costs off)
  select p.* from parent p left join child c on (p.k = c.k);

-- this case is not
select p.*, linked from parent p
  left join (select c.*, true as linked from child c) as ss
  on (p.k = ss.k);
explain (costs off)
  select p.*, linked from parent p
    left join (select c.*, true as linked from child c) as ss
    on (p.k = ss.k);

-- check for a 9.0rc1 bug: join removal breaks pseudoconstant qual handling
select p.* from
  parent p left join child c on (p.k = c.k)
  where p.k = 1 and p.k = 2;
explain (costs off)
select p.* from
  parent p left join child c on (p.k = c.k)
  where p.k = 1 and p.k = 2;

select p.* from
  (parent p left join child c on (p.k = c.k)) join parent x on p.k = x.k
  where p.k = 1 and p.k = 2;
explain (costs off)
select p.* from
  (parent p left join child c on (p.k = c.k)) join parent x on p.k = x.k
  where p.k = 1 and p.k = 2;

-- bug 5255: this is not optimizable by join removal
begin;

CREATE TEMP TABLE a (id int PRIMARY KEY);
CREATE TEMP TABLE b (id int PRIMARY KEY, a_id int);
INSERT INTO a VALUES (0), (1);
INSERT INTO b VALUES (0, 0), (1, NULL);

SELECT * FROM b LEFT JOIN a ON (b.a_id = a.id) WHERE (a.id IS NULL OR a.id > 0);
SELECT b.* FROM b LEFT JOIN a ON (b.a_id = a.id) WHERE (a.id IS NULL OR a.id > 0);

rollback;

-- another join removal bug: this is not optimizable, either
begin;

create temp table innertab (id int8 primary key, dat1 int8);
insert into innertab values(123, 42);

SELECT * FROM
    (SELECT 1 AS x) ss1
  LEFT JOIN
    (SELECT q1, q2, COALESCE(dat1, q1) AS y
     FROM int8_tbl LEFT JOIN innertab ON q2 = id) ss2
  ON true;

rollback;

-- another join removal bug: we must clean up correctly when removing a PHV
begin;

create temp table uniquetbl (f1 text unique);

explain (costs off)
select t1.* from
  uniquetbl as t1
  left join (select *, '***'::text as d1 from uniquetbl) t2
  on t1.f1 = t2.f1
  left join uniquetbl t3
  on t2.d1 = t3.f1;

explain (costs off)
select t0.*
from
 text_tbl t0
 left join
   (select case t1.ten when 0 then 'doh!'::text else null::text end as case1,
           t1.stringu2
     from tenk1 t1
     join int4_tbl i4 ON i4.f1 = t1.unique2
     left join uniquetbl u1 ON u1.f1 = t1.string4) ss
  on t0.f1 = ss.case1
where ss.stringu2 !~* ss.case1;

select t0.*
from
 text_tbl t0
 left join
   (select case t1.ten when 0 then 'doh!'::text else null::text end as case1,
           t1.stringu2
     from tenk1 t1
     join int4_tbl i4 ON i4.f1 = t1.unique2
     left join uniquetbl u1 ON u1.f1 = t1.string4) ss
  on t0.f1 = ss.case1
where ss.stringu2 !~* ss.case1;

rollback;

-- bug #8444: we've historically allowed duplicate aliases within aliased JOINs

select * from
  int8_tbl x join (int4_tbl x cross join int4_tbl y) j on q1 = f1; -- error
select * from
  int8_tbl x join (int4_tbl x cross join int4_tbl y) j on q1 = y.f1; -- error
select * from
  int8_tbl x join (int4_tbl x cross join int4_tbl y(ff)) j on q1 = f1; -- ok

--
-- Test hints given on incorrect column references are useful
--

select t1.uunique1 from
  tenk1 t1 join tenk2 t2 on t1.two = t2.two; -- error, prefer "t1" suggestipn
select t2.uunique1 from
  tenk1 t1 join tenk2 t2 on t1.two = t2.two; -- error, prefer "t2" suggestion
select uunique1 from
  tenk1 t1 join tenk2 t2 on t1.two = t2.two; -- error, suggest both at once

--
-- Take care to reference the correct RTE
--

select atts.relid::regclass, s.* from pg_stats s join
    pg_attribute a on s.attname = a.attname and s.tablename =
    a.attrelid::regclass::text join (select unnest(indkey) attnum,
    indexrelid from pg_index i) atts on atts.attnum = a.attnum where
    schemaname != 'pg_catalog';

--
-- Test LATERAL
--

select unique2, x.*
from tenk1 a, lateral (select * from int4_tbl b where f1 = a.unique1) x;
explain (costs off)
  select unique2, x.*
  from tenk1 a, lateral (select * from int4_tbl b where f1 = a.unique1) x;
select unique2, x.*
from int4_tbl x, lateral (select unique2 from tenk1 where f1 = unique1) ss;
explain (costs off)
  select unique2, x.*
  from int4_tbl x, lateral (select unique2 from tenk1 where f1 = unique1) ss;
explain (costs off)
  select unique2, x.*
  from int4_tbl x cross join lateral (select unique2 from tenk1 where f1 = unique1) ss;
select unique2, x.*
from int4_tbl x left join lateral (select unique1, unique2 from tenk1 where f1 = unique1) ss on true;
explain (costs off)
  select unique2, x.*
  from int4_tbl x left join lateral (select unique1, unique2 from tenk1 where f1 = unique1) ss on true;

-- check scoping of lateral versus parent references
-- the first of these should return int8_tbl.q2, the second int8_tbl.q1
select *, (select r from (select q1 as q2) x, (select q2 as r) y) from int8_tbl;
select *, (select r from (select q1 as q2) x, lateral (select q2 as r) y) from int8_tbl;

-- lateral with function in FROM
select count(*) from tenk1 a, lateral generate_series(1,two) g;
explain (costs off)
  select count(*) from tenk1 a, lateral generate_series(1,two) g;
explain (costs off)
  select count(*) from tenk1 a cross join lateral generate_series(1,two) g;
-- don't need the explicit LATERAL keyword for functions
explain (costs off)
  select count(*) from tenk1 a, generate_series(1,two) g;

-- lateral with UNION ALL subselect
explain (costs off)
  select * from generate_series(100,200) g,
    lateral (select * from int8_tbl a where g = q1 union all
             select * from int8_tbl b where g = q2) ss;
select * from generate_series(100,200) g,
  lateral (select * from int8_tbl a where g = q1 union all
           select * from int8_tbl b where g = q2) ss;

-- lateral with VALUES
explain (costs off)
  select count(*) from tenk1 a,
    tenk1 b join lateral (values(a.unique1)) ss(x) on b.unique2 = ss.x;
select count(*) from tenk1 a,
  tenk1 b join lateral (values(a.unique1)) ss(x) on b.unique2 = ss.x;

-- lateral with VALUES, no flattening possible
explain (costs off)
  select count(*) from tenk1 a,
    tenk1 b join lateral (values(a.unique1),(-1)) ss(x) on b.unique2 = ss.x;
select count(*) from tenk1 a,
  tenk1 b join lateral (values(a.unique1),(-1)) ss(x) on b.unique2 = ss.x;

-- lateral injecting a strange outer join condition
-- start_ignore
-- GPDB_93_MERGE_FIXME: These queries are failing at the moment. Need to investigate.
-- There were a lot of LATERAL fixes in upstream minor versions, so I'm hoping that
-- these will get fixed once we catch up to those. Or if not, at least it will be
-- nicer to work on the code, knowing that there aren't going to be a dozen commits
-- coming up, touching the same area.
-- FAIL with ERROR:  could not devise a query plan for the given query (pathnode.c:416)
explain (costs off)
  select * from int8_tbl a,
    int8_tbl x left join lateral (select a.q1 from int4_tbl y) ss(z)
      on x.q2 = ss.z;
select * from int8_tbl a,
  int8_tbl x left join lateral (select a.q1 from int4_tbl y) ss(z)
    on x.q2 = ss.z;
--end_ignore

-- lateral reference to a join alias variable
select * from (select f1/2 as x from int4_tbl) ss1 join int4_tbl i4 on x = f1,
  lateral (select x) ss2(y);
select * from (select f1 as x from int4_tbl) ss1 join int4_tbl i4 on x = f1,
  lateral (values(x)) ss2(y);
select * from ((select f1/2 as x from int4_tbl) ss1 join int4_tbl i4 on x = f1) j,
  lateral (select x) ss2(y);

-- lateral references requiring pullup
select * from (values(1)) x(lb),
  lateral generate_series(lb,4) x4;
select * from (select f1/1000000000 from int4_tbl) x(lb),
  lateral generate_series(lb,4) x4;
select * from (values(1)) x(lb),
  lateral (values(lb)) y(lbcopy);
select * from (values(1)) x(lb),
  lateral (select lb from int4_tbl) y(lbcopy);
select * from
  int8_tbl x left join (select q1,coalesce(q2,0) q2 from int8_tbl) y on x.q2 = y.q1,
  lateral (values(x.q1,y.q1,y.q2)) v(xq1,yq1,yq2);
select * from
  int8_tbl x left join (select q1,coalesce(q2,0) q2 from int8_tbl) y on x.q2 = y.q1,
  lateral (select x.q1,y.q1,y.q2) v(xq1,yq1,yq2);
select x.* from
  int8_tbl x left join (select q1,coalesce(q2,0) q2 from int8_tbl) y on x.q2 = y.q1,
  lateral (select x.q1,y.q1,y.q2) v(xq1,yq1,yq2);
select v.* from
  (int8_tbl x left join (select q1,coalesce(q2,0) q2 from int8_tbl) y on x.q2 = y.q1)
  left join int4_tbl z on z.f1 = x.q2,
  lateral (select x.q1,y.q1 union all select x.q2,y.q2) v(vx,vy);
select v.* from
  (int8_tbl x left join (select q1,(select coalesce(q2,0)) q2 from int8_tbl) y on x.q2 = y.q1)
  left join int4_tbl z on z.f1 = x.q2,
  lateral (select x.q1,y.q1 union all select x.q2,y.q2) v(vx,vy);
create temp table dual();
insert into dual default values;
analyze dual;
select v.* from
  (int8_tbl x left join (select q1,(select coalesce(q2,0)) q2 from int8_tbl) y on x.q2 = y.q1)
  left join int4_tbl z on z.f1 = x.q2,
  lateral (select x.q1,y.q1 from dual union all select x.q2,y.q2 from dual) v(vx,vy);

explain (verbose, costs off)
select * from
  int8_tbl a left join
  lateral (select *, a.q2 as x from int8_tbl b) ss on a.q2 = ss.q1;
select * from
  int8_tbl a left join
  lateral (select *, a.q2 as x from int8_tbl b) ss on a.q2 = ss.q1;
explain (verbose, costs off)
select * from
  int8_tbl a left join
  lateral (select *, coalesce(a.q2, 42) as x from int8_tbl b) ss on a.q2 = ss.q1;
select * from
  int8_tbl a left join
  lateral (select *, coalesce(a.q2, 42) as x from int8_tbl b) ss on a.q2 = ss.q1;

-- lateral can result in join conditions appearing below their
-- real semantic level
explain (verbose, costs off)
select * from int4_tbl i left join
  lateral (select * from int2_tbl j where i.f1 = j.f1) k on true;
select * from int4_tbl i left join
  lateral (select * from int2_tbl j where i.f1 = j.f1) k on true;
explain (verbose, costs off)
select * from int4_tbl i left join
  lateral (select coalesce(i) from int2_tbl j where i.f1 = j.f1) k on true;
select * from int4_tbl i left join
  lateral (select coalesce(i) from int2_tbl j where i.f1 = j.f1) k on true;
explain (verbose, costs off)
select * from int4_tbl a,
  lateral (
    select * from int4_tbl b left join int8_tbl c on (b.f1 = q1 and a.f1 = q2)
  ) ss;
select * from int4_tbl a,
  lateral (
    select * from int4_tbl b left join int8_tbl c on (b.f1 = q1 and a.f1 = q2)
  ) ss;

-- lateral reference in a PlaceHolderVar evaluated at join level
-- GPDB_94_STABLE_MERGE_FIXME: The query below gives wrong results. The change
-- is related to upstream commit acfcd4. Disable this case temporarily and will
-- come back to fix it when understanding more about that commit.
--start_ignore
explain (verbose, costs off)
select * from
  int8_tbl a left join lateral
  (select b.q1 as bq1, c.q1 as cq1, least(a.q1,b.q1,c.q1) from
   int8_tbl b cross join int8_tbl c) ss
  on a.q2 = ss.bq1;
select * from
  int8_tbl a left join lateral
  (select b.q1 as bq1, c.q1 as cq1, least(a.q1,b.q1,c.q1) from
   int8_tbl b cross join int8_tbl c) ss
  on a.q2 = ss.bq1;
--end_ignore

-- case requiring nested PlaceHolderVars
explain (verbose, costs off)
select * from
  int8_tbl c left join (
    int8_tbl a left join (select q1, coalesce(q2,42) as x from int8_tbl b) ss1
      on a.q2 = ss1.q1
    cross join
    lateral (select q1, coalesce(ss1.x,q2) as y from int8_tbl d) ss2
  ) on c.q2 = ss2.q1,
  lateral (select ss2.y offset 0) ss3;

-- case that breaks the old ph_may_need optimization
explain (verbose, costs off)
select c.*,a.*,ss1.q1,ss2.q1,ss3.* from
  int8_tbl c left join (
    int8_tbl a left join
      (select q1, coalesce(q2,f1) as x from int8_tbl b, int4_tbl b2
       where q1 < f1) ss1
      on a.q2 = ss1.q1
    cross join
    lateral (select q1, coalesce(ss1.x,q2) as y from int8_tbl d) ss2
  ) on c.q2 = ss2.q1,
  lateral (select * from int4_tbl i where ss2.y > f1) ss3;

-- check processing of postponed quals (bug #9041)
explain (verbose, costs off)
select * from
  (select 1 as x offset 0) x cross join (select 2 as y offset 0) y
  left join lateral (
    select * from (select 3 as z offset 0) z where z.z = x.x
  ) zz on zz.z = y.y;

<<<<<<< HEAD
-- check handling of nested appendrels inside LATERAL
select * from
  ((select 2 as v) union all (select 3 as v)) as q1
  cross join lateral
  ((select * from
      ((select 4 as v) union all (select 5 as v)) as q3)
   union all
   (select q1.v)
  ) as q2;

-- check we don't try to do a unique-ified semijoin with LATERAL
-- start_ignore
-- GPDB_94_STABLE_MERGE_FIXME: The query below is 'deeply' correlated
-- and GPDB would not pull up the sublink into a semijoin (why?), while
-- PostgreSQL will do. So the following test is meaningless in GPDB.
=======
-- check we don't try to do a unique-ified semijoin with LATERAL
>>>>>>> b5bce6c1
explain (verbose, costs off)
select * from
  (values (0,9998), (1,1000)) v(id,x),
  lateral (select f1 from int4_tbl
           where f1 = any (select unique1 from tenk1
                           where unique2 = v.x offset 0)) ss;
select * from
  (values (0,9998), (1,1000)) v(id,x),
  lateral (select f1 from int4_tbl
           where f1 = any (select unique1 from tenk1
                           where unique2 = v.x offset 0)) ss;
<<<<<<< HEAD
--end_ignore
=======

-- check proper extParam/allParam handling (this isn't exactly a LATERAL issue,
-- but we can make the test case much more compact with LATERAL)
explain (verbose, costs off)
select * from (values (0), (1)) v(id),
lateral (select * from int8_tbl t1,
         lateral (select * from
                    (select * from int8_tbl t2
                     where q1 = any (select q2 from int8_tbl t3
                                     where q2 = (select greatest(t1.q1,t2.q2))
                                       and (select v.id=0)) offset 0) ss2) ss
         where t1.q1 = ss.q2) ss0;

select * from (values (0), (1)) v(id),
lateral (select * from int8_tbl t1,
         lateral (select * from
                    (select * from int8_tbl t2
                     where q1 = any (select q2 from int8_tbl t3
                                     where q2 = (select greatest(t1.q1,t2.q2))
                                       and (select v.id=0)) offset 0) ss2) ss
         where t1.q1 = ss.q2) ss0;
>>>>>>> b5bce6c1

-- test some error cases where LATERAL should have been used but wasn't
select f1,g from int4_tbl a, (select f1 as g) ss;
select f1,g from int4_tbl a, (select a.f1 as g) ss;
select f1,g from int4_tbl a cross join (select f1 as g) ss;
select f1,g from int4_tbl a cross join (select a.f1 as g) ss;
-- SQL:2008 says the left table is in scope but illegal to access here
select f1,g from int4_tbl a right join lateral generate_series(0, a.f1) g on true;
select f1,g from int4_tbl a full join lateral generate_series(0, a.f1) g on true;
-- check we complain about ambiguous table references
select * from
  int8_tbl x cross join (int4_tbl x cross join lateral (select x.f1) ss);
-- LATERAL can be used to put an aggregate into the FROM clause of its query
select 1 from tenk1 a, lateral (select max(a.unique1) from int4_tbl b) ss;

-- check behavior of LATERAL in UPDATE/DELETE

create temp table xx1 as select f1 as x1, -f1 as x2 from int4_tbl;

-- error, can't do this:
update xx1 set x2 = f1 from (select * from int4_tbl where f1 = x1) ss;
update xx1 set x2 = f1 from (select * from int4_tbl where f1 = xx1.x1) ss;
-- can't do it even with LATERAL:
update xx1 set x2 = f1 from lateral (select * from int4_tbl where f1 = x1) ss;
-- we might in future allow something like this, but for now it's an error:
update xx1 set x2 = f1 from xx1, lateral (select * from int4_tbl where f1 = x1) ss;

-- also errors:
delete from xx1 using (select * from int4_tbl where f1 = x1) ss;
delete from xx1 using (select * from int4_tbl where f1 = xx1.x1) ss;
delete from xx1 using lateral (select * from int4_tbl where f1 = x1) ss;<|MERGE_RESOLUTION|>--- conflicted
+++ resolved
@@ -366,8 +366,6 @@
   where bb < bb and bb is null;
 
 --
-<<<<<<< HEAD
-=======
 -- regression test: check handling of empty-FROM subquery underneath outer join
 --
 explain (costs off)
@@ -380,7 +378,6 @@
 order by 1, 2;
 
 --
->>>>>>> b5bce6c1
 -- regression test: check a case where join_clause_is_movable_into() gives
 -- an imprecise result, causing an assertion failure
 --
@@ -398,13 +395,10 @@
 -- regression test: check a case where we formerly missed including an EC
 -- enforcement clause because it was expected to be handled at scan level
 --
-<<<<<<< HEAD
 -- GPDB_94_MERGE_FIXME: The plan output is not as the upstream patch 
 -- 72edc8ffeb0e949 expected. We need to look further.
 set enable_hashjoin = false;
 set enable_nestloop = true;
-=======
->>>>>>> b5bce6c1
 explain (costs off)
 select a.f1, b.f1, t.thousand, t.tenthous from
   tenk1 t,
@@ -417,7 +411,6 @@
   (select sum(f1)+1 as f1 from int4_tbl i4a) a,
   (select sum(f1) as f1 from int4_tbl i4b) b
 where b.f1 = t.thousand and a.f1 = b.f1 and (a.f1+b.f1+999) = t.tenthous;
-<<<<<<< HEAD
 reset enable_hashjoin;
 reset enable_nestloop;
 
@@ -459,8 +452,6 @@
   on x.thousand = y.unique2 and x.twothousand = y.hundred and x.fivethous = y.unique2;
 reset enable_mergejoin;
 reset random_page_cost;
-=======
->>>>>>> b5bce6c1
 
 
 --
@@ -918,18 +909,6 @@
 select * from int4_tbl a full join int4_tbl b on false;
 
 --
--- test handling of potential equivalence clauses above outer joins
---
-
-select q1, unique2, thousand, hundred
-  from int8_tbl a left join tenk1 b on q1 = unique2
-  where coalesce(thousand,123) = q1 and q1 = coalesce(hundred,123);
-
-select f1, unique2, case when unique2 is null then f1 else 0 end
-  from int4_tbl a left join tenk1 b on f1 = unique2
-  where (case when unique2 is null then f1 else 0 end) = 0;
-
---
 -- test for ability to use a cartesian join when necessary
 --
 
@@ -1013,55 +992,6 @@
 where t1.unique1 < i4.f1;
 
 --
--- test a corner case in which we shouldn't apply the star-schema optimization
---
-
-explain (costs off)
-select t1.unique2, t1.stringu1, t2.unique1, t2.stringu2 from
-  tenk1 t1
-  inner join int4_tbl i1
-    left join (select v1.x2, v2.y1, 11 AS d1
-               from (values(1,0)) v1(x1,x2)
-               left join (values(3,1)) v2(y1,y2)
-               on v1.x1 = v2.y2) subq1
-    on (i1.f1 = subq1.x2)
-  on (t1.unique2 = subq1.d1)
-  left join tenk1 t2
-  on (subq1.y1 = t2.unique1)
-where t1.unique2 < 42 and t1.stringu1 > t2.stringu2;
-
-select t1.unique2, t1.stringu1, t2.unique1, t2.stringu2 from
-  tenk1 t1
-  inner join int4_tbl i1
-    left join (select v1.x2, v2.y1, 11 AS d1
-               from (values(1,0)) v1(x1,x2)
-               left join (values(3,1)) v2(y1,y2)
-               on v1.x1 = v2.y2) subq1
-    on (i1.f1 = subq1.x2)
-  on (t1.unique2 = subq1.d1)
-  left join tenk1 t2
-  on (subq1.y1 = t2.unique1)
-where t1.unique2 < 42 and t1.stringu1 > t2.stringu2;
-
--- variant that isn't quite a star-schema case
-
-select ss1.d1 from
-  tenk1 as t1
-  inner join tenk1 as t2
-  on t1.tenthous = t2.ten
-  inner join
-    int8_tbl as i8
-    left join int4_tbl as i4
-      inner join (select 64::information_schema.cardinal_number as d1
-                  from tenk1 t3,
-                       lateral (select abs(t3.unique1) + random()) ss0(x)
-                  where t3.fivethous < 0) as ss1
-      on i4.f1 = ss1.d1
-    on i8.q1 = i4.f1
-  on t1.tenthous = ss1.d1
-where t1.unique1 < i4.f1;
-
---
 -- test extraction of restriction OR clauses from join OR clause
 -- (we used to only do this for indexable clauses)
 --
@@ -1310,17 +1240,12 @@
 --
 -- test for appropriate join order in the presence of lateral references
 --
-<<<<<<< HEAD
 -- start_ignore
 -- GPDB_94_STABLE_MERGE_FIXME: Currently LATERAL is not fully supported in GPDB
 -- and the queries below are failing at the moment (The first one fails with
 -- error and the other two fail with panic). Comment them off temporarily.
 /*
- explain (verbose, costs off)
-=======
-
-explain (verbose, costs off)
->>>>>>> b5bce6c1
+explain (verbose, costs off)
 select * from
   text_tbl t1
   left join int8_tbl i8
@@ -1368,23 +1293,17 @@
   left join text_tbl as tt4 on (tt3.f1 = tt4.f1),
   lateral (select tt4.f1 as c0 from text_tbl as tt5 limit 1) as ss1
 where tt1.f1 = ss1.c0;
-<<<<<<< HEAD
 */
 --end_ignore
-=======
->>>>>>> b5bce6c1
 
 --
 -- check a case in which a PlaceHolderVar forces join order
 --
 
-<<<<<<< HEAD
 --start_ignore
 --GPDB_94_STABLE_MERGE_FIXME: This query is lateral related and its plan is
 --different from PostgreSQL's.  Do not know why yet. Ignore its plan
 --temporarily.
-=======
->>>>>>> b5bce6c1
 explain (verbose, costs off)
 select ss2.* from
   int4_tbl i41
@@ -1395,10 +1314,7 @@
   on i41.f1 = ss1.c1,
   lateral (select i41.*, i8.*, ss1.* from text_tbl limit 1) ss2
 where ss1.c2 = 0;
-<<<<<<< HEAD
 --end_ignore
-=======
->>>>>>> b5bce6c1
 
 select ss2.* from
   int4_tbl i41
@@ -1816,10 +1732,9 @@
   ) ss;
 
 -- lateral reference in a PlaceHolderVar evaluated at join level
--- GPDB_94_STABLE_MERGE_FIXME: The query below gives wrong results. The change
--- is related to upstream commit acfcd4. Disable this case temporarily and will
--- come back to fix it when understanding more about that commit.
---start_ignore
+-- GPDB_94_STABLE_MERGE_FIXME: The query fails. The change is related to
+-- upstream commit acfcd4. Need to come back to fix it when understanding more
+-- about that commit.
 explain (verbose, costs off)
 select * from
   int8_tbl a left join lateral
@@ -1831,7 +1746,6 @@
   (select b.q1 as bq1, c.q1 as cq1, least(a.q1,b.q1,c.q1) from
    int8_tbl b cross join int8_tbl c) ss
   on a.q2 = ss.bq1;
---end_ignore
 
 -- case requiring nested PlaceHolderVars
 explain (verbose, costs off)
@@ -1865,7 +1779,6 @@
     select * from (select 3 as z offset 0) z where z.z = x.x
   ) zz on zz.z = y.y;
 
-<<<<<<< HEAD
 -- check handling of nested appendrels inside LATERAL
 select * from
   ((select 2 as v) union all (select 3 as v)) as q1
@@ -1877,13 +1790,6 @@
   ) as q2;
 
 -- check we don't try to do a unique-ified semijoin with LATERAL
--- start_ignore
--- GPDB_94_STABLE_MERGE_FIXME: The query below is 'deeply' correlated
--- and GPDB would not pull up the sublink into a semijoin (why?), while
--- PostgreSQL will do. So the following test is meaningless in GPDB.
-=======
--- check we don't try to do a unique-ified semijoin with LATERAL
->>>>>>> b5bce6c1
 explain (verbose, costs off)
 select * from
   (values (0,9998), (1,1000)) v(id,x),
@@ -1895,9 +1801,6 @@
   lateral (select f1 from int4_tbl
            where f1 = any (select unique1 from tenk1
                            where unique2 = v.x offset 0)) ss;
-<<<<<<< HEAD
---end_ignore
-=======
 
 -- check proper extParam/allParam handling (this isn't exactly a LATERAL issue,
 -- but we can make the test case much more compact with LATERAL)
@@ -1919,7 +1822,6 @@
                                      where q2 = (select greatest(t1.q1,t2.q2))
                                        and (select v.id=0)) offset 0) ss2) ss
          where t1.q1 = ss.q2) ss0;
->>>>>>> b5bce6c1
 
 -- test some error cases where LATERAL should have been used but wasn't
 select f1,g from int4_tbl a, (select f1 as g) ss;
