--
-- CREATE_TABLE
--

--
-- CLASS DEFINITIONS
--
CREATE TABLE hobbies_r (
	name		text,
	person 		text
);

CREATE TABLE equipment_r (
	name 		text,
	hobby		text
);

CREATE TABLE onek (
	unique1		int4,
	unique2		int4,
	two			int4,
	four		int4,
	ten			int4,
	twenty		int4,
	hundred		int4,
	thousand	int4,
	twothousand	int4,
	fivethous	int4,
	tenthous	int4,
	odd			int4,
	even		int4,
	stringu1	name,
	stringu2	name,
	string4		name
);

CREATE TABLE tenk1 (
	unique1		int4,
	unique2		int4,
	two			int4,
	four		int4,
	ten			int4,
	twenty		int4,
	hundred		int4,
	thousand	int4,
	twothousand	int4,
	fivethous	int4,
	tenthous	int4,
	odd			int4,
	even		int4,
	stringu1	name,
	stringu2	name,
	string4		name
);

CREATE TABLE tenk2 (
	unique1 	int4,
	unique2 	int4,
	two 	 	int4,
	four 		int4,
	ten			int4,
	twenty 		int4,
	hundred 	int4,
	thousand 	int4,
	twothousand int4,
	fivethous 	int4,
	tenthous	int4,
	odd			int4,
	even		int4,
	stringu1	name,
	stringu2	name,
	string4		name
);


CREATE TABLE person (
	name 		text,
	age			int4,
	location 	point
);


CREATE TABLE emp (
	salary 		int4,
	manager 	name
) INHERITS (person);


CREATE TABLE student (
	gpa 		float8
) INHERITS (person);


CREATE TABLE stud_emp (
	percent 	int4
) INHERITS (emp, student);


CREATE TABLE city (
	name		name,
	location 	box,
	budget 		city_budget
);

CREATE TABLE dept (
	dname		name,
	mgrname 	text
);

CREATE TABLE slow_emp4000 (
	home_base	 box
);

CREATE TABLE fast_emp4000 (
	home_base	 box
);

CREATE TABLE road (
	name		text,
	thepath 	path
);

CREATE TABLE ihighway () INHERITS (road);

CREATE TABLE shighway (
	surface		text
) INHERITS (road);

CREATE TABLE real_city (
	pop			int4,
	cname		text,
	outline 	path
);

--
-- test the "star" operators a bit more thoroughly -- this time,
-- throw in lots of NULL fields...
--
-- a is the type root
-- b and c inherit from a (one-level single inheritance)
-- d inherits from b and c (two-level multiple inheritance)
-- e inherits from c (two-level single inheritance)
-- f inherits from e (three-level single inheritance)
--
CREATE TABLE a_star (
	class		char,
	a 			int4
);

CREATE TABLE b_star (
	b 			text
) INHERITS (a_star);

CREATE TABLE c_star (
	c 			name
) INHERITS (a_star);

CREATE TABLE d_star (
	d 			float8
) INHERITS (b_star, c_star);

CREATE TABLE e_star (
	e 			int2
) INHERITS (c_star);

CREATE TABLE f_star (
	f 			polygon
) INHERITS (e_star);

CREATE TABLE aggtest (
	a 			int2,
	b			float4
);

CREATE TABLE hash_i4_heap (
	seqno 		int4,
	random 		int4
) distributed by (seqno);

CREATE TABLE hash_name_heap (
	seqno 		int4,
	random 		name
) distributed by (seqno);

CREATE TABLE hash_txt_heap (
	seqno 		int4,
	random 		text
) distributed by (seqno);

CREATE TABLE hash_f8_heap (
	seqno		int4,
	random 		float8
) distributed by (seqno);

-- don't include the hash_ovfl_heap stuff in the distribution
-- the data set is too large for what it's worth
--
-- CREATE TABLE hash_ovfl_heap (
--	x			int4,
--	y			int4
-- );

CREATE TABLE bt_i4_heap (
	seqno 		int4,
	random 		int4
);

CREATE TABLE bt_name_heap (
	seqno 		name,
	random 		int4
);

CREATE TABLE bt_txt_heap (
	seqno 		text,
	random 		int4
);

CREATE TABLE bt_f8_heap (
	seqno 		float8,
	random 		int4
);

CREATE TABLE array_op_test (
	seqno		int4,
	i			int4[],
	t			text[]
);

CREATE TABLE array_index_op_test (
	seqno		int4,
	i			int4[],
	t			text[]
);

CREATE TABLE testjsonb (
       j jsonb
);

CREATE TABLE unknowntab (
	u unknown    -- fail
);

CREATE TYPE unknown_comptype AS (
	u unknown    -- fail
);

CREATE TABLE IF NOT EXISTS test_tsvector(
	t text,
	a tsvector
);

CREATE TABLE IF NOT EXISTS test_tsvector(
	t text
);

-- invalid: non-lowercase quoted reloptions identifiers
CREATE TABLE tas_case WITH ("Fillfactor" = 10) AS SELECT 1 a;

CREATE UNLOGGED TABLE unlogged1 (a int primary key);			-- OK
CREATE TEMPORARY TABLE unlogged2 (a int primary key);			-- OK
SELECT relname, relkind, relpersistence FROM pg_class WHERE relname ~ '^unlogged\d' ORDER BY relname;
REINDEX INDEX unlogged1_pkey;
REINDEX INDEX unlogged2_pkey;
SELECT relname, relkind, relpersistence FROM pg_class WHERE relname ~ '^unlogged\d' ORDER BY relname;
DROP TABLE unlogged2;
INSERT INTO unlogged1 VALUES (42);
CREATE UNLOGGED TABLE public.unlogged2 (a int primary key);		-- also OK
CREATE UNLOGGED TABLE pg_temp.unlogged3 (a int primary key);	-- not OK
CREATE TABLE pg_temp.implicitly_temp (a int primary key);		-- OK
CREATE TEMP TABLE explicitly_temp (a int primary key);			-- also OK
CREATE TEMP TABLE pg_temp.doubly_temp (a int primary key);		-- also OK
CREATE TEMP TABLE public.temp_to_perm (a int primary key);		-- not OK
DROP TABLE unlogged1, public.unlogged2;

CREATE TABLE as_select1 AS SELECT * FROM pg_class WHERE relkind = 'r';
CREATE TABLE as_select1 AS SELECT * FROM pg_class WHERE relkind = 'r';
CREATE TABLE IF NOT EXISTS as_select1 AS SELECT * FROM pg_class WHERE relkind = 'r';
DROP TABLE as_select1;

<<<<<<< HEAD
-- check that the oid column is added before the primary key is checked
-- Greenplum could not support this since OID can't be unique across segments.
--CREATE TABLE oid_pk (f1 INT, PRIMARY KEY(oid)) WITH OIDS;
--DROP TABLE oid_pk;

-- Test github issue #7340. truncating a toast unlogged table fails.
-- Leave the table on purpose for pg_dump and gp_replica_check tests.
CREATE UNLOGGED TABLE unlogged_toast (a text);
TRUNCATE unlogged_toast;
=======
PREPARE select1 AS SELECT 1 as a;
CREATE TABLE as_select1 AS EXECUTE select1;
CREATE TABLE as_select1 AS EXECUTE select1;
SELECT * FROM as_select1;
CREATE TABLE IF NOT EXISTS as_select1 AS EXECUTE select1;
DROP TABLE as_select1;
DEALLOCATE select1;

-- create an extra wide table to test for issues related to that
-- (temporarily hide query, to avoid the long CREATE TABLE stmt)
\set ECHO none
SELECT 'CREATE TABLE extra_wide_table(firstc text, '|| array_to_string(array_agg('c'||i||' bool'),',')||', lastc text);'
FROM generate_series(1, 1100) g(i)
\gexec
\set ECHO all
INSERT INTO extra_wide_table(firstc, lastc) VALUES('first col', 'last col');
SELECT firstc, lastc FROM extra_wide_table;

-- check that tables with oids cannot be created anymore
CREATE TABLE withoid() WITH OIDS;
CREATE TABLE withoid() WITH (oids);
CREATE TABLE withoid() WITH (oids = true);

-- but explicitly not adding oids is still supported
CREATE TEMP TABLE withoutoid() WITHOUT OIDS; DROP TABLE withoutoid;
CREATE TEMP TABLE withoutoid() WITH (oids = false); DROP TABLE withoutoid;

-- check restriction with default expressions
-- invalid use of column reference in default expressions
CREATE TABLE default_expr_column (id int DEFAULT (id));
CREATE TABLE default_expr_column (id int DEFAULT (bar.id));
CREATE TABLE default_expr_agg_column (id int DEFAULT (avg(id)));
-- invalid column definition
CREATE TABLE default_expr_non_column (a int DEFAULT (avg(non_existent)));
-- invalid use of aggregate
CREATE TABLE default_expr_agg (a int DEFAULT (avg(1)));
-- invalid use of subquery
CREATE TABLE default_expr_agg (a int DEFAULT (select 1));
-- invalid use of set-returning function
CREATE TABLE default_expr_agg (a int DEFAULT (generate_series(1,3)));

--
-- Partitioned tables
--

-- cannot combine INHERITS and PARTITION BY (although grammar allows)
CREATE TABLE partitioned (
	a int
) INHERITS (some_table) PARTITION BY LIST (a);

-- cannot use more than 1 column as partition key for list partitioned table
CREATE TABLE partitioned (
	a1 int,
	a2 int
) PARTITION BY LIST (a1, a2);	-- fail

-- unsupported constraint type for partitioned tables
CREATE TABLE partitioned (
	a int,
	EXCLUDE USING gist (a WITH &&)
) PARTITION BY RANGE (a);

-- prevent using prohibited expressions in the key
CREATE FUNCTION retset (a int) RETURNS SETOF int AS $$ SELECT 1; $$ LANGUAGE SQL IMMUTABLE;
CREATE TABLE partitioned (
	a int
) PARTITION BY RANGE (retset(a));
DROP FUNCTION retset(int);

CREATE TABLE partitioned (
	a int
) PARTITION BY RANGE ((avg(a)));

CREATE TABLE partitioned (
	a int,
	b int
) PARTITION BY RANGE ((avg(a) OVER (PARTITION BY b)));

CREATE TABLE partitioned (
	a int
) PARTITION BY LIST ((a LIKE (SELECT 1)));

CREATE TABLE partitioned (
	a int
) PARTITION BY RANGE (('a'));

CREATE FUNCTION const_func () RETURNS int AS $$ SELECT 1; $$ LANGUAGE SQL IMMUTABLE;
CREATE TABLE partitioned (
	a int
) PARTITION BY RANGE (const_func());
DROP FUNCTION const_func();

-- only accept valid partitioning strategy
CREATE TABLE partitioned (
    a int
) PARTITION BY MAGIC (a);

-- specified column must be present in the table
CREATE TABLE partitioned (
	a int
) PARTITION BY RANGE (b);

-- cannot use system columns in partition key
CREATE TABLE partitioned (
	a int
) PARTITION BY RANGE (xmin);

-- functions in key must be immutable
CREATE FUNCTION immut_func (a int) RETURNS int AS $$ SELECT a + random()::int; $$ LANGUAGE SQL;
CREATE TABLE partitioned (
	a int
) PARTITION BY RANGE (immut_func(a));
DROP FUNCTION immut_func(int);

-- cannot contain whole-row references
CREATE TABLE partitioned (
	a	int
) PARTITION BY RANGE ((partitioned));

-- prevent using columns of unsupported types in key (type must have a btree operator class)
CREATE TABLE partitioned (
	a point
) PARTITION BY LIST (a);
CREATE TABLE partitioned (
	a point
) PARTITION BY LIST (a point_ops);
CREATE TABLE partitioned (
	a point
) PARTITION BY RANGE (a);
CREATE TABLE partitioned (
	a point
) PARTITION BY RANGE (a point_ops);

-- cannot add NO INHERIT constraints to partitioned tables
CREATE TABLE partitioned (
	a int,
	CONSTRAINT check_a CHECK (a > 0) NO INHERIT
) PARTITION BY RANGE (a);

-- some checks after successful creation of a partitioned table
CREATE FUNCTION plusone(a int) RETURNS INT AS $$ SELECT a+1; $$ LANGUAGE SQL;

CREATE TABLE partitioned (
	a int,
	b int,
	c text,
	d text
) PARTITION BY RANGE (a oid_ops, plusone(b), c collate "default", d collate "C");

-- check relkind
SELECT relkind FROM pg_class WHERE relname = 'partitioned';

-- prevent a function referenced in partition key from being dropped
DROP FUNCTION plusone(int);

-- partitioned table cannot participate in regular inheritance
CREATE TABLE partitioned2 (
	a int,
	b text
) PARTITION BY RANGE ((a+1), substr(b, 1, 5));
CREATE TABLE fail () INHERITS (partitioned2);

-- Partition key in describe output
\d partitioned
\d+ partitioned2

INSERT INTO partitioned2 VALUES (1, 'hello');
CREATE TABLE part2_1 PARTITION OF partitioned2 FOR VALUES FROM (-1, 'aaaaa') TO (100, 'ccccc');
\d+ part2_1

DROP TABLE partitioned, partitioned2;

--
-- Partitions
--

-- check partition bound syntax

CREATE TABLE list_parted (
	a int
) PARTITION BY LIST (a);
CREATE TABLE part_p1 PARTITION OF list_parted FOR VALUES IN ('1');
CREATE TABLE part_p2 PARTITION OF list_parted FOR VALUES IN (2);
CREATE TABLE part_p3 PARTITION OF list_parted FOR VALUES IN ((2+1));
CREATE TABLE part_null PARTITION OF list_parted FOR VALUES IN (null);
\d+ list_parted

-- forbidden expressions for partition bound with list partitioned table
CREATE TABLE part_bogus_expr_fail PARTITION OF list_parted FOR VALUES IN (somename);
CREATE TABLE part_bogus_expr_fail PARTITION OF list_parted FOR VALUES IN (somename.somename);
CREATE TABLE part_bogus_expr_fail PARTITION OF list_parted FOR VALUES IN (a);
CREATE TABLE part_bogus_expr_fail PARTITION OF list_parted FOR VALUES IN (sum(a));
CREATE TABLE part_bogus_expr_fail PARTITION OF list_parted FOR VALUES IN (sum(somename));
CREATE TABLE part_bogus_expr_fail PARTITION OF list_parted FOR VALUES IN (sum(1));
CREATE TABLE part_bogus_expr_fail PARTITION OF list_parted FOR VALUES IN ((select 1));
CREATE TABLE part_bogus_expr_fail PARTITION OF list_parted FOR VALUES IN (generate_series(4, 6));

-- syntax does not allow empty list of values for list partitions
CREATE TABLE fail_part PARTITION OF list_parted FOR VALUES IN ();
-- trying to specify range for list partitioned table
CREATE TABLE fail_part PARTITION OF list_parted FOR VALUES FROM (1) TO (2);
-- trying to specify modulus and remainder for list partitioned table
CREATE TABLE fail_part PARTITION OF list_parted FOR VALUES WITH (MODULUS 10, REMAINDER 1);

-- check default partition cannot be created more than once
CREATE TABLE part_default PARTITION OF list_parted DEFAULT;
CREATE TABLE fail_default_part PARTITION OF list_parted DEFAULT;

-- specified literal can't be cast to the partition column data type
CREATE TABLE bools (
	a bool
) PARTITION BY LIST (a);
CREATE TABLE bools_true PARTITION OF bools FOR VALUES IN (1);
DROP TABLE bools;

-- specified literal can be cast, and the cast might not be immutable
CREATE TABLE moneyp (
	a money
) PARTITION BY LIST (a);
CREATE TABLE moneyp_10 PARTITION OF moneyp FOR VALUES IN (10);
CREATE TABLE moneyp_11 PARTITION OF moneyp FOR VALUES IN ('11');
CREATE TABLE moneyp_12 PARTITION OF moneyp FOR VALUES IN (to_char(12, '99')::int);
DROP TABLE moneyp;

-- cast is immutable
CREATE TABLE bigintp (
	a bigint
) PARTITION BY LIST (a);
CREATE TABLE bigintp_10 PARTITION OF bigintp FOR VALUES IN (10);
-- fails due to overlap:
CREATE TABLE bigintp_10_2 PARTITION OF bigintp FOR VALUES IN ('10');
DROP TABLE bigintp;

CREATE TABLE range_parted (
	a date
) PARTITION BY RANGE (a);

-- forbidden expressions for partition bounds with range partitioned table
CREATE TABLE part_bogus_expr_fail PARTITION OF range_parted
  FOR VALUES FROM (somename) TO ('2019-01-01');
CREATE TABLE part_bogus_expr_fail PARTITION OF range_parted
  FOR VALUES FROM (somename.somename) TO ('2019-01-01');
CREATE TABLE part_bogus_expr_fail PARTITION OF range_parted
  FOR VALUES FROM (a) TO ('2019-01-01');
CREATE TABLE part_bogus_expr_fail PARTITION OF range_parted
  FOR VALUES FROM (max(a)) TO ('2019-01-01');
CREATE TABLE part_bogus_expr_fail PARTITION OF range_parted
  FOR VALUES FROM (max(somename)) TO ('2019-01-01');
CREATE TABLE part_bogus_expr_fail PARTITION OF range_parted
  FOR VALUES FROM (max('2019-02-01'::date)) TO ('2019-01-01');
CREATE TABLE part_bogus_expr_fail PARTITION OF range_parted
  FOR VALUES FROM ((select 1)) TO ('2019-01-01');
CREATE TABLE part_bogus_expr_fail PARTITION OF range_parted
  FOR VALUES FROM (generate_series(1, 3)) TO ('2019-01-01');

-- trying to specify list for range partitioned table
CREATE TABLE fail_part PARTITION OF range_parted FOR VALUES IN ('a');
-- trying to specify modulus and remainder for range partitioned table
CREATE TABLE fail_part PARTITION OF range_parted FOR VALUES WITH (MODULUS 10, REMAINDER 1);
-- each of start and end bounds must have same number of values as the
-- length of the partition key
CREATE TABLE fail_part PARTITION OF range_parted FOR VALUES FROM ('a', 1) TO ('z');
CREATE TABLE fail_part PARTITION OF range_parted FOR VALUES FROM ('a') TO ('z', 1);

-- cannot specify null values in range bounds
CREATE TABLE fail_part PARTITION OF range_parted FOR VALUES FROM (null) TO (maxvalue);

-- trying to specify modulus and remainder for range partitioned table
CREATE TABLE fail_part PARTITION OF range_parted FOR VALUES WITH (MODULUS 10, REMAINDER 1);

-- check partition bound syntax for the hash partition
CREATE TABLE hash_parted (
	a int
) PARTITION BY HASH (a);
CREATE TABLE hpart_1 PARTITION OF hash_parted FOR VALUES WITH (MODULUS 10, REMAINDER 0);
CREATE TABLE hpart_2 PARTITION OF hash_parted FOR VALUES WITH (MODULUS 50, REMAINDER 1);
CREATE TABLE hpart_3 PARTITION OF hash_parted FOR VALUES WITH (MODULUS 200, REMAINDER 2);
-- modulus 25 is factor of modulus of 50 but 10 is not factor of 25.
CREATE TABLE fail_part PARTITION OF hash_parted FOR VALUES WITH (MODULUS 25, REMAINDER 3);
-- previous modulus 50 is factor of 150 but this modulus is not factor of next modulus 200.
CREATE TABLE fail_part PARTITION OF hash_parted FOR VALUES WITH (MODULUS 150, REMAINDER 3);
-- trying to specify range for the hash partitioned table
CREATE TABLE fail_part PARTITION OF hash_parted FOR VALUES FROM ('a', 1) TO ('z');
-- trying to specify list value for the hash partitioned table
CREATE TABLE fail_part PARTITION OF hash_parted FOR VALUES IN (1000);

-- trying to create default partition for the hash partitioned table
CREATE TABLE fail_default_part PARTITION OF hash_parted DEFAULT;

-- check if compatible with the specified parent

-- cannot create as partition of a non-partitioned table
CREATE TABLE unparted (
	a int
);
CREATE TABLE fail_part PARTITION OF unparted FOR VALUES IN ('a');
CREATE TABLE fail_part PARTITION OF unparted FOR VALUES WITH (MODULUS 2, REMAINDER 1);
DROP TABLE unparted;

-- cannot create a permanent rel as partition of a temp rel
CREATE TEMP TABLE temp_parted (
	a int
) PARTITION BY LIST (a);
CREATE TABLE fail_part PARTITION OF temp_parted FOR VALUES IN ('a');
DROP TABLE temp_parted;

-- check for partition bound overlap and other invalid specifications

CREATE TABLE list_parted2 (
	a varchar
) PARTITION BY LIST (a);
CREATE TABLE part_null_z PARTITION OF list_parted2 FOR VALUES IN (null, 'z');
CREATE TABLE part_ab PARTITION OF list_parted2 FOR VALUES IN ('a', 'b');
CREATE TABLE list_parted2_def PARTITION OF list_parted2 DEFAULT;

CREATE TABLE fail_part PARTITION OF list_parted2 FOR VALUES IN (null);
CREATE TABLE fail_part PARTITION OF list_parted2 FOR VALUES IN ('b', 'c');
-- check default partition overlap
INSERT INTO list_parted2 VALUES('X');
CREATE TABLE fail_part PARTITION OF list_parted2 FOR VALUES IN ('W', 'X', 'Y');

CREATE TABLE range_parted2 (
	a int
) PARTITION BY RANGE (a);

-- trying to create range partition with empty range
CREATE TABLE fail_part PARTITION OF range_parted2 FOR VALUES FROM (1) TO (0);
-- note that the range '[1, 1)' has no elements
CREATE TABLE fail_part PARTITION OF range_parted2 FOR VALUES FROM (1) TO (1);

CREATE TABLE part0 PARTITION OF range_parted2 FOR VALUES FROM (minvalue) TO (1);
CREATE TABLE fail_part PARTITION OF range_parted2 FOR VALUES FROM (minvalue) TO (2);
CREATE TABLE part1 PARTITION OF range_parted2 FOR VALUES FROM (1) TO (10);
CREATE TABLE fail_part PARTITION OF range_parted2 FOR VALUES FROM (9) TO (maxvalue);
CREATE TABLE part2 PARTITION OF range_parted2 FOR VALUES FROM (20) TO (30);
CREATE TABLE part3 PARTITION OF range_parted2 FOR VALUES FROM (30) TO (40);
CREATE TABLE fail_part PARTITION OF range_parted2 FOR VALUES FROM (10) TO (30);
CREATE TABLE fail_part PARTITION OF range_parted2 FOR VALUES FROM (10) TO (50);

-- Create a default partition for range partitioned table
CREATE TABLE range2_default PARTITION OF range_parted2 DEFAULT;

-- More than one default partition is not allowed, so this should give error
CREATE TABLE fail_default_part PARTITION OF range_parted2 DEFAULT;

-- Check if the range for default partitions overlap
INSERT INTO range_parted2 VALUES (85);
CREATE TABLE fail_part PARTITION OF range_parted2 FOR VALUES FROM (80) TO (90);
CREATE TABLE part4 PARTITION OF range_parted2 FOR VALUES FROM (90) TO (100);

-- now check for multi-column range partition key
CREATE TABLE range_parted3 (
	a int,
	b int
) PARTITION BY RANGE (a, (b+1));

CREATE TABLE part00 PARTITION OF range_parted3 FOR VALUES FROM (0, minvalue) TO (0, maxvalue);
CREATE TABLE fail_part PARTITION OF range_parted3 FOR VALUES FROM (0, minvalue) TO (0, 1);

CREATE TABLE part10 PARTITION OF range_parted3 FOR VALUES FROM (1, minvalue) TO (1, 1);
CREATE TABLE part11 PARTITION OF range_parted3 FOR VALUES FROM (1, 1) TO (1, 10);
CREATE TABLE part12 PARTITION OF range_parted3 FOR VALUES FROM (1, 10) TO (1, maxvalue);
CREATE TABLE fail_part PARTITION OF range_parted3 FOR VALUES FROM (1, 10) TO (1, 20);
CREATE TABLE range3_default PARTITION OF range_parted3 DEFAULT;

-- cannot create a partition that says column b is allowed to range
-- from -infinity to +infinity, while there exist partitions that have
-- more specific ranges
CREATE TABLE fail_part PARTITION OF range_parted3 FOR VALUES FROM (1, minvalue) TO (1, maxvalue);

-- check for partition bound overlap and other invalid specifications for the hash partition
CREATE TABLE hash_parted2 (
	a varchar
) PARTITION BY HASH (a);
CREATE TABLE h2part_1 PARTITION OF hash_parted2 FOR VALUES WITH (MODULUS 4, REMAINDER 2);
CREATE TABLE h2part_2 PARTITION OF hash_parted2 FOR VALUES WITH (MODULUS 8, REMAINDER 0);
CREATE TABLE h2part_3 PARTITION OF hash_parted2 FOR VALUES WITH (MODULUS 8, REMAINDER 4);
CREATE TABLE h2part_4 PARTITION OF hash_parted2 FOR VALUES WITH (MODULUS 8, REMAINDER 5);
-- overlap with part_4
CREATE TABLE fail_part PARTITION OF hash_parted2 FOR VALUES WITH (MODULUS 2, REMAINDER 1);
-- modulus must be greater than zero
CREATE TABLE fail_part PARTITION OF hash_parted2 FOR VALUES WITH (MODULUS 0, REMAINDER 1);
-- remainder must be greater than or equal to zero and less than modulus
CREATE TABLE fail_part PARTITION OF hash_parted2 FOR VALUES WITH (MODULUS 8, REMAINDER 8);

-- check schema propagation from parent

CREATE TABLE parted (
	a text,
	b int NOT NULL DEFAULT 0,
	CONSTRAINT check_a CHECK (length(a) > 0)
) PARTITION BY LIST (a);

CREATE TABLE part_a PARTITION OF parted FOR VALUES IN ('a');

-- only inherited attributes (never local ones)
SELECT attname, attislocal, attinhcount FROM pg_attribute
  WHERE attrelid = 'part_a'::regclass and attnum > 0
  ORDER BY attnum;

-- able to specify column default, column constraint, and table constraint

-- first check the "column specified more than once" error
CREATE TABLE part_b PARTITION OF parted (
	b NOT NULL,
	b DEFAULT 1,
	b CHECK (b >= 0),
	CONSTRAINT check_a CHECK (length(a) > 0)
) FOR VALUES IN ('b');

CREATE TABLE part_b PARTITION OF parted (
	b NOT NULL DEFAULT 1,
	CONSTRAINT check_a CHECK (length(a) > 0),
	CONSTRAINT check_b CHECK (b >= 0)
) FOR VALUES IN ('b');
-- conislocal should be false for any merged constraints, true otherwise
SELECT conislocal, coninhcount FROM pg_constraint WHERE conrelid = 'part_b'::regclass ORDER BY conislocal, coninhcount;

-- Once check_b is added to the parent, it should be made non-local for part_b
ALTER TABLE parted ADD CONSTRAINT check_b CHECK (b >= 0);
SELECT conislocal, coninhcount FROM pg_constraint WHERE conrelid = 'part_b'::regclass;

-- Neither check_a nor check_b are droppable from part_b
ALTER TABLE part_b DROP CONSTRAINT check_a;
ALTER TABLE part_b DROP CONSTRAINT check_b;

-- And dropping it from parted should leave no trace of them on part_b, unlike
-- traditional inheritance where they will be left behind, because they would
-- be local constraints.
ALTER TABLE parted DROP CONSTRAINT check_a, DROP CONSTRAINT check_b;
SELECT conislocal, coninhcount FROM pg_constraint WHERE conrelid = 'part_b'::regclass;

-- specify PARTITION BY for a partition
CREATE TABLE fail_part_col_not_found PARTITION OF parted FOR VALUES IN ('c') PARTITION BY RANGE (c);
CREATE TABLE part_c PARTITION OF parted (b WITH OPTIONS NOT NULL DEFAULT 0) FOR VALUES IN ('c') PARTITION BY RANGE ((b));

-- create a level-2 partition
CREATE TABLE part_c_1_10 PARTITION OF part_c FOR VALUES FROM (1) TO (10);

-- check that NOT NULL and default value are inherited correctly
create table parted_notnull_inh_test (a int default 1, b int not null default 0) partition by list (a);
create table parted_notnull_inh_test1 partition of parted_notnull_inh_test (a not null, b default 1) for values in (1);
insert into parted_notnull_inh_test (b) values (null);
-- note that while b's default is overriden, a's default is preserved
\d parted_notnull_inh_test1
drop table parted_notnull_inh_test;

-- check for a conflicting COLLATE clause
create table parted_collate_must_match (a text collate "C", b text collate "C")
  partition by range (a);
-- on the partition key
create table parted_collate_must_match1 partition of parted_collate_must_match
  (a collate "POSIX") for values from ('a') to ('m');
-- on another column
create table parted_collate_must_match2 partition of parted_collate_must_match
  (b collate "POSIX") for values from ('m') to ('z');
drop table parted_collate_must_match;

-- check that specifying incompatible collations for partition bound
-- expressions fails promptly

create table test_part_coll_posix (a text) partition by range (a collate "POSIX");
-- fail
create table test_part_coll partition of test_part_coll_posix for values from ('a' collate "C") to ('g');
-- ok
create table test_part_coll partition of test_part_coll_posix for values from ('a' collate "POSIX") to ('g');
-- ok
create table test_part_coll2 partition of test_part_coll_posix for values from ('g') to ('m');

-- using a cast expression uses the target type's default collation

-- fail
create table test_part_coll_cast partition of test_part_coll_posix for values from (name 'm' collate "C") to ('s');
-- ok
create table test_part_coll_cast partition of test_part_coll_posix for values from (name 'm' collate "POSIX") to ('s');
-- ok; partition collation silently overrides the default collation of type 'name'
create table test_part_coll_cast2 partition of test_part_coll_posix for values from (name 's') to ('z');

drop table test_part_coll_posix;

-- Partition bound in describe output
\d+ part_b

-- Both partition bound and partition key in describe output
\d+ part_c

-- a level-2 partition's constraint will include the parent's expressions
\d+ part_c_1_10

-- Show partition count in the parent's describe output
-- Tempted to include \d+ output listing partitions with bound info but
-- output could vary depending on the order in which partition oids are
-- returned.
\d parted
\d hash_parted

-- check that we get the expected partition constraints
CREATE TABLE range_parted4 (a int, b int, c int) PARTITION BY RANGE (abs(a), abs(b), c);
CREATE TABLE unbounded_range_part PARTITION OF range_parted4 FOR VALUES FROM (MINVALUE, MINVALUE, MINVALUE) TO (MAXVALUE, MAXVALUE, MAXVALUE);
\d+ unbounded_range_part
DROP TABLE unbounded_range_part;
CREATE TABLE range_parted4_1 PARTITION OF range_parted4 FOR VALUES FROM (MINVALUE, MINVALUE, MINVALUE) TO (1, MAXVALUE, MAXVALUE);
\d+ range_parted4_1
CREATE TABLE range_parted4_2 PARTITION OF range_parted4 FOR VALUES FROM (3, 4, 5) TO (6, 7, MAXVALUE);
\d+ range_parted4_2
CREATE TABLE range_parted4_3 PARTITION OF range_parted4 FOR VALUES FROM (6, 8, MINVALUE) TO (9, MAXVALUE, MAXVALUE);
\d+ range_parted4_3
DROP TABLE range_parted4;

-- user-defined operator class in partition key
CREATE FUNCTION my_int4_sort(int4,int4) RETURNS int LANGUAGE sql
  AS $$ SELECT CASE WHEN $1 = $2 THEN 0 WHEN $1 > $2 THEN 1 ELSE -1 END; $$;
CREATE OPERATOR CLASS test_int4_ops FOR TYPE int4 USING btree AS
  OPERATOR 1 < (int4,int4), OPERATOR 2 <= (int4,int4),
  OPERATOR 3 = (int4,int4), OPERATOR 4 >= (int4,int4),
  OPERATOR 5 > (int4,int4), FUNCTION 1 my_int4_sort(int4,int4);
CREATE TABLE partkey_t (a int4) PARTITION BY RANGE (a test_int4_ops);
CREATE TABLE partkey_t_1 PARTITION OF partkey_t FOR VALUES FROM (0) TO (1000);
INSERT INTO partkey_t VALUES (100);
INSERT INTO partkey_t VALUES (200);

-- cleanup
DROP TABLE parted, list_parted, range_parted, list_parted2, range_parted2, range_parted3;
DROP TABLE partkey_t, hash_parted, hash_parted2;
DROP OPERATOR CLASS test_int4_ops USING btree;
DROP FUNCTION my_int4_sort(int4,int4);

-- comments on partitioned tables columns
CREATE TABLE parted_col_comment (a int, b text) PARTITION BY LIST (a);
COMMENT ON TABLE parted_col_comment IS 'Am partitioned table';
COMMENT ON COLUMN parted_col_comment.a IS 'Partition key';
SELECT obj_description('parted_col_comment'::regclass);
\d+ parted_col_comment
DROP TABLE parted_col_comment;

-- list partitioning on array type column
CREATE TABLE arrlp (a int[]) PARTITION BY LIST (a);
CREATE TABLE arrlp12 PARTITION OF arrlp FOR VALUES IN ('{1}', '{2}');
\d+ arrlp12
DROP TABLE arrlp;

-- partition on boolean column
create table boolspart (a bool) partition by list (a);
create table boolspart_t partition of boolspart for values in (true);
create table boolspart_f partition of boolspart for values in (false);
\d+ boolspart
drop table boolspart;

-- partitions mixing temporary and permanent relations
create table perm_parted (a int) partition by list (a);
create temporary table temp_parted (a int) partition by list (a);
create table perm_part partition of temp_parted default; -- error
create temp table temp_part partition of perm_parted default; -- error
create temp table temp_part partition of temp_parted default; -- ok
drop table perm_parted cascade;
drop table temp_parted cascade;

-- check that adding partitions to a table while it is being used is prevented
create table tab_part_create (a int) partition by list (a);
create or replace function func_part_create() returns trigger
  language plpgsql as $$
  begin
    execute 'create table tab_part_create_1 partition of tab_part_create for values in (1)';
    return null;
  end $$;
create trigger trig_part_create before insert on tab_part_create
  for each statement execute procedure func_part_create();
insert into tab_part_create values (1);
drop table tab_part_create;
drop function func_part_create();

-- test using a volatile expression as partition bound
create table volatile_partbound_test (partkey timestamp) partition by range (partkey);
create table volatile_partbound_test1 partition of volatile_partbound_test for values from (minvalue) to (current_timestamp);
create table volatile_partbound_test2 partition of volatile_partbound_test for values from (current_timestamp) to (maxvalue);
-- this should go into the partition volatile_partbound_test2
insert into volatile_partbound_test values (current_timestamp);
select tableoid::regclass from volatile_partbound_test;
drop table volatile_partbound_test;

-- test the case where a check constraint on default partition allows
-- to avoid scanning it when adding a new partition
create table defcheck (a int, b int) partition by list (b);
create table defcheck_def (a int, c int, b int);
alter table defcheck_def drop c;
alter table defcheck attach partition defcheck_def default;
alter table defcheck_def add check (b <= 0 and b is not null);
create table defcheck_1 partition of defcheck for values in (1, null);

-- test that complex default partition constraints are enforced correctly
insert into defcheck_def values (0, 0);
create table defcheck_0 partition of defcheck for values in (0);
drop table defcheck;
>>>>>>> 9e1c9f95
<|MERGE_RESOLUTION|>--- conflicted
+++ resolved
@@ -277,17 +277,6 @@
 CREATE TABLE IF NOT EXISTS as_select1 AS SELECT * FROM pg_class WHERE relkind = 'r';
 DROP TABLE as_select1;
 
-<<<<<<< HEAD
--- check that the oid column is added before the primary key is checked
--- Greenplum could not support this since OID can't be unique across segments.
---CREATE TABLE oid_pk (f1 INT, PRIMARY KEY(oid)) WITH OIDS;
---DROP TABLE oid_pk;
-
--- Test github issue #7340. truncating a toast unlogged table fails.
--- Leave the table on purpose for pg_dump and gp_replica_check tests.
-CREATE UNLOGGED TABLE unlogged_toast (a text);
-TRUNCATE unlogged_toast;
-=======
 PREPARE select1 AS SELECT 1 as a;
 CREATE TABLE as_select1 AS EXECUTE select1;
 CREATE TABLE as_select1 AS EXECUTE select1;
@@ -846,6 +835,10 @@
 drop table temp_parted cascade;
 
 -- check that adding partitions to a table while it is being used is prevented
+-- This test doesn't work as intended in GPDB, because statement-triggers don't
+-- work. I was not able to formulate a test that would exercise the same
+-- codepath as this does in upstream. So this test produces a different error,
+-- and isn't very interesting in GPDB.
 create table tab_part_create (a int) partition by list (a);
 create or replace function func_part_create() returns trigger
   language plpgsql as $$
@@ -881,4 +874,8 @@
 insert into defcheck_def values (0, 0);
 create table defcheck_0 partition of defcheck for values in (0);
 drop table defcheck;
->>>>>>> 9e1c9f95
+
+-- Test github issue #7340. truncating a toast unlogged table fails.
+-- Leave the table on purpose for pg_dump and gp_replica_check tests.
+CREATE UNLOGGED TABLE unlogged_toast (a text);
+TRUNCATE unlogged_toast;