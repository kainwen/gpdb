--- conflicted
+++ resolved
@@ -30,15 +30,10 @@
  ($2 = 'pg_catalog.any'::pg_catalog.regtype) OR
  ($2 = 'pg_catalog.anyarray'::pg_catalog.regtype AND
   EXISTS(select 1 from pg_catalog.pg_type where
-<<<<<<< HEAD
-         oid = $1 and typelem != 0 and typlen = -1))
-$$ language sql strict stable READS SQL DATA;
-=======
          oid = $1 and typelem != 0 and typlen = -1)) OR
  ($2 = 'pg_catalog.anyrange'::pg_catalog.regtype AND
   (select typtype from pg_catalog.pg_type where oid = $1) = 'r')
-$$ language sql strict stable;
->>>>>>> ab93f90c
+$$ language sql strict stable READS SQL DATA;
 
 -- This one ignores castcontext, so it considers only physical equivalence
 -- and not whether the coercion can be invoked implicitly.
@@ -50,15 +45,10 @@
  ($2 = 'pg_catalog.any'::pg_catalog.regtype) OR
  ($2 = 'pg_catalog.anyarray'::pg_catalog.regtype AND
   EXISTS(select 1 from pg_catalog.pg_type where
-<<<<<<< HEAD
-         oid = $1 and typelem != 0 and typlen = -1))
-$$ language sql strict stable READS SQL DATA;
-=======
          oid = $1 and typelem != 0 and typlen = -1)) OR
  ($2 = 'pg_catalog.anyrange'::pg_catalog.regtype AND
   (select typtype from pg_catalog.pg_type where oid = $1) = 'r')
-$$ language sql strict stable;
->>>>>>> ab93f90c
+$$ language sql strict stable READS SQL DATA;
 
 -- **************** pg_proc ****************
 
@@ -1442,7 +1432,6 @@
     p1.amproclefttype != p1.amprocrighttype AND
     p2.provolatile = 'v';
 
-<<<<<<< HEAD
 -- Check for oid collisions between pg_proc/pg_type/pg_class
 SELECT *
 FROM
@@ -1454,7 +1443,7 @@
          select oid, 'pg_class' as catalgo, relname as name from pg_class) cats
   ) cat_counts
 WHERE oid_count > 1;
-=======
+
 -- **************** pg_index ****************
 
 -- Look for illegal values in pg_index fields.
@@ -1516,5 +1505,4 @@
 WHERE icoll != 0 AND iclass !=
     (SELECT oid FROM pg_opclass
      WHERE opcname = 'text_pattern_ops' AND opcmethod =
-           (SELECT oid FROM pg_am WHERE amname = 'btree'));
->>>>>>> ab93f90c
+           (SELECT oid FROM pg_am WHERE amname = 'btree'));