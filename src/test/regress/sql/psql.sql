--- conflicted
+++ resolved
@@ -3,11 +3,6 @@
 -- specific server features
 --
 
-<<<<<<< HEAD
--- GPDB: Use Postgres's tuplesort instead of our tuplesort_mk to avoid
--- array sorting diffs.
-set gp_enable_mk_sort=false;
-=======
 -- \set
 
 -- fail: invalid name
@@ -42,7 +37,6 @@
 \g
 
 \unset FETCH_COUNT
->>>>>>> 9e1c9f95
 
 -- \gset
 
@@ -1043,8 +1037,12 @@
 \echo 'error code:' :SQLSTATE
 \echo 'number of rows:' :ROW_COUNT
 
--- cursor-fetched query with an error after the first group
-select 1/(15-unique2) from tenk1 order by unique2 limit 19;
+-- cursor-fetched query with an error after the first group. In GPDB, the
+-- query used in PostgreSQL errors out too early in the segments. Use a
+-- different query that behaves the way this is intended.
+--select 1/(15-unique2) from tenk1 order by unique2 limit 19;
+select 1/(15-g) from generate_series(1, 1000000) g;
+
 \echo 'error:' :ERROR
 \echo 'error code:' :SQLSTATE
 \echo 'number of rows:' :ROW_COUNT
