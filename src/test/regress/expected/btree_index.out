--
-- BTREE_INDEX
-- test retrieval of min/max keys for each index
--
SELECT b.*
   FROM bt_i4_heap b
   WHERE b.seqno < 1;
 seqno |   random   
-------+------------
     0 | 1935401906
(1 row)

SELECT b.*
   FROM bt_i4_heap b
   WHERE b.seqno >= 9999;
 seqno |   random   
-------+------------
  9999 | 1227676208
(1 row)

SELECT b.*
   FROM bt_i4_heap b
   WHERE b.seqno = 4500;
 seqno |   random   
-------+------------
  4500 | 2080851358
(1 row)

SELECT b.*
   FROM bt_name_heap b
   WHERE b.seqno < '1'::name;
 seqno |   random   
-------+------------
 0     | 1935401906
(1 row)

SELECT b.*
   FROM bt_name_heap b
   WHERE b.seqno >= '9999'::name;
 seqno |   random   
-------+------------
 9999  | 1227676208
(1 row)

SELECT b.*
   FROM bt_name_heap b
   WHERE b.seqno = '4500'::name;
 seqno |   random   
-------+------------
 4500  | 2080851358
(1 row)

SELECT b.*
   FROM bt_txt_heap b
   WHERE b.seqno < '1'::text;
 seqno |   random   
-------+------------
 0     | 1935401906
(1 row)

SELECT b.*
   FROM bt_txt_heap b
   WHERE b.seqno >= '9999'::text;
 seqno |   random   
-------+------------
 9999  | 1227676208
(1 row)

SELECT b.*
   FROM bt_txt_heap b
   WHERE b.seqno = '4500'::text;
 seqno |   random   
-------+------------
 4500  | 2080851358
(1 row)

SELECT b.*
   FROM bt_f8_heap b
   WHERE b.seqno < '1'::float8;
 seqno |   random   
-------+------------
     0 | 1935401906
(1 row)

SELECT b.*
   FROM bt_f8_heap b
   WHERE b.seqno >= '9999'::float8;
 seqno |   random   
-------+------------
  9999 | 1227676208
(1 row)

SELECT b.*
   FROM bt_f8_heap b
   WHERE b.seqno = '4500'::float8;
 seqno |   random   
-------+------------
  4500 | 2080851358
(1 row)

--
-- Check correct optimization of LIKE (special index operator support)
-- for both indexscan and bitmapscan cases
--
set enable_seqscan to false;
set enable_indexscan to true;
set enable_bitmapscan to false;
set enable_sort to false; -- GPDB needs more strong-arming to get same plans as upstream
explain (costs off)
select proname from pg_proc where proname like E'RI\\_FKey%del' order by 1;
                                  QUERY PLAN                                  
------------------------------------------------------------------------------
 Index Only Scan using pg_proc_proname_args_nsp_index on pg_proc
   Index Cond: ((proname >= 'RI_FKey'::text) AND (proname < 'RI_FKez'::text))
   Filter: (proname ~~ 'RI\_FKey%del'::text)
(3 rows)

select proname from pg_proc where proname like E'RI\\_FKey%del' order by 1;
        proname         
------------------------
 RI_FKey_cascade_del
 RI_FKey_noaction_del
 RI_FKey_restrict_del
 RI_FKey_setdefault_del
 RI_FKey_setnull_del
(5 rows)

explain (costs off)
select proname from pg_proc where proname ilike '00%foo' order by 1;
                             QUERY PLAN                             
--------------------------------------------------------------------
 Index Only Scan using pg_proc_proname_args_nsp_index on pg_proc
   Index Cond: ((proname >= '00'::text) AND (proname < '01'::text))
   Filter: (proname ~~* '00%foo'::text)
(3 rows)

select proname from pg_proc where proname ilike '00%foo' order by 1;
 proname 
---------
(0 rows)

explain (costs off)
select proname from pg_proc where proname ilike 'ri%foo' order by 1;
                           QUERY PLAN                            
-----------------------------------------------------------------
 Index Only Scan using pg_proc_proname_args_nsp_index on pg_proc
   Filter: (proname ~~* 'ri%foo'::text)
(2 rows)

set enable_indexscan to false;
set enable_bitmapscan to true;
reset enable_sort;
explain (costs off)
select proname from pg_proc where proname like E'RI\\_FKey%del' order by 1;
                                        QUERY PLAN                                        
------------------------------------------------------------------------------------------
 Sort
   Sort Key: proname
   ->  Bitmap Heap Scan on pg_proc
         Filter: (proname ~~ 'RI\_FKey%del'::text)
         ->  Bitmap Index Scan on pg_proc_proname_args_nsp_index
               Index Cond: ((proname >= 'RI_FKey'::text) AND (proname < 'RI_FKez'::text))
(6 rows)

select proname from pg_proc where proname like E'RI\\_FKey%del' order by 1;
        proname         
------------------------
 RI_FKey_cascade_del
 RI_FKey_noaction_del
 RI_FKey_restrict_del
 RI_FKey_setdefault_del
 RI_FKey_setnull_del
(5 rows)

explain (costs off)
select proname from pg_proc where proname ilike '00%foo' order by 1;
                                   QUERY PLAN                                   
--------------------------------------------------------------------------------
 Sort
   Sort Key: proname
   ->  Bitmap Heap Scan on pg_proc
         Filter: (proname ~~* '00%foo'::text)
         ->  Bitmap Index Scan on pg_proc_proname_args_nsp_index
               Index Cond: ((proname >= '00'::text) AND (proname < '01'::text))
(6 rows)

select proname from pg_proc where proname ilike '00%foo' order by 1;
 proname 
---------
(0 rows)

set enable_sort to false; -- GPDB needs more strong-arming to get same plans as upstream
set enable_bitmapscan to false;
explain (costs off)
select proname from pg_proc where proname ilike 'ri%foo' order by 1;
                           QUERY PLAN                            
-----------------------------------------------------------------
 Index Only Scan using pg_proc_proname_args_nsp_index on pg_proc
   Filter: (proname ~~* 'ri%foo'::text)
(2 rows)

reset enable_seqscan;
reset enable_indexscan;
reset enable_bitmapscan;
<<<<<<< HEAD
reset enable_sort;
=======
-- Also check LIKE optimization with binary-compatible cases
create temp table btree_bpchar (f1 text collate "C");
create index on btree_bpchar(f1 bpchar_ops);
insert into btree_bpchar values ('foo'), ('fool'), ('bar'), ('quux');
-- doesn't match index:
explain (costs off)
select * from btree_bpchar where f1 like 'foo';
          QUERY PLAN           
-------------------------------
 Seq Scan on btree_bpchar
   Filter: (f1 ~~ 'foo'::text)
(2 rows)

select * from btree_bpchar where f1 like 'foo';
 f1  
-----
 foo
(1 row)

explain (costs off)
select * from btree_bpchar where f1 like 'foo%';
           QUERY PLAN           
--------------------------------
 Seq Scan on btree_bpchar
   Filter: (f1 ~~ 'foo%'::text)
(2 rows)

select * from btree_bpchar where f1 like 'foo%';
  f1  
------
 foo
 fool
(2 rows)

-- these do match the index:
explain (costs off)
select * from btree_bpchar where f1::bpchar like 'foo';
                     QUERY PLAN                     
----------------------------------------------------
 Bitmap Heap Scan on btree_bpchar
   Filter: ((f1)::bpchar ~~ 'foo'::text)
   ->  Bitmap Index Scan on btree_bpchar_f1_idx
         Index Cond: ((f1)::bpchar = 'foo'::bpchar)
(4 rows)

select * from btree_bpchar where f1::bpchar like 'foo';
 f1  
-----
 foo
(1 row)

explain (costs off)
select * from btree_bpchar where f1::bpchar like 'foo%';
                                        QUERY PLAN                                        
------------------------------------------------------------------------------------------
 Bitmap Heap Scan on btree_bpchar
   Filter: ((f1)::bpchar ~~ 'foo%'::text)
   ->  Bitmap Index Scan on btree_bpchar_f1_idx
         Index Cond: (((f1)::bpchar >= 'foo'::bpchar) AND ((f1)::bpchar < 'fop'::bpchar))
(4 rows)

select * from btree_bpchar where f1::bpchar like 'foo%';
  f1  
------
 foo
 fool
(2 rows)

>>>>>>> 7cd0d523
--
-- Test B-tree fast path (cache rightmost leaf page) optimization.
--
-- First create a tree that's at least three levels deep (i.e. has one level
-- between the root and leaf levels). The text inserted is long.  It won't be
-- compressed because we use plain storage in the table.  Only a few index
-- tuples fit on each internal page, allowing us to get a tall tree with few
-- pages.  (A tall tree is required to trigger caching.)
--
-- The text column must be the leading column in the index, since suffix
-- truncation would otherwise truncate tuples on internal pages, leaving us
-- with a short tree.
create table btree_tall_tbl(id int4, t text);
alter table btree_tall_tbl alter COLUMN t set storage plain;
create index btree_tall_idx on btree_tall_tbl (t, id) with (fillfactor = 10);
insert into btree_tall_tbl select g, repeat('x', 250)
from generate_series(1, 130) g;
--
-- Test vacuum_cleanup_index_scale_factor
--
-- Simple create
create table btree_test(a int);
create index btree_idx1 on btree_test(a) with (vacuum_cleanup_index_scale_factor = 40.0);
select reloptions from pg_class WHERE oid = 'btree_idx1'::regclass;
                reloptions                
------------------------------------------
 {vacuum_cleanup_index_scale_factor=40.0}
(1 row)

-- Fail while setting improper values
create index btree_idx_err on btree_test(a) with (vacuum_cleanup_index_scale_factor = -10.0);
ERROR:  value -10.0 out of bounds for option "vacuum_cleanup_index_scale_factor"
DETAIL:  Valid values are between "0.000000" and "10000000000.000000".
create index btree_idx_err on btree_test(a) with (vacuum_cleanup_index_scale_factor = 100.0);
create index btree_idx_err on btree_test(a) with (vacuum_cleanup_index_scale_factor = 'string');
ERROR:  invalid value for floating point option "vacuum_cleanup_index_scale_factor": string
create index btree_idx_err on btree_test(a) with (vacuum_cleanup_index_scale_factor = true);
ERROR:  invalid value for floating point option "vacuum_cleanup_index_scale_factor": true
-- Simple ALTER INDEX
alter index btree_idx1 set (vacuum_cleanup_index_scale_factor = 70.0);
select reloptions from pg_class WHERE oid = 'btree_idx1'::regclass;
                reloptions                
------------------------------------------
 {vacuum_cleanup_index_scale_factor=70.0}
(1 row)

--
-- Test for multilevel page deletion
--
CREATE TABLE delete_test_table (a bigint, b bigint, c bigint, d bigint);
INSERT INTO delete_test_table SELECT i, 1, 2, 3 FROM generate_series(1,80000) i;
ALTER TABLE delete_test_table ADD PRIMARY KEY (a,b,c,d);
-- Delete most entries, and vacuum, deleting internal pages and creating "fast
-- root"
DELETE FROM delete_test_table WHERE a < 79990;
VACUUM delete_test_table;
--
-- Test B-tree insertion with a metapage update (XLOG_BTREE_INSERT_META
-- WAL record type). This happens when a "fast root" page is split.  This
-- also creates coverage for nbtree FSM page recycling.
--
-- The vacuum above should've turned the leaf page into a fast root. We just
-- need to insert some rows to cause the fast root page to split.
INSERT INTO delete_test_table SELECT i, 1, 2, 3 FROM generate_series(1,1000) i;
--
-- GPDB: Test correctness of B-tree stats in consecutively VACUUM.
--
CREATE TABLE btree_stats_tbl(col_int int, col_text text, col_numeric numeric, col_unq int) DISTRIBUTED BY (col_int);
CREATE INDEX btree_stats_idx ON btree_stats_tbl(col_int);
INSERT INTO btree_stats_tbl VALUES (1, 'aa', 1001, 101), (2, 'bb', 1002, 102);
SELECT reltuples FROM pg_class WHERE relname='btree_stats_tbl';
 reltuples 
-----------
         0
(1 row)

-- inspect the state of the stats on segments
SELECT gp_segment_id, relname, reltuples FROM gp_dist_random('pg_class') WHERE relname = 'btree_stats_idx';
 gp_segment_id |     relname     | reltuples 
---------------+-----------------+-----------
             0 | btree_stats_idx |         0
             1 | btree_stats_idx |         0
             2 | btree_stats_idx |         0
(3 rows)

SELECT reltuples FROM pg_class WHERE relname='btree_stats_idx';
 reltuples 
-----------
         0
(1 row)

-- 1st VACUUM, expect reltuples = 2
vacuum btree_stats_tbl;
SELECT reltuples FROM pg_class WHERE relname='btree_stats_tbl';
 reltuples 
-----------
         2
(1 row)

-- inspect the state of the stats on segments
SELECT gp_segment_id, relname, reltuples FROM gp_dist_random('pg_class') WHERE relname = 'btree_stats_idx';
 gp_segment_id |     relname     | reltuples 
---------------+-----------------+-----------
             0 | btree_stats_idx |         1
             1 | btree_stats_idx |         1
             2 | btree_stats_idx |         0
(3 rows)

SELECT reltuples FROM pg_class WHERE relname='btree_stats_idx';
 reltuples 
-----------
         2
(1 row)

-- 2nd VACUUM, expect reltuples = 2
vacuum btree_stats_tbl;
SELECT reltuples FROM pg_class WHERE relname='btree_stats_tbl';
 reltuples 
-----------
         2
(1 row)

-- inspect the state of the stats on segments
SELECT gp_segment_id, relname, reltuples FROM gp_dist_random('pg_class') WHERE relname = 'btree_stats_idx';
 gp_segment_id |     relname     | reltuples 
---------------+-----------------+-----------
             0 | btree_stats_idx |         1
             1 | btree_stats_idx |         1
             2 | btree_stats_idx |         0
(3 rows)

SELECT reltuples FROM pg_class WHERE relname='btree_stats_idx';
 reltuples 
-----------
         2
(1 row)

-- Prior to this fix, the case would be failed here. Given the
-- scenario of updating stats during VACUUM:
-- 1) coordinator vacuums and updates stats of its own;
-- 2) then coordinator dispatches vacuum to segments;
-- 3) coordinator combines stats received from segments to overwrite the stats of its own.
-- Because upstream introduced a feature which could skip full index scan uring cleanup
-- of B-tree indexes when possible (refer to:
-- https://github.com/postgres/postgres/commit/857f9c36cda520030381bd8c2af20adf0ce0e1d4),
-- there was a case in QD-QEs distributed deployment that some QEs could skip full index scan and
-- stop updating statistics, result in QD being unable to collect all QEs' stats thus overwrote
-- a paritial accumulated value to index->reltuples. More interesting, it usually happened starting
-- from the 3rd time of consecutively VACUUM after fresh inserts due to above skipping index scan
-- criteria.
-- 3rd VACUUM, expect reltuples = 2
vacuum btree_stats_tbl;
SELECT reltuples FROM pg_class WHERE relname='btree_stats_tbl';
 reltuples 
-----------
         2
(1 row)

-- inspect the state of the stats on segments
SELECT gp_segment_id, relname, reltuples FROM gp_dist_random('pg_class') WHERE relname = 'btree_stats_idx';
 gp_segment_id |     relname     | reltuples 
---------------+-----------------+-----------
             0 | btree_stats_idx |         1
             1 | btree_stats_idx |         1
             2 | btree_stats_idx |         0
(3 rows)

SELECT reltuples FROM pg_class WHERE relname='btree_stats_idx';
 reltuples 
-----------
         2
(1 row)
<|MERGE_RESOLUTION|>--- conflicted
+++ resolved
@@ -202,9 +202,7 @@
 reset enable_seqscan;
 reset enable_indexscan;
 reset enable_bitmapscan;
-<<<<<<< HEAD
 reset enable_sort;
-=======
 -- Also check LIKE optimization with binary-compatible cases
 create temp table btree_bpchar (f1 text collate "C");
 create index on btree_bpchar(f1 bpchar_ops);
@@ -212,11 +210,13 @@
 -- doesn't match index:
 explain (costs off)
 select * from btree_bpchar where f1 like 'foo';
-          QUERY PLAN           
--------------------------------
- Seq Scan on btree_bpchar
-   Filter: (f1 ~~ 'foo'::text)
-(2 rows)
+                QUERY PLAN                
+------------------------------------------
+ Gather Motion 3:1  (slice1; segments: 3)
+   ->  Seq Scan on btree_bpchar
+         Filter: (f1 ~~ 'foo'::text)
+ Optimizer: Postgres query optimizer
+(4 rows)
 
 select * from btree_bpchar where f1 like 'foo';
  f1  
@@ -226,11 +226,13 @@
 
 explain (costs off)
 select * from btree_bpchar where f1 like 'foo%';
-           QUERY PLAN           
---------------------------------
- Seq Scan on btree_bpchar
-   Filter: (f1 ~~ 'foo%'::text)
-(2 rows)
+                QUERY PLAN                
+------------------------------------------
+ Gather Motion 3:1  (slice1; segments: 3)
+   ->  Seq Scan on btree_bpchar
+         Filter: (f1 ~~ 'foo%'::text)
+ Optimizer: Postgres query optimizer
+(4 rows)
 
 select * from btree_bpchar where f1 like 'foo%';
   f1  
@@ -242,13 +244,15 @@
 -- these do match the index:
 explain (costs off)
 select * from btree_bpchar where f1::bpchar like 'foo';
-                     QUERY PLAN                     
-----------------------------------------------------
- Bitmap Heap Scan on btree_bpchar
-   Filter: ((f1)::bpchar ~~ 'foo'::text)
-   ->  Bitmap Index Scan on btree_bpchar_f1_idx
-         Index Cond: ((f1)::bpchar = 'foo'::bpchar)
-(4 rows)
+                        QUERY PLAN                        
+----------------------------------------------------------
+ Gather Motion 1:1  (slice1; segments: 1)
+   ->  Bitmap Heap Scan on btree_bpchar
+         Filter: ((f1)::bpchar ~~ 'foo'::text)
+         ->  Bitmap Index Scan on btree_bpchar_f1_idx
+               Index Cond: ((f1)::bpchar = 'foo'::bpchar)
+ Optimizer: Postgres query optimizer
+(6 rows)
 
 select * from btree_bpchar where f1::bpchar like 'foo';
  f1  
@@ -258,13 +262,15 @@
 
 explain (costs off)
 select * from btree_bpchar where f1::bpchar like 'foo%';
-                                        QUERY PLAN                                        
-------------------------------------------------------------------------------------------
- Bitmap Heap Scan on btree_bpchar
-   Filter: ((f1)::bpchar ~~ 'foo%'::text)
-   ->  Bitmap Index Scan on btree_bpchar_f1_idx
-         Index Cond: (((f1)::bpchar >= 'foo'::bpchar) AND ((f1)::bpchar < 'fop'::bpchar))
-(4 rows)
+                                           QUERY PLAN                                           
+------------------------------------------------------------------------------------------------
+ Gather Motion 3:1  (slice1; segments: 3)
+   ->  Bitmap Heap Scan on btree_bpchar
+         Filter: ((f1)::bpchar ~~ 'foo%'::text)
+         ->  Bitmap Index Scan on btree_bpchar_f1_idx
+               Index Cond: (((f1)::bpchar >= 'foo'::bpchar) AND ((f1)::bpchar < 'fop'::bpchar))
+ Optimizer: Postgres query optimizer
+(6 rows)
 
 select * from btree_bpchar where f1::bpchar like 'foo%';
   f1  
@@ -273,7 +279,6 @@
  fool
 (2 rows)
 
->>>>>>> 7cd0d523
 --
 -- Test B-tree fast path (cache rightmost leaf page) optimization.
 --
