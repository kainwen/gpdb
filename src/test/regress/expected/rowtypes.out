--
-- ROWTYPES
--
-- Make both a standalone composite type and a table rowtype
create type complex_t as (r float8, i float8);
create temp table fullname (first text, last text);
-- Nested composite
create type quad as (c1 complex_t, c2 complex_t);
-- Some simple tests of I/O conversions and row construction
select (1.1,2.2)::complex_t, row((3.3,4.4),(5.5,null))::quad;
    row    |          row           
-----------+------------------------
 (1.1,2.2) | ("(3.3,4.4)","(5.5,)")
(1 row)

select row('Joe', 'Blow')::fullname, '(Joe,Blow)'::fullname;
    row     |  fullname  
------------+------------
 (Joe,Blow) | (Joe,Blow)
(1 row)

select '(Joe,von Blow)'::fullname, '(Joe,d''Blow)'::fullname;
     fullname     |   fullname   
------------------+--------------
 (Joe,"von Blow") | (Joe,d'Blow)
(1 row)

select '(Joe,"von""Blow")'::fullname, E'(Joe,d\\\\Blow)'::fullname;
     fullname      |    fullname     
-------------------+-----------------
 (Joe,"von""Blow") | (Joe,"d\\Blow")
(1 row)

select '(Joe,"Blow,Jr")'::fullname;
    fullname     
-----------------
 (Joe,"Blow,Jr")
(1 row)

select '(Joe,)'::fullname;	-- ok, null 2nd column
 fullname 
----------
 (Joe,)
(1 row)

select '(Joe)'::fullname;	-- bad
ERROR:  malformed record literal: "(Joe)"
LINE 1: select '(Joe)'::fullname;
               ^
DETAIL:  Too few columns.
select '(Joe,,)'::fullname;	-- bad
ERROR:  malformed record literal: "(Joe,,)"
LINE 1: select '(Joe,,)'::fullname;
               ^
DETAIL:  Too many columns.
select '[]'::fullname;          -- bad
ERROR:  malformed record literal: "[]"
LINE 1: select '[]'::fullname;
               ^
DETAIL:  Missing left parenthesis.
select ' (Joe,Blow)  '::fullname;  -- ok, extra whitespace
  fullname  
------------
 (Joe,Blow)
(1 row)

select '(Joe,Blow) /'::fullname;  -- bad
ERROR:  malformed record literal: "(Joe,Blow) /"
LINE 1: select '(Joe,Blow) /'::fullname;
               ^
DETAIL:  Junk after right parenthesis.
create temp table quadtable(f1 int, q quad);
insert into quadtable values (1, ((3.3,4.4),(5.5,6.6)));
insert into quadtable values (2, ((null,4.4),(5.5,6.6)));
select * from quadtable;
 f1 |             q             
----+---------------------------
  1 | ("(3.3,4.4)","(5.5,6.6)")
  2 | ("(,4.4)","(5.5,6.6)")
(2 rows)

select f1, q.c1 from quadtable;		-- fails, q is a table reference
ERROR:  missing FROM-clause entry for table "q"
LINE 1: select f1, q.c1 from quadtable;
                   ^
select f1, (q).c1, (qq.q).c1.i from quadtable qq;
 f1 |    c1     |  i  
----+-----------+-----
  1 | (3.3,4.4) | 4.4
  2 | (,4.4)    | 4.4
(2 rows)

create temp table people (fn fullname, bd date);
insert into people values ('(Joe,Blow)', '1984-01-10');
select * from people;
     fn     |     bd     
------------+------------
 (Joe,Blow) | 01-10-1984
(1 row)

-- at the moment this will not work due to ALTER TABLE inadequacy:
alter table fullname add column suffix text default '';
ERROR:  cannot alter table "fullname" because column "people.fn" uses its row type
-- but this should work:
alter table fullname add column suffix text default null;
select * from people;
     fn      |     bd     
-------------+------------
 (Joe,Blow,) | 01-10-1984
(1 row)

-- test insertion/updating of subfields
update people set fn.suffix = 'Jr';
select * from people;
      fn       |     bd     
---------------+------------
 (Joe,Blow,Jr) | 01-10-1984
(1 row)

insert into quadtable (f1, q.c1.r, q.c2.i) values(44,55,66);
select * from quadtable;
 f1 |             q             
----+---------------------------
  1 | ("(3.3,4.4)","(5.5,6.6)")
  2 | ("(,4.4)","(5.5,6.6)")
 44 | ("(55,)","(,66)")
(3 rows)

-- The object here is to ensure that toasted references inside
-- composite values don't cause problems.  The large f1 value will
-- be toasted inside pp, it must still work after being copied to people.
create temp table pp (f1 text);
insert into pp values (repeat('abcdefghijkl', 100000));
insert into people select ('Jim', f1, null)::fullname, current_date from pp;
select (fn).first, substr((fn).last, 1, 20), length((fn).last) from people;
 first |        substr        | length  
-------+----------------------+---------
 Joe   | Blow                 |       4
 Jim   | abcdefghijklabcdefgh | 1200000
(2 rows)

-- Test row comparison semantics.  Prior to PG 8.2 we did this in a totally
-- non-spec-compliant way.
select ROW(1,2) < ROW(1,3) as true;
 true 
------
 t
(1 row)

select ROW(1,2) < ROW(1,1) as false;
 false 
-------
 f
(1 row)

select ROW(1,2) < ROW(1,NULL) as null;
 null 
------
 
(1 row)

select ROW(1,2,3) < ROW(1,3,NULL) as true; -- the NULL is not examined
 true 
------
 t
(1 row)

select ROW(11,'ABC') < ROW(11,'DEF') as true;
 true 
------
 t
(1 row)

select ROW(11,'ABC') > ROW(11,'DEF') as false;
 false 
-------
 f
(1 row)

select ROW(12,'ABC') > ROW(11,'DEF') as true;
 true 
------
 t
(1 row)

-- = and <> have different NULL-behavior than < etc
select ROW(1,2,3) < ROW(1,NULL,4) as null;
 null 
------
 
(1 row)

select ROW(1,2,3) = ROW(1,NULL,4) as false;
 false 
-------
 f
(1 row)

select ROW(1,2,3) <> ROW(1,NULL,4) as true;
 true 
------
 t
(1 row)

-- We allow operators beyond the six standard ones, if they have btree
-- operator classes.
select ROW('ABC','DEF') ~<=~ ROW('DEF','ABC') as true;
 true 
------
 t
(1 row)

select ROW('ABC','DEF') ~>=~ ROW('DEF','ABC') as false;
 false 
-------
 f
(1 row)

select ROW('ABC','DEF') ~~ ROW('DEF','ABC') as fail;
ERROR:  could not determine interpretation of row comparison operator ~~
LINE 1: select ROW('ABC','DEF') ~~ ROW('DEF','ABC') as fail;
                                ^
HINT:  Row comparison operators must be associated with btree operator families.
-- Comparisons of ROW() expressions can cope with some type mismatches
select ROW(1,2) = ROW(1,2::int8);
 ?column? 
----------
 t
(1 row)

select ROW(1,2) in (ROW(3,4), ROW(1,2));
 ?column? 
----------
 t
(1 row)

select ROW(1,2) in (ROW(3,4), ROW(1,2::int8));
 ?column? 
----------
 t
(1 row)

-- Check row comparison with a subselect
select unique1, unique2 from tenk1
where (unique1, unique2) < any (select ten, ten from tenk1 where hundred < 3)
      and unique1 <= 20
order by 1;
 unique1 | unique2 
---------+---------
       0 |    9998
       1 |    2838
(2 rows)

-- Also check row comparison with an indexable condition
explain (costs off)
select thousand, tenthous from tenk1
where (thousand, tenthous) >= (997, 5000)
order by thousand, tenthous;
                           QUERY PLAN                            
-----------------------------------------------------------------
 Gather Motion 3:1  (slice1; segments: 3)
   Merge Key: thousand, tenthous
   ->  Index Only Scan using tenk1_thous_tenthous on tenk1
         Index Cond: (ROW(thousand, tenthous) >= ROW(997, 5000))
 Optimizer: Postgres query optimizer
(5 rows)

select thousand, tenthous from tenk1
where (thousand, tenthous) >= (997, 5000)
order by thousand, tenthous;
 thousand | tenthous 
----------+----------
      997 |     5997
      997 |     6997
      997 |     7997
      997 |     8997
      997 |     9997
      998 |      998
      998 |     1998
      998 |     2998
      998 |     3998
      998 |     4998
      998 |     5998
      998 |     6998
      998 |     7998
      998 |     8998
      998 |     9998
      999 |      999
      999 |     1999
      999 |     2999
      999 |     3999
      999 |     4999
      999 |     5999
      999 |     6999
      999 |     7999
      999 |     8999
      999 |     9999
(25 rows)

explain (costs off)
select thousand, tenthous, four from tenk1
where (thousand, tenthous, four) > (998, 5000, 3)
order by thousand, tenthous;
                              QUERY PLAN                               
-----------------------------------------------------------------------
 Sort
   Sort Key: thousand, tenthous
   ->  Bitmap Heap Scan on tenk1
         Filter: (ROW(thousand, tenthous, four) > ROW(998, 5000, 3))
         ->  Bitmap Index Scan on tenk1_thous_tenthous
               Index Cond: (ROW(thousand, tenthous) >= ROW(998, 5000))
(6 rows)

select thousand, tenthous, four from tenk1
where (thousand, tenthous, four) > (998, 5000, 3)
order by thousand, tenthous;
 thousand | tenthous | four 
----------+----------+------
      998 |     5998 |    2
      998 |     6998 |    2
      998 |     7998 |    2
      998 |     8998 |    2
      998 |     9998 |    2
      999 |      999 |    3
      999 |     1999 |    3
      999 |     2999 |    3
      999 |     3999 |    3
      999 |     4999 |    3
      999 |     5999 |    3
      999 |     6999 |    3
      999 |     7999 |    3
      999 |     8999 |    3
      999 |     9999 |    3
(15 rows)

explain (costs off)
select thousand, tenthous from tenk1
where (998, 5000) < (thousand, tenthous)
order by thousand, tenthous;
                        QUERY PLAN                        
----------------------------------------------------------
 Index Only Scan using tenk1_thous_tenthous on tenk1
   Index Cond: (ROW(thousand, tenthous) > ROW(998, 5000))
(2 rows)

select thousand, tenthous from tenk1
where (998, 5000) < (thousand, tenthous)
order by thousand, tenthous;
 thousand | tenthous 
----------+----------
      998 |     5998
      998 |     6998
      998 |     7998
      998 |     8998
      998 |     9998
      999 |      999
      999 |     1999
      999 |     2999
      999 |     3999
      999 |     4999
      999 |     5999
      999 |     6999
      999 |     7999
      999 |     8999
      999 |     9999
(15 rows)

explain (costs off)
select thousand, hundred from tenk1
where (998, 5000) < (thousand, hundred)
order by thousand, hundred;
                        QUERY PLAN                         
-----------------------------------------------------------
 Sort
   Sort Key: thousand, hundred
   ->  Bitmap Heap Scan on tenk1
         Filter: (ROW(998, 5000) < ROW(thousand, hundred))
         ->  Bitmap Index Scan on tenk1_thous_tenthous
               Index Cond: (thousand >= 998)
(6 rows)

select thousand, hundred from tenk1
where (998, 5000) < (thousand, hundred)
order by thousand, hundred;
 thousand | hundred 
----------+---------
      999 |      99
      999 |      99
      999 |      99
      999 |      99
      999 |      99
      999 |      99
      999 |      99
      999 |      99
      999 |      99
      999 |      99
(10 rows)

-- Test case for bug #14010: indexed row comparisons fail with nulls
create temp table test_table (a text, b text);
insert into test_table values ('a', 'b');
insert into test_table select 'a', null from generate_series(1,1000);
insert into test_table values ('b', 'a');
create index on test_table (a,b);
set enable_sort = off;
explain (costs off)
select a,b from test_table where (a,b) > ('a','a') order by a,b;
                          QUERY PLAN                          
--------------------------------------------------------------
 Gather Motion 3:1  (slice1; segments: 3)
   Merge Key: a, b
   ->  Index Only Scan using test_table_a_b_idx on test_table
         Index Cond: (ROW(a, b) > ROW('a'::text, 'a'::text))
 Optimizer: Postgres query optimizer
(5 rows)

select a,b from test_table where (a,b) > ('a','a') order by a,b;
 a | b 
---+---
 a | b
 b | a
(2 rows)

reset enable_sort;
-- Check row comparisons with IN
select * from int8_tbl i8 where i8 in (row(123,456));  -- fail, type mismatch
ERROR:  cannot compare dissimilar column types bigint and integer at record column 1
explain (costs off)
select * from int8_tbl i8
where i8 in (row(123,456)::int8_tbl, '(4567890123456789,123)');
<<<<<<< HEAD
                                                    QUERY PLAN                                                     
-------------------------------------------------------------------------------------------------------------------
 Gather Motion 3:1  (slice1; segments: 3)
   ->  Seq Scan on int8_tbl i8
         Filter: (i8.* = ANY (ARRAY[ROW('123'::bigint, '456'::bigint)::int8_tbl, '(4567890123456789,123)'::int8_tbl]))
 Optimizer: Postgres query optimizer
(4 rows)
=======
                                  QUERY PLAN                                   
-------------------------------------------------------------------------------
 Seq Scan on int8_tbl i8
   Filter: (i8.* = ANY ('{"(123,456)","(4567890123456789,123)"}'::int8_tbl[]))
(2 rows)
>>>>>>> 9e1c9f95

select * from int8_tbl i8
where i8 in (row(123,456)::int8_tbl, '(4567890123456789,123)');
        q1        | q2  
------------------+-----
              123 | 456
 4567890123456789 | 123
(2 rows)

-- Check some corner cases involving empty rowtypes
select ROW();
 row 
-----
 ()
(1 row)

select ROW() IS NULL;
 ?column? 
----------
 t
(1 row)

select ROW() = ROW();
ERROR:  cannot compare rows of zero length
LINE 1: select ROW() = ROW();
                     ^
-- Check ability to create arrays of anonymous rowtypes
select array[ row(1,2), row(3,4), row(5,6) ];
           array           
---------------------------
 {"(1,2)","(3,4)","(5,6)"}
(1 row)

-- Check ability to compare an anonymous row to elements of an array
select row(1,1.1) = any (array[ row(7,7.7), row(1,1.1), row(0,0.0) ]);
 ?column? 
----------
 t
(1 row)

select row(1,1.1) = any (array[ row(7,7.7), row(1,1.0), row(0,0.0) ]);
 ?column? 
----------
 f
(1 row)

-- Check behavior with a non-comparable rowtype
create type cantcompare as (p point, r float8);
create temp table cc (f1 cantcompare);
insert into cc values('("(1,2)",3)');
insert into cc values('("(4,5)",6)');
select * from cc order by f1; -- fail, but should complain about cantcompare
ERROR:  could not identify an ordering operator for type cantcompare
LINE 1: select * from cc order by f1;
                                  ^
HINT:  Use an explicit ordering operator or modify the query.
--
-- Tests for record_{eq,cmp}
--
create type testtype1 as (a int, b int);
-- all true
select row(1, 2)::testtype1 < row(1, 3)::testtype1;
 ?column? 
----------
 t
(1 row)

select row(1, 2)::testtype1 <= row(1, 3)::testtype1;
 ?column? 
----------
 t
(1 row)

select row(1, 2)::testtype1 = row(1, 2)::testtype1;
 ?column? 
----------
 t
(1 row)

select row(1, 2)::testtype1 <> row(1, 3)::testtype1;
 ?column? 
----------
 t
(1 row)

select row(1, 3)::testtype1 >= row(1, 2)::testtype1;
 ?column? 
----------
 t
(1 row)

select row(1, 3)::testtype1 > row(1, 2)::testtype1;
 ?column? 
----------
 t
(1 row)

-- all false
select row(1, -2)::testtype1 < row(1, -3)::testtype1;
 ?column? 
----------
 f
(1 row)

select row(1, -2)::testtype1 <= row(1, -3)::testtype1;
 ?column? 
----------
 f
(1 row)

select row(1, -2)::testtype1 = row(1, -3)::testtype1;
 ?column? 
----------
 f
(1 row)

select row(1, -2)::testtype1 <> row(1, -2)::testtype1;
 ?column? 
----------
 f
(1 row)

select row(1, -3)::testtype1 >= row(1, -2)::testtype1;
 ?column? 
----------
 f
(1 row)

select row(1, -3)::testtype1 > row(1, -2)::testtype1;
 ?column? 
----------
 f
(1 row)

-- true, but see *< below
select row(1, -2)::testtype1 < row(1, 3)::testtype1;
 ?column? 
----------
 t
(1 row)

-- mismatches
create type testtype3 as (a int, b text);
select row(1, 2)::testtype1 < row(1, 'abc')::testtype3;
ERROR:  cannot compare dissimilar column types integer and text at record column 2
select row(1, 2)::testtype1 <> row(1, 'abc')::testtype3;
ERROR:  cannot compare dissimilar column types integer and text at record column 2
create type testtype5 as (a int);
select row(1, 2)::testtype1 < row(1)::testtype5;
ERROR:  cannot compare record types with different numbers of columns
select row(1, 2)::testtype1 <> row(1)::testtype5;
ERROR:  cannot compare record types with different numbers of columns
-- non-comparable types
create type testtype6 as (a int, b point);
select row(1, '(1,2)')::testtype6 < row(1, '(1,3)')::testtype6;
ERROR:  could not identify a comparison function for type point
select row(1, '(1,2)')::testtype6 <> row(1, '(1,3)')::testtype6;
ERROR:  could not identify an equality operator for type point
drop type testtype1, testtype3, testtype5, testtype6;
--
-- Tests for record_image_{eq,cmp}
--
create type testtype1 as (a int, b int);
-- all true
select row(1, 2)::testtype1 *< row(1, 3)::testtype1;
 ?column? 
----------
 t
(1 row)

select row(1, 2)::testtype1 *<= row(1, 3)::testtype1;
 ?column? 
----------
 t
(1 row)

select row(1, 2)::testtype1 *= row(1, 2)::testtype1;
 ?column? 
----------
 t
(1 row)

select row(1, 2)::testtype1 *<> row(1, 3)::testtype1;
 ?column? 
----------
 t
(1 row)

select row(1, 3)::testtype1 *>= row(1, 2)::testtype1;
 ?column? 
----------
 t
(1 row)

select row(1, 3)::testtype1 *> row(1, 2)::testtype1;
 ?column? 
----------
 t
(1 row)

-- all false
select row(1, -2)::testtype1 *< row(1, -3)::testtype1;
 ?column? 
----------
 f
(1 row)

select row(1, -2)::testtype1 *<= row(1, -3)::testtype1;
 ?column? 
----------
 f
(1 row)

select row(1, -2)::testtype1 *= row(1, -3)::testtype1;
 ?column? 
----------
 f
(1 row)

select row(1, -2)::testtype1 *<> row(1, -2)::testtype1;
 ?column? 
----------
 f
(1 row)

select row(1, -3)::testtype1 *>= row(1, -2)::testtype1;
 ?column? 
----------
 f
(1 row)

select row(1, -3)::testtype1 *> row(1, -2)::testtype1;
 ?column? 
----------
 f
(1 row)

-- This returns the "wrong" order because record_image_cmp works on
-- unsigned datums without knowing about the actual data type.
select row(1, -2)::testtype1 *< row(1, 3)::testtype1;
 ?column? 
----------
 f
(1 row)

-- other types
create type testtype2 as (a smallint, b bool);  -- byval different sizes
select row(1, true)::testtype2 *< row(2, true)::testtype2;
 ?column? 
----------
 t
(1 row)

select row(-2, true)::testtype2 *< row(-1, true)::testtype2;
 ?column? 
----------
 t
(1 row)

select row(0, false)::testtype2 *< row(0, true)::testtype2;
 ?column? 
----------
 t
(1 row)

select row(0, false)::testtype2 *<> row(0, true)::testtype2;
 ?column? 
----------
 t
(1 row)

create type testtype3 as (a int, b text);  -- variable length
select row(1, 'abc')::testtype3 *< row(1, 'abd')::testtype3;
 ?column? 
----------
 t
(1 row)

select row(1, 'abc')::testtype3 *< row(1, 'abcd')::testtype3;
 ?column? 
----------
 t
(1 row)

select row(1, 'abc')::testtype3 *> row(1, 'abd')::testtype3;
 ?column? 
----------
 f
(1 row)

select row(1, 'abc')::testtype3 *<> row(1, 'abd')::testtype3;
 ?column? 
----------
 t
(1 row)

create type testtype4 as (a int, b point);  -- by ref, fixed length
select row(1, '(1,2)')::testtype4 *< row(1, '(1,3)')::testtype4;
 ?column? 
----------
 t
(1 row)

select row(1, '(1,2)')::testtype4 *<> row(1, '(1,3)')::testtype4;
 ?column? 
----------
 t
(1 row)

-- mismatches
select row(1, 2)::testtype1 *< row(1, 'abc')::testtype3;
ERROR:  cannot compare dissimilar column types integer and text at record column 2
select row(1, 2)::testtype1 *<> row(1, 'abc')::testtype3;
ERROR:  cannot compare dissimilar column types integer and text at record column 2
create type testtype5 as (a int);
select row(1, 2)::testtype1 *< row(1)::testtype5;
ERROR:  cannot compare record types with different numbers of columns
select row(1, 2)::testtype1 *<> row(1)::testtype5;
ERROR:  cannot compare record types with different numbers of columns
-- non-comparable types
create type testtype6 as (a int, b point);
select row(1, '(1,2)')::testtype6 *< row(1, '(1,3)')::testtype6;
 ?column? 
----------
 t
(1 row)

select row(1, '(1,2)')::testtype6 *>= row(1, '(1,3)')::testtype6;
 ?column? 
----------
 f
(1 row)

select row(1, '(1,2)')::testtype6 *<> row(1, '(1,3)')::testtype6;
 ?column? 
----------
 t
(1 row)

-- anonymous rowtypes in coldeflists
select q.a, q.b = row(2), q.c = array[row(3)], q.d = row(row(4)) from
    unnest(array[row(1, row(2), array[row(3)], row(row(4))),
                 row(2, row(3), array[row(4)], row(row(5)))])
      as q(a int, b record, c record[], d record);
 a | ?column? | ?column? | ?column? 
---+----------+----------+----------
 1 | t        | t        | t
 2 | f        | f        | f
(2 rows)

drop type testtype1, testtype2, testtype3, testtype4, testtype5, testtype6;
--
-- Test case derived from bug #5716: check multiple uses of a rowtype result
--
BEGIN;
CREATE TABLE price (
    id SERIAL PRIMARY KEY,
    active BOOLEAN NOT NULL,
    price NUMERIC
);
CREATE TYPE price_input AS (
    id INTEGER,
    price NUMERIC
);
CREATE TYPE price_key AS (
    id INTEGER
);
CREATE FUNCTION price_key_from_table(price) RETURNS price_key AS $$
    SELECT $1.id
$$ LANGUAGE SQL;
CREATE FUNCTION price_key_from_input(price_input) RETURNS price_key AS $$
    SELECT $1.id
$$ LANGUAGE SQL;
insert into price values (1,false,42), (10,false,100), (11,true,17.99);
UPDATE price
    SET active = true, price = input_prices.price
    FROM unnest(ARRAY[(10, 123.00), (11, 99.99)]::price_input[]) input_prices
    WHERE price_key_from_table(price.*) = price_key_from_input(input_prices.*);
select * from price;
 id | active | price  
----+--------+--------
  1 | f      |     42
 10 | t      | 123.00
 11 | t      |  99.99
(3 rows)

rollback;
--
-- Test case derived from bug #9085: check * qualification of composite
-- parameters for SQL functions
--
create temp table compos (f1 int, f2 text);
create function fcompos1(v compos) returns void as $$
insert into compos values (v);  -- fail
$$ language sql;
ERROR:  column "f1" is of type integer but expression is of type compos
LINE 2: insert into compos values (v);  -- fail
                                   ^
HINT:  You will need to rewrite or cast the expression.
create function fcompos1(v compos) returns void as $$
insert into compos values (v.*);
$$ language sql;
create function fcompos2(v compos) returns void as $$
select fcompos1(v);
$$ language sql;
create function fcompos3(v compos) returns void as $$
select fcompos1(fcompos3.v.*);
$$ language sql;
select fcompos1(row(1,'one'));
 fcompos1 
----------
 
(1 row)

select fcompos2(row(2,'two'));
 fcompos2 
----------
 
(1 row)

select fcompos3(row(3,'three'));
 fcompos3 
----------
 
(1 row)

select * from compos;
 f1 |  f2   
----+-------
  1 | one
  2 | two
  3 | three
(3 rows)

--
-- We allow I/O conversion casts from composite types to strings to be
-- invoked via cast syntax, but not functional syntax.  This is because
-- the latter is too prone to be invoked unintentionally.
--
select cast (fullname as text) from fullname;
 fullname 
----------
(0 rows)

select fullname::text from fullname;
 fullname 
----------
(0 rows)

select text(fullname) from fullname;  -- error
ERROR:  function text(fullname) does not exist
LINE 1: select text(fullname) from fullname;
               ^
HINT:  No function matches the given name and argument types. You might need to add explicit type casts.
select fullname.text from fullname;  -- error
ERROR:  column fullname.text does not exist
LINE 1: select fullname.text from fullname;
               ^
-- same, but RECORD instead of named composite type:
select cast (row('Jim', 'Beam') as text);
    row     
------------
 (Jim,Beam)
(1 row)

select (row('Jim', 'Beam'))::text;
    row     
------------
 (Jim,Beam)
(1 row)

select text(row('Jim', 'Beam'));  -- error
ERROR:  function text(record) does not exist
LINE 1: select text(row('Jim', 'Beam'));
               ^
HINT:  No function matches the given name and argument types. You might need to add explicit type casts.
select (row('Jim', 'Beam')).text;  -- error
ERROR:  could not identify column "text" in record data type
LINE 1: select (row('Jim', 'Beam')).text;
                ^
--
-- Check the equivalence of functional and column notation
--
insert into fullname values ('Joe', 'Blow');
select f.last from fullname f;
 last 
------
 Blow
(1 row)

select last(f) from fullname f;
 last 
------
 Blow
(1 row)

create function longname(fullname) returns text language sql
as $$select $1.first || ' ' || $1.last$$;
select f.longname from fullname f;
 longname 
----------
 Joe Blow
(1 row)

select longname(f) from fullname f;
 longname 
----------
 Joe Blow
(1 row)

-- Starting in v11, the notational form does matter if there's ambiguity
alter table fullname add column longname text;
select f.longname from fullname f;
 longname 
----------
 
(1 row)

select longname(f) from fullname f;
 longname 
----------
 Joe Blow
(1 row)

--
-- Test that composite values are seen to have the correct column names
-- (bug #11210 and other reports)
--
select row_to_json(i) from int8_tbl i;
                  row_to_json                   
------------------------------------------------
 {"q1":123,"q2":456}
 {"q1":123,"q2":4567890123456789}
 {"q1":4567890123456789,"q2":123}
 {"q1":4567890123456789,"q2":4567890123456789}
 {"q1":4567890123456789,"q2":-4567890123456789}
(5 rows)

select row_to_json(i) from int8_tbl i(x,y);
                 row_to_json                  
----------------------------------------------
 {"x":123,"y":456}
 {"x":123,"y":4567890123456789}
 {"x":4567890123456789,"y":123}
 {"x":4567890123456789,"y":4567890123456789}
 {"x":4567890123456789,"y":-4567890123456789}
(5 rows)

create temp view vv1 as select * from int8_tbl;
select row_to_json(i) from vv1 i;
                  row_to_json                   
------------------------------------------------
 {"q1":123,"q2":456}
 {"q1":123,"q2":4567890123456789}
 {"q1":4567890123456789,"q2":123}
 {"q1":4567890123456789,"q2":4567890123456789}
 {"q1":4567890123456789,"q2":-4567890123456789}
(5 rows)

select row_to_json(i) from vv1 i(x,y);
                 row_to_json                  
----------------------------------------------
 {"x":123,"y":456}
 {"x":123,"y":4567890123456789}
 {"x":4567890123456789,"y":123}
 {"x":4567890123456789,"y":4567890123456789}
 {"x":4567890123456789,"y":-4567890123456789}
(5 rows)

select row_to_json(ss) from
  (select q1, q2 from int8_tbl) as ss;
                  row_to_json                   
------------------------------------------------
 {"q1":123,"q2":456}
 {"q1":123,"q2":4567890123456789}
 {"q1":4567890123456789,"q2":123}
 {"q1":4567890123456789,"q2":4567890123456789}
 {"q1":4567890123456789,"q2":-4567890123456789}
(5 rows)

select row_to_json(ss) from
  (select q1, q2 from int8_tbl offset 0) as ss;
                  row_to_json                   
------------------------------------------------
 {"q1":123,"q2":456}
 {"q1":123,"q2":4567890123456789}
 {"q1":4567890123456789,"q2":123}
 {"q1":4567890123456789,"q2":4567890123456789}
 {"q1":4567890123456789,"q2":-4567890123456789}
(5 rows)

select row_to_json(ss) from
  (select q1 as a, q2 as b from int8_tbl) as ss;
                 row_to_json                  
----------------------------------------------
 {"a":123,"b":456}
 {"a":123,"b":4567890123456789}
 {"a":4567890123456789,"b":123}
 {"a":4567890123456789,"b":4567890123456789}
 {"a":4567890123456789,"b":-4567890123456789}
(5 rows)

select row_to_json(ss) from
  (select q1 as a, q2 as b from int8_tbl offset 0) as ss;
                 row_to_json                  
----------------------------------------------
 {"a":123,"b":456}
 {"a":123,"b":4567890123456789}
 {"a":4567890123456789,"b":123}
 {"a":4567890123456789,"b":4567890123456789}
 {"a":4567890123456789,"b":-4567890123456789}
(5 rows)

select row_to_json(ss) from
  (select q1 as a, q2 as b from int8_tbl) as ss(x,y);
                 row_to_json                  
----------------------------------------------
 {"x":123,"y":456}
 {"x":123,"y":4567890123456789}
 {"x":4567890123456789,"y":123}
 {"x":4567890123456789,"y":4567890123456789}
 {"x":4567890123456789,"y":-4567890123456789}
(5 rows)

select row_to_json(ss) from
  (select q1 as a, q2 as b from int8_tbl offset 0) as ss(x,y);
                 row_to_json                  
----------------------------------------------
 {"x":123,"y":456}
 {"x":123,"y":4567890123456789}
 {"x":4567890123456789,"y":123}
 {"x":4567890123456789,"y":4567890123456789}
 {"x":4567890123456789,"y":-4567890123456789}
(5 rows)

explain (costs off)
select row_to_json(q) from
  (select thousand, tenthous from tenk1
   where thousand = 42 and tenthous < 2000 offset 0) q;
                            QUERY PLAN                             
-------------------------------------------------------------------
 Gather Motion 3:1  (slice1; segments: 3)
   ->  Subquery Scan on q
         ->  Index Only Scan using tenk1_thous_tenthous on tenk1
               Index Cond: ((thousand = 42) AND (tenthous < 2000))
 Optimizer: Postgres query optimizer
(5 rows)

select row_to_json(q) from
  (select thousand, tenthous from tenk1
   where thousand = 42 and tenthous < 2000 offset 0) q;
           row_to_json           
---------------------------------
 {"thousand":42,"tenthous":42}
 {"thousand":42,"tenthous":1042}
(2 rows)

select row_to_json(q) from
  (select thousand as x, tenthous as y from tenk1
   where thousand = 42 and tenthous < 2000 offset 0) q;
    row_to_json    
-------------------
 {"x":42,"y":42}
 {"x":42,"y":1042}
(2 rows)

select row_to_json(q) from
  (select thousand as x, tenthous as y from tenk1
   where thousand = 42 and tenthous < 2000 offset 0) q(a,b);
    row_to_json    
-------------------
 {"a":42,"b":42}
 {"a":42,"b":1042}
(2 rows)

create temp table tt1 as select * from int8_tbl order by 1 limit 2;
create temp table tt2 () inherits(tt1);
insert into tt2 values(0,0);
select row_to_json(r) from (select q2,q1 from tt1 offset 0) r;
           row_to_json            
----------------------------------
 {"q2":456,"q1":123}
 {"q2":4567890123456789,"q1":123}
 {"q2":0,"q1":0}
(3 rows)

-- check no-op rowtype conversions
create temp table tt3 () inherits(tt2);
insert into tt3 values(33,44);
select row_to_json(tt3::tt2::tt1) from tt3;
    row_to_json    
-------------------
 {"q1":33,"q2":44}
(1 row)

--
-- IS [NOT] NULL should not recurse into nested composites (bug #14235)
--
explain (verbose, costs off)
select r, r is null as isnull, r is not null as isnotnull
from (values (1,row(1,2)), (1,row(null,null)), (1,null),
             (null,row(1,2)), (null,row(null,null)), (null,null) ) r(a,b);
                                                                                                         QUERY PLAN                                                                                                          
-----------------------------------------------------------------------------------------------------------------------------------------------------------------------------------------------------------------------------
 Values Scan on "*VALUES*"
   Output: ROW("*VALUES*".column1, "*VALUES*".column2), (("*VALUES*".column1 IS NULL) AND ("*VALUES*".column2 IS NOT DISTINCT FROM NULL)), (("*VALUES*".column1 IS NOT NULL) AND ("*VALUES*".column2 IS DISTINCT FROM NULL))
(2 rows)

select r, r is null as isnull, r is not null as isnotnull
from (values (1,row(1,2)), (1,row(null,null)), (1,null),
             (null,row(1,2)), (null,row(null,null)), (null,null) ) r(a,b);
      r      | isnull | isnotnull 
-------------+--------+-----------
 (1,"(1,2)") | f      | t
 (1,"(,)")   | f      | t
 (1,)        | f      | f
 (,"(1,2)")  | f      | f
 (,"(,)")    | f      | f
 (,)         | t      | f
(6 rows)

explain (verbose, costs off)
with r(a,b) as materialized
  (values (1,row(1,2)), (1,row(null,null)), (1,null),
          (null,row(1,2)), (null,row(null,null)), (null,null) )
select r, r is null as isnull, r is not null as isnotnull from r;
                       QUERY PLAN                       
--------------------------------------------------------
 Subquery Scan on r
   Output: r.*, (r.* IS NULL), (r.* IS NOT NULL)
   ->  Values Scan on "*VALUES*"
         Output: "*VALUES*".column1, "*VALUES*".column2
 Optimizer: Postgres query optimizer
(5 rows)

with r(a,b) as materialized
  (values (1,row(1,2)), (1,row(null,null)), (1,null),
          (null,row(1,2)), (null,row(null,null)), (null,null) )
select r, r is null as isnull, r is not null as isnotnull from r;
      r      | isnull | isnotnull 
-------------+--------+-----------
 (1,"(1,2)") | f      | t
 (1,"(,)")   | f      | t
 (1,)        | f      | f
 (,"(1,2)")  | f      | f
 (,"(,)")    | f      | f
 (,)         | t      | f
(6 rows)

--
-- Tests for component access / FieldSelect
--
CREATE TABLE compositetable(a text, b text);
INSERT INTO compositetable(a, b) VALUES('fa', 'fb');
-- composite type columns can't directly be accessed (error)
SELECT d.a FROM (SELECT compositetable AS d FROM compositetable) s;
ERROR:  missing FROM-clause entry for table "d"
LINE 1: SELECT d.a FROM (SELECT compositetable AS d FROM compositeta...
               ^
-- but can be accessed with proper parens
SELECT (d).a, (d).b FROM (SELECT compositetable AS d FROM compositetable) s;
 a  | b  
----+----
 fa | fb
(1 row)

-- system columns can't be accessed in composite types (error)
SELECT (d).ctid FROM (SELECT compositetable AS d FROM compositetable) s;
ERROR:  column "ctid" not found in data type compositetable
LINE 1: SELECT (d).ctid FROM (SELECT compositetable AS d FROM compos...
                ^
-- accessing non-existing column in NULL datum errors out
SELECT (NULL::compositetable).nonexistent;
ERROR:  column "nonexistent" not found in data type compositetable
LINE 1: SELECT (NULL::compositetable).nonexistent;
                ^
-- existing column in a NULL composite yield NULL
SELECT (NULL::compositetable).a;
 a 
---
 
(1 row)

-- oids can't be accessed in composite types (error)
SELECT (NULL::compositetable).oid;
ERROR:  column "oid" not found in data type compositetable
LINE 1: SELECT (NULL::compositetable).oid;
                ^
DROP TABLE compositetable;<|MERGE_RESOLUTION|>--- conflicted
+++ resolved
@@ -252,6 +252,7 @@
 (2 rows)
 
 -- Also check row comparison with an indexable condition
+set enable_sort=off;
 explain (costs off)
 select thousand, tenthous from tenk1
 where (thousand, tenthous) >= (997, 5000)
@@ -297,19 +298,23 @@
       999 |     9999
 (25 rows)
 
+reset enable_sort;
 explain (costs off)
 select thousand, tenthous, four from tenk1
 where (thousand, tenthous, four) > (998, 5000, 3)
 order by thousand, tenthous;
-                              QUERY PLAN                               
------------------------------------------------------------------------
- Sort
-   Sort Key: thousand, tenthous
-   ->  Bitmap Heap Scan on tenk1
-         Filter: (ROW(thousand, tenthous, four) > ROW(998, 5000, 3))
-         ->  Bitmap Index Scan on tenk1_thous_tenthous
-               Index Cond: (ROW(thousand, tenthous) >= ROW(998, 5000))
-(6 rows)
+                                 QUERY PLAN                                  
+-----------------------------------------------------------------------------
+ Gather Motion 3:1  (slice1; segments: 3)
+   Merge Key: thousand, tenthous
+   ->  Sort
+         Sort Key: thousand, tenthous
+         ->  Bitmap Heap Scan on tenk1
+               Filter: (ROW(thousand, tenthous, four) > ROW(998, 5000, 3))
+               ->  Bitmap Index Scan on tenk1_thous_tenthous
+                     Index Cond: (ROW(thousand, tenthous) >= ROW(998, 5000))
+ Optimizer: Postgres query optimizer
+(9 rows)
 
 select thousand, tenthous, four from tenk1
 where (thousand, tenthous, four) > (998, 5000, 3)
@@ -333,15 +338,19 @@
       999 |     9999 |    3
 (15 rows)
 
+set enable_sort=off;
 explain (costs off)
 select thousand, tenthous from tenk1
 where (998, 5000) < (thousand, tenthous)
 order by thousand, tenthous;
-                        QUERY PLAN                        
-----------------------------------------------------------
- Index Only Scan using tenk1_thous_tenthous on tenk1
-   Index Cond: (ROW(thousand, tenthous) > ROW(998, 5000))
-(2 rows)
+                           QUERY PLAN                           
+----------------------------------------------------------------
+ Gather Motion 3:1  (slice1; segments: 3)
+   Merge Key: thousand, tenthous
+   ->  Index Only Scan using tenk1_thous_tenthous on tenk1
+         Index Cond: (ROW(thousand, tenthous) > ROW(998, 5000))
+ Optimizer: Postgres query optimizer
+(5 rows)
 
 select thousand, tenthous from tenk1
 where (998, 5000) < (thousand, tenthous)
@@ -365,19 +374,23 @@
       999 |     9999
 (15 rows)
 
+reset enable_sort;
 explain (costs off)
 select thousand, hundred from tenk1
 where (998, 5000) < (thousand, hundred)
 order by thousand, hundred;
-                        QUERY PLAN                         
------------------------------------------------------------
- Sort
-   Sort Key: thousand, hundred
-   ->  Bitmap Heap Scan on tenk1
-         Filter: (ROW(998, 5000) < ROW(thousand, hundred))
-         ->  Bitmap Index Scan on tenk1_thous_tenthous
-               Index Cond: (thousand >= 998)
-(6 rows)
+                           QUERY PLAN                            
+-----------------------------------------------------------------
+ Gather Motion 3:1  (slice1; segments: 3)
+   Merge Key: thousand, hundred
+   ->  Sort
+         Sort Key: thousand, hundred
+         ->  Bitmap Heap Scan on tenk1
+               Filter: (ROW(998, 5000) < ROW(thousand, hundred))
+               ->  Bitmap Index Scan on tenk1_thous_tenthous
+                     Index Cond: (thousand >= 998)
+ Optimizer: Postgres query optimizer
+(9 rows)
 
 select thousand, hundred from tenk1
 where (998, 5000) < (thousand, hundred)
@@ -428,21 +441,13 @@
 explain (costs off)
 select * from int8_tbl i8
 where i8 in (row(123,456)::int8_tbl, '(4567890123456789,123)');
-<<<<<<< HEAD
-                                                    QUERY PLAN                                                     
--------------------------------------------------------------------------------------------------------------------
+                                     QUERY PLAN                                      
+-------------------------------------------------------------------------------------
  Gather Motion 3:1  (slice1; segments: 3)
    ->  Seq Scan on int8_tbl i8
-         Filter: (i8.* = ANY (ARRAY[ROW('123'::bigint, '456'::bigint)::int8_tbl, '(4567890123456789,123)'::int8_tbl]))
+         Filter: (i8.* = ANY ('{"(123,456)","(4567890123456789,123)"}'::int8_tbl[]))
  Optimizer: Postgres query optimizer
 (4 rows)
-=======
-                                  QUERY PLAN                                   
--------------------------------------------------------------------------------
- Seq Scan on int8_tbl i8
-   Filter: (i8.* = ANY ('{"(123,456)","(4567890123456789,123)"}'::int8_tbl[]))
-(2 rows)
->>>>>>> 9e1c9f95
 
 select * from int8_tbl i8
 where i8 in (row(123,456)::int8_tbl, '(4567890123456789,123)');
@@ -682,10 +687,12 @@
 
 -- This returns the "wrong" order because record_image_cmp works on
 -- unsigned datums without knowing about the actual data type.
+-- In GPDB, Datum is signed, so this produces different result than
+-- on upstream.
 select row(1, -2)::testtype1 *< row(1, 3)::testtype1;
  ?column? 
 ----------
- f
+ t
 (1 row)
 
 -- other types
@@ -1169,14 +1176,16 @@
   (values (1,row(1,2)), (1,row(null,null)), (1,null),
           (null,row(1,2)), (null,row(null,null)), (null,null) )
 select r, r is null as isnull, r is not null as isnotnull from r;
-                       QUERY PLAN                       
---------------------------------------------------------
+                          QUERY PLAN                          
+--------------------------------------------------------------
  Subquery Scan on r
    Output: r.*, (r.* IS NULL), (r.* IS NOT NULL)
-   ->  Values Scan on "*VALUES*"
-         Output: "*VALUES*".column1, "*VALUES*".column2
+   ->  Shared Scan (share slice:id 0:0)
+         Output: share0_ref1.column1, share0_ref1.column2
+         ->  Values Scan on "*VALUES*"
+               Output: "*VALUES*".column1, "*VALUES*".column2
  Optimizer: Postgres query optimizer
-(5 rows)
+(7 rows)
 
 with r(a,b) as materialized
   (values (1,row(1,2)), (1,row(null,null)), (1,null),
