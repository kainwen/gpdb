--
-- Tests for psql features that aren't closely connected to any
-- specific server features
--
<<<<<<< HEAD
-- GPDB: Use Postgres's tuplesort instead of our tuplesort_mk to avoid
-- array sorting diffs.
set gp_enable_mk_sort=false;
=======
-- \set
-- fail: invalid name
\set invalid/name foo
invalid variable name: "invalid/name"
-- fail: invalid value for special variable
\set AUTOCOMMIT foo
unrecognized value "foo" for "AUTOCOMMIT": Boolean expected
\set FETCH_COUNT foo
invalid value "foo" for "FETCH_COUNT": integer expected
-- check handling of built-in boolean variable
\echo :ON_ERROR_ROLLBACK
off
\set ON_ERROR_ROLLBACK
\echo :ON_ERROR_ROLLBACK
on
\set ON_ERROR_ROLLBACK foo
unrecognized value "foo" for "ON_ERROR_ROLLBACK"
Available values are: on, off, interactive.
\echo :ON_ERROR_ROLLBACK
on
\set ON_ERROR_ROLLBACK on
\echo :ON_ERROR_ROLLBACK
on
\unset ON_ERROR_ROLLBACK
\echo :ON_ERROR_ROLLBACK
off
-- \g and \gx
SELECT 1 as one, 2 as two \g
 one | two 
-----+-----
   1 |   2
(1 row)

\gx
-[ RECORD 1 ]
one | 1
two | 2

SELECT 3 as three, 4 as four \gx
-[ RECORD 1 ]
three | 3
four  | 4

\g
 three | four 
-------+------
     3 |    4
(1 row)

-- \gx should work in FETCH_COUNT mode too
\set FETCH_COUNT 1
SELECT 1 as one, 2 as two \g
 one | two 
-----+-----
   1 |   2
(1 row)

\gx
-[ RECORD 1 ]
one | 1
two | 2

SELECT 3 as three, 4 as four \gx
-[ RECORD 1 ]
three | 3
four  | 4

\g
 three | four 
-------+------
     3 |    4
(1 row)

\unset FETCH_COUNT
>>>>>>> 9e1c9f95
-- \gset
select 10 as test01, 20 as test02, 'Hello' as test03 \gset pref01_
\echo :pref01_test01 :pref01_test02 :pref01_test03
10 20 Hello
-- should fail: bad variable name
select 10 as "bad name"
\gset
invalid variable name: "bad name"
-- multiple backslash commands in one line
select 1 as x, 2 as y \gset pref01_ \\ \echo :pref01_x
1
select 3 as x, 4 as y \gset pref01_ \echo :pref01_x \echo :pref01_y
3
4
select 5 as x, 6 as y \gset pref01_ \\ \g \echo :pref01_x :pref01_y
 x | y 
---+---
 5 | 6
(1 row)

5 6
select 7 as x, 8 as y \g \gset pref01_ \echo :pref01_x :pref01_y
 x | y 
---+---
 7 | 8
(1 row)

7 8
-- NULL should unset the variable
\set var2 xyz
select 1 as var1, NULL as var2, 3 as var3 \gset
\echo :var1 :var2 :var3
1 :var2 3
-- \gset requires just one tuple
select 10 as test01, 20 as test02 from generate_series(1,3) \gset
more than one row returned for \gset
select 10 as test01, 20 as test02 from generate_series(1,0) \gset
no rows returned for \gset
-- \gset should work in FETCH_COUNT mode too
\set FETCH_COUNT 1
select 1 as x, 2 as y \gset pref01_ \\ \echo :pref01_x
1
select 3 as x, 4 as y \gset pref01_ \echo :pref01_x \echo :pref01_y
3
4
select 10 as test01, 20 as test02 from generate_series(1,3) \gset
more than one row returned for \gset
select 10 as test01, 20 as test02 from generate_series(1,0) \gset
no rows returned for \gset
\unset FETCH_COUNT
-- \gdesc
SELECT
    NULL AS zero,
    1 AS one,
    2.0 AS two,
    'three' AS three,
    $1 AS four,
    sin($2) as five,
    'foo'::varchar(4) as six,
    CURRENT_DATE AS now
\gdesc
 Column |         Type         
--------+----------------------
 zero   | text
 one    | integer
 two    | numeric
 three  | text
 four   | text
 five   | double precision
 six    | character varying(4)
 now    | date
(8 rows)

-- should work with tuple-returning utilities, such as EXECUTE
PREPARE test AS SELECT 1 AS first, 2 AS second;
EXECUTE test \gdesc
 Column |  Type   
--------+---------
 first  | integer
 second | integer
(2 rows)

EXPLAIN EXECUTE test \gdesc
   Column   | Type 
------------+------
 QUERY PLAN | text
(1 row)

-- should fail cleanly - syntax error
SELECT 1 + \gdesc
ERROR:  syntax error at end of input
LINE 1: SELECT 1 + 
                   ^
-- check behavior with empty results
SELECT \gdesc
The command has no result, or the result has no columns.
CREATE TABLE bububu(a int) \gdesc
The command has no result, or the result has no columns.
-- subject command should not have executed
TABLE bububu;  -- fail
ERROR:  relation "bububu" does not exist
LINE 1: TABLE bububu;
              ^
-- query buffer should remain unchanged
SELECT 1 AS x, 'Hello', 2 AS y, true AS "dirty\name"
\gdesc
   Column   |  Type   
------------+---------
 x          | integer
 ?column?   | text
 y          | integer
 dirty\name | boolean
(4 rows)

\g
 x | ?column? | y | dirty\name 
---+----------+---+------------
 1 | Hello    | 2 | t
(1 row)

-- all on one line
SELECT 3 AS x, 'Hello', 4 AS y, true AS "dirty\name" \gdesc \g
   Column   |  Type   
------------+---------
 x          | integer
 ?column?   | text
 y          | integer
 dirty\name | boolean
(4 rows)

 x | ?column? | y | dirty\name 
---+----------+---+------------
 3 | Hello    | 4 | t
(1 row)

-- \gexec
create temporary table gexec_test(a int, b text, c date, d float);
select format('create index on gexec_test(%I)', attname)
from pg_attribute
where attrelid = 'gexec_test'::regclass and attnum > 0
order by attnum
\gexec
create index on gexec_test(a)
create index on gexec_test(b)
create index on gexec_test(c)
create index on gexec_test(d)
-- \gexec should work in FETCH_COUNT mode too
-- (though the fetch limit applies to the executed queries not the meta query)
\set FETCH_COUNT 1
select 'select 1 as ones', 'select x.y, x.y*2 as double from generate_series(1,4) as x(y)'
union all
select 'drop table gexec_test', NULL
union all
select 'drop table gexec_test', 'select ''2000-01-01''::date as party_over'
\gexec
select 1 as ones
 ones 
------
    1
(1 row)

select x.y, x.y*2 as double from generate_series(1,4) as x(y)
 y | double 
---+--------
 1 |      2
 2 |      4
 3 |      6
 4 |      8
(4 rows)

drop table gexec_test
drop table gexec_test
ERROR:  table "gexec_test" does not exist
select '2000-01-01'::date as party_over
 party_over 
------------
 01-01-2000
(1 row)

\unset FETCH_COUNT
-- show all pset options
\pset
border                   1
columns                  0
csv_fieldsep             ','
expanded                 off
fieldsep                 '|'
fieldsep_zero            off
footer                   on
format                   aligned
linestyle                ascii
null                     ''
numericlocale            off
pager                    1
pager_min_lines          0
recordsep                '\n'
recordsep_zero           off
tableattr                
title                    
tuples_only              off
unicode_border_linestyle single
unicode_column_linestyle single
unicode_header_linestyle single
-- test multi-line headers, wrapping, and newline indicators
-- in aligned, unaligned, and wrapped formats
prepare q as select array_to_string(array_agg(repeat('x',2*n)),E'\n') as "ab

c", array_to_string(array_agg(repeat('y',20-2*n)),E'\n') as "a
bc" from generate_series(1,10) as n(n) group by n>1 order by n>1;
\pset linestyle ascii
\pset expanded off
\pset columns 40
\pset border 0
\pset format unaligned
execute q;
ab

c|a
bc
xx|yyyyyyyyyyyyyyyyyy
xxxx
xxxxxx
xxxxxxxx
xxxxxxxxxx
xxxxxxxxxxxx
xxxxxxxxxxxxxx
xxxxxxxxxxxxxxxx
xxxxxxxxxxxxxxxxxx
xxxxxxxxxxxxxxxxxxxx|yyyyyyyyyyyyyyyy
yyyyyyyyyyyyyy
yyyyyyyyyyyy
yyyyyyyyyy
yyyyyyyy
yyyyyy
yyyy
yy

(2 rows)
\pset format aligned
execute q;
         ab         +        a         +
                    +        bc         
         c                              
-------------------- ------------------
xx                   yyyyyyyyyyyyyyyyyy
xxxx                +yyyyyyyyyyyyyyyy  +
xxxxxx              +yyyyyyyyyyyyyy    +
xxxxxxxx            +yyyyyyyyyyyy      +
xxxxxxxxxx          +yyyyyyyyyy        +
xxxxxxxxxxxx        +yyyyyyyy          +
xxxxxxxxxxxxxx      +yyyyyy            +
xxxxxxxxxxxxxxxx    +yyyy              +
xxxxxxxxxxxxxxxxxx  +yy                +
xxxxxxxxxxxxxxxxxxxx 
(2 rows)

\pset format wrapped
execute q;
         ab         +        a         +
                    +        bc         
         c                              
-------------------- ------------------
xx                   yyyyyyyyyyyyyyyyyy
xxxx                +yyyyyyyyyyyyyyyy  +
xxxxxx              +yyyyyyyyyyyyyy    +
xxxxxxxx            +yyyyyyyyyyyy      +
xxxxxxxxxx          +yyyyyyyyyy        +
xxxxxxxxxxxx        +yyyyyyyy          +
xxxxxxxxxxxxxx      +yyyyyy            +
xxxxxxxxxxxxxxxx    +yyyy              +
xxxxxxxxxxxxxxxxxx  +yy                +
xxxxxxxxxxxxxxxxxxxx 
(2 rows)

\pset border 1
\pset format unaligned
execute q;
ab

c|a
bc
xx|yyyyyyyyyyyyyyyyyy
xxxx
xxxxxx
xxxxxxxx
xxxxxxxxxx
xxxxxxxxxxxx
xxxxxxxxxxxxxx
xxxxxxxxxxxxxxxx
xxxxxxxxxxxxxxxxxx
xxxxxxxxxxxxxxxxxxxx|yyyyyyyyyyyyyyyy
yyyyyyyyyyyyyy
yyyyyyyyyyyy
yyyyyyyyyy
yyyyyyyy
yyyyyy
yyyy
yy

(2 rows)
\pset format aligned
execute q;
          ab         +|         a         +
                     +|         bc         
          c           |                    
----------------------+--------------------
 xx                   | yyyyyyyyyyyyyyyyyy
 xxxx                +| yyyyyyyyyyyyyyyy  +
 xxxxxx              +| yyyyyyyyyyyyyy    +
 xxxxxxxx            +| yyyyyyyyyyyy      +
 xxxxxxxxxx          +| yyyyyyyyyy        +
 xxxxxxxxxxxx        +| yyyyyyyy          +
 xxxxxxxxxxxxxx      +| yyyyyy            +
 xxxxxxxxxxxxxxxx    +| yyyy              +
 xxxxxxxxxxxxxxxxxx  +| yy                +
 xxxxxxxxxxxxxxxxxxxx | 
(2 rows)

\pset format wrapped
execute q;
        ab        +|         a         +
                  +|         bc         
         c         |                    
-------------------+--------------------
 xx                | yyyyyyyyyyyyyyyyyy
 xxxx             +| yyyyyyyyyyyyyyyy  +
 xxxxxx           +| yyyyyyyyyyyyyy    +
 xxxxxxxx         +| yyyyyyyyyyyy      +
 xxxxxxxxxx       +| yyyyyyyyyy        +
 xxxxxxxxxxxx     +| yyyyyyyy          +
 xxxxxxxxxxxxxx   +| yyyyyy            +
 xxxxxxxxxxxxxxxx +| yyyy              +
 xxxxxxxxxxxxxxxxx.| yy                +
.x                +| 
 xxxxxxxxxxxxxxxxx.| 
.xxx               | 
(2 rows)

\pset border 2
\pset format unaligned
execute q;
ab

c|a
bc
xx|yyyyyyyyyyyyyyyyyy
xxxx
xxxxxx
xxxxxxxx
xxxxxxxxxx
xxxxxxxxxxxx
xxxxxxxxxxxxxx
xxxxxxxxxxxxxxxx
xxxxxxxxxxxxxxxxxx
xxxxxxxxxxxxxxxxxxxx|yyyyyyyyyyyyyyyy
yyyyyyyyyyyyyy
yyyyyyyyyyyy
yyyyyyyyyy
yyyyyyyy
yyyyyy
yyyy
yy

(2 rows)
\pset format aligned
execute q;
+----------------------+--------------------+
|          ab         +|         a         +|
|                     +|         bc         |
|          c           |                    |
+----------------------+--------------------+
| xx                   | yyyyyyyyyyyyyyyyyy |
| xxxx                +| yyyyyyyyyyyyyyyy  +|
| xxxxxx              +| yyyyyyyyyyyyyy    +|
| xxxxxxxx            +| yyyyyyyyyyyy      +|
| xxxxxxxxxx          +| yyyyyyyyyy        +|
| xxxxxxxxxxxx        +| yyyyyyyy          +|
| xxxxxxxxxxxxxx      +| yyyyyy            +|
| xxxxxxxxxxxxxxxx    +| yyyy              +|
| xxxxxxxxxxxxxxxxxx  +| yy                +|
| xxxxxxxxxxxxxxxxxxxx |                    |
+----------------------+--------------------+
(2 rows)

\pset format wrapped
execute q;
+-----------------+--------------------+
|       ab       +|         a         +|
|                +|         bc         |
|        c        |                    |
+-----------------+--------------------+
| xx              | yyyyyyyyyyyyyyyyyy |
| xxxx           +| yyyyyyyyyyyyyyyy  +|
| xxxxxx         +| yyyyyyyyyyyyyy    +|
| xxxxxxxx       +| yyyyyyyyyyyy      +|
| xxxxxxxxxx     +| yyyyyyyyyy        +|
| xxxxxxxxxxxx   +| yyyyyyyy          +|
| xxxxxxxxxxxxxx +| yyyyyy            +|
| xxxxxxxxxxxxxxx.| yyyy              +|
|.x              +| yy                +|
| xxxxxxxxxxxxxxx.|                    |
|.xxx            +|                    |
| xxxxxxxxxxxxxxx.|                    |
|.xxxxx           |                    |
+-----------------+--------------------+
(2 rows)

\pset expanded on
\pset columns 20
\pset border 0
\pset format unaligned
execute q;
ab

c|xx
a
bc|yyyyyyyyyyyyyyyyyy

ab

c|xxxx
xxxxxx
xxxxxxxx
xxxxxxxxxx
xxxxxxxxxxxx
xxxxxxxxxxxxxx
xxxxxxxxxxxxxxxx
xxxxxxxxxxxxxxxxxx
xxxxxxxxxxxxxxxxxxxx
a
bc|yyyyyyyyyyyyyyyy
yyyyyyyyyyyyyy
yyyyyyyyyyyy
yyyyyyyyyy
yyyyyyyy
yyyyyy
yyyy
yy

\pset format aligned
execute q;
* Record 1            
ab+ xx
  +
c  
a + yyyyyyyyyyyyyyyyyy
bc 
* Record 2            
ab+ xxxx                +
  + xxxxxx              +
c   xxxxxxxx            +
    xxxxxxxxxx          +
    xxxxxxxxxxxx        +
    xxxxxxxxxxxxxx      +
    xxxxxxxxxxxxxxxx    +
    xxxxxxxxxxxxxxxxxx  +
    xxxxxxxxxxxxxxxxxxxx
a + yyyyyyyyyyyyyyyy    +
bc  yyyyyyyyyyyyyy      +
    yyyyyyyyyyyy        +
    yyyyyyyyyy          +
    yyyyyyyy            +
    yyyyyy              +
    yyyy                +
    yy                  +
    

\pset format wrapped
execute q;
* Record 1       
ab+ xx
  +
c  
a + yyyyyyyyyyyyyyy.
bc .yyy
* Record 2       
ab+ xxxx           +
  + xxxxxx         +
c   xxxxxxxx       +
    xxxxxxxxxx     +
    xxxxxxxxxxxx   +
    xxxxxxxxxxxxxx +
    xxxxxxxxxxxxxxx.
   .x              +
    xxxxxxxxxxxxxxx.
   .xxx            +
    xxxxxxxxxxxxxxx.
   .xxxxx
a + yyyyyyyyyyyyyyy.
bc .y              +
    yyyyyyyyyyyyyy +
    yyyyyyyyyyyy   +
    yyyyyyyyyy     +
    yyyyyyyy       +
    yyyyyy         +
    yyyy           +
    yy             +
    

\pset border 1
\pset format unaligned
execute q;
ab

c|xx
a
bc|yyyyyyyyyyyyyyyyyy

ab

c|xxxx
xxxxxx
xxxxxxxx
xxxxxxxxxx
xxxxxxxxxxxx
xxxxxxxxxxxxxx
xxxxxxxxxxxxxxxx
xxxxxxxxxxxxxxxxxx
xxxxxxxxxxxxxxxxxxxx
a
bc|yyyyyyyyyyyyyyyy
yyyyyyyyyyyyyy
yyyyyyyyyyyy
yyyyyyyyyy
yyyyyyyy
yyyyyy
yyyy
yy

\pset format aligned
execute q;
-[ RECORD 1 ]------------
ab+| xx
  +|
c  |
a +| yyyyyyyyyyyyyyyyyy
bc |
-[ RECORD 2 ]------------
ab+| xxxx                +
  +| xxxxxx              +
c  | xxxxxxxx            +
   | xxxxxxxxxx          +
   | xxxxxxxxxxxx        +
   | xxxxxxxxxxxxxx      +
   | xxxxxxxxxxxxxxxx    +
   | xxxxxxxxxxxxxxxxxx  +
   | xxxxxxxxxxxxxxxxxxxx
a +| yyyyyyyyyyyyyyyy    +
bc | yyyyyyyyyyyyyy      +
   | yyyyyyyyyyyy        +
   | yyyyyyyyyy          +
   | yyyyyyyy            +
   | yyyyyy              +
   | yyyy                +
   | yy                  +
   | 

\pset format wrapped
execute q;
-[ RECORD 1 ]------
ab+| xx
  +|
c  |
a +| yyyyyyyyyyyyyy.
bc |.yyyy
-[ RECORD 2 ]------
ab+| xxxx          +
  +| xxxxxx        +
c  | xxxxxxxx      +
   | xxxxxxxxxx    +
   | xxxxxxxxxxxx  +
   | xxxxxxxxxxxxxx+
   | xxxxxxxxxxxxxx.
   |.xx            +
   | xxxxxxxxxxxxxx.
   |.xxxx          +
   | xxxxxxxxxxxxxx.
   |.xxxxxx
a +| yyyyyyyyyyyyyy.
bc |.yy            +
   | yyyyyyyyyyyyyy+
   | yyyyyyyyyyyy  +
   | yyyyyyyyyy    +
   | yyyyyyyy      +
   | yyyyyy        +
   | yyyy          +
   | yy            +
   | 

\pset border 2
\pset format unaligned
execute q;
ab

c|xx
a
bc|yyyyyyyyyyyyyyyyyy

ab

c|xxxx
xxxxxx
xxxxxxxx
xxxxxxxxxx
xxxxxxxxxxxx
xxxxxxxxxxxxxx
xxxxxxxxxxxxxxxx
xxxxxxxxxxxxxxxxxx
xxxxxxxxxxxxxxxxxxxx
a
bc|yyyyyyyyyyyyyyyy
yyyyyyyyyyyyyy
yyyyyyyyyyyy
yyyyyyyyyy
yyyyyyyy
yyyyyy
yyyy
yy

\pset format aligned
execute q;
+-[ RECORD 1 ]--------------+
| ab+| xx                   |
|   +|                      |
| c  |                      |
| a +| yyyyyyyyyyyyyyyyyy   |
| bc |                      |
+-[ RECORD 2 ]--------------+
| ab+| xxxx                +|
|   +| xxxxxx              +|
| c  | xxxxxxxx            +|
|    | xxxxxxxxxx          +|
|    | xxxxxxxxxxxx        +|
|    | xxxxxxxxxxxxxx      +|
|    | xxxxxxxxxxxxxxxx    +|
|    | xxxxxxxxxxxxxxxxxx  +|
|    | xxxxxxxxxxxxxxxxxxxx |
| a +| yyyyyyyyyyyyyyyy    +|
| bc | yyyyyyyyyyyyyy      +|
|    | yyyyyyyyyyyy        +|
|    | yyyyyyyyyy          +|
|    | yyyyyyyy            +|
|    | yyyyyy              +|
|    | yyyy                +|
|    | yy                  +|
|    |                      |
+----+----------------------+

\pset format wrapped
execute q;
+-[ RECORD 1 ]-----+
| ab+| xx          |
|   +|             |
| c  |             |
| a +| yyyyyyyyyyy.|
| bc |.yyyyyyy     |
+-[ RECORD 2 ]-----+
| ab+| xxxx       +|
|   +| xxxxxx     +|
| c  | xxxxxxxx   +|
|    | xxxxxxxxxx +|
|    | xxxxxxxxxxx.|
|    |.x          +|
|    | xxxxxxxxxxx.|
|    |.xxx        +|
|    | xxxxxxxxxxx.|
|    |.xxxxx      +|
|    | xxxxxxxxxxx.|
|    |.xxxxxxx    +|
|    | xxxxxxxxxxx.|
|    |.xxxxxxxxx   |
| a +| yyyyyyyyyyy.|
| bc |.yyyyy      +|
|    | yyyyyyyyyyy.|
|    |.yyy        +|
|    | yyyyyyyyyyy.|
|    |.y          +|
|    | yyyyyyyyyy +|
|    | yyyyyyyy   +|
|    | yyyyyy     +|
|    | yyyy       +|
|    | yy         +|
|    |             |
+----+-------------+

\pset linestyle old-ascii
\pset expanded off
\pset columns 40
\pset border 0
\pset format unaligned
execute q;
ab

c|a
bc
xx|yyyyyyyyyyyyyyyyyy
xxxx
xxxxxx
xxxxxxxx
xxxxxxxxxx
xxxxxxxxxxxx
xxxxxxxxxxxxxx
xxxxxxxxxxxxxxxx
xxxxxxxxxxxxxxxxxx
xxxxxxxxxxxxxxxxxxxx|yyyyyyyyyyyyyyyy
yyyyyyyyyyyyyy
yyyyyyyyyyyy
yyyyyyyyyy
yyyyyyyy
yyyyyy
yyyy
yy

(2 rows)
\pset format aligned
execute q;
         ab                  a         
                    +        bc        
         c          +                  
-------------------- ------------------
xx                   yyyyyyyyyyyyyyyyyy
xxxx                 yyyyyyyyyyyyyyyy   
xxxxxx               yyyyyyyyyyyyyy     
xxxxxxxx             yyyyyyyyyyyy       
xxxxxxxxxx           yyyyyyyyyy         
xxxxxxxxxxxx         yyyyyyyy           
xxxxxxxxxxxxxx       yyyyyy             
xxxxxxxxxxxxxxxx     yyyy               
xxxxxxxxxxxxxxxxxx   yy                 
xxxxxxxxxxxxxxxxxxxx 
(2 rows)

\pset format wrapped
execute q;
         ab                  a         
                    +        bc        
         c          +                  
-------------------- ------------------
xx                   yyyyyyyyyyyyyyyyyy
xxxx                 yyyyyyyyyyyyyyyy   
xxxxxx               yyyyyyyyyyyyyy     
xxxxxxxx             yyyyyyyyyyyy       
xxxxxxxxxx           yyyyyyyyyy         
xxxxxxxxxxxx         yyyyyyyy           
xxxxxxxxxxxxxx       yyyyyy             
xxxxxxxxxxxxxxxx     yyyy               
xxxxxxxxxxxxxxxxxx   yy                 
xxxxxxxxxxxxxxxxxxxx 
(2 rows)

\pset border 1
\pset format unaligned
execute q;
ab

c|a
bc
xx|yyyyyyyyyyyyyyyyyy
xxxx
xxxxxx
xxxxxxxx
xxxxxxxxxx
xxxxxxxxxxxx
xxxxxxxxxxxxxx
xxxxxxxxxxxxxxxx
xxxxxxxxxxxxxxxxxx
xxxxxxxxxxxxxxxxxxxx|yyyyyyyyyyyyyyyy
yyyyyyyyyyyyyy
yyyyyyyyyyyy
yyyyyyyyyy
yyyyyyyy
yyyyyy
yyyy
yy

(2 rows)
\pset format aligned
execute q;
          ab          |         a          
+                     |+        bc         
+         c           |+                   
----------------------+--------------------
 xx                   | yyyyyyyyyyyyyyyyyy
 xxxx                 | yyyyyyyyyyyyyyyy   
 xxxxxx               : yyyyyyyyyyyyyy     
 xxxxxxxx             : yyyyyyyyyyyy       
 xxxxxxxxxx           : yyyyyyyyyy         
 xxxxxxxxxxxx         : yyyyyyyy           
 xxxxxxxxxxxxxx       : yyyyyy             
 xxxxxxxxxxxxxxxx     : yyyy               
 xxxxxxxxxxxxxxxxxx   : yy                 
 xxxxxxxxxxxxxxxxxxxx : 
(2 rows)

\pset format wrapped
execute q;
        ab         |         a          
+                  |+        bc         
+        c         |+                   
-------------------+--------------------
 xx                | yyyyyyyyyyyyyyyyyy
 xxxx              | yyyyyyyyyyyyyyyy   
 xxxxxx            : yyyyyyyyyyyyyy     
 xxxxxxxx          : yyyyyyyyyyyy       
 xxxxxxxxxx        : yyyyyyyyyy         
 xxxxxxxxxxxx      : yyyyyyyy           
 xxxxxxxxxxxxxx    : yyyyyy             
 xxxxxxxxxxxxxxxx  : yyyy               
 xxxxxxxxxxxxxxxxx : yy                 
 x                 : 
 xxxxxxxxxxxxxxxxx   
 xxx                 
(2 rows)

\pset border 2
\pset format unaligned
execute q;
ab

c|a
bc
xx|yyyyyyyyyyyyyyyyyy
xxxx
xxxxxx
xxxxxxxx
xxxxxxxxxx
xxxxxxxxxxxx
xxxxxxxxxxxxxx
xxxxxxxxxxxxxxxx
xxxxxxxxxxxxxxxxxx
xxxxxxxxxxxxxxxxxxxx|yyyyyyyyyyyyyyyy
yyyyyyyyyyyyyy
yyyyyyyyyyyy
yyyyyyyyyy
yyyyyyyy
yyyyyy
yyyy
yy

(2 rows)
\pset format aligned
execute q;
+----------------------+--------------------+
|          ab          |         a          |
|+                     |+        bc         |
|+         c           |+                   |
+----------------------+--------------------+
| xx                   | yyyyyyyyyyyyyyyyyy |
| xxxx                 | yyyyyyyyyyyyyyyy   |
| xxxxxx               : yyyyyyyyyyyyyy     |
| xxxxxxxx             : yyyyyyyyyyyy       |
| xxxxxxxxxx           : yyyyyyyyyy         |
| xxxxxxxxxxxx         : yyyyyyyy           |
| xxxxxxxxxxxxxx       : yyyyyy             |
| xxxxxxxxxxxxxxxx     : yyyy               |
| xxxxxxxxxxxxxxxxxx   : yy                 |
| xxxxxxxxxxxxxxxxxxxx :                    |
+----------------------+--------------------+
(2 rows)

\pset format wrapped
execute q;
+-----------------+--------------------+
|       ab        |         a          |
|+                |+        bc         |
|+       c        |+                   |
+-----------------+--------------------+
| xx              | yyyyyyyyyyyyyyyyyy |
| xxxx            | yyyyyyyyyyyyyyyy   |
| xxxxxx          : yyyyyyyyyyyyyy     |
| xxxxxxxx        : yyyyyyyyyyyy       |
| xxxxxxxxxx      : yyyyyyyyyy         |
| xxxxxxxxxxxx    : yyyyyyyy           |
| xxxxxxxxxxxxxx  : yyyyyy             |
| xxxxxxxxxxxxxxx : yyyy               |
| x               : yy                 |
| xxxxxxxxxxxxxxx :                    |
| xxx                                  |
| xxxxxxxxxxxxxxx                      |
| xxxxx                                |
+-----------------+--------------------+
(2 rows)

\pset expanded on
\pset columns 20
\pset border 0
\pset format unaligned
execute q;
ab

c|xx
a
bc|yyyyyyyyyyyyyyyyyy

ab

c|xxxx
xxxxxx
xxxxxxxx
xxxxxxxxxx
xxxxxxxxxxxx
xxxxxxxxxxxxxx
xxxxxxxxxxxxxxxx
xxxxxxxxxxxxxxxxxx
xxxxxxxxxxxxxxxxxxxx
a
bc|yyyyyyyyyyyyyyyy
yyyyyyyyyyyyyy
yyyyyyyyyyyy
yyyyyyyyyy
yyyyyyyy
yyyyyy
yyyy
yy

\pset format aligned
execute q;
* Record 1             
 ab xx
+  
+c 
 a  yyyyyyyyyyyyyyyyyy
+bc
* Record 2             
 ab xxxx
+   xxxxxx
+c  xxxxxxxx
    xxxxxxxxxx
    xxxxxxxxxxxx
    xxxxxxxxxxxxxx
    xxxxxxxxxxxxxxxx
    xxxxxxxxxxxxxxxxxx
    xxxxxxxxxxxxxxxxxxxx
 a  yyyyyyyyyyyyyyyy
+bc yyyyyyyyyyyyyy
    yyyyyyyyyyyy
    yyyyyyyyyy
    yyyyyyyy
    yyyyyy
    yyyy
    yy
    

\pset format wrapped
execute q;
* Record 1         
 ab xx
+  
+c 
 a  yyyyyyyyyyyyyyyy
+bc yy
* Record 2         
 ab xxxx
+   xxxxxx
+c  xxxxxxxx
    xxxxxxxxxx
    xxxxxxxxxxxx
    xxxxxxxxxxxxxx
    xxxxxxxxxxxxxxxx
    xxxxxxxxxxxxxxxx
    xx
    xxxxxxxxxxxxxxxx
    xxxx
 a  yyyyyyyyyyyyyyyy
+bc yyyyyyyyyyyyyy
    yyyyyyyyyyyy
    yyyyyyyyyy
    yyyyyyyy
    yyyyyy
    yyyy
    yy
    

\pset border 1
\pset format unaligned
execute q;
ab

c|xx
a
bc|yyyyyyyyyyyyyyyyyy

ab

c|xxxx
xxxxxx
xxxxxxxx
xxxxxxxxxx
xxxxxxxxxxxx
xxxxxxxxxxxxxx
xxxxxxxxxxxxxxxx
xxxxxxxxxxxxxxxxxx
xxxxxxxxxxxxxxxxxxxx
a
bc|yyyyyyyyyyyyyyyy
yyyyyyyyyyyyyy
yyyyyyyyyyyy
yyyyyyyyyy
yyyyyyyy
yyyyyy
yyyy
yy

\pset format aligned
execute q;
-[ RECORD 1 ]-------------
 ab | xx
+   ;
+c  ;
 a  | yyyyyyyyyyyyyyyyyy
+bc ;
-[ RECORD 2 ]-------------
 ab | xxxx
+   : xxxxxx
+c  : xxxxxxxx
    : xxxxxxxxxx
    : xxxxxxxxxxxx
    : xxxxxxxxxxxxxx
    : xxxxxxxxxxxxxxxx
    : xxxxxxxxxxxxxxxxxx
    : xxxxxxxxxxxxxxxxxxxx
 a  | yyyyyyyyyyyyyyyy
+bc : yyyyyyyyyyyyyy
    : yyyyyyyyyyyy
    : yyyyyyyyyy
    : yyyyyyyy
    : yyyyyy
    : yyyy
    : yy
    : 

\pset format wrapped
execute q;
-[ RECORD 1 ]-------
 ab | xx
+   ;
+c  ;
 a  | yyyyyyyyyyyyyy
+bc ; yyyy
-[ RECORD 2 ]-------
 ab | xxxx
+   : xxxxxx
+c  : xxxxxxxx
    : xxxxxxxxxx
    : xxxxxxxxxxxx
    : xxxxxxxxxxxxxx
    : xxxxxxxxxxxxxx
    ; xx
    : xxxxxxxxxxxxxx
    ; xxxx
    : xxxxxxxxxxxxxx
    ; xxxxxx
 a  | yyyyyyyyyyyyyy
+bc ; yy
    : yyyyyyyyyyyyyy
    : yyyyyyyyyyyy
    : yyyyyyyyyy
    : yyyyyyyy
    : yyyyyy
    : yyyy
    : yy
    : 

\pset border 2
\pset format unaligned
execute q;
ab

c|xx
a
bc|yyyyyyyyyyyyyyyyyy

ab

c|xxxx
xxxxxx
xxxxxxxx
xxxxxxxxxx
xxxxxxxxxxxx
xxxxxxxxxxxxxx
xxxxxxxxxxxxxxxx
xxxxxxxxxxxxxxxxxx
xxxxxxxxxxxxxxxxxxxx
a
bc|yyyyyyyyyyyyyyyy
yyyyyyyyyyyyyy
yyyyyyyyyyyy
yyyyyyyyyy
yyyyyyyy
yyyyyy
yyyy
yy

\pset format aligned
execute q;
+-[ RECORD 1 ]--------------+
| ab | xx                   |
|+   ;                      |
|+c  ;                      |
| a  | yyyyyyyyyyyyyyyyyy   |
|+bc ;                      |
+-[ RECORD 2 ]--------------+
| ab | xxxx                 |
|+   : xxxxxx               |
|+c  : xxxxxxxx             |
|    : xxxxxxxxxx           |
|    : xxxxxxxxxxxx         |
|    : xxxxxxxxxxxxxx       |
|    : xxxxxxxxxxxxxxxx     |
|    : xxxxxxxxxxxxxxxxxx   |
|    : xxxxxxxxxxxxxxxxxxxx |
| a  | yyyyyyyyyyyyyyyy     |
|+bc : yyyyyyyyyyyyyy       |
|    : yyyyyyyyyyyy         |
|    : yyyyyyyyyy           |
|    : yyyyyyyy             |
|    : yyyyyy               |
|    : yyyy                 |
|    : yy                   |
|    :                      |
+----+----------------------+

\pset format wrapped
execute q;
+-[ RECORD 1 ]-----+
| ab | xx          |
|+   ;             |
|+c  ;             |
| a  | yyyyyyyyyyy |
|+bc ; yyyyyyy     |
+-[ RECORD 2 ]-----+
| ab | xxxx        |
|+   : xxxxxx      |
|+c  : xxxxxxxx    |
|    : xxxxxxxxxx  |
|    : xxxxxxxxxxx |
|    ; x           |
|    : xxxxxxxxxxx |
|    ; xxx         |
|    : xxxxxxxxxxx |
|    ; xxxxx       |
|    : xxxxxxxxxxx |
|    ; xxxxxxx     |
|    : xxxxxxxxxxx |
|    ; xxxxxxxxx   |
| a  | yyyyyyyyyyy |
|+bc ; yyyyy       |
|    : yyyyyyyyyyy |
|    ; yyy         |
|    : yyyyyyyyyyy |
|    ; y           |
|    : yyyyyyyyyy  |
|    : yyyyyyyy    |
|    : yyyyyy      |
|    : yyyy        |
|    : yy          |
|    :             |
+----+-------------+

deallocate q;
-- test single-line header and data
prepare q as select repeat('x',2*n) as "0123456789abcdef", repeat('y',20-2*n) as "0123456789" from generate_series(1,10) as n;
\pset linestyle ascii
\pset expanded off
\pset columns 40
\pset border 0
\pset format unaligned
execute q;
0123456789abcdef|0123456789
xx|yyyyyyyyyyyyyyyyyy
xxxx|yyyyyyyyyyyyyyyy
xxxxxx|yyyyyyyyyyyyyy
xxxxxxxx|yyyyyyyyyyyy
xxxxxxxxxx|yyyyyyyyyy
xxxxxxxxxxxx|yyyyyyyy
xxxxxxxxxxxxxx|yyyyyy
xxxxxxxxxxxxxxxx|yyyy
xxxxxxxxxxxxxxxxxx|yy
xxxxxxxxxxxxxxxxxxxx|
(10 rows)
\pset format aligned
execute q;
  0123456789abcdef       0123456789     
-------------------- ------------------
xx                   yyyyyyyyyyyyyyyyyy
xxxx                 yyyyyyyyyyyyyyyy
xxxxxx               yyyyyyyyyyyyyy
xxxxxxxx             yyyyyyyyyyyy
xxxxxxxxxx           yyyyyyyyyy
xxxxxxxxxxxx         yyyyyyyy
xxxxxxxxxxxxxx       yyyyyy
xxxxxxxxxxxxxxxx     yyyy
xxxxxxxxxxxxxxxxxx   yy
xxxxxxxxxxxxxxxxxxxx 
(10 rows)

\pset format wrapped
execute q;
  0123456789abcdef       0123456789     
-------------------- ------------------
xx                   yyyyyyyyyyyyyyyyyy
xxxx                 yyyyyyyyyyyyyyyy
xxxxxx               yyyyyyyyyyyyyy
xxxxxxxx             yyyyyyyyyyyy
xxxxxxxxxx           yyyyyyyyyy
xxxxxxxxxxxx         yyyyyyyy
xxxxxxxxxxxxxx       yyyyyy
xxxxxxxxxxxxxxxx     yyyy
xxxxxxxxxxxxxxxxxx   yy
xxxxxxxxxxxxxxxxxxxx 
(10 rows)

\pset border 1
\pset format unaligned
execute q;
0123456789abcdef|0123456789
xx|yyyyyyyyyyyyyyyyyy
xxxx|yyyyyyyyyyyyyyyy
xxxxxx|yyyyyyyyyyyyyy
xxxxxxxx|yyyyyyyyyyyy
xxxxxxxxxx|yyyyyyyyyy
xxxxxxxxxxxx|yyyyyyyy
xxxxxxxxxxxxxx|yyyyyy
xxxxxxxxxxxxxxxx|yyyy
xxxxxxxxxxxxxxxxxx|yy
xxxxxxxxxxxxxxxxxxxx|
(10 rows)
\pset format aligned
execute q;
   0123456789abcdef   |     0123456789     
----------------------+--------------------
 xx                   | yyyyyyyyyyyyyyyyyy
 xxxx                 | yyyyyyyyyyyyyyyy
 xxxxxx               | yyyyyyyyyyyyyy
 xxxxxxxx             | yyyyyyyyyyyy
 xxxxxxxxxx           | yyyyyyyyyy
 xxxxxxxxxxxx         | yyyyyyyy
 xxxxxxxxxxxxxx       | yyyyyy
 xxxxxxxxxxxxxxxx     | yyyy
 xxxxxxxxxxxxxxxxxx   | yy
 xxxxxxxxxxxxxxxxxxxx | 
(10 rows)

\pset format wrapped
execute q;
  0123456789abcdef   |    0123456789    
---------------------+------------------
 xx                  | yyyyyyyyyyyyyyyy.
                     |.yy
 xxxx                | yyyyyyyyyyyyyyyy
 xxxxxx              | yyyyyyyyyyyyyy
 xxxxxxxx            | yyyyyyyyyyyy
 xxxxxxxxxx          | yyyyyyyyyy
 xxxxxxxxxxxx        | yyyyyyyy
 xxxxxxxxxxxxxx      | yyyyyy
 xxxxxxxxxxxxxxxx    | yyyy
 xxxxxxxxxxxxxxxxxx  | yy
 xxxxxxxxxxxxxxxxxxx.| 
.x                   | 
(10 rows)

\pset border 2
\pset format unaligned
execute q;
0123456789abcdef|0123456789
xx|yyyyyyyyyyyyyyyyyy
xxxx|yyyyyyyyyyyyyyyy
xxxxxx|yyyyyyyyyyyyyy
xxxxxxxx|yyyyyyyyyyyy
xxxxxxxxxx|yyyyyyyyyy
xxxxxxxxxxxx|yyyyyyyy
xxxxxxxxxxxxxx|yyyyyy
xxxxxxxxxxxxxxxx|yyyy
xxxxxxxxxxxxxxxxxx|yy
xxxxxxxxxxxxxxxxxxxx|
(10 rows)
\pset format aligned
execute q;
+----------------------+--------------------+
|   0123456789abcdef   |     0123456789     |
+----------------------+--------------------+
| xx                   | yyyyyyyyyyyyyyyyyy |
| xxxx                 | yyyyyyyyyyyyyyyy   |
| xxxxxx               | yyyyyyyyyyyyyy     |
| xxxxxxxx             | yyyyyyyyyyyy       |
| xxxxxxxxxx           | yyyyyyyyyy         |
| xxxxxxxxxxxx         | yyyyyyyy           |
| xxxxxxxxxxxxxx       | yyyyyy             |
| xxxxxxxxxxxxxxxx     | yyyy               |
| xxxxxxxxxxxxxxxxxx   | yy                 |
| xxxxxxxxxxxxxxxxxxxx |                    |
+----------------------+--------------------+
(10 rows)

\pset format wrapped
execute q;
+--------------------+-----------------+
|  0123456789abcdef  |   0123456789    |
+--------------------+-----------------+
| xx                 | yyyyyyyyyyyyyyy.|
|                    |.yyy             |
| xxxx               | yyyyyyyyyyyyyyy.|
|                    |.y               |
| xxxxxx             | yyyyyyyyyyyyyy  |
| xxxxxxxx           | yyyyyyyyyyyy    |
| xxxxxxxxxx         | yyyyyyyyyy      |
| xxxxxxxxxxxx       | yyyyyyyy        |
| xxxxxxxxxxxxxx     | yyyyyy          |
| xxxxxxxxxxxxxxxx   | yyyy            |
| xxxxxxxxxxxxxxxxxx | yy              |
| xxxxxxxxxxxxxxxxxx.|                 |
|.xx                 |                 |
+--------------------+-----------------+
(10 rows)

\pset expanded on
\pset columns 30
\pset border 0
\pset format unaligned
execute q;
0123456789abcdef|xx
0123456789|yyyyyyyyyyyyyyyyyy

0123456789abcdef|xxxx
0123456789|yyyyyyyyyyyyyyyy

0123456789abcdef|xxxxxx
0123456789|yyyyyyyyyyyyyy

0123456789abcdef|xxxxxxxx
0123456789|yyyyyyyyyyyy

0123456789abcdef|xxxxxxxxxx
0123456789|yyyyyyyyyy

0123456789abcdef|xxxxxxxxxxxx
0123456789|yyyyyyyy

0123456789abcdef|xxxxxxxxxxxxxx
0123456789|yyyyyy

0123456789abcdef|xxxxxxxxxxxxxxxx
0123456789|yyyy

0123456789abcdef|xxxxxxxxxxxxxxxxxx
0123456789|yy

0123456789abcdef|xxxxxxxxxxxxxxxxxxxx
0123456789|
\pset format aligned
execute q;
* Record 1                          
0123456789abcdef xx
0123456789       yyyyyyyyyyyyyyyyyy
* Record 2                          
0123456789abcdef xxxx
0123456789       yyyyyyyyyyyyyyyy
* Record 3                          
0123456789abcdef xxxxxx
0123456789       yyyyyyyyyyyyyy
* Record 4                          
0123456789abcdef xxxxxxxx
0123456789       yyyyyyyyyyyy
* Record 5                          
0123456789abcdef xxxxxxxxxx
0123456789       yyyyyyyyyy
* Record 6                          
0123456789abcdef xxxxxxxxxxxx
0123456789       yyyyyyyy
* Record 7                          
0123456789abcdef xxxxxxxxxxxxxx
0123456789       yyyyyy
* Record 8                          
0123456789abcdef xxxxxxxxxxxxxxxx
0123456789       yyyy
* Record 9                          
0123456789abcdef xxxxxxxxxxxxxxxxxx
0123456789       yy
* Record 10                         
0123456789abcdef xxxxxxxxxxxxxxxxxxxx
0123456789       

\pset format wrapped
execute q;
* Record 1                  
0123456789abcdef xx
0123456789       yyyyyyyyyyyy.
                .yyyyyy
* Record 2                  
0123456789abcdef xxxx
0123456789       yyyyyyyyyyyy.
                .yyyy
* Record 3                  
0123456789abcdef xxxxxx
0123456789       yyyyyyyyyyyy.
                .yy
* Record 4                  
0123456789abcdef xxxxxxxx
0123456789       yyyyyyyyyyyy
* Record 5                  
0123456789abcdef xxxxxxxxxx
0123456789       yyyyyyyyyy
* Record 6                  
0123456789abcdef xxxxxxxxxxxx
0123456789       yyyyyyyy
* Record 7                  
0123456789abcdef xxxxxxxxxxxx.
                .xx
0123456789       yyyyyy
* Record 8                  
0123456789abcdef xxxxxxxxxxxx.
                .xxxx
0123456789       yyyy
* Record 9                  
0123456789abcdef xxxxxxxxxxxx.
                .xxxxxx
0123456789       yy
* Record 10                 
0123456789abcdef xxxxxxxxxxxx.
                .xxxxxxxx
0123456789       

\pset border 1
\pset format unaligned
execute q;
0123456789abcdef|xx
0123456789|yyyyyyyyyyyyyyyyyy

0123456789abcdef|xxxx
0123456789|yyyyyyyyyyyyyyyy

0123456789abcdef|xxxxxx
0123456789|yyyyyyyyyyyyyy

0123456789abcdef|xxxxxxxx
0123456789|yyyyyyyyyyyy

0123456789abcdef|xxxxxxxxxx
0123456789|yyyyyyyyyy

0123456789abcdef|xxxxxxxxxxxx
0123456789|yyyyyyyy

0123456789abcdef|xxxxxxxxxxxxxx
0123456789|yyyyyy

0123456789abcdef|xxxxxxxxxxxxxxxx
0123456789|yyyy

0123456789abcdef|xxxxxxxxxxxxxxxxxx
0123456789|yy

0123456789abcdef|xxxxxxxxxxxxxxxxxxxx
0123456789|
\pset format aligned
execute q;
-[ RECORD 1 ]----+---------------------
0123456789abcdef | xx
0123456789       | yyyyyyyyyyyyyyyyyy
-[ RECORD 2 ]----+---------------------
0123456789abcdef | xxxx
0123456789       | yyyyyyyyyyyyyyyy
-[ RECORD 3 ]----+---------------------
0123456789abcdef | xxxxxx
0123456789       | yyyyyyyyyyyyyy
-[ RECORD 4 ]----+---------------------
0123456789abcdef | xxxxxxxx
0123456789       | yyyyyyyyyyyy
-[ RECORD 5 ]----+---------------------
0123456789abcdef | xxxxxxxxxx
0123456789       | yyyyyyyyyy
-[ RECORD 6 ]----+---------------------
0123456789abcdef | xxxxxxxxxxxx
0123456789       | yyyyyyyy
-[ RECORD 7 ]----+---------------------
0123456789abcdef | xxxxxxxxxxxxxx
0123456789       | yyyyyy
-[ RECORD 8 ]----+---------------------
0123456789abcdef | xxxxxxxxxxxxxxxx
0123456789       | yyyy
-[ RECORD 9 ]----+---------------------
0123456789abcdef | xxxxxxxxxxxxxxxxxx
0123456789       | yy
-[ RECORD 10 ]---+---------------------
0123456789abcdef | xxxxxxxxxxxxxxxxxxxx
0123456789       | 

\pset format wrapped
execute q;
-[ RECORD 1 ]----+-----------
0123456789abcdef | xx
0123456789       | yyyyyyyyyy.
                 |.yyyyyyyy
-[ RECORD 2 ]----+-----------
0123456789abcdef | xxxx
0123456789       | yyyyyyyyyy.
                 |.yyyyyy
-[ RECORD 3 ]----+-----------
0123456789abcdef | xxxxxx
0123456789       | yyyyyyyyyy.
                 |.yyyy
-[ RECORD 4 ]----+-----------
0123456789abcdef | xxxxxxxx
0123456789       | yyyyyyyyyy.
                 |.yy
-[ RECORD 5 ]----+-----------
0123456789abcdef | xxxxxxxxxx
0123456789       | yyyyyyyyyy
-[ RECORD 6 ]----+-----------
0123456789abcdef | xxxxxxxxxx.
                 |.xx
0123456789       | yyyyyyyy
-[ RECORD 7 ]----+-----------
0123456789abcdef | xxxxxxxxxx.
                 |.xxxx
0123456789       | yyyyyy
-[ RECORD 8 ]----+-----------
0123456789abcdef | xxxxxxxxxx.
                 |.xxxxxx
0123456789       | yyyy
-[ RECORD 9 ]----+-----------
0123456789abcdef | xxxxxxxxxx.
                 |.xxxxxxxx
0123456789       | yy
-[ RECORD 10 ]---+-----------
0123456789abcdef | xxxxxxxxxx.
                 |.xxxxxxxxxx
0123456789       | 

\pset border 2
\pset format unaligned
execute q;
0123456789abcdef|xx
0123456789|yyyyyyyyyyyyyyyyyy

0123456789abcdef|xxxx
0123456789|yyyyyyyyyyyyyyyy

0123456789abcdef|xxxxxx
0123456789|yyyyyyyyyyyyyy

0123456789abcdef|xxxxxxxx
0123456789|yyyyyyyyyyyy

0123456789abcdef|xxxxxxxxxx
0123456789|yyyyyyyyyy

0123456789abcdef|xxxxxxxxxxxx
0123456789|yyyyyyyy

0123456789abcdef|xxxxxxxxxxxxxx
0123456789|yyyyyy

0123456789abcdef|xxxxxxxxxxxxxxxx
0123456789|yyyy

0123456789abcdef|xxxxxxxxxxxxxxxxxx
0123456789|yy

0123456789abcdef|xxxxxxxxxxxxxxxxxxxx
0123456789|
\pset format aligned
execute q;
+-[ RECORD 1 ]-----+----------------------+
| 0123456789abcdef | xx                   |
| 0123456789       | yyyyyyyyyyyyyyyyyy   |
+-[ RECORD 2 ]-----+----------------------+
| 0123456789abcdef | xxxx                 |
| 0123456789       | yyyyyyyyyyyyyyyy     |
+-[ RECORD 3 ]-----+----------------------+
| 0123456789abcdef | xxxxxx               |
| 0123456789       | yyyyyyyyyyyyyy       |
+-[ RECORD 4 ]-----+----------------------+
| 0123456789abcdef | xxxxxxxx             |
| 0123456789       | yyyyyyyyyyyy         |
+-[ RECORD 5 ]-----+----------------------+
| 0123456789abcdef | xxxxxxxxxx           |
| 0123456789       | yyyyyyyyyy           |
+-[ RECORD 6 ]-----+----------------------+
| 0123456789abcdef | xxxxxxxxxxxx         |
| 0123456789       | yyyyyyyy             |
+-[ RECORD 7 ]-----+----------------------+
| 0123456789abcdef | xxxxxxxxxxxxxx       |
| 0123456789       | yyyyyy               |
+-[ RECORD 8 ]-----+----------------------+
| 0123456789abcdef | xxxxxxxxxxxxxxxx     |
| 0123456789       | yyyy                 |
+-[ RECORD 9 ]-----+----------------------+
| 0123456789abcdef | xxxxxxxxxxxxxxxxxx   |
| 0123456789       | yy                   |
+-[ RECORD 10 ]----+----------------------+
| 0123456789abcdef | xxxxxxxxxxxxxxxxxxxx |
| 0123456789       |                      |
+------------------+----------------------+

\pset format wrapped
execute q;
+-[ RECORD 1 ]-----+---------+
| 0123456789abcdef | xx      |
| 0123456789       | yyyyyyy.|
|                  |.yyyyyyy.|
|                  |.yyyy    |
+-[ RECORD 2 ]-----+---------+
| 0123456789abcdef | xxxx    |
| 0123456789       | yyyyyyy.|
|                  |.yyyyyyy.|
|                  |.yy      |
+-[ RECORD 3 ]-----+---------+
| 0123456789abcdef | xxxxxx  |
| 0123456789       | yyyyyyy.|
|                  |.yyyyyyy |
+-[ RECORD 4 ]-----+---------+
| 0123456789abcdef | xxxxxxx.|
|                  |.x       |
| 0123456789       | yyyyyyy.|
|                  |.yyyyy   |
+-[ RECORD 5 ]-----+---------+
| 0123456789abcdef | xxxxxxx.|
|                  |.xxx     |
| 0123456789       | yyyyyyy.|
|                  |.yyy     |
+-[ RECORD 6 ]-----+---------+
| 0123456789abcdef | xxxxxxx.|
|                  |.xxxxx   |
| 0123456789       | yyyyyyy.|
|                  |.y       |
+-[ RECORD 7 ]-----+---------+
| 0123456789abcdef | xxxxxxx.|
|                  |.xxxxxxx |
| 0123456789       | yyyyyy  |
+-[ RECORD 8 ]-----+---------+
| 0123456789abcdef | xxxxxxx.|
|                  |.xxxxxxx.|
|                  |.xx      |
| 0123456789       | yyyy    |
+-[ RECORD 9 ]-----+---------+
| 0123456789abcdef | xxxxxxx.|
|                  |.xxxxxxx.|
|                  |.xxxx    |
| 0123456789       | yy      |
+-[ RECORD 10 ]----+---------+
| 0123456789abcdef | xxxxxxx.|
|                  |.xxxxxxx.|
|                  |.xxxxxx  |
| 0123456789       |         |
+------------------+---------+

\pset expanded on
\pset columns 20
\pset border 0
\pset format unaligned
execute q;
0123456789abcdef|xx
0123456789|yyyyyyyyyyyyyyyyyy

0123456789abcdef|xxxx
0123456789|yyyyyyyyyyyyyyyy

0123456789abcdef|xxxxxx
0123456789|yyyyyyyyyyyyyy

0123456789abcdef|xxxxxxxx
0123456789|yyyyyyyyyyyy

0123456789abcdef|xxxxxxxxxx
0123456789|yyyyyyyyyy

0123456789abcdef|xxxxxxxxxxxx
0123456789|yyyyyyyy

0123456789abcdef|xxxxxxxxxxxxxx
0123456789|yyyyyy

0123456789abcdef|xxxxxxxxxxxxxxxx
0123456789|yyyy

0123456789abcdef|xxxxxxxxxxxxxxxxxx
0123456789|yy

0123456789abcdef|xxxxxxxxxxxxxxxxxxxx
0123456789|
\pset format aligned
execute q;
* Record 1                          
0123456789abcdef xx
0123456789       yyyyyyyyyyyyyyyyyy
* Record 2                          
0123456789abcdef xxxx
0123456789       yyyyyyyyyyyyyyyy
* Record 3                          
0123456789abcdef xxxxxx
0123456789       yyyyyyyyyyyyyy
* Record 4                          
0123456789abcdef xxxxxxxx
0123456789       yyyyyyyyyyyy
* Record 5                          
0123456789abcdef xxxxxxxxxx
0123456789       yyyyyyyyyy
* Record 6                          
0123456789abcdef xxxxxxxxxxxx
0123456789       yyyyyyyy
* Record 7                          
0123456789abcdef xxxxxxxxxxxxxx
0123456789       yyyyyy
* Record 8                          
0123456789abcdef xxxxxxxxxxxxxxxx
0123456789       yyyy
* Record 9                          
0123456789abcdef xxxxxxxxxxxxxxxxxx
0123456789       yy
* Record 10                         
0123456789abcdef xxxxxxxxxxxxxxxxxxxx
0123456789       

\pset format wrapped
execute q;
* Record 1         
0123456789abcdef xx
0123456789       yyy.
                .yyy.
                .yyy.
                .yyy.
                .yyy.
                .yyy
* Record 2         
0123456789abcdef xxx.
                .x
0123456789       yyy.
                .yyy.
                .yyy.
                .yyy.
                .yyy.
                .y
* Record 3         
0123456789abcdef xxx.
                .xxx
0123456789       yyy.
                .yyy.
                .yyy.
                .yyy.
                .yy
* Record 4         
0123456789abcdef xxx.
                .xxx.
                .xx
0123456789       yyy.
                .yyy.
                .yyy.
                .yyy
* Record 5         
0123456789abcdef xxx.
                .xxx.
                .xxx.
                .x
0123456789       yyy.
                .yyy.
                .yyy.
                .y
* Record 6         
0123456789abcdef xxx.
                .xxx.
                .xxx.
                .xxx
0123456789       yyy.
                .yyy.
                .yy
* Record 7         
0123456789abcdef xxx.
                .xxx.
                .xxx.
                .xxx.
                .xx
0123456789       yyy.
                .yyy
* Record 8         
0123456789abcdef xxx.
                .xxx.
                .xxx.
                .xxx.
                .xxx.
                .x
0123456789       yyy.
                .y
* Record 9         
0123456789abcdef xxx.
                .xxx.
                .xxx.
                .xxx.
                .xxx.
                .xxx
0123456789       yy
* Record 10        
0123456789abcdef xxx.
                .xxx.
                .xxx.
                .xxx.
                .xxx.
                .xxx.
                .xx
0123456789       

\pset border 1
\pset format unaligned
execute q;
0123456789abcdef|xx
0123456789|yyyyyyyyyyyyyyyyyy

0123456789abcdef|xxxx
0123456789|yyyyyyyyyyyyyyyy

0123456789abcdef|xxxxxx
0123456789|yyyyyyyyyyyyyy

0123456789abcdef|xxxxxxxx
0123456789|yyyyyyyyyyyy

0123456789abcdef|xxxxxxxxxx
0123456789|yyyyyyyyyy

0123456789abcdef|xxxxxxxxxxxx
0123456789|yyyyyyyy

0123456789abcdef|xxxxxxxxxxxxxx
0123456789|yyyyyy

0123456789abcdef|xxxxxxxxxxxxxxxx
0123456789|yyyy

0123456789abcdef|xxxxxxxxxxxxxxxxxx
0123456789|yy

0123456789abcdef|xxxxxxxxxxxxxxxxxxxx
0123456789|
\pset format aligned
execute q;
-[ RECORD 1 ]----+---------------------
0123456789abcdef | xx
0123456789       | yyyyyyyyyyyyyyyyyy
-[ RECORD 2 ]----+---------------------
0123456789abcdef | xxxx
0123456789       | yyyyyyyyyyyyyyyy
-[ RECORD 3 ]----+---------------------
0123456789abcdef | xxxxxx
0123456789       | yyyyyyyyyyyyyy
-[ RECORD 4 ]----+---------------------
0123456789abcdef | xxxxxxxx
0123456789       | yyyyyyyyyyyy
-[ RECORD 5 ]----+---------------------
0123456789abcdef | xxxxxxxxxx
0123456789       | yyyyyyyyyy
-[ RECORD 6 ]----+---------------------
0123456789abcdef | xxxxxxxxxxxx
0123456789       | yyyyyyyy
-[ RECORD 7 ]----+---------------------
0123456789abcdef | xxxxxxxxxxxxxx
0123456789       | yyyyyy
-[ RECORD 8 ]----+---------------------
0123456789abcdef | xxxxxxxxxxxxxxxx
0123456789       | yyyy
-[ RECORD 9 ]----+---------------------
0123456789abcdef | xxxxxxxxxxxxxxxxxx
0123456789       | yy
-[ RECORD 10 ]---+---------------------
0123456789abcdef | xxxxxxxxxxxxxxxxxxxx
0123456789       | 

\pset format wrapped
execute q;
-[ RECORD 1 ]----+----
0123456789abcdef | xx
0123456789       | yyy.
                 |.yyy.
                 |.yyy.
                 |.yyy.
                 |.yyy.
                 |.yyy
-[ RECORD 2 ]----+----
0123456789abcdef | xxx.
                 |.x
0123456789       | yyy.
                 |.yyy.
                 |.yyy.
                 |.yyy.
                 |.yyy.
                 |.y
-[ RECORD 3 ]----+----
0123456789abcdef | xxx.
                 |.xxx
0123456789       | yyy.
                 |.yyy.
                 |.yyy.
                 |.yyy.
                 |.yy
-[ RECORD 4 ]----+----
0123456789abcdef | xxx.
                 |.xxx.
                 |.xx
0123456789       | yyy.
                 |.yyy.
                 |.yyy.
                 |.yyy
-[ RECORD 5 ]----+----
0123456789abcdef | xxx.
                 |.xxx.
                 |.xxx.
                 |.x
0123456789       | yyy.
                 |.yyy.
                 |.yyy.
                 |.y
-[ RECORD 6 ]----+----
0123456789abcdef | xxx.
                 |.xxx.
                 |.xxx.
                 |.xxx
0123456789       | yyy.
                 |.yyy.
                 |.yy
-[ RECORD 7 ]----+----
0123456789abcdef | xxx.
                 |.xxx.
                 |.xxx.
                 |.xxx.
                 |.xx
0123456789       | yyy.
                 |.yyy
-[ RECORD 8 ]----+----
0123456789abcdef | xxx.
                 |.xxx.
                 |.xxx.
                 |.xxx.
                 |.xxx.
                 |.x
0123456789       | yyy.
                 |.y
-[ RECORD 9 ]----+----
0123456789abcdef | xxx.
                 |.xxx.
                 |.xxx.
                 |.xxx.
                 |.xxx.
                 |.xxx
0123456789       | yy
-[ RECORD 10 ]---+----
0123456789abcdef | xxx.
                 |.xxx.
                 |.xxx.
                 |.xxx.
                 |.xxx.
                 |.xxx.
                 |.xx
0123456789       | 

\pset border 2
\pset format unaligned
execute q;
0123456789abcdef|xx
0123456789|yyyyyyyyyyyyyyyyyy

0123456789abcdef|xxxx
0123456789|yyyyyyyyyyyyyyyy

0123456789abcdef|xxxxxx
0123456789|yyyyyyyyyyyyyy

0123456789abcdef|xxxxxxxx
0123456789|yyyyyyyyyyyy

0123456789abcdef|xxxxxxxxxx
0123456789|yyyyyyyyyy

0123456789abcdef|xxxxxxxxxxxx
0123456789|yyyyyyyy

0123456789abcdef|xxxxxxxxxxxxxx
0123456789|yyyyyy

0123456789abcdef|xxxxxxxxxxxxxxxx
0123456789|yyyy

0123456789abcdef|xxxxxxxxxxxxxxxxxx
0123456789|yy

0123456789abcdef|xxxxxxxxxxxxxxxxxxxx
0123456789|
\pset format aligned
execute q;
+-[ RECORD 1 ]-----+----------------------+
| 0123456789abcdef | xx                   |
| 0123456789       | yyyyyyyyyyyyyyyyyy   |
+-[ RECORD 2 ]-----+----------------------+
| 0123456789abcdef | xxxx                 |
| 0123456789       | yyyyyyyyyyyyyyyy     |
+-[ RECORD 3 ]-----+----------------------+
| 0123456789abcdef | xxxxxx               |
| 0123456789       | yyyyyyyyyyyyyy       |
+-[ RECORD 4 ]-----+----------------------+
| 0123456789abcdef | xxxxxxxx             |
| 0123456789       | yyyyyyyyyyyy         |
+-[ RECORD 5 ]-----+----------------------+
| 0123456789abcdef | xxxxxxxxxx           |
| 0123456789       | yyyyyyyyyy           |
+-[ RECORD 6 ]-----+----------------------+
| 0123456789abcdef | xxxxxxxxxxxx         |
| 0123456789       | yyyyyyyy             |
+-[ RECORD 7 ]-----+----------------------+
| 0123456789abcdef | xxxxxxxxxxxxxx       |
| 0123456789       | yyyyyy               |
+-[ RECORD 8 ]-----+----------------------+
| 0123456789abcdef | xxxxxxxxxxxxxxxx     |
| 0123456789       | yyyy                 |
+-[ RECORD 9 ]-----+----------------------+
| 0123456789abcdef | xxxxxxxxxxxxxxxxxx   |
| 0123456789       | yy                   |
+-[ RECORD 10 ]----+----------------------+
| 0123456789abcdef | xxxxxxxxxxxxxxxxxxxx |
| 0123456789       |                      |
+------------------+----------------------+

\pset format wrapped
execute q;
+-[ RECORD 1 ]-----+-----+
| 0123456789abcdef | xx  |
| 0123456789       | yyy.|
|                  |.yyy.|
|                  |.yyy.|
|                  |.yyy.|
|                  |.yyy.|
|                  |.yyy |
+-[ RECORD 2 ]-----+-----+
| 0123456789abcdef | xxx.|
|                  |.x   |
| 0123456789       | yyy.|
|                  |.yyy.|
|                  |.yyy.|
|                  |.yyy.|
|                  |.yyy.|
|                  |.y   |
+-[ RECORD 3 ]-----+-----+
| 0123456789abcdef | xxx.|
|                  |.xxx |
| 0123456789       | yyy.|
|                  |.yyy.|
|                  |.yyy.|
|                  |.yyy.|
|                  |.yy  |
+-[ RECORD 4 ]-----+-----+
| 0123456789abcdef | xxx.|
|                  |.xxx.|
|                  |.xx  |
| 0123456789       | yyy.|
|                  |.yyy.|
|                  |.yyy.|
|                  |.yyy |
+-[ RECORD 5 ]-----+-----+
| 0123456789abcdef | xxx.|
|                  |.xxx.|
|                  |.xxx.|
|                  |.x   |
| 0123456789       | yyy.|
|                  |.yyy.|
|                  |.yyy.|
|                  |.y   |
+-[ RECORD 6 ]-----+-----+
| 0123456789abcdef | xxx.|
|                  |.xxx.|
|                  |.xxx.|
|                  |.xxx |
| 0123456789       | yyy.|
|                  |.yyy.|
|                  |.yy  |
+-[ RECORD 7 ]-----+-----+
| 0123456789abcdef | xxx.|
|                  |.xxx.|
|                  |.xxx.|
|                  |.xxx.|
|                  |.xx  |
| 0123456789       | yyy.|
|                  |.yyy |
+-[ RECORD 8 ]-----+-----+
| 0123456789abcdef | xxx.|
|                  |.xxx.|
|                  |.xxx.|
|                  |.xxx.|
|                  |.xxx.|
|                  |.x   |
| 0123456789       | yyy.|
|                  |.y   |
+-[ RECORD 9 ]-----+-----+
| 0123456789abcdef | xxx.|
|                  |.xxx.|
|                  |.xxx.|
|                  |.xxx.|
|                  |.xxx.|
|                  |.xxx |
| 0123456789       | yy  |
+-[ RECORD 10 ]----+-----+
| 0123456789abcdef | xxx.|
|                  |.xxx.|
|                  |.xxx.|
|                  |.xxx.|
|                  |.xxx.|
|                  |.xxx.|
|                  |.xx  |
| 0123456789       |     |
+------------------+-----+

\pset linestyle old-ascii
\pset expanded off
\pset columns 40
\pset border 0
\pset format unaligned
execute q;
0123456789abcdef|0123456789
xx|yyyyyyyyyyyyyyyyyy
xxxx|yyyyyyyyyyyyyyyy
xxxxxx|yyyyyyyyyyyyyy
xxxxxxxx|yyyyyyyyyyyy
xxxxxxxxxx|yyyyyyyyyy
xxxxxxxxxxxx|yyyyyyyy
xxxxxxxxxxxxxx|yyyyyy
xxxxxxxxxxxxxxxx|yyyy
xxxxxxxxxxxxxxxxxx|yy
xxxxxxxxxxxxxxxxxxxx|
(10 rows)
\pset format aligned
execute q;
  0123456789abcdef       0123456789    
-------------------- ------------------
xx                   yyyyyyyyyyyyyyyyyy
xxxx                 yyyyyyyyyyyyyyyy
xxxxxx               yyyyyyyyyyyyyy
xxxxxxxx             yyyyyyyyyyyy
xxxxxxxxxx           yyyyyyyyyy
xxxxxxxxxxxx         yyyyyyyy
xxxxxxxxxxxxxx       yyyyyy
xxxxxxxxxxxxxxxx     yyyy
xxxxxxxxxxxxxxxxxx   yy
xxxxxxxxxxxxxxxxxxxx 
(10 rows)

\pset format wrapped
execute q;
  0123456789abcdef       0123456789    
-------------------- ------------------
xx                   yyyyyyyyyyyyyyyyyy
xxxx                 yyyyyyyyyyyyyyyy
xxxxxx               yyyyyyyyyyyyyy
xxxxxxxx             yyyyyyyyyyyy
xxxxxxxxxx           yyyyyyyyyy
xxxxxxxxxxxx         yyyyyyyy
xxxxxxxxxxxxxx       yyyyyy
xxxxxxxxxxxxxxxx     yyyy
xxxxxxxxxxxxxxxxxx   yy
xxxxxxxxxxxxxxxxxxxx 
(10 rows)

\pset border 1
\pset format unaligned
execute q;
0123456789abcdef|0123456789
xx|yyyyyyyyyyyyyyyyyy
xxxx|yyyyyyyyyyyyyyyy
xxxxxx|yyyyyyyyyyyyyy
xxxxxxxx|yyyyyyyyyyyy
xxxxxxxxxx|yyyyyyyyyy
xxxxxxxxxxxx|yyyyyyyy
xxxxxxxxxxxxxx|yyyyyy
xxxxxxxxxxxxxxxx|yyyy
xxxxxxxxxxxxxxxxxx|yy
xxxxxxxxxxxxxxxxxxxx|
(10 rows)
\pset format aligned
execute q;
   0123456789abcdef   |     0123456789     
----------------------+--------------------
 xx                   | yyyyyyyyyyyyyyyyyy
 xxxx                 | yyyyyyyyyyyyyyyy
 xxxxxx               | yyyyyyyyyyyyyy
 xxxxxxxx             | yyyyyyyyyyyy
 xxxxxxxxxx           | yyyyyyyyyy
 xxxxxxxxxxxx         | yyyyyyyy
 xxxxxxxxxxxxxx       | yyyyyy
 xxxxxxxxxxxxxxxx     | yyyy
 xxxxxxxxxxxxxxxxxx   | yy
 xxxxxxxxxxxxxxxxxxxx | 
(10 rows)

\pset format wrapped
execute q;
  0123456789abcdef   |    0123456789    
---------------------+------------------
 xx                  | yyyyyyyyyyyyyyyy 
                     ; yy
 xxxx                | yyyyyyyyyyyyyyyy
 xxxxxx              | yyyyyyyyyyyyyy
 xxxxxxxx            | yyyyyyyyyyyy
 xxxxxxxxxx          | yyyyyyyyyy
 xxxxxxxxxxxx        | yyyyyyyy
 xxxxxxxxxxxxxx      | yyyyyy
 xxxxxxxxxxxxxxxx    | yyyy
 xxxxxxxxxxxxxxxxxx  | yy
 xxxxxxxxxxxxxxxxxxx | 
 x                     
(10 rows)

\pset border 2
\pset format unaligned
execute q;
0123456789abcdef|0123456789
xx|yyyyyyyyyyyyyyyyyy
xxxx|yyyyyyyyyyyyyyyy
xxxxxx|yyyyyyyyyyyyyy
xxxxxxxx|yyyyyyyyyyyy
xxxxxxxxxx|yyyyyyyyyy
xxxxxxxxxxxx|yyyyyyyy
xxxxxxxxxxxxxx|yyyyyy
xxxxxxxxxxxxxxxx|yyyy
xxxxxxxxxxxxxxxxxx|yy
xxxxxxxxxxxxxxxxxxxx|
(10 rows)
\pset format aligned
execute q;
+----------------------+--------------------+
|   0123456789abcdef   |     0123456789     |
+----------------------+--------------------+
| xx                   | yyyyyyyyyyyyyyyyyy |
| xxxx                 | yyyyyyyyyyyyyyyy   |
| xxxxxx               | yyyyyyyyyyyyyy     |
| xxxxxxxx             | yyyyyyyyyyyy       |
| xxxxxxxxxx           | yyyyyyyyyy         |
| xxxxxxxxxxxx         | yyyyyyyy           |
| xxxxxxxxxxxxxx       | yyyyyy             |
| xxxxxxxxxxxxxxxx     | yyyy               |
| xxxxxxxxxxxxxxxxxx   | yy                 |
| xxxxxxxxxxxxxxxxxxxx |                    |
+----------------------+--------------------+
(10 rows)

\pset format wrapped
execute q;
+--------------------+-----------------+
|  0123456789abcdef  |   0123456789    |
+--------------------+-----------------+
| xx                 | yyyyyyyyyyyyyyy |
|                    ; yyy             |
| xxxx               | yyyyyyyyyyyyyyy |
|                    ; y               |
| xxxxxx             | yyyyyyyyyyyyyy  |
| xxxxxxxx           | yyyyyyyyyyyy    |
| xxxxxxxxxx         | yyyyyyyyyy      |
| xxxxxxxxxxxx       | yyyyyyyy        |
| xxxxxxxxxxxxxx     | yyyyyy          |
| xxxxxxxxxxxxxxxx   | yyyy            |
| xxxxxxxxxxxxxxxxxx | yy              |
| xxxxxxxxxxxxxxxxxx |                 |
| xx                                   |
+--------------------+-----------------+
(10 rows)

\pset expanded on
\pset border 0
\pset format unaligned
execute q;
0123456789abcdef|xx
0123456789|yyyyyyyyyyyyyyyyyy

0123456789abcdef|xxxx
0123456789|yyyyyyyyyyyyyyyy

0123456789abcdef|xxxxxx
0123456789|yyyyyyyyyyyyyy

0123456789abcdef|xxxxxxxx
0123456789|yyyyyyyyyyyy

0123456789abcdef|xxxxxxxxxx
0123456789|yyyyyyyyyy

0123456789abcdef|xxxxxxxxxxxx
0123456789|yyyyyyyy

0123456789abcdef|xxxxxxxxxxxxxx
0123456789|yyyyyy

0123456789abcdef|xxxxxxxxxxxxxxxx
0123456789|yyyy

0123456789abcdef|xxxxxxxxxxxxxxxxxx
0123456789|yy

0123456789abcdef|xxxxxxxxxxxxxxxxxxxx
0123456789|
\pset format aligned
execute q;
* Record 1                          
0123456789abcdef xx
0123456789       yyyyyyyyyyyyyyyyyy
* Record 2                          
0123456789abcdef xxxx
0123456789       yyyyyyyyyyyyyyyy
* Record 3                          
0123456789abcdef xxxxxx
0123456789       yyyyyyyyyyyyyy
* Record 4                          
0123456789abcdef xxxxxxxx
0123456789       yyyyyyyyyyyy
* Record 5                          
0123456789abcdef xxxxxxxxxx
0123456789       yyyyyyyyyy
* Record 6                          
0123456789abcdef xxxxxxxxxxxx
0123456789       yyyyyyyy
* Record 7                          
0123456789abcdef xxxxxxxxxxxxxx
0123456789       yyyyyy
* Record 8                          
0123456789abcdef xxxxxxxxxxxxxxxx
0123456789       yyyy
* Record 9                          
0123456789abcdef xxxxxxxxxxxxxxxxxx
0123456789       yy
* Record 10                         
0123456789abcdef xxxxxxxxxxxxxxxxxxxx
0123456789       

\pset format wrapped
execute q;
* Record 1                          
0123456789abcdef xx
0123456789       yyyyyyyyyyyyyyyyyy
* Record 2                          
0123456789abcdef xxxx
0123456789       yyyyyyyyyyyyyyyy
* Record 3                          
0123456789abcdef xxxxxx
0123456789       yyyyyyyyyyyyyy
* Record 4                          
0123456789abcdef xxxxxxxx
0123456789       yyyyyyyyyyyy
* Record 5                          
0123456789abcdef xxxxxxxxxx
0123456789       yyyyyyyyyy
* Record 6                          
0123456789abcdef xxxxxxxxxxxx
0123456789       yyyyyyyy
* Record 7                          
0123456789abcdef xxxxxxxxxxxxxx
0123456789       yyyyyy
* Record 8                          
0123456789abcdef xxxxxxxxxxxxxxxx
0123456789       yyyy
* Record 9                          
0123456789abcdef xxxxxxxxxxxxxxxxxx
0123456789       yy
* Record 10                         
0123456789abcdef xxxxxxxxxxxxxxxxxxxx
0123456789       

\pset border 1
\pset format unaligned
execute q;
0123456789abcdef|xx
0123456789|yyyyyyyyyyyyyyyyyy

0123456789abcdef|xxxx
0123456789|yyyyyyyyyyyyyyyy

0123456789abcdef|xxxxxx
0123456789|yyyyyyyyyyyyyy

0123456789abcdef|xxxxxxxx
0123456789|yyyyyyyyyyyy

0123456789abcdef|xxxxxxxxxx
0123456789|yyyyyyyyyy

0123456789abcdef|xxxxxxxxxxxx
0123456789|yyyyyyyy

0123456789abcdef|xxxxxxxxxxxxxx
0123456789|yyyyyy

0123456789abcdef|xxxxxxxxxxxxxxxx
0123456789|yyyy

0123456789abcdef|xxxxxxxxxxxxxxxxxx
0123456789|yy

0123456789abcdef|xxxxxxxxxxxxxxxxxxxx
0123456789|
\pset format aligned
execute q;
-[ RECORD 1 ]----+---------------------
0123456789abcdef | xx
0123456789       | yyyyyyyyyyyyyyyyyy
-[ RECORD 2 ]----+---------------------
0123456789abcdef | xxxx
0123456789       | yyyyyyyyyyyyyyyy
-[ RECORD 3 ]----+---------------------
0123456789abcdef | xxxxxx
0123456789       | yyyyyyyyyyyyyy
-[ RECORD 4 ]----+---------------------
0123456789abcdef | xxxxxxxx
0123456789       | yyyyyyyyyyyy
-[ RECORD 5 ]----+---------------------
0123456789abcdef | xxxxxxxxxx
0123456789       | yyyyyyyyyy
-[ RECORD 6 ]----+---------------------
0123456789abcdef | xxxxxxxxxxxx
0123456789       | yyyyyyyy
-[ RECORD 7 ]----+---------------------
0123456789abcdef | xxxxxxxxxxxxxx
0123456789       | yyyyyy
-[ RECORD 8 ]----+---------------------
0123456789abcdef | xxxxxxxxxxxxxxxx
0123456789       | yyyy
-[ RECORD 9 ]----+---------------------
0123456789abcdef | xxxxxxxxxxxxxxxxxx
0123456789       | yy
-[ RECORD 10 ]---+---------------------
0123456789abcdef | xxxxxxxxxxxxxxxxxxxx
0123456789       | 

\pset format wrapped
execute q;
-[ RECORD 1 ]----+---------------------
0123456789abcdef | xx
0123456789       | yyyyyyyyyyyyyyyyyy
-[ RECORD 2 ]----+---------------------
0123456789abcdef | xxxx
0123456789       | yyyyyyyyyyyyyyyy
-[ RECORD 3 ]----+---------------------
0123456789abcdef | xxxxxx
0123456789       | yyyyyyyyyyyyyy
-[ RECORD 4 ]----+---------------------
0123456789abcdef | xxxxxxxx
0123456789       | yyyyyyyyyyyy
-[ RECORD 5 ]----+---------------------
0123456789abcdef | xxxxxxxxxx
0123456789       | yyyyyyyyyy
-[ RECORD 6 ]----+---------------------
0123456789abcdef | xxxxxxxxxxxx
0123456789       | yyyyyyyy
-[ RECORD 7 ]----+---------------------
0123456789abcdef | xxxxxxxxxxxxxx
0123456789       | yyyyyy
-[ RECORD 8 ]----+---------------------
0123456789abcdef | xxxxxxxxxxxxxxxx
0123456789       | yyyy
-[ RECORD 9 ]----+---------------------
0123456789abcdef | xxxxxxxxxxxxxxxxxx
0123456789       | yy
-[ RECORD 10 ]---+---------------------
0123456789abcdef | xxxxxxxxxxxxxxxxxxxx
0123456789       | 

\pset border 2
\pset format unaligned
execute q;
0123456789abcdef|xx
0123456789|yyyyyyyyyyyyyyyyyy

0123456789abcdef|xxxx
0123456789|yyyyyyyyyyyyyyyy

0123456789abcdef|xxxxxx
0123456789|yyyyyyyyyyyyyy

0123456789abcdef|xxxxxxxx
0123456789|yyyyyyyyyyyy

0123456789abcdef|xxxxxxxxxx
0123456789|yyyyyyyyyy

0123456789abcdef|xxxxxxxxxxxx
0123456789|yyyyyyyy

0123456789abcdef|xxxxxxxxxxxxxx
0123456789|yyyyyy

0123456789abcdef|xxxxxxxxxxxxxxxx
0123456789|yyyy

0123456789abcdef|xxxxxxxxxxxxxxxxxx
0123456789|yy

0123456789abcdef|xxxxxxxxxxxxxxxxxxxx
0123456789|
\pset format aligned
execute q;
+-[ RECORD 1 ]-----+----------------------+
| 0123456789abcdef | xx                   |
| 0123456789       | yyyyyyyyyyyyyyyyyy   |
+-[ RECORD 2 ]-----+----------------------+
| 0123456789abcdef | xxxx                 |
| 0123456789       | yyyyyyyyyyyyyyyy     |
+-[ RECORD 3 ]-----+----------------------+
| 0123456789abcdef | xxxxxx               |
| 0123456789       | yyyyyyyyyyyyyy       |
+-[ RECORD 4 ]-----+----------------------+
| 0123456789abcdef | xxxxxxxx             |
| 0123456789       | yyyyyyyyyyyy         |
+-[ RECORD 5 ]-----+----------------------+
| 0123456789abcdef | xxxxxxxxxx           |
| 0123456789       | yyyyyyyyyy           |
+-[ RECORD 6 ]-----+----------------------+
| 0123456789abcdef | xxxxxxxxxxxx         |
| 0123456789       | yyyyyyyy             |
+-[ RECORD 7 ]-----+----------------------+
| 0123456789abcdef | xxxxxxxxxxxxxx       |
| 0123456789       | yyyyyy               |
+-[ RECORD 8 ]-----+----------------------+
| 0123456789abcdef | xxxxxxxxxxxxxxxx     |
| 0123456789       | yyyy                 |
+-[ RECORD 9 ]-----+----------------------+
| 0123456789abcdef | xxxxxxxxxxxxxxxxxx   |
| 0123456789       | yy                   |
+-[ RECORD 10 ]----+----------------------+
| 0123456789abcdef | xxxxxxxxxxxxxxxxxxxx |
| 0123456789       |                      |
+------------------+----------------------+

\pset format wrapped
execute q;
+-[ RECORD 1 ]-----+-------------------+
| 0123456789abcdef | xx                |
| 0123456789       | yyyyyyyyyyyyyyyyy |
|                  ; y                 |
+-[ RECORD 2 ]-----+-------------------+
| 0123456789abcdef | xxxx              |
| 0123456789       | yyyyyyyyyyyyyyyy  |
+-[ RECORD 3 ]-----+-------------------+
| 0123456789abcdef | xxxxxx            |
| 0123456789       | yyyyyyyyyyyyyy    |
+-[ RECORD 4 ]-----+-------------------+
| 0123456789abcdef | xxxxxxxx          |
| 0123456789       | yyyyyyyyyyyy      |
+-[ RECORD 5 ]-----+-------------------+
| 0123456789abcdef | xxxxxxxxxx        |
| 0123456789       | yyyyyyyyyy        |
+-[ RECORD 6 ]-----+-------------------+
| 0123456789abcdef | xxxxxxxxxxxx      |
| 0123456789       | yyyyyyyy          |
+-[ RECORD 7 ]-----+-------------------+
| 0123456789abcdef | xxxxxxxxxxxxxx    |
| 0123456789       | yyyyyy            |
+-[ RECORD 8 ]-----+-------------------+
| 0123456789abcdef | xxxxxxxxxxxxxxxx  |
| 0123456789       | yyyy              |
+-[ RECORD 9 ]-----+-------------------+
| 0123456789abcdef | xxxxxxxxxxxxxxxxx |
|                  ; x                 |
| 0123456789       | yy                |
+-[ RECORD 10 ]----+-------------------+
| 0123456789abcdef | xxxxxxxxxxxxxxxxx |
|                  ; xxx               |
| 0123456789       |                   |
+------------------+-------------------+

deallocate q;
\pset linestyle ascii
\pset border 1
-- support table for output-format tests (useful to create a footer)
create table psql_serial_tab (id serial);
-- test header/footer/tuples_only behavior in aligned/unaligned/wrapped cases
\pset format aligned
\pset expanded off
\d psql_serial_tab_id_seq
               Sequence "public.psql_serial_tab_id_seq"
  Type   | Start | Minimum |  Maximum   | Increment | Cycles? | Cache 
---------+-------+---------+------------+-----------+---------+-------
 integer |     1 |       1 | 2147483647 |         1 | no      |     1
Owned by: public.psql_serial_tab.id

\pset tuples_only true
\df exp
 pg_catalog | exp  | double precision | double precision    | func
 pg_catalog | exp  | numeric          | numeric             | func

\pset tuples_only false
\pset expanded on
\d psql_serial_tab_id_seq
Sequence "public.psql_serial_tab_id_seq"
-[ RECORD 1 ]---------
Type      | integer
Start     | 1
Minimum   | 1
Maximum   | 2147483647
Increment | 1
Cycles?   | no
Cache     | 1

Owned by: public.psql_serial_tab.id

\pset tuples_only true
\df exp
Schema              | pg_catalog
Name                | exp
Result data type    | double precision
Argument data types | double precision
Type                | func
--------------------+-----------------
Schema              | pg_catalog
Name                | exp
Result data type    | numeric
Argument data types | numeric
Type                | func

\pset tuples_only false
-- empty table is a special case for this format
select 1 where false;
(0 rows)

\pset format unaligned
\pset expanded off
\d psql_serial_tab_id_seq
Sequence "public.psql_serial_tab_id_seq"
Type|Start|Minimum|Maximum|Increment|Cycles?|Cache
integer|1|1|2147483647|1|no|1
Owned by: public.psql_serial_tab.id
\pset tuples_only true
\df exp
pg_catalog|exp|double precision|double precision|func
pg_catalog|exp|numeric|numeric|func
\pset tuples_only false
\pset expanded on
\d psql_serial_tab_id_seq
Sequence "public.psql_serial_tab_id_seq"

Type|integer
Start|1
Minimum|1
Maximum|2147483647
Increment|1
Cycles?|no
Cache|1

Owned by: public.psql_serial_tab.id
\pset tuples_only true
\df exp
Schema|pg_catalog
Name|exp
Result data type|double precision
Argument data types|double precision
Type|func

Schema|pg_catalog
Name|exp
Result data type|numeric
Argument data types|numeric
Type|func
\pset tuples_only false
\pset format wrapped
\pset expanded off
\d psql_serial_tab_id_seq
               Sequence "public.psql_serial_tab_id_seq"
  Type   | Start | Minimum |  Maximum   | Increment | Cycles? | Cache 
---------+-------+---------+------------+-----------+---------+-------
 integer |     1 |       1 | 2147483647 |         1 | no      |     1
Owned by: public.psql_serial_tab.id

\pset tuples_only true
\df exp
 pg_catalog | exp  | double precision | double precision    | func
 pg_catalog | exp  | numeric          | numeric             | func

\pset tuples_only false
\pset expanded on
\d psql_serial_tab_id_seq
Sequence "public.psql_serial_tab_id_seq"
-[ RECORD 1 ]---------
Type      | integer
Start     | 1
Minimum   | 1
Maximum   | 2147483647
Increment | 1
Cycles?   | no
Cache     | 1

Owned by: public.psql_serial_tab.id

\pset tuples_only true
\df exp
Schema              | pg_catalog
Name                | exp
Result data type    | double precision
Argument data types | double precision
Type                | func
--------------------+-----------------
Schema              | pg_catalog
Name                | exp
Result data type    | numeric
Argument data types | numeric
Type                | func

\pset tuples_only false
-- check conditional tableam display
-- Create a heap2 table am handler with heapam handler
CREATE ACCESS METHOD heap_psql TYPE TABLE HANDLER heap_tableam_handler;
CREATE TABLE tbl_heap_psql(f1 int, f2 char(100)) using heap_psql;
CREATE TABLE tbl_heap(f1 int, f2 char(100)) using heap;
\d+ tbl_heap_psql
                                   Table "public.tbl_heap_psql"
 Column |      Type      | Collation | Nullable | Default | Storage  | Stats target | Description 
--------+----------------+-----------+----------+---------+----------+--------------+-------------
 f1     | integer        |           |          |         | plain    |              | 
 f2     | character(100) |           |          |         | extended |              | 

\d+ tbl_heap
                                     Table "public.tbl_heap"
 Column |      Type      | Collation | Nullable | Default | Storage  | Stats target | Description 
--------+----------------+-----------+----------+---------+----------+--------------+-------------
 f1     | integer        |           |          |         | plain    |              | 
 f2     | character(100) |           |          |         | extended |              | 

\set HIDE_TABLEAM off
\d+ tbl_heap_psql
                                   Table "public.tbl_heap_psql"
 Column |      Type      | Collation | Nullable | Default | Storage  | Stats target | Description 
--------+----------------+-----------+----------+---------+----------+--------------+-------------
 f1     | integer        |           |          |         | plain    |              | 
 f2     | character(100) |           |          |         | extended |              | 
Access method: heap_psql

\d+ tbl_heap
                                     Table "public.tbl_heap"
 Column |      Type      | Collation | Nullable | Default | Storage  | Stats target | Description 
--------+----------------+-----------+----------+---------+----------+--------------+-------------
 f1     | integer        |           |          |         | plain    |              | 
 f2     | character(100) |           |          |         | extended |              | 
Access method: heap

\set HIDE_TABLEAM on
DROP TABLE tbl_heap, tbl_heap_psql;
DROP ACCESS METHOD heap_psql;
-- test numericlocale (as best we can without control of psql's locale)
\pset format aligned
\pset expanded off
\pset numericlocale true
select n, -n as m, n * 111 as x, '1e90'::float8 as f
from generate_series(0,3) n;
 n | m  |  x  |   f   
---+----+-----+-------
 0 |  0 |   0 | 1e+90
 1 | -1 | 111 | 1e+90
 2 | -2 | 222 | 1e+90
 3 | -3 | 333 | 1e+90
(4 rows)

\pset numericlocale false
-- test asciidoc output format
\pset format asciidoc
\pset border 1
\pset expanded off
\d psql_serial_tab_id_seq

.Sequence "public.psql_serial_tab_id_seq"
[options="header",cols="<l,>l,>l,>l,>l,<l,>l",frame="none"]
|====
^l|Type ^l|Start ^l|Minimum ^l|Maximum ^l|Increment ^l|Cycles? ^l|Cache
|integer |1 |1 |2147483647 |1 |no |1
|====

....
Owned by: public.psql_serial_tab.id
....
\pset tuples_only true
\df exp

[cols="<l,<l,<l,<l,<l",frame="none"]
|====
|pg_catalog |exp |double precision |double precision |func
|pg_catalog |exp |numeric |numeric |func
|====
\pset tuples_only false
\pset expanded on
\d psql_serial_tab_id_seq

.Sequence "public.psql_serial_tab_id_seq"
[cols="h,l",frame="none"]
|====
2+^|Record 1
<l|Type <l|integer
<l|Start >l|1
<l|Minimum >l|1
<l|Maximum >l|2147483647
<l|Increment >l|1
<l|Cycles? <l|no
<l|Cache >l|1
|====

....
Owned by: public.psql_serial_tab.id
....
\pset tuples_only true
\df exp

[cols="h,l",frame="none"]
|====
2+|
<l|Schema <l|pg_catalog
<l|Name <l|exp
<l|Result data type <l|double precision
<l|Argument data types <l|double precision
<l|Type <l|func
2+|
<l|Schema <l|pg_catalog
<l|Name <l|exp
<l|Result data type <l|numeric
<l|Argument data types <l|numeric
<l|Type <l|func
|====
\pset tuples_only false
prepare q as
  select 'some|text' as "a|title", '        ' as "empty ", n as int
  from generate_series(1,2) as n;
\pset expanded off
\pset border 0
execute q;

[options="header",cols="<l,<l,>l",frame="none",grid="none"]
|====
^l|a\|title ^l|empty  ^l|int
|some\|text |  |1
|some\|text |  |2
|====

....
(2 rows)
....
\pset border 1
execute q;

[options="header",cols="<l,<l,>l",frame="none"]
|====
^l|a\|title ^l|empty  ^l|int
|some\|text |  |1
|some\|text |  |2
|====

....
(2 rows)
....
\pset border 2
execute q;

[options="header",cols="<l,<l,>l",frame="all",grid="all"]
|====
^l|a\|title ^l|empty  ^l|int
|some\|text |  |1
|some\|text |  |2
|====

....
(2 rows)
....
\pset expanded on
\pset border 0
execute q;

[cols="h,l",frame="none",grid="none"]
|====
2+^|Record 1
<l|a\|title <l|some\|text
<l|empty  <l| 
<l|int >l|1
2+^|Record 2
<l|a\|title <l|some\|text
<l|empty  <l| 
<l|int >l|2
|====
\pset border 1
execute q;

[cols="h,l",frame="none"]
|====
2+^|Record 1
<l|a\|title <l|some\|text
<l|empty  <l| 
<l|int >l|1
2+^|Record 2
<l|a\|title <l|some\|text
<l|empty  <l| 
<l|int >l|2
|====
\pset border 2
execute q;

[cols="h,l",frame="all",grid="all"]
|====
2+^|Record 1
<l|a\|title <l|some\|text
<l|empty  <l| 
<l|int >l|1
2+^|Record 2
<l|a\|title <l|some\|text
<l|empty  <l| 
<l|int >l|2
|====
deallocate q;
-- test csv output format
\pset format csv
\pset border 1
\pset expanded off
\d psql_serial_tab_id_seq
Type,Start,Minimum,Maximum,Increment,Cycles?,Cache
integer,1,1,2147483647,1,no,1
\pset tuples_only true
\df exp
pg_catalog,exp,double precision,double precision,func
pg_catalog,exp,numeric,numeric,func
\pset tuples_only false
\pset expanded on
\d psql_serial_tab_id_seq
Type,integer
Start,1
Minimum,1
Maximum,2147483647
Increment,1
Cycles?,no
Cache,1
\pset tuples_only true
\df exp
Schema,pg_catalog
Name,exp
Result data type,double precision
Argument data types,double precision
Type,func
Schema,pg_catalog
Name,exp
Result data type,numeric
Argument data types,numeric
Type,func
\pset tuples_only false
prepare q as
  select 'some"text' as "a""title", E'  <foo>\n<bar>' as "junk",
         '   ' as "empty", n as int
  from generate_series(1,2) as n;
\pset expanded off
execute q;
"a""title",junk,empty,int
"some""text","  <foo>
<bar>",   ,1
"some""text","  <foo>
<bar>",   ,2
\pset expanded on
execute q;
"a""title","some""text"
junk,"  <foo>
<bar>"
empty,   
int,1
"a""title","some""text"
junk,"  <foo>
<bar>"
empty,   
int,2
deallocate q;
-- special cases
\pset expanded off
select 'comma,comma' as comma, 'semi;semi' as semi;
comma,semi
"comma,comma",semi;semi
\pset csv_fieldsep ';'
select 'comma,comma' as comma, 'semi;semi' as semi;
comma;semi
comma,comma;"semi;semi"
select '\.' as data;
data
"\."
\pset csv_fieldsep '.'
select '\' as d1, '' as d2;
"d1"."d2"
"\".""
-- illegal csv separators
\pset csv_fieldsep ''
\pset: csv_fieldsep must be a single one-byte character
\pset csv_fieldsep '\0'
\pset: csv_fieldsep must be a single one-byte character
\pset csv_fieldsep '\n'
\pset: csv_fieldsep cannot be a double quote, a newline, or a carriage return
\pset csv_fieldsep '\r'
\pset: csv_fieldsep cannot be a double quote, a newline, or a carriage return
\pset csv_fieldsep '"'
\pset: csv_fieldsep cannot be a double quote, a newline, or a carriage return
\pset csv_fieldsep ',,'
\pset: csv_fieldsep must be a single one-byte character
\pset csv_fieldsep ','
-- test html output format
\pset format html
\pset border 1
\pset expanded off
\d psql_serial_tab_id_seq
<table border="1">
  <caption>Sequence &quot;public.psql_serial_tab_id_seq&quot;</caption>
  <tr>
    <th align="center">Type</th>
    <th align="center">Start</th>
    <th align="center">Minimum</th>
    <th align="center">Maximum</th>
    <th align="center">Increment</th>
    <th align="center">Cycles?</th>
    <th align="center">Cache</th>
  </tr>
  <tr valign="top">
    <td align="left">integer</td>
    <td align="right">1</td>
    <td align="right">1</td>
    <td align="right">2147483647</td>
    <td align="right">1</td>
    <td align="left">no</td>
    <td align="right">1</td>
  </tr>
</table>
<p>Owned by: public.psql_serial_tab.id<br />
</p>
\pset tuples_only true
\df exp
<table border="1">
  <tr valign="top">
    <td align="left">pg_catalog</td>
    <td align="left">exp</td>
    <td align="left">double precision</td>
    <td align="left">double precision</td>
    <td align="left">func</td>
  </tr>
  <tr valign="top">
    <td align="left">pg_catalog</td>
    <td align="left">exp</td>
    <td align="left">numeric</td>
    <td align="left">numeric</td>
    <td align="left">func</td>
  </tr>
</table>

\pset tuples_only false
\pset expanded on
\d psql_serial_tab_id_seq
<table border="1">
  <caption>Sequence &quot;public.psql_serial_tab_id_seq&quot;</caption>

  <tr><td colspan="2" align="center">Record 1</td></tr>
  <tr valign="top">
    <th>Type</th>
    <td align="left">integer</td>
  </tr>
  <tr valign="top">
    <th>Start</th>
    <td align="right">1</td>
  </tr>
  <tr valign="top">
    <th>Minimum</th>
    <td align="right">1</td>
  </tr>
  <tr valign="top">
    <th>Maximum</th>
    <td align="right">2147483647</td>
  </tr>
  <tr valign="top">
    <th>Increment</th>
    <td align="right">1</td>
  </tr>
  <tr valign="top">
    <th>Cycles?</th>
    <td align="left">no</td>
  </tr>
  <tr valign="top">
    <th>Cache</th>
    <td align="right">1</td>
  </tr>
</table>
<p>Owned by: public.psql_serial_tab.id<br />
</p>
\pset tuples_only true
\df exp
<table border="1">

  <tr><td colspan="2">&nbsp;</td></tr>
  <tr valign="top">
    <th>Schema</th>
    <td align="left">pg_catalog</td>
  </tr>
  <tr valign="top">
    <th>Name</th>
    <td align="left">exp</td>
  </tr>
  <tr valign="top">
    <th>Result data type</th>
    <td align="left">double precision</td>
  </tr>
  <tr valign="top">
    <th>Argument data types</th>
    <td align="left">double precision</td>
  </tr>
  <tr valign="top">
    <th>Type</th>
    <td align="left">func</td>
  </tr>

  <tr><td colspan="2">&nbsp;</td></tr>
  <tr valign="top">
    <th>Schema</th>
    <td align="left">pg_catalog</td>
  </tr>
  <tr valign="top">
    <th>Name</th>
    <td align="left">exp</td>
  </tr>
  <tr valign="top">
    <th>Result data type</th>
    <td align="left">numeric</td>
  </tr>
  <tr valign="top">
    <th>Argument data types</th>
    <td align="left">numeric</td>
  </tr>
  <tr valign="top">
    <th>Type</th>
    <td align="left">func</td>
  </tr>
</table>

\pset tuples_only false
prepare q as
  select 'some"text' as "a&title", E'  <foo>\n<bar>' as "junk",
         '   ' as "empty", n as int
  from generate_series(1,2) as n;
\pset expanded off
\pset border 0
execute q;
<table border="0">
  <tr>
    <th align="center">a&amp;title</th>
    <th align="center">junk</th>
    <th align="center">empty</th>
    <th align="center">int</th>
  </tr>
  <tr valign="top">
    <td align="left">some&quot;text</td>
    <td align="left">&nbsp;&nbsp;&lt;foo&gt;<br />
&lt;bar&gt;</td>
    <td align="left">&nbsp; </td>
    <td align="right">1</td>
  </tr>
  <tr valign="top">
    <td align="left">some&quot;text</td>
    <td align="left">&nbsp;&nbsp;&lt;foo&gt;<br />
&lt;bar&gt;</td>
    <td align="left">&nbsp; </td>
    <td align="right">2</td>
  </tr>
</table>
<p>(2 rows)<br />
</p>
\pset border 1
execute q;
<table border="1">
  <tr>
    <th align="center">a&amp;title</th>
    <th align="center">junk</th>
    <th align="center">empty</th>
    <th align="center">int</th>
  </tr>
  <tr valign="top">
    <td align="left">some&quot;text</td>
    <td align="left">&nbsp;&nbsp;&lt;foo&gt;<br />
&lt;bar&gt;</td>
    <td align="left">&nbsp; </td>
    <td align="right">1</td>
  </tr>
  <tr valign="top">
    <td align="left">some&quot;text</td>
    <td align="left">&nbsp;&nbsp;&lt;foo&gt;<br />
&lt;bar&gt;</td>
    <td align="left">&nbsp; </td>
    <td align="right">2</td>
  </tr>
</table>
<p>(2 rows)<br />
</p>
\pset tableattr foobar
execute q;
<table border="1" foobar>
  <tr>
    <th align="center">a&amp;title</th>
    <th align="center">junk</th>
    <th align="center">empty</th>
    <th align="center">int</th>
  </tr>
  <tr valign="top">
    <td align="left">some&quot;text</td>
    <td align="left">&nbsp;&nbsp;&lt;foo&gt;<br />
&lt;bar&gt;</td>
    <td align="left">&nbsp; </td>
    <td align="right">1</td>
  </tr>
  <tr valign="top">
    <td align="left">some&quot;text</td>
    <td align="left">&nbsp;&nbsp;&lt;foo&gt;<br />
&lt;bar&gt;</td>
    <td align="left">&nbsp; </td>
    <td align="right">2</td>
  </tr>
</table>
<p>(2 rows)<br />
</p>
\pset tableattr
\pset expanded on
\pset border 0
execute q;
<table border="0">

  <tr><td colspan="2" align="center">Record 1</td></tr>
  <tr valign="top">
    <th>a&amp;title</th>
    <td align="left">some&quot;text</td>
  </tr>
  <tr valign="top">
    <th>junk</th>
    <td align="left">&nbsp;&nbsp;&lt;foo&gt;<br />
&lt;bar&gt;</td>
  </tr>
  <tr valign="top">
    <th>empty</th>
    <td align="left">&nbsp; </td>
  </tr>
  <tr valign="top">
    <th>int</th>
    <td align="right">1</td>
  </tr>

  <tr><td colspan="2" align="center">Record 2</td></tr>
  <tr valign="top">
    <th>a&amp;title</th>
    <td align="left">some&quot;text</td>
  </tr>
  <tr valign="top">
    <th>junk</th>
    <td align="left">&nbsp;&nbsp;&lt;foo&gt;<br />
&lt;bar&gt;</td>
  </tr>
  <tr valign="top">
    <th>empty</th>
    <td align="left">&nbsp; </td>
  </tr>
  <tr valign="top">
    <th>int</th>
    <td align="right">2</td>
  </tr>
</table>

\pset border 1
execute q;
<table border="1">

  <tr><td colspan="2" align="center">Record 1</td></tr>
  <tr valign="top">
    <th>a&amp;title</th>
    <td align="left">some&quot;text</td>
  </tr>
  <tr valign="top">
    <th>junk</th>
    <td align="left">&nbsp;&nbsp;&lt;foo&gt;<br />
&lt;bar&gt;</td>
  </tr>
  <tr valign="top">
    <th>empty</th>
    <td align="left">&nbsp; </td>
  </tr>
  <tr valign="top">
    <th>int</th>
    <td align="right">1</td>
  </tr>

  <tr><td colspan="2" align="center">Record 2</td></tr>
  <tr valign="top">
    <th>a&amp;title</th>
    <td align="left">some&quot;text</td>
  </tr>
  <tr valign="top">
    <th>junk</th>
    <td align="left">&nbsp;&nbsp;&lt;foo&gt;<br />
&lt;bar&gt;</td>
  </tr>
  <tr valign="top">
    <th>empty</th>
    <td align="left">&nbsp; </td>
  </tr>
  <tr valign="top">
    <th>int</th>
    <td align="right">2</td>
  </tr>
</table>

\pset tableattr foobar
execute q;
<table border="1" foobar>

  <tr><td colspan="2" align="center">Record 1</td></tr>
  <tr valign="top">
    <th>a&amp;title</th>
    <td align="left">some&quot;text</td>
  </tr>
  <tr valign="top">
    <th>junk</th>
    <td align="left">&nbsp;&nbsp;&lt;foo&gt;<br />
&lt;bar&gt;</td>
  </tr>
  <tr valign="top">
    <th>empty</th>
    <td align="left">&nbsp; </td>
  </tr>
  <tr valign="top">
    <th>int</th>
    <td align="right">1</td>
  </tr>

  <tr><td colspan="2" align="center">Record 2</td></tr>
  <tr valign="top">
    <th>a&amp;title</th>
    <td align="left">some&quot;text</td>
  </tr>
  <tr valign="top">
    <th>junk</th>
    <td align="left">&nbsp;&nbsp;&lt;foo&gt;<br />
&lt;bar&gt;</td>
  </tr>
  <tr valign="top">
    <th>empty</th>
    <td align="left">&nbsp; </td>
  </tr>
  <tr valign="top">
    <th>int</th>
    <td align="right">2</td>
  </tr>
</table>

\pset tableattr
deallocate q;
-- test latex output format
\pset format latex
\pset border 1
\pset expanded off
\d psql_serial_tab_id_seq
\begin{center}
Sequence "public.psql\_serial\_tab\_id\_seq"
\end{center}

\begin{tabular}{l | r | r | r | r | l | r}
\textit{Type} & \textit{Start} & \textit{Minimum} & \textit{Maximum} & \textit{Increment} & \textit{Cycles?} & \textit{Cache} \\
\hline
integer & 1 & 1 & 2147483647 & 1 & no & 1 \\
\end{tabular}

\noindent Owned by: public.psql\_serial\_tab.id \\

\pset tuples_only true
\df exp
\begin{tabular}{l | l | l | l | l}
pg\_catalog & exp & double precision & double precision & func \\
pg\_catalog & exp & numeric & numeric & func \\
\end{tabular}

\noindent 
\pset tuples_only false
\pset expanded on
\d psql_serial_tab_id_seq
\begin{center}
Sequence "public.psql\_serial\_tab\_id\_seq"
\end{center}

\begin{tabular}{c|l}
\multicolumn{2}{c}{\textit{Record 1}} \\
\hline
Type & integer \\
Start & 1 \\
Minimum & 1 \\
Maximum & 2147483647 \\
Increment & 1 \\
Cycles? & no \\
Cache & 1 \\
\end{tabular}

\noindent Owned by: public.psql\_serial\_tab.id \\

\pset tuples_only true
\df exp
\begin{tabular}{c|l}
\hline
Schema & pg\_catalog \\
Name & exp \\
Result data type & double precision \\
Argument data types & double precision \\
Type & func \\
\hline
Schema & pg\_catalog \\
Name & exp \\
Result data type & numeric \\
Argument data types & numeric \\
Type & func \\
\end{tabular}

\noindent 
\pset tuples_only false
prepare q as
  select 'some\more_text' as "a$title", E'  #<foo>%&^~|\n{bar}' as "junk",
         '   ' as "empty", n as int
  from generate_series(1,2) as n;
\pset expanded off
\pset border 0
execute q;
\begin{tabular}{lllr}
\textit{a\$title} & \textit{junk} & \textit{empty} & \textit{int} \\
\hline
some\textbackslash{}more\_text &   \#\textless{}foo\textgreater{}\%\&\^{}\~{}\textbar{}\\\{bar\} &     & 1 \\
some\textbackslash{}more\_text &   \#\textless{}foo\textgreater{}\%\&\^{}\~{}\textbar{}\\\{bar\} &     & 2 \\
\end{tabular}

\noindent (2 rows) \\

\pset border 1
execute q;
\begin{tabular}{l | l | l | r}
\textit{a\$title} & \textit{junk} & \textit{empty} & \textit{int} \\
\hline
some\textbackslash{}more\_text &   \#\textless{}foo\textgreater{}\%\&\^{}\~{}\textbar{}\\\{bar\} &     & 1 \\
some\textbackslash{}more\_text &   \#\textless{}foo\textgreater{}\%\&\^{}\~{}\textbar{}\\\{bar\} &     & 2 \\
\end{tabular}

\noindent (2 rows) \\

\pset border 2
execute q;
\begin{tabular}{| l | l | l | r |}
\hline
\textit{a\$title} & \textit{junk} & \textit{empty} & \textit{int} \\
\hline
some\textbackslash{}more\_text &   \#\textless{}foo\textgreater{}\%\&\^{}\~{}\textbar{}\\\{bar\} &     & 1 \\
some\textbackslash{}more\_text &   \#\textless{}foo\textgreater{}\%\&\^{}\~{}\textbar{}\\\{bar\} &     & 2 \\
\hline
\end{tabular}

\noindent (2 rows) \\

\pset border 3
execute q;
\begin{tabular}{| l | l | l | r |}
\hline
\textit{a\$title} & \textit{junk} & \textit{empty} & \textit{int} \\
\hline
some\textbackslash{}more\_text &   \#\textless{}foo\textgreater{}\%\&\^{}\~{}\textbar{}\\\{bar\} &     & 1 \\
\hline
some\textbackslash{}more\_text &   \#\textless{}foo\textgreater{}\%\&\^{}\~{}\textbar{}\\\{bar\} &     & 2 \\
\hline
\end{tabular}

\noindent (2 rows) \\

\pset expanded on
\pset border 0
execute q;
\begin{tabular}{cl}
\multicolumn{2}{c}{\textit{Record 1}} \\
a\$title & some\textbackslash{}more\_text \\
junk &   \#\textless{}foo\textgreater{}\%\&\^{}\~{}\textbar{}\\\{bar\} \\
empty &     \\
int & 1 \\
\multicolumn{2}{c}{\textit{Record 2}} \\
a\$title & some\textbackslash{}more\_text \\
junk &   \#\textless{}foo\textgreater{}\%\&\^{}\~{}\textbar{}\\\{bar\} \\
empty &     \\
int & 2 \\
\end{tabular}

\noindent 
\pset border 1
execute q;
\begin{tabular}{c|l}
\multicolumn{2}{c}{\textit{Record 1}} \\
\hline
a\$title & some\textbackslash{}more\_text \\
junk &   \#\textless{}foo\textgreater{}\%\&\^{}\~{}\textbar{}\\\{bar\} \\
empty &     \\
int & 1 \\
\multicolumn{2}{c}{\textit{Record 2}} \\
\hline
a\$title & some\textbackslash{}more\_text \\
junk &   \#\textless{}foo\textgreater{}\%\&\^{}\~{}\textbar{}\\\{bar\} \\
empty &     \\
int & 2 \\
\end{tabular}

\noindent 
\pset border 2
execute q;
\begin{tabular}{|c|l|}
\hline
\multicolumn{2}{|c|}{\textit{Record 1}} \\
\hline
a\$title & some\textbackslash{}more\_text \\
junk &   \#\textless{}foo\textgreater{}\%\&\^{}\~{}\textbar{}\\\{bar\} \\
empty &     \\
int & 1 \\
\hline
\multicolumn{2}{|c|}{\textit{Record 2}} \\
\hline
a\$title & some\textbackslash{}more\_text \\
junk &   \#\textless{}foo\textgreater{}\%\&\^{}\~{}\textbar{}\\\{bar\} \\
empty &     \\
int & 2 \\
\hline
\end{tabular}

\noindent 
\pset border 3
execute q;
\begin{tabular}{|c|l|}
\hline
\multicolumn{2}{|c|}{\textit{Record 1}} \\
\hline
a\$title & some\textbackslash{}more\_text \\
junk &   \#\textless{}foo\textgreater{}\%\&\^{}\~{}\textbar{}\\\{bar\} \\
empty &     \\
int & 1 \\
\hline
\multicolumn{2}{|c|}{\textit{Record 2}} \\
\hline
a\$title & some\textbackslash{}more\_text \\
junk &   \#\textless{}foo\textgreater{}\%\&\^{}\~{}\textbar{}\\\{bar\} \\
empty &     \\
int & 2 \\
\hline
\end{tabular}

\noindent 
deallocate q;
-- test latex-longtable output format
\pset format latex-longtable
\pset border 1
\pset expanded off
\d psql_serial_tab_id_seq
\begin{longtable}{l | r | r | r | r | l | r}
\small\textbf{\textit{Type}} & \small\textbf{\textit{Start}} & \small\textbf{\textit{Minimum}} & \small\textbf{\textit{Maximum}} & \small\textbf{\textit{Increment}} & \small\textbf{\textit{Cycles?}} & \small\textbf{\textit{Cache}} \\
\midrule
\endfirsthead
\small\textbf{\textit{Type}} & \small\textbf{\textit{Start}} & \small\textbf{\textit{Minimum}} & \small\textbf{\textit{Maximum}} & \small\textbf{\textit{Increment}} & \small\textbf{\textit{Cycles?}} & \small\textbf{\textit{Cache}} \\
\midrule
\endhead
\caption[Sequence "public.psql\_serial\_tab\_id\_seq" (Continued)]{Sequence "public.psql\_serial\_tab\_id\_seq"}
\endfoot
\caption[Sequence "public.psql\_serial\_tab\_id\_seq"]{Sequence "public.psql\_serial\_tab\_id\_seq"}
\endlastfoot
\raggedright{integer}
&
\raggedright{1}
&
\raggedright{1}
&
\raggedright{2147483647}
&
\raggedright{1}
&
\raggedright{no}
&
\raggedright{1} \tabularnewline
\end{longtable}
\pset tuples_only true
\df exp
\begin{longtable}{l | l | l | l | l}
\raggedright{pg\_catalog}
&
\raggedright{exp}
&
\raggedright{double precision}
&
\raggedright{double precision}
&
\raggedright{func} \tabularnewline
\raggedright{pg\_catalog}
&
\raggedright{exp}
&
\raggedright{numeric}
&
\raggedright{numeric}
&
\raggedright{func} \tabularnewline
\end{longtable}
\pset tuples_only false
\pset expanded on
\d psql_serial_tab_id_seq
\begin{center}
Sequence "public.psql\_serial\_tab\_id\_seq"
\end{center}

\begin{tabular}{c|l}
\multicolumn{2}{c}{\textit{Record 1}} \\
\hline
Type & integer \\
Start & 1 \\
Minimum & 1 \\
Maximum & 2147483647 \\
Increment & 1 \\
Cycles? & no \\
Cache & 1 \\
\end{tabular}

\noindent Owned by: public.psql\_serial\_tab.id \\

\pset tuples_only true
\df exp
\begin{tabular}{c|l}
\hline
Schema & pg\_catalog \\
Name & exp \\
Result data type & double precision \\
Argument data types & double precision \\
Type & func \\
\hline
Schema & pg\_catalog \\
Name & exp \\
Result data type & numeric \\
Argument data types & numeric \\
Type & func \\
\end{tabular}

\noindent 
\pset tuples_only false
prepare q as
  select 'some\more_text' as "a$title", E'  #<foo>%&^~|\n{bar}' as "junk",
         '   ' as "empty", n as int
  from generate_series(1,2) as n;
\pset expanded off
\pset border 0
execute q;
\begin{longtable}{lllr}
\small\textbf{\textit{a\$title}} & \small\textbf{\textit{junk}} & \small\textbf{\textit{empty}} & \small\textbf{\textit{int}} \\
\midrule
\endfirsthead
\small\textbf{\textit{a\$title}} & \small\textbf{\textit{junk}} & \small\textbf{\textit{empty}} & \small\textbf{\textit{int}} \\
\midrule
\endhead
\raggedright{some\textbackslash{}more\_text}
&
\raggedright{  \#\textless{}foo\textgreater{}\%\&\^{}\~{}\textbar{}\\\{bar\}}
&
\raggedright{   }
&
\raggedright{1} \tabularnewline
\raggedright{some\textbackslash{}more\_text}
&
\raggedright{  \#\textless{}foo\textgreater{}\%\&\^{}\~{}\textbar{}\\\{bar\}}
&
\raggedright{   }
&
\raggedright{2} \tabularnewline
\end{longtable}
\pset border 1
execute q;
\begin{longtable}{l | l | l | r}
\small\textbf{\textit{a\$title}} & \small\textbf{\textit{junk}} & \small\textbf{\textit{empty}} & \small\textbf{\textit{int}} \\
\midrule
\endfirsthead
\small\textbf{\textit{a\$title}} & \small\textbf{\textit{junk}} & \small\textbf{\textit{empty}} & \small\textbf{\textit{int}} \\
\midrule
\endhead
\raggedright{some\textbackslash{}more\_text}
&
\raggedright{  \#\textless{}foo\textgreater{}\%\&\^{}\~{}\textbar{}\\\{bar\}}
&
\raggedright{   }
&
\raggedright{1} \tabularnewline
\raggedright{some\textbackslash{}more\_text}
&
\raggedright{  \#\textless{}foo\textgreater{}\%\&\^{}\~{}\textbar{}\\\{bar\}}
&
\raggedright{   }
&
\raggedright{2} \tabularnewline
\end{longtable}
\pset border 2
execute q;
\begin{longtable}{| l | l | l | r |}
\toprule
\small\textbf{\textit{a\$title}} & \small\textbf{\textit{junk}} & \small\textbf{\textit{empty}} & \small\textbf{\textit{int}} \\
\midrule
\endfirsthead
\toprule
\small\textbf{\textit{a\$title}} & \small\textbf{\textit{junk}} & \small\textbf{\textit{empty}} & \small\textbf{\textit{int}} \\
\midrule
\endhead
\bottomrule
\endfoot
\bottomrule
\endlastfoot
\raggedright{some\textbackslash{}more\_text}
&
\raggedright{  \#\textless{}foo\textgreater{}\%\&\^{}\~{}\textbar{}\\\{bar\}}
&
\raggedright{   }
&
\raggedright{1} \tabularnewline
\raggedright{some\textbackslash{}more\_text}
&
\raggedright{  \#\textless{}foo\textgreater{}\%\&\^{}\~{}\textbar{}\\\{bar\}}
&
\raggedright{   }
&
\raggedright{2} \tabularnewline
\end{longtable}
\pset border 3
execute q;
\begin{longtable}{| l | l | l | r |}
\toprule
\small\textbf{\textit{a\$title}} & \small\textbf{\textit{junk}} & \small\textbf{\textit{empty}} & \small\textbf{\textit{int}} \\
\midrule
\endfirsthead
\toprule
\small\textbf{\textit{a\$title}} & \small\textbf{\textit{junk}} & \small\textbf{\textit{empty}} & \small\textbf{\textit{int}} \\
\endhead
\bottomrule
\endfoot
\bottomrule
\endlastfoot
\raggedright{some\textbackslash{}more\_text}
&
\raggedright{  \#\textless{}foo\textgreater{}\%\&\^{}\~{}\textbar{}\\\{bar\}}
&
\raggedright{   }
&
\raggedright{1} \tabularnewline
 \hline
\raggedright{some\textbackslash{}more\_text}
&
\raggedright{  \#\textless{}foo\textgreater{}\%\&\^{}\~{}\textbar{}\\\{bar\}}
&
\raggedright{   }
&
\raggedright{2} \tabularnewline
 \hline
\end{longtable}
\pset tableattr lr
execute q;
\begin{longtable}{| p{lr\textwidth} | p{lr\textwidth} | p{lr\textwidth} | r |}
\toprule
\small\textbf{\textit{a\$title}} & \small\textbf{\textit{junk}} & \small\textbf{\textit{empty}} & \small\textbf{\textit{int}} \\
\midrule
\endfirsthead
\toprule
\small\textbf{\textit{a\$title}} & \small\textbf{\textit{junk}} & \small\textbf{\textit{empty}} & \small\textbf{\textit{int}} \\
\endhead
\bottomrule
\endfoot
\bottomrule
\endlastfoot
\raggedright{some\textbackslash{}more\_text}
&
\raggedright{  \#\textless{}foo\textgreater{}\%\&\^{}\~{}\textbar{}\\\{bar\}}
&
\raggedright{   }
&
\raggedright{1} \tabularnewline
 \hline
\raggedright{some\textbackslash{}more\_text}
&
\raggedright{  \#\textless{}foo\textgreater{}\%\&\^{}\~{}\textbar{}\\\{bar\}}
&
\raggedright{   }
&
\raggedright{2} \tabularnewline
 \hline
\end{longtable}
\pset tableattr
\pset expanded on
\pset border 0
execute q;
\begin{tabular}{cl}
\multicolumn{2}{c}{\textit{Record 1}} \\
a\$title & some\textbackslash{}more\_text \\
junk &   \#\textless{}foo\textgreater{}\%\&\^{}\~{}\textbar{}\\\{bar\} \\
empty &     \\
int & 1 \\
\multicolumn{2}{c}{\textit{Record 2}} \\
a\$title & some\textbackslash{}more\_text \\
junk &   \#\textless{}foo\textgreater{}\%\&\^{}\~{}\textbar{}\\\{bar\} \\
empty &     \\
int & 2 \\
\end{tabular}

\noindent 
\pset border 1
execute q;
\begin{tabular}{c|l}
\multicolumn{2}{c}{\textit{Record 1}} \\
\hline
a\$title & some\textbackslash{}more\_text \\
junk &   \#\textless{}foo\textgreater{}\%\&\^{}\~{}\textbar{}\\\{bar\} \\
empty &     \\
int & 1 \\
\multicolumn{2}{c}{\textit{Record 2}} \\
\hline
a\$title & some\textbackslash{}more\_text \\
junk &   \#\textless{}foo\textgreater{}\%\&\^{}\~{}\textbar{}\\\{bar\} \\
empty &     \\
int & 2 \\
\end{tabular}

\noindent 
\pset border 2
execute q;
\begin{tabular}{|c|l|}
\hline
\multicolumn{2}{|c|}{\textit{Record 1}} \\
\hline
a\$title & some\textbackslash{}more\_text \\
junk &   \#\textless{}foo\textgreater{}\%\&\^{}\~{}\textbar{}\\\{bar\} \\
empty &     \\
int & 1 \\
\hline
\multicolumn{2}{|c|}{\textit{Record 2}} \\
\hline
a\$title & some\textbackslash{}more\_text \\
junk &   \#\textless{}foo\textgreater{}\%\&\^{}\~{}\textbar{}\\\{bar\} \\
empty &     \\
int & 2 \\
\hline
\end{tabular}

\noindent 
\pset border 3
execute q;
\begin{tabular}{|c|l|}
\hline
\multicolumn{2}{|c|}{\textit{Record 1}} \\
\hline
a\$title & some\textbackslash{}more\_text \\
junk &   \#\textless{}foo\textgreater{}\%\&\^{}\~{}\textbar{}\\\{bar\} \\
empty &     \\
int & 1 \\
\hline
\multicolumn{2}{|c|}{\textit{Record 2}} \\
\hline
a\$title & some\textbackslash{}more\_text \\
junk &   \#\textless{}foo\textgreater{}\%\&\^{}\~{}\textbar{}\\\{bar\} \\
empty &     \\
int & 2 \\
\hline
\end{tabular}

\noindent 
\pset tableattr lr
execute q;
\begin{tabular}{|c|l|}
\hline
\multicolumn{2}{|c|}{\textit{Record 1}} \\
\hline
a\$title & some\textbackslash{}more\_text \\
junk &   \#\textless{}foo\textgreater{}\%\&\^{}\~{}\textbar{}\\\{bar\} \\
empty &     \\
int & 1 \\
\hline
\multicolumn{2}{|c|}{\textit{Record 2}} \\
\hline
a\$title & some\textbackslash{}more\_text \\
junk &   \#\textless{}foo\textgreater{}\%\&\^{}\~{}\textbar{}\\\{bar\} \\
empty &     \\
int & 2 \\
\hline
\end{tabular}

\noindent 
\pset tableattr
deallocate q;
-- test troff-ms output format
\pset format troff-ms
\pset border 1
\pset expanded off
\d psql_serial_tab_id_seq
.LP
.DS C
Sequence "public.psql_serial_tab_id_seq"
.DE
.LP
.TS
center;
l | r | r | r | r | l | r.
\fIType\fP	\fIStart\fP	\fIMinimum\fP	\fIMaximum\fP	\fIIncrement\fP	\fICycles?\fP	\fICache\fP
_
integer	1	1	2147483647	1	no	1
.TE
.DS L
Owned by: public.psql_serial_tab.id
.DE
\pset tuples_only true
\df exp
.LP
.TS
center;
l | l | l | l | l.
pg_catalog	exp	double precision	double precision	func
pg_catalog	exp	numeric	numeric	func
.TE
.DS L
.DE
\pset tuples_only false
\pset expanded on
\d psql_serial_tab_id_seq
.LP
.DS C
Sequence "public.psql_serial_tab_id_seq"
.DE
.LP
.TS
center;
c s.
\fIRecord 1\fP
_
.T&
c | l.
Type	integer
Start	1
Minimum	1
Maximum	2147483647
Increment	1
Cycles?	no
Cache	1
.TE
.DS L
Owned by: public.psql_serial_tab.id
.DE
\pset tuples_only true
\df exp
.LP
.TS
center;
c l;
_
Schema	pg_catalog
Name	exp
Result data type	double precision
Argument data types	double precision
Type	func
_
Schema	pg_catalog
Name	exp
Result data type	numeric
Argument data types	numeric
Type	func
.TE
.DS L
.DE
\pset tuples_only false
prepare q as
  select 'some\text' as "a\title", E'  <foo>\n<bar>' as "junk",
         '   ' as "empty", n as int
  from generate_series(1,2) as n;
\pset expanded off
\pset border 0
execute q;
.LP
.TS
center;
lllr.
\fIa\(rstitle\fP	\fIjunk\fP	\fIempty\fP	\fIint\fP
_
some\(rstext	  <foo>
<bar>	   	1
some\(rstext	  <foo>
<bar>	   	2
.TE
.DS L
(2 rows)
.DE
\pset border 1
execute q;
.LP
.TS
center;
l | l | l | r.
\fIa\(rstitle\fP	\fIjunk\fP	\fIempty\fP	\fIint\fP
_
some\(rstext	  <foo>
<bar>	   	1
some\(rstext	  <foo>
<bar>	   	2
.TE
.DS L
(2 rows)
.DE
\pset border 2
execute q;
.LP
.TS
center box;
l | l | l | r.
\fIa\(rstitle\fP	\fIjunk\fP	\fIempty\fP	\fIint\fP
_
some\(rstext	  <foo>
<bar>	   	1
some\(rstext	  <foo>
<bar>	   	2
.TE
.DS L
(2 rows)
.DE
\pset expanded on
\pset border 0
execute q;
.LP
.TS
center;
c s.
\fIRecord 1\fP
.T&
c l.
a\(rstitle	some\(rstext
junk	  <foo>
<bar>
empty	   
int	1
.T&
c s.
\fIRecord 2\fP
.T&
c l.
a\(rstitle	some\(rstext
junk	  <foo>
<bar>
empty	   
int	2
.TE
.DS L
.DE
\pset border 1
execute q;
.LP
.TS
center;
c s.
\fIRecord 1\fP
_
.T&
c | l.
a\(rstitle	some\(rstext
junk	  <foo>
<bar>
empty	   
int	1
.T&
c s.
\fIRecord 2\fP
_
.T&
c | l.
a\(rstitle	some\(rstext
junk	  <foo>
<bar>
empty	   
int	2
.TE
.DS L
.DE
\pset border 2
execute q;
.LP
.TS
center box;
c s.
\fIRecord 1\fP
_
.T&
c l.
a\(rstitle	some\(rstext
junk	  <foo>
<bar>
empty	   
int	1
_
.T&
c s.
\fIRecord 2\fP
_
.T&
c l.
a\(rstitle	some\(rstext
junk	  <foo>
<bar>
empty	   
int	2
.TE
.DS L
.DE
deallocate q;
-- check ambiguous format requests
\pset format a
\pset: ambiguous abbreviation "a" matches both "aligned" and "asciidoc"
\pset format l
-- clean up after output format tests
drop table psql_serial_tab;
\pset format aligned
\pset expanded off
\pset border 1
-- tests for \if ... \endif
\if true
  select 'okay';
 ?column? 
----------
 okay
(1 row)

  select 'still okay';
  ?column?  
------------
 still okay
(1 row)

\else
  not okay;
  still not okay
\endif
-- at this point query buffer should still have last valid line
\g
  ?column?  
------------
 still okay
(1 row)

-- \if should work okay on part of a query
select
  \if true
    42
  \else
    (bogus
  \endif
  forty_two;
 forty_two 
-----------
        42
(1 row)

select \if false \\ (bogus \else \\ 42 \endif \\ forty_two;
 forty_two 
-----------
        42
(1 row)

-- test a large nested if using a variety of true-equivalents
\if true
	\if 1
		\if yes
			\if on
				\echo 'all true'
all true
			\else
				\echo 'should not print #1-1'
			\endif
		\else
			\echo 'should not print #1-2'
		\endif
	\else
		\echo 'should not print #1-3'
	\endif
\else
	\echo 'should not print #1-4'
\endif
-- test a variety of false-equivalents in an if/elif/else structure
\if false
	\echo 'should not print #2-1'
\elif 0
	\echo 'should not print #2-2'
\elif no
	\echo 'should not print #2-3'
\elif off
	\echo 'should not print #2-4'
\else
	\echo 'all false'
all false
\endif
-- test simple true-then-else
\if true
	\echo 'first thing true'
first thing true
\else
	\echo 'should not print #3-1'
\endif
-- test simple false-true-else
\if false
	\echo 'should not print #4-1'
\elif true
	\echo 'second thing true'
second thing true
\else
	\echo 'should not print #5-1'
\endif
-- invalid boolean expressions are false
\if invalid boolean expression
unrecognized value "invalid boolean expression" for "\if expression": Boolean expected
	\echo 'will not print #6-1'
\else
	\echo 'will print anyway #6-2'
will print anyway #6-2
\endif
-- test un-matched endif
\endif
\endif: no matching \if
-- test un-matched else
\else
\else: no matching \if
-- test un-matched elif
\elif
\elif: no matching \if
-- test double-else error
\if true
\else
\else
\else: cannot occur after \else
\endif
-- test elif out-of-order
\if false
\else
\elif
\elif: cannot occur after \else
\endif
-- test if-endif matching in a false branch
\if false
    \if false
        \echo 'should not print #7-1'
    \else
        \echo 'should not print #7-2'
    \endif
    \echo 'should not print #7-3'
\else
    \echo 'should print #7-4'
should print #7-4
\endif
-- show that vars and backticks are not expanded when ignoring extra args
\set foo bar
\echo :foo :'foo' :"foo"
bar 'bar' "bar"
\pset fieldsep | `nosuchcommand` :foo :'foo' :"foo"
\pset: extra argument "nosuchcommand" ignored
\pset: extra argument ":foo" ignored
\pset: extra argument ":'foo'" ignored
\pset: extra argument ":"foo"" ignored
-- show that vars and backticks are not expanded and commands are ignored
-- when in a false if-branch
\set try_to_quit '\\q'
\if false
	:try_to_quit
	\echo `nosuchcommand` :foo :'foo' :"foo"
	\pset fieldsep | `nosuchcommand` :foo :'foo' :"foo"
	\a \C arg1 \c arg1 arg2 arg3 arg4 \cd arg1 \conninfo
	\copy arg1 arg2 arg3 arg4 arg5 arg6
	\copyright \dt arg1 \e arg1 arg2
	\ef whole_line
	\ev whole_line
	\echo arg1 arg2 arg3 arg4 arg5 \echo arg1 \encoding arg1 \errverbose
	\g arg1 \gx arg1 \gexec \h \html \i arg1 \ir arg1 \l arg1 \lo arg1 arg2
	\o arg1 \p \password arg1 \prompt arg1 arg2 \pset arg1 arg2 \q
	\reset \s arg1 \set arg1 arg2 arg3 arg4 arg5 arg6 arg7 \setenv arg1 arg2
	\sf whole_line
	\sv whole_line
	\t arg1 \T arg1 \timing arg1 \unset arg1 \w arg1 \watch arg1 \x arg1
	-- \else here is eaten as part of OT_FILEPIPE argument
	\w |/no/such/file \else
	-- \endif here is eaten as part of whole-line argument
	\! whole_line \endif
\else
	\echo 'should print #8-1'
should print #8-1
\endif
-- :{?...} defined variable test
\set i 1
\if :{?i}
  \echo '#9-1 ok, variable i is defined'
#9-1 ok, variable i is defined
\else
  \echo 'should not print #9-2'
\endif
\if :{?no_such_variable}
  \echo 'should not print #10-1'
\else
  \echo '#10-2 ok, variable no_such_variable is not defined'
#10-2 ok, variable no_such_variable is not defined
\endif
SELECT :{?i} AS i_is_defined;
 i_is_defined 
--------------
 t
(1 row)

SELECT NOT :{?no_such_var} AS no_such_var_is_not_defined;
 no_such_var_is_not_defined 
----------------------------
 t
(1 row)

-- SHOW_CONTEXT
\set SHOW_CONTEXT never
do $$
begin
  raise notice 'foo';
  raise exception 'bar';
end $$;
NOTICE:  foo
ERROR:  bar
\set SHOW_CONTEXT errors
do $$
begin
  raise notice 'foo';
  raise exception 'bar';
end $$;
NOTICE:  foo
ERROR:  bar
CONTEXT:  PL/pgSQL function inline_code_block line 4 at RAISE
\set SHOW_CONTEXT always
do $$
begin
  raise notice 'foo';
  raise exception 'bar';
end $$;
NOTICE:  foo
CONTEXT:  PL/pgSQL function inline_code_block line 3 at RAISE
ERROR:  bar
CONTEXT:  PL/pgSQL function inline_code_block line 4 at RAISE
-- test printing and clearing the query buffer
SELECT 1;
 ?column? 
----------
        1
(1 row)

\p
SELECT 1;
SELECT 2 \r
\p
SELECT 1;
SELECT 3 \p
SELECT 3 
UNION SELECT 4 \p
SELECT 3 
UNION SELECT 4 
UNION SELECT 5
ORDER BY 1;
 ?column? 
----------
        3
        4
        5
(3 rows)

\r
\p
SELECT 3 
UNION SELECT 4 
UNION SELECT 5
ORDER BY 1;
-- tests for special result variables
-- working query, 2 rows selected
SELECT 1 AS stuff UNION SELECT 2;
 stuff 
-------
     1
     2
(2 rows)

\echo 'error:' :ERROR
error: false
\echo 'error code:' :SQLSTATE
error code: 00000
\echo 'number of rows:' :ROW_COUNT
number of rows: 2
-- syntax error
SELECT 1 UNION;
ERROR:  syntax error at or near ";"
LINE 1: SELECT 1 UNION;
                      ^
\echo 'error:' :ERROR
error: true
\echo 'error code:' :SQLSTATE
error code: 42601
\echo 'number of rows:' :ROW_COUNT
number of rows: 0
\echo 'last error message:' :LAST_ERROR_MESSAGE
last error message: syntax error at or near ";"
\echo 'last error code:' :LAST_ERROR_SQLSTATE
last error code: 42601
-- empty query
;
\echo 'error:' :ERROR
error: false
\echo 'error code:' :SQLSTATE
error code: 00000
\echo 'number of rows:' :ROW_COUNT
number of rows: 0
-- must have kept previous values
\echo 'last error message:' :LAST_ERROR_MESSAGE
last error message: syntax error at or near ";"
\echo 'last error code:' :LAST_ERROR_SQLSTATE
last error code: 42601
-- other query error
DROP TABLE this_table_does_not_exist;
ERROR:  table "this_table_does_not_exist" does not exist
\echo 'error:' :ERROR
error: true
\echo 'error code:' :SQLSTATE
error code: 42P01
\echo 'number of rows:' :ROW_COUNT
number of rows: 0
\echo 'last error message:' :LAST_ERROR_MESSAGE
last error message: table "this_table_does_not_exist" does not exist
\echo 'last error code:' :LAST_ERROR_SQLSTATE
last error code: 42P01
-- nondefault verbosity error settings (except verbose, which is too unstable)
\set VERBOSITY terse
SELECT 1 UNION;
ERROR:  syntax error at or near ";" at character 15
\echo 'error:' :ERROR
error: true
\echo 'error code:' :SQLSTATE
error code: 42601
\echo 'last error message:' :LAST_ERROR_MESSAGE
last error message: syntax error at or near ";"
\set VERBOSITY sqlstate
SELECT 1/0;
ERROR:  22012
\echo 'error:' :ERROR
error: true
\echo 'error code:' :SQLSTATE
error code: 22012
\echo 'last error message:' :LAST_ERROR_MESSAGE
last error message: division by zero
\set VERBOSITY default
-- working \gdesc
SELECT 3 AS three, 4 AS four \gdesc
 Column |  Type   
--------+---------
 three  | integer
 four   | integer
(2 rows)

\echo 'error:' :ERROR
error: false
\echo 'error code:' :SQLSTATE
error code: 00000
\echo 'number of rows:' :ROW_COUNT
number of rows: 2
-- \gdesc with an error
SELECT 4 AS \gdesc
ERROR:  syntax error at end of input
LINE 1: SELECT 4 AS 
                    ^
\echo 'error:' :ERROR
error: true
\echo 'error code:' :SQLSTATE
error code: 42601
\echo 'number of rows:' :ROW_COUNT
number of rows: 0
\echo 'last error message:' :LAST_ERROR_MESSAGE
last error message: syntax error at end of input
\echo 'last error code:' :LAST_ERROR_SQLSTATE
last error code: 42601
-- check row count for a cursor-fetched query
\set FETCH_COUNT 10
select unique2 from tenk1 order by unique2 limit 19;
 unique2 
---------
       0
       1
       2
       3
       4
       5
       6
       7
       8
       9
      10
      11
      12
      13
      14
      15
      16
      17
      18
(19 rows)

\echo 'error:' :ERROR
error: false
\echo 'error code:' :SQLSTATE
error code: 00000
\echo 'number of rows:' :ROW_COUNT
number of rows: 19
-- cursor-fetched query with an error after the first group
select 1/(15-unique2) from tenk1 order by unique2 limit 19;
 ?column? 
----------
        0
        0
        0
        0
        0
        0
        0
        0
        0
        0
ERROR:  division by zero
\echo 'error:' :ERROR
error: true
\echo 'error code:' :SQLSTATE
error code: 22012
\echo 'number of rows:' :ROW_COUNT
number of rows: 0
\echo 'last error message:' :LAST_ERROR_MESSAGE
last error message: division by zero
\echo 'last error code:' :LAST_ERROR_SQLSTATE
last error code: 22012
\unset FETCH_COUNT
create schema testpart;
create role regress_partitioning_role;
alter schema testpart owner to regress_partitioning_role;
set role to regress_partitioning_role;
-- run test inside own schema and hide other partitions
set search_path to testpart;
create table testtable_apple(logdate date);
create table testtable_orange(logdate date);
create index testtable_apple_index on testtable_apple(logdate);
create index testtable_orange_index on testtable_orange(logdate);
create table testpart_apple(logdate date) partition by range(logdate);
create table testpart_orange(logdate date) partition by range(logdate);
create index testpart_apple_index on testpart_apple(logdate);
create index testpart_orange_index on testpart_orange(logdate);
-- only partition related object should be displayed
\dP test*apple*
                                         List of partitioned relations
  Schema  |         Name         |           Owner           |       Type        | Parent name |     Table      
----------+----------------------+---------------------------+-------------------+-------------+----------------
 testpart | testpart_apple       | regress_partitioning_role | partitioned table |             | 
 testpart | testpart_apple_index | regress_partitioning_role | partitioned index |             | testpart_apple
(2 rows)

\dPt test*apple*
                     List of partitioned tables
  Schema  |      Name      |           Owner           | Parent name 
----------+----------------+---------------------------+-------------
 testpart | testpart_apple | regress_partitioning_role | 
(1 row)

\dPi test*apple*
                                List of partitioned indexes
  Schema  |         Name         |           Owner           | Parent name |     Table      
----------+----------------------+---------------------------+-------------+----------------
 testpart | testpart_apple_index | regress_partitioning_role |             | testpart_apple
(1 row)

drop table testtable_apple;
drop table testtable_orange;
drop table testpart_apple;
drop table testpart_orange;
create table parent_tab (id int) partition by range (id);
create index parent_index on parent_tab (id);
create table child_0_10 partition of parent_tab
  for values from (0) to (10);
create table child_10_20 partition of parent_tab
  for values from (10) to (20);
create table child_20_30 partition of parent_tab
  for values from (20) to (30);
insert into parent_tab values (generate_series(0,29));
create table child_30_40 partition of parent_tab
for values from (30) to (40)
  partition by range(id);
create table child_30_35 partition of child_30_40
  for values from (30) to (35);
create table child_35_40 partition of child_30_40
   for values from (35) to (40);
insert into parent_tab values (generate_series(30,39));
\dPt
            List of partitioned tables
  Schema  |    Name    |           Owner           
----------+------------+---------------------------
 testpart | parent_tab | regress_partitioning_role
(1 row)

\dPi
                   List of partitioned indexes
  Schema  |     Name     |           Owner           |   Table    
----------+--------------+---------------------------+------------
 testpart | parent_index | regress_partitioning_role | parent_tab
(1 row)

\dP testpart.*
                                       List of partitioned relations
  Schema  |        Name        |           Owner           |       Type        | Parent name  |    Table    
----------+--------------------+---------------------------+-------------------+--------------+-------------
 testpart | parent_tab         | regress_partitioning_role | partitioned table |              | 
 testpart | child_30_40        | regress_partitioning_role | partitioned table | parent_tab   | 
 testpart | parent_index       | regress_partitioning_role | partitioned index |              | parent_tab
 testpart | child_30_40_id_idx | regress_partitioning_role | partitioned index | parent_index | child_30_40
(4 rows)

\dP
                            List of partitioned relations
  Schema  |     Name     |           Owner           |       Type        |   Table    
----------+--------------+---------------------------+-------------------+------------
 testpart | parent_tab   | regress_partitioning_role | partitioned table | 
 testpart | parent_index | regress_partitioning_role | partitioned index | parent_tab
(2 rows)

\dPtn
                    List of partitioned tables
  Schema  |    Name     |           Owner           | Parent name 
----------+-------------+---------------------------+-------------
 testpart | parent_tab  | regress_partitioning_role | 
 testpart | child_30_40 | regress_partitioning_role | parent_tab
(2 rows)

\dPin
                              List of partitioned indexes
  Schema  |        Name        |           Owner           | Parent name  |    Table    
----------+--------------------+---------------------------+--------------+-------------
 testpart | parent_index       | regress_partitioning_role |              | parent_tab
 testpart | child_30_40_id_idx | regress_partitioning_role | parent_index | child_30_40
(2 rows)

\dPn
                                       List of partitioned relations
  Schema  |        Name        |           Owner           |       Type        | Parent name  |    Table    
----------+--------------------+---------------------------+-------------------+--------------+-------------
 testpart | parent_tab         | regress_partitioning_role | partitioned table |              | 
 testpart | child_30_40        | regress_partitioning_role | partitioned table | parent_tab   | 
 testpart | parent_index       | regress_partitioning_role | partitioned index |              | parent_tab
 testpart | child_30_40_id_idx | regress_partitioning_role | partitioned index | parent_index | child_30_40
(4 rows)

\dPn testpart.*
                                       List of partitioned relations
  Schema  |        Name        |           Owner           |       Type        | Parent name  |    Table    
----------+--------------------+---------------------------+-------------------+--------------+-------------
 testpart | parent_tab         | regress_partitioning_role | partitioned table |              | 
 testpart | child_30_40        | regress_partitioning_role | partitioned table | parent_tab   | 
 testpart | parent_index       | regress_partitioning_role | partitioned index |              | parent_tab
 testpart | child_30_40_id_idx | regress_partitioning_role | partitioned index | parent_index | child_30_40
(4 rows)

drop table parent_tab cascade;
drop schema testpart;
set search_path to default;
set role to default;
drop role regress_partitioning_role;<|MERGE_RESOLUTION|>--- conflicted
+++ resolved
@@ -2,11 +2,6 @@
 -- Tests for psql features that aren't closely connected to any
 -- specific server features
 --
-<<<<<<< HEAD
--- GPDB: Use Postgres's tuplesort instead of our tuplesort_mk to avoid
--- array sorting diffs.
-set gp_enable_mk_sort=false;
-=======
 -- \set
 -- fail: invalid name
 \set invalid/name foo
@@ -81,7 +76,6 @@
 (1 row)
 
 \unset FETCH_COUNT
->>>>>>> 9e1c9f95
 -- \gset
 select 10 as test01, 20 as test02, 'Hello' as test03 \gset pref01_
 \echo :pref01_test01 :pref01_test02 :pref01_test03
@@ -2659,6 +2653,7 @@
 
 \pset tuples_only true
 \df exp
+ pg_catalog | exp  | complex          | complex             | func
  pg_catalog | exp  | double precision | double precision    | func
  pg_catalog | exp  | numeric          | numeric             | func
 
@@ -2681,6 +2676,12 @@
 \df exp
 Schema              | pg_catalog
 Name                | exp
+Result data type    | complex
+Argument data types | complex
+Type                | func
+--------------------+-----------------
+Schema              | pg_catalog
+Name                | exp
 Result data type    | double precision
 Argument data types | double precision
 Type                | func
@@ -2705,6 +2706,7 @@
 Owned by: public.psql_serial_tab.id
 \pset tuples_only true
 \df exp
+pg_catalog|exp|complex|complex|func
 pg_catalog|exp|double precision|double precision|func
 pg_catalog|exp|numeric|numeric|func
 \pset tuples_only false
@@ -2723,6 +2725,12 @@
 Owned by: public.psql_serial_tab.id
 \pset tuples_only true
 \df exp
+Schema|pg_catalog
+Name|exp
+Result data type|complex
+Argument data types|complex
+Type|func
+
 Schema|pg_catalog
 Name|exp
 Result data type|double precision
@@ -2746,6 +2754,7 @@
 
 \pset tuples_only true
 \df exp
+ pg_catalog | exp  | complex          | complex             | func
  pg_catalog | exp  | double precision | double precision    | func
  pg_catalog | exp  | numeric          | numeric             | func
 
@@ -2766,6 +2775,12 @@
 
 \pset tuples_only true
 \df exp
+Schema              | pg_catalog
+Name                | exp
+Result data type    | complex
+Argument data types | complex
+Type                | func
+--------------------+-----------------
 Schema              | pg_catalog
 Name                | exp
 Result data type    | double precision
@@ -2854,6 +2869,7 @@
 
 [cols="<l,<l,<l,<l,<l",frame="none"]
 |====
+|pg_catalog |exp |complex |complex |func
 |pg_catalog |exp |double precision |double precision |func
 |pg_catalog |exp |numeric |numeric |func
 |====
@@ -2882,6 +2898,12 @@
 
 [cols="h,l",frame="none"]
 |====
+2+|
+<l|Schema <l|pg_catalog
+<l|Name <l|exp
+<l|Result data type <l|complex
+<l|Argument data types <l|complex
+<l|Type <l|func
 2+|
 <l|Schema <l|pg_catalog
 <l|Name <l|exp
@@ -2992,6 +3014,7 @@
 integer,1,1,2147483647,1,no,1
 \pset tuples_only true
 \df exp
+pg_catalog,exp,complex,complex,func
 pg_catalog,exp,double precision,double precision,func
 pg_catalog,exp,numeric,numeric,func
 \pset tuples_only false
@@ -3006,6 +3029,11 @@
 Cache,1
 \pset tuples_only true
 \df exp
+Schema,pg_catalog
+Name,exp
+Result data type,complex
+Argument data types,complex
+Type,func
 Schema,pg_catalog
 Name,exp
 Result data type,double precision
@@ -3105,6 +3133,13 @@
   <tr valign="top">
     <td align="left">pg_catalog</td>
     <td align="left">exp</td>
+    <td align="left">complex</td>
+    <td align="left">complex</td>
+    <td align="left">func</td>
+  </tr>
+  <tr valign="top">
+    <td align="left">pg_catalog</td>
+    <td align="left">exp</td>
     <td align="left">double precision</td>
     <td align="left">double precision</td>
     <td align="left">func</td>
@@ -3159,6 +3194,28 @@
 \pset tuples_only true
 \df exp
 <table border="1">
+
+  <tr><td colspan="2">&nbsp;</td></tr>
+  <tr valign="top">
+    <th>Schema</th>
+    <td align="left">pg_catalog</td>
+  </tr>
+  <tr valign="top">
+    <th>Name</th>
+    <td align="left">exp</td>
+  </tr>
+  <tr valign="top">
+    <th>Result data type</th>
+    <td align="left">complex</td>
+  </tr>
+  <tr valign="top">
+    <th>Argument data types</th>
+    <td align="left">complex</td>
+  </tr>
+  <tr valign="top">
+    <th>Type</th>
+    <td align="left">func</td>
+  </tr>
 
   <tr><td colspan="2">&nbsp;</td></tr>
   <tr valign="top">
@@ -3442,6 +3499,7 @@
 \pset tuples_only true
 \df exp
 \begin{tabular}{l | l | l | l | l}
+pg\_catalog & exp & complex & complex & func \\
 pg\_catalog & exp & double precision & double precision & func \\
 pg\_catalog & exp & numeric & numeric & func \\
 \end{tabular}
@@ -3471,6 +3529,12 @@
 \pset tuples_only true
 \df exp
 \begin{tabular}{c|l}
+\hline
+Schema & pg\_catalog \\
+Name & exp \\
+Result data type & complex \\
+Argument data types & complex \\
+Type & func \\
 \hline
 Schema & pg\_catalog \\
 Name & exp \\
@@ -3656,6 +3720,15 @@
 &
 \raggedright{exp}
 &
+\raggedright{complex}
+&
+\raggedright{complex}
+&
+\raggedright{func} \tabularnewline
+\raggedright{pg\_catalog}
+&
+\raggedright{exp}
+&
 \raggedright{double precision}
 &
 \raggedright{double precision}
@@ -3695,6 +3768,12 @@
 \pset tuples_only true
 \df exp
 \begin{tabular}{c|l}
+\hline
+Schema & pg\_catalog \\
+Name & exp \\
+Result data type & complex \\
+Argument data types & complex \\
+Type & func \\
 \hline
 Schema & pg\_catalog \\
 Name & exp \\
@@ -3983,6 +4062,7 @@
 .TS
 center;
 l | l | l | l | l.
+pg_catalog	exp	complex	complex	func
 pg_catalog	exp	double precision	double precision	func
 pg_catalog	exp	numeric	numeric	func
 .TE
@@ -4020,6 +4100,12 @@
 .TS
 center;
 c l;
+_
+Schema	pg_catalog
+Name	exp
+Result data type	complex
+Argument data types	complex
+Type	func
 _
 Schema	pg_catalog
 Name	exp
@@ -4578,8 +4664,11 @@
 error code: 00000
 \echo 'number of rows:' :ROW_COUNT
 number of rows: 19
--- cursor-fetched query with an error after the first group
-select 1/(15-unique2) from tenk1 order by unique2 limit 19;
+-- cursor-fetched query with an error after the first group. In GPDB, the
+-- query used in PostgreSQL errors out too early in the segments. Use a
+-- different query that behaves the way this is intended.
+--select 1/(15-unique2) from tenk1 order by unique2 limit 19;
+select 1/(15-g) from generate_series(1, 1000000) g;
  ?column? 
 ----------
         0
