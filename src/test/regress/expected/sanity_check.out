VACUUM;
--
-- sanity check, if we don't have indices the test will take years to
-- complete.  But skip TOAST relations (since they will have varying
-- names depending on the current OID counter) as well as temp tables
-- of other backends (to avoid timing-dependent behavior).
--
SELECT relname, relhasindex
   FROM pg_class c LEFT JOIN pg_namespace n ON n.oid = relnamespace
   WHERE relkind = 'r' AND (nspname ~ '^pg_temp_') IS NOT TRUE
   AND relname NOT LIKE 'gp_%'
   AND relname <> 'pg_resqueue'
   ORDER BY relname;
         relname         | relhasindex 
-------------------------+-------------
 a                       | f
 a_star                  | f
 abstime_tbl             | f
 aggtest                 | f
 array_index_op_test     | t
 array_op_test           | f
 b                       | f
 b_star                  | f
 box_tbl                 | f
 bprime                  | f
 bt_f8_heap              | t
 bt_i4_heap              | t
 bt_name_heap            | t
 bt_txt_heap             | t
 c                       | f
 c_star                  | f
 char_tbl                | f
 check2_tbl              | f
 check_tbl               | f
 circle_tbl              | t
 city                    | f
 copy_tbl                | f
 d                       | f
 d_star                  | f
 date_tbl                | f
 default_tbl             | f
 defaultexpr_tbl         | f
 dept                    | f
 e_star                  | f
 emp                     | f
 equipment_r             | f
 f_star                  | f
 fast_emp4000            | t
 float4_tbl              | f
 float8_tbl              | f
 func_index_heap         | t
 hash_f8_heap            | t
 hash_i4_heap            | t
 hash_name_heap          | t
 hash_txt_heap           | t
 hobbies_r               | f
 ihighway                | t
 inet_tbl                | f
 inhe                    | f
 inhf                    | f
 inhx                    | t
 insert_tbl              | f
 int2_tbl                | f
 int4_tbl                | f
 int8_tbl                | f
 interval_tbl            | f
 iportaltest             | f
 lseg_tbl                | f
<<<<<<< HEAD
=======
 main_table              | f
 money_data              | f
>>>>>>> d13f41d2
 num_data                | f
 num_exp_add             | t
 num_exp_div             | t
 num_exp_ln              | t
 num_exp_log10           | t
 num_exp_mul             | t
 num_exp_power_10_ln     | t
 num_exp_sqrt            | t
 num_exp_sub             | t
 num_input_test          | f
 num_result              | f
 onek                    | t
 onek2                   | t
 path_tbl                | f
 person                  | f
 pg_aggregate            | t
 pg_am                   | t
 pg_amop                 | t
 pg_amproc               | t
 pg_attrdef              | t
 pg_attribute            | t
 pg_auth_members         | t
 pg_authid               | t
 pg_autovacuum           | t
 pg_cast                 | t
 pg_class                | t
 pg_constraint           | t
 pg_conversion           | t
 pg_database             | t
 pg_depend               | t
 pg_description          | t
<<<<<<< HEAD
 pg_exttable             | t
 pg_foreign_data_wrapper | t
 pg_foreign_server       | t
=======
 pg_enum                 | t
>>>>>>> d13f41d2
 pg_index                | t
 pg_inherits             | t
 pg_language             | t
 pg_largeobject          | t
 pg_listener             | f
 pg_namespace            | t
 pg_opclass              | t
 pg_operator             | t
 pg_opfamily             | t
 pg_pltemplate           | t
 pg_proc                 | t
 pg_rewrite              | t
 pg_shdepend             | t
 pg_shdescription        | t
 pg_statistic            | t
 pg_tablespace           | t
 pg_trigger              | t
 pg_ts_config            | t
 pg_ts_config_map        | t
 pg_ts_dict              | t
 pg_ts_parser            | t
 pg_ts_template          | t
 pg_type                 | t
 pg_user_mapping         | t
 pg_window               | t
 point_tbl               | f
 polygon_tbl             | t
 ramp                    | f
 real_city               | f
 reltime_tbl             | f
 road                    | t
 shighway                | t
 slow_emp4000            | f
 sql_features            | f
 sql_implementation_info | f
 sql_languages           | f
 sql_packages            | f
 sql_parts               | f
 sql_sizing              | f
 sql_sizing_profiles     | f
 stud_emp                | f
 student                 | f
 tenk1                   | t
 tenk2                   | t
 test_tsvector           | f
 text_tbl                | f
 time_tbl                | f
 timestamp_tbl           | f
 timestamptz_tbl         | f
 timetz_tbl              | f
 tinterval_tbl           | f
 varchar_tbl             | f
<<<<<<< HEAD
(133 rows)
=======
(138 rows)
>>>>>>> d13f41d2

--
-- another sanity check: every system catalog that has OIDs should have
-- a unique index on OID.  This ensures that the OIDs will be unique,
-- even after the OID counter wraps around.
-- We exclude non-system tables from the check by looking at nspname.
--
SELECT relname, nspname
FROM pg_class c LEFT JOIN pg_namespace n ON n.oid = relnamespace
WHERE relhasoids
    AND ((nspname ~ '^pg_') IS NOT FALSE)
    AND NOT EXISTS (SELECT 1 FROM pg_index i WHERE indrelid = c.oid
                    AND indkey[0] = -2 AND indnatts = 1 AND indisunique);
 relname | nspname 
---------+---------
(0 rows)
<|MERGE_RESOLUTION|>--- conflicted
+++ resolved
@@ -66,11 +66,8 @@
  interval_tbl            | f
  iportaltest             | f
  lseg_tbl                | f
-<<<<<<< HEAD
-=======
  main_table              | f
  money_data              | f
->>>>>>> d13f41d2
  num_data                | f
  num_exp_add             | t
  num_exp_div             | t
@@ -102,13 +99,10 @@
  pg_database             | t
  pg_depend               | t
  pg_description          | t
-<<<<<<< HEAD
  pg_exttable             | t
  pg_foreign_data_wrapper | t
  pg_foreign_server       | t
-=======
  pg_enum                 | t
->>>>>>> d13f41d2
  pg_index                | t
  pg_inherits             | t
  pg_language             | t
@@ -161,11 +155,7 @@
  timetz_tbl              | f
  tinterval_tbl           | f
  varchar_tbl             | f
-<<<<<<< HEAD
-(133 rows)
-=======
-(138 rows)
->>>>>>> d13f41d2
+(139 rows)
 
 --
 -- another sanity check: every system catalog that has OIDs should have
