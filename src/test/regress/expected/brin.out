CREATE TABLE brintest (byteacol bytea,
	charcol "char",
	namecol name,
	int8col bigint,
	int2col smallint,
	int4col integer,
	textcol text,
	oidcol oid,
	tidcol tid,
	float4col real,
	float8col double precision,
	macaddrcol macaddr,
	inetcol inet,
	cidrcol cidr,
	bpcharcol character,
	datecol date,
	timecol time without time zone,
	timestampcol timestamp without time zone,
	timestamptzcol timestamp with time zone,
	intervalcol interval,
	timetzcol time with time zone,
	bitcol bit(10),
	varbitcol bit varying(16),
	numericcol numeric,
	uuidcol uuid,
	int4rangecol int4range,
	lsncol pg_lsn,
	boxcol box
) WITH (fillfactor=10, autovacuum_enabled=off);
INSERT INTO brintest SELECT
	repeat(stringu1, 8)::bytea,
	substr(stringu1, 1, 1)::"char",
	stringu1::name, 142857 * tenthous,
	thousand,
	twothousand,
	repeat(stringu1, 8),
	unique1::oid,
	format('(%s,%s)', tenthous, twenty)::tid,
	(four + 1.0)/(hundred+1),
	odd::float8 / (tenthous + 1),
	format('%s:00:%s:00:%s:00', to_hex(odd), to_hex(even), to_hex(hundred))::macaddr,
	inet '10.2.3.4/24' + tenthous,
	cidr '10.2.3/24' + tenthous,
	substr(stringu1, 1, 1)::bpchar,
	date '1995-08-15' + tenthous,
	time '01:20:30' + thousand * interval '18.5 second',
	timestamp '1942-07-23 03:05:09' + tenthous * interval '36.38 hours',
	timestamptz '1972-10-10 03:00' + thousand * interval '1 hour',
	justify_days(justify_hours(tenthous * interval '12 minutes')),
	timetz '01:30:20+02' + hundred * interval '15 seconds',
	thousand::bit(10),
	tenthous::bit(16)::varbit,
	tenthous::numeric(36,30) * fivethous * even / (hundred + 1),
	format('%s%s-%s-%s-%s-%s%s%s', to_char(tenthous, 'FM0000'), to_char(tenthous, 'FM0000'), to_char(tenthous, 'FM0000'), to_char(tenthous, 'FM0000'), to_char(tenthous, 'FM0000'), to_char(tenthous, 'FM0000'), to_char(tenthous, 'FM0000'), to_char(tenthous, 'FM0000'))::uuid,
	int4range(thousand, twothousand),
	format('%s/%s%s', odd, even, tenthous)::pg_lsn,
	box(point(odd, even), point(thousand, twothousand))
FROM tenk1 ORDER BY unique2 LIMIT 100;
-- throw in some NULL's and different values
INSERT INTO brintest (inetcol, cidrcol, int4rangecol) SELECT
	inet 'fe80::6e40:8ff:fea9:8c46' + tenthous,
	cidr 'fe80::6e40:8ff:fea9:8c46' + tenthous,
	'empty'::int4range
FROM tenk1 ORDER BY thousand, tenthous LIMIT 25;
CREATE INDEX brinidx ON brintest USING brin (
	byteacol,
	charcol,
	namecol,
	int8col,
	int2col,
	int4col,
	textcol,
	oidcol,
	tidcol,
	float4col,
	float8col,
	macaddrcol,
	inetcol inet_inclusion_ops,
	inetcol inet_minmax_ops,
	cidrcol inet_inclusion_ops,
	cidrcol inet_minmax_ops,
	bpcharcol,
	datecol,
	timecol,
	timestampcol,
	timestamptzcol,
	intervalcol,
	timetzcol,
	bitcol,
	varbitcol,
	numericcol,
	uuidcol,
	int4rangecol,
	lsncol,
	boxcol
) with (pages_per_range = 1);
CREATE TABLE brinopers (colname name, typ text,
	op text[], value text[], matches int[],
	check (cardinality(op) = cardinality(value)),
	check (cardinality(op) = cardinality(matches)));
INSERT INTO brinopers VALUES
	('byteacol', 'bytea',
	 '{>, >=, =, <=, <}',
	 '{AAAAAA, AAAAAA, BNAAAABNAAAABNAAAABNAAAABNAAAABNAAAABNAAAABNAAAA, ZZZZZZ, ZZZZZZ}',
	 '{100, 100, 1, 100, 100}'),
	('charcol', '"char"',
	 '{>, >=, =, <=, <}',
	 '{A, A, M, Z, Z}',
	 '{97, 100, 6, 100, 98}'),
	('namecol', 'name',
	 '{>, >=, =, <=, <}',
	 '{AAAAAA, AAAAAA, MAAAAA, ZZAAAA, ZZAAAA}',
	 '{100, 100, 2, 100, 100}'),
	('int2col', 'int2',
	 '{>, >=, =, <=, <}',
	 '{0, 0, 800, 999, 999}',
	 '{100, 100, 1, 100, 100}'),
	('int2col', 'int4',
	 '{>, >=, =, <=, <}',
	 '{0, 0, 800, 999, 1999}',
	 '{100, 100, 1, 100, 100}'),
	('int2col', 'int8',
	 '{>, >=, =, <=, <}',
	 '{0, 0, 800, 999, 1428427143}',
	 '{100, 100, 1, 100, 100}'),
	('int4col', 'int2',
	 '{>, >=, =, <=, <}',
	 '{0, 0, 800, 1999, 1999}',
	 '{100, 100, 1, 100, 100}'),
	('int4col', 'int4',
	 '{>, >=, =, <=, <}',
	 '{0, 0, 800, 1999, 1999}',
	 '{100, 100, 1, 100, 100}'),
	('int4col', 'int8',
	 '{>, >=, =, <=, <}',
	 '{0, 0, 800, 1999, 1428427143}',
	 '{100, 100, 1, 100, 100}'),
	('int8col', 'int2',
	 '{>, >=}',
	 '{0, 0}',
	 '{100, 100}'),
	('int8col', 'int4',
	 '{>, >=}',
	 '{0, 0}',
	 '{100, 100}'),
	('int8col', 'int8',
	 '{>, >=, =, <=, <}',
	 '{0, 0, 1257141600, 1428427143, 1428427143}',
	 '{100, 100, 1, 100, 100}'),
	('textcol', 'text',
	 '{>, >=, =, <=, <}',
	 '{ABABAB, ABABAB, BNAAAABNAAAABNAAAABNAAAABNAAAABNAAAABNAAAABNAAAA, ZZAAAA, ZZAAAA}',
	 '{100, 100, 1, 100, 100}'),
	('oidcol', 'oid',
	 '{>, >=, =, <=, <}',
	 '{0, 0, 8800, 9999, 9999}',
	 '{100, 100, 1, 100, 100}'),
	('tidcol', 'tid',
	 '{>, >=, =, <=, <}',
	 '{"(0,0)", "(0,0)", "(8800,0)", "(9999,19)", "(9999,19)"}',
	 '{100, 100, 1, 100, 100}'),
	('float4col', 'float4',
	 '{>, >=, =, <=, <}',
	 '{0.0103093, 0.0103093, 1, 1, 1}',
	 '{100, 100, 4, 100, 96}'),
	('float4col', 'float8',
	 '{>, >=, =, <=, <}',
	 '{0.0103093, 0.0103093, 1, 1, 1}',
	 '{100, 100, 4, 100, 96}'),
	('float8col', 'float4',
	 '{>, >=, =, <=, <}',
	 '{0, 0, 0, 1.98, 1.98}',
	 '{99, 100, 1, 100, 100}'),
	('float8col', 'float8',
	 '{>, >=, =, <=, <}',
	 '{0, 0, 0, 1.98, 1.98}',
	 '{99, 100, 1, 100, 100}'),
	('macaddrcol', 'macaddr',
	 '{>, >=, =, <=, <}',
	 '{00:00:01:00:00:00, 00:00:01:00:00:00, 2c:00:2d:00:16:00, ff:fe:00:00:00:00, ff:fe:00:00:00:00}',
	 '{99, 100, 2, 100, 100}'),
	('inetcol', 'inet',
	 '{&&, =, <, <=, >, >=, >>=, >>, <<=, <<}',
	 '{10/8, 10.2.14.231/24, 255.255.255.255, 255.255.255.255, 0.0.0.0, 0.0.0.0, 10.2.14.231/24, 10.2.14.231/25, 10.2.14.231/8, 0/0}',
	 '{100, 1, 100, 100, 125, 125, 2, 2, 100, 100}'),
	('inetcol', 'inet',
	 '{&&, >>=, <<=, =}',
	 '{fe80::6e40:8ff:fea9:a673/32, fe80::6e40:8ff:fea9:8c46, fe80::6e40:8ff:fea9:a673/32, fe80::6e40:8ff:fea9:8c46}',
	 '{25, 1, 25, 1}'),
	('inetcol', 'cidr',
	 '{&&, <, <=, >, >=, >>=, >>, <<=, <<}',
	 '{10/8, 255.255.255.255, 255.255.255.255, 0.0.0.0, 0.0.0.0, 10.2.14/24, 10.2.14/25, 10/8, 0/0}',
	 '{100, 100, 100, 125, 125, 2, 2, 100, 100}'),
	('inetcol', 'cidr',
	 '{&&, >>=, <<=, =}',
	 '{fe80::/32, fe80::6e40:8ff:fea9:8c46, fe80::/32, fe80::6e40:8ff:fea9:8c46}',
	 '{25, 1, 25, 1}'),
	('cidrcol', 'inet',
	 '{&&, =, <, <=, >, >=, >>=, >>, <<=, <<}',
	 '{10/8, 10.2.14/24, 255.255.255.255, 255.255.255.255, 0.0.0.0, 0.0.0.0, 10.2.14.231/24, 10.2.14.231/25, 10.2.14.231/8, 0/0}',
	 '{100, 2, 100, 100, 125, 125, 2, 2, 100, 100}'),
	('cidrcol', 'inet',
	 '{&&, >>=, <<=, =}',
	 '{fe80::6e40:8ff:fea9:a673/32, fe80::6e40:8ff:fea9:8c46, fe80::6e40:8ff:fea9:a673/32, fe80::6e40:8ff:fea9:8c46}',
	 '{25, 1, 25, 1}'),
	('cidrcol', 'cidr',
	 '{&&, =, <, <=, >, >=, >>=, >>, <<=, <<}',
	 '{10/8, 10.2.14/24, 255.255.255.255, 255.255.255.255, 0.0.0.0, 0.0.0.0, 10.2.14/24, 10.2.14/25, 10/8, 0/0}',
	 '{100, 2, 100, 100, 125, 125, 2, 2, 100, 100}'),
	('cidrcol', 'cidr',
	 '{&&, >>=, <<=, =}',
	 '{fe80::/32, fe80::6e40:8ff:fea9:8c46, fe80::/32, fe80::6e40:8ff:fea9:8c46}',
	 '{25, 1, 25, 1}'),
	('bpcharcol', 'bpchar',
	 '{>, >=, =, <=, <}',
	 '{A, A, W, Z, Z}',
	 '{97, 100, 6, 100, 98}'),
	('datecol', 'date',
	 '{>, >=, =, <=, <}',
	 '{1995-08-15, 1995-08-15, 2009-12-01, 2022-12-30, 2022-12-30}',
	 '{100, 100, 1, 100, 100}'),
	('timecol', 'time',
	 '{>, >=, =, <=, <}',
	 '{01:20:30, 01:20:30, 02:28:57, 06:28:31.5, 06:28:31.5}',
	 '{100, 100, 1, 100, 100}'),
	('timestampcol', 'timestamp',
	 '{>, >=, =, <=, <}',
	 '{1942-07-23 03:05:09, 1942-07-23 03:05:09, 1964-03-24 19:26:45, 1984-01-20 22:42:21, 1984-01-20 22:42:21}',
	 '{100, 100, 1, 100, 100}'),
	('timestampcol', 'timestamptz',
	 '{>, >=, =, <=, <}',
	 '{1942-07-23 03:05:09, 1942-07-23 03:05:09, 1964-03-24 19:26:45, 1984-01-20 22:42:21, 1984-01-20 22:42:21}',
	 '{100, 100, 1, 100, 100}'),
	('timestamptzcol', 'timestamptz',
	 '{>, >=, =, <=, <}',
	 '{1972-10-10 03:00:00-04, 1972-10-10 03:00:00-04, 1972-10-19 09:00:00-07, 1972-11-20 19:00:00-03, 1972-11-20 19:00:00-03}',
	 '{100, 100, 1, 100, 100}'),
	('intervalcol', 'interval',
	 '{>, >=, =, <=, <}',
	 '{00:00:00, 00:00:00, 1 mons 13 days 12:24, 2 mons 23 days 07:48:00, 1 year}',
	 '{100, 100, 1, 100, 100}'),
	('timetzcol', 'timetz',
	 '{>, >=, =, <=, <}',
	 '{01:30:20+02, 01:30:20+02, 01:35:50+02, 23:55:05+02, 23:55:05+02}',
	 '{99, 100, 2, 100, 100}'),
	('bitcol', 'bit(10)',
	 '{>, >=, =, <=, <}',
	 '{0000000010, 0000000010, 0011011110, 1111111000, 1111111000}',
	 '{100, 100, 1, 100, 100}'),
	('varbitcol', 'varbit(16)',
	 '{>, >=, =, <=, <}',
	 '{0000000000000100, 0000000000000100, 0001010001100110, 1111111111111000, 1111111111111000}',
	 '{100, 100, 1, 100, 100}'),
	('numericcol', 'numeric',
	 '{>, >=, =, <=, <}',
	 '{0.00, 0.01, 2268164.347826086956521739130434782609, 99470151.9, 99470151.9}',
	 '{100, 100, 1, 100, 100}'),
	('uuidcol', 'uuid',
	 '{>, >=, =, <=, <}',
	 '{00040004-0004-0004-0004-000400040004, 00040004-0004-0004-0004-000400040004, 52225222-5222-5222-5222-522252225222, 99989998-9998-9998-9998-999899989998, 99989998-9998-9998-9998-999899989998}',
	 '{100, 100, 1, 100, 100}'),
	('int4rangecol', 'int4range',
	 '{<<, &<, &&, &>, >>, @>, <@, =, <, <=, >, >=}',
	 '{"[10000,)","[10000,)","(,]","[3,4)","[36,44)","(1500,1501]","[3,4)","[222,1222)","[36,44)","[43,1043)","[367,4466)","[519,)"}',
	 '{53, 53, 53, 53, 50, 22, 72, 1, 74, 75, 34, 21}'),
	('int4rangecol', 'int4range',
	 '{@>, <@, =, <=, >, >=}',
	 '{empty, empty, empty, empty, empty, empty}',
	 '{125, 72, 72, 72, 53, 125}'),
	('int4rangecol', 'int4',
	 '{@>}',
	 '{1500}',
	 '{22}'),
	('lsncol', 'pg_lsn',
	 '{>, >=, =, <=, <, IS, IS NOT}',
	 '{0/1200, 0/1200, 44/455222, 198/1999799, 198/1999799, NULL, NULL}',
	 '{100, 100, 1, 100, 100, 25, 100}'),
	('boxcol', 'point',
	 '{@>}',
	 '{"(500,43)"}',
	 '{11}'),
	('boxcol', 'box',
	 '{<<, &<, &&, &>, >>, <<|, &<|, |&>, |>>, @>, <@, ~=}',
	 '{"((1000,2000),(3000,4000))","((1,2),(3000,4000))","((1,2),(3000,4000))","((1,2),(3000,4000))","((1,2),(3,4))","((1000,2000),(3000,4000))","((1,2000),(3,4000))","((1000,2),(3000,4))","((1,2),(3,4))","((1,2),(300,400))","((1,2),(3000,4000))","((222,1222),(44,45))"}',
	 '{100, 100, 100, 99, 96, 100, 100, 99, 96, 1, 99, 1}');
DO $x$
DECLARE
	r record;
	r2 record;
	cond text;
	idx_ctids tid[];
	ss_ctids tid[];
	count int;
	is_orca bool;
	plan_ok bool;
	is_planner_plan bool;
	plan_line text;
BEGIN
	-- determine whether we are using ORCA or planner
	is_orca := false;
	FOR r IN EXECUTE 'show optimizer' LOOP
		IF r.optimizer = 'on' THEN
			is_orca := true;
		END IF;
	END LOOP;

	FOR r IN SELECT colname, oper, typ, value[ordinality], matches[ordinality] FROM brinopers, unnest(op) WITH ORDINALITY AS oper order by colname, typ, oper LOOP

		-- prepare the condition
		IF r.value IS NULL THEN
			cond := format('%I %s %L', r.colname, r.oper, r.value);
		ELSE
			cond := format('%I %s %L::%s', r.colname, r.oper, r.value, r.typ);
		END IF;

		-- run the query using the brin index (set gucs to force the index for both planner and ORCA)
		SET enable_seqscan = 0;
		SET enable_bitmapscan = 1;
		SET optimizer_enable_tablescan = 0;
		SET optimizer_enable_bitmapscan = 1;

		plan_ok := false;
		is_planner_plan := false;
		FOR plan_line IN EXECUTE format($y$EXPLAIN SELECT array_agg(ctid) FROM brintest WHERE %s $y$, cond) LOOP
			IF plan_line LIKE '%Bitmap Heap Scan on brintest%' THEN
				plan_ok := true;
			END IF;
			IF plan_line LIKE '%Postgres query optimizer%' THEN
				is_planner_plan := true;
			END IF;
		END LOOP;
		IF NOT plan_ok THEN
			RAISE WARNING 'did not get bitmap indexscan plan for %', r;
		END IF;
		IF is_orca AND is_planner_plan THEN
			RAISE WARNING 'ORCA did not produce a bitmap indexscan plan for %', r;
		END IF;

		EXECUTE format($y$SELECT array_agg(ctid) FROM brintest WHERE %s $y$, cond)
			INTO idx_ctids;

		-- run the query using a seqscan
		SET enable_seqscan = 1;
		SET enable_bitmapscan = 0;
		SET optimizer_enable_tablescan = 1;
		SET optimizer_enable_bitmapscan = 0;

		plan_ok := false;
		FOR plan_line IN EXECUTE format($y$EXPLAIN SELECT array_agg(ctid) FROM brintest WHERE %s $y$, cond) LOOP
			IF plan_line LIKE '%Seq Scan on brintest%' THEN
				plan_ok := true;
			END IF;
		END LOOP;
		IF NOT plan_ok THEN
			RAISE WARNING 'did not get seqscan plan for %', r;
		END IF;

		EXECUTE format($y$SELECT array_agg(ctid) FROM brintest WHERE %s $y$, cond)
			INTO ss_ctids;

		-- make sure both return the same results
		count := array_length(idx_ctids, 1);

		IF NOT (count = array_length(ss_ctids, 1) AND
				idx_ctids @> ss_ctids AND
				idx_ctids <@ ss_ctids) THEN
			-- report the results of each scan to make the differences obvious
			RAISE WARNING 'something not right in %: count %', r, count;
			SET enable_seqscan = 1;
			SET enable_bitmapscan = 0;
			SET optimizer_enable_tablescan = 1;
			SET optimizer_enable_bitmapscan = 0;
			FOR r2 IN EXECUTE 'SELECT ' || r.colname || ' FROM brintest WHERE ' || cond LOOP
				RAISE NOTICE 'seqscan: %', r2;
			END LOOP;

			SET enable_seqscan = 0;
			SET enable_bitmapscan = 1;
			SET optimizer_enable_tablescan = 0;
			SET optimizer_enable_bitmapscan = 1;
			FOR r2 IN EXECUTE 'SELECT ' || r.colname || ' FROM brintest WHERE ' || cond LOOP
				RAISE NOTICE 'bitmapscan: %', r2;
			END LOOP;
		END IF;

		-- make sure we found expected number of matches
		IF count != r.matches THEN RAISE WARNING 'unexpected number of results % for %', count, r; END IF;
	END LOOP;
END;
$x$;
-- Note: ORCA does not support all of the above operators:
--       - standard comparison operators on inet and cidr columns
--         because ORCA does not look at the second occurrence of a column in an index,
--         even if it uses a different operator class
--       - IS NULL and IS NOT NULL operators, because ORCA supports only binary operators
--       - namecol predicates, falls back because of the use of a non-default collation
RESET enable_seqscan;
RESET enable_bitmapscan;
RESET optimizer_enable_tablescan;
RESET optimizer_enable_bitmapscan;
INSERT INTO brintest SELECT
	repeat(stringu1, 42)::bytea,
	substr(stringu1, 1, 1)::"char",
	stringu1::name, 142857 * tenthous,
	thousand,
	twothousand,
	repeat(stringu1, 42),
	unique1::oid,
	format('(%s,%s)', tenthous, twenty)::tid,
	(four + 1.0)/(hundred+1),
	odd::float8 / (tenthous + 1),
	format('%s:00:%s:00:%s:00', to_hex(odd), to_hex(even), to_hex(hundred))::macaddr,
	inet '10.2.3.4' + tenthous,
	cidr '10.2.3/24' + tenthous,
	substr(stringu1, 1, 1)::bpchar,
	date '1995-08-15' + tenthous,
	time '01:20:30' + thousand * interval '18.5 second',
	timestamp '1942-07-23 03:05:09' + tenthous * interval '36.38 hours',
	timestamptz '1972-10-10 03:00' + thousand * interval '1 hour',
	justify_days(justify_hours(tenthous * interval '12 minutes')),
	timetz '01:30:20' + hundred * interval '15 seconds',
	thousand::bit(10),
	tenthous::bit(16)::varbit,
	tenthous::numeric(36,30) * fivethous * even / (hundred + 1),
	format('%s%s-%s-%s-%s-%s%s%s', to_char(tenthous, 'FM0000'), to_char(tenthous, 'FM0000'), to_char(tenthous, 'FM0000'), to_char(tenthous, 'FM0000'), to_char(tenthous, 'FM0000'), to_char(tenthous, 'FM0000'), to_char(tenthous, 'FM0000'), to_char(tenthous, 'FM0000'))::uuid,
	int4range(thousand, twothousand),
	format('%s/%s%s', odd, even, tenthous)::pg_lsn,
	box(point(odd, even), point(thousand, twothousand))
FROM tenk1 ORDER BY unique2 LIMIT 5 OFFSET 5;
SELECT brin_desummarize_range('brinidx', 0);
 brin_desummarize_range 
------------------------
 
(1 row)

VACUUM brintest;  -- force a summarization cycle in brinidx
UPDATE brintest SET int8col = int8col * int4col;
UPDATE brintest SET textcol = '' WHERE textcol IS NOT NULL;
-- Tests for brin_summarize_new_values
SELECT brin_summarize_new_values('brintest'); -- error, not an index
ERROR:  "brintest" is not an index
SELECT brin_summarize_new_values('tenk1_unique1'); -- error, not a BRIN index
ERROR:  "tenk1_unique1" is not a BRIN index
SELECT brin_summarize_new_values('brinidx'); -- ok, no change expected
 brin_summarize_new_values 
---------------------------
                         0
(1 row)

-- Tests for brin_desummarize_range
SELECT brin_desummarize_range('brinidx', -1); -- error, invalid range
ERROR:  block number out of range: -1
SELECT brin_desummarize_range('brinidx', 0);
 brin_desummarize_range 
------------------------
 
(1 row)

SELECT brin_desummarize_range('brinidx', 0);
 brin_desummarize_range 
------------------------
 
(1 row)

SELECT brin_desummarize_range('brinidx', 100000000);
 brin_desummarize_range 
------------------------
 
(1 row)

-- Test brin_summarize_range
CREATE TABLE brin_summarize (
    value int
) WITH (fillfactor=10, autovacuum_enabled=false);
CREATE INDEX brin_summarize_idx ON brin_summarize USING brin (value) WITH (pages_per_range=2);
-- Fill a few pages
DO $$
DECLARE curtid tid;
BEGIN
  LOOP
    INSERT INTO brin_summarize VALUES (1) RETURNING ctid INTO curtid;
    EXIT WHEN curtid > tid '(2, 0)';
  END LOOP;
END;
$$;
-- summarize one range
SELECT brin_summarize_range('brin_summarize_idx', 0);
ERROR:  Greenplum could not summarize indicated page range  (seg0 slice1 127.0.0.1:7002 pid=11998)
-- nothing: already summarized
SELECT brin_summarize_range('brin_summarize_idx', 1);
ERROR:  Greenplum could not summarize indicated page range  (seg0 slice1 127.0.0.1:7002 pid=11998)
-- summarize one range
SELECT brin_summarize_range('brin_summarize_idx', 2);
ERROR:  Greenplum could not summarize indicated page range  (seg0 slice1 127.0.0.1:7002 pid=11998)
-- summarize all pages
SELECT brin_summarize_range('brin_summarize_idx', 4294967295);
 brin_summarize_range 
----------------------
                    1
(1 row)

-- nothing: page doesn't exist in table
SELECT brin_summarize_range('brin_summarize_idx', 4294967295);
 brin_summarize_range 
----------------------
                    0
(1 row)

-- invalid block number values
SELECT brin_summarize_range('brin_summarize_idx', -1);
ERROR:  block number out of range: -1  (seg0 slice1 127.0.0.1:7002 pid=11998)
SELECT brin_summarize_range('brin_summarize_idx', 4294967296);
ERROR:  block number out of range: 4294967296  (seg0 slice1 127.0.0.1:7002 pid=11998)
-- test brin cost estimates behave sanely based on correlation of values
-- GPDB: use more rows, and a larger statistics sample, to get the same plan
-- as in upstream.
CREATE TABLE brin_test (a INT, b INT);
alter table brin_test alter column b set statistics 1000;
INSERT INTO brin_test SELECT x/100,x%100 FROM generate_series(1,200000) x(x);
CREATE INDEX brin_test_a_idx ON brin_test USING brin (a) WITH (pages_per_range = 2);
CREATE INDEX brin_test_b_idx ON brin_test USING brin (b) WITH (pages_per_range = 2);
VACUUM ANALYZE brin_test;
-- Ensure brin index is used when columns are perfectly correlated
EXPLAIN (COSTS OFF) SELECT * FROM brin_test WHERE a = 1;
                    QUERY PLAN                    
--------------------------------------------------
 Gather Motion 1:1  (slice1; segments: 1)
   ->  Bitmap Heap Scan on brin_test
         Recheck Cond: (a = 1)
         ->  Bitmap Index Scan on brin_test_a_idx
               Index Cond: (a = 1)
 Optimizer: Postgres query optimizer
(6 rows)

-- Ensure brin index is not used when values are not correlated
-- (does not yet work for ORCA)
EXPLAIN (COSTS OFF) SELECT * FROM brin_test WHERE b = 1;
<<<<<<< HEAD
                QUERY PLAN                
------------------------------------------
 Gather Motion 3:1  (slice1; segments: 3)
   ->  Seq Scan on brin_test
         Filter: (b = 1)
 Optimizer: Postgres query optimizer
(4 rows)
=======
      QUERY PLAN       
-----------------------
 Seq Scan on brin_test
   Filter: (b = 1)
(2 rows)

-- make sure data are properly de-toasted in BRIN index
CREATE TABLE brintest_3 (a text, b text, c text, d text);
-- long random strings (~2000 chars each, so ~6kB for min/max on two
-- columns) to trigger toasting
WITH rand_value AS (SELECT string_agg(md5(i::text),'') AS val FROM generate_series(1,60) s(i))
INSERT INTO brintest_3
SELECT val, val, val, val FROM rand_value;
CREATE INDEX brin_test_toast_idx ON brintest_3 USING brin (b, c);
DELETE FROM brintest_3;
-- We need to wait a bit for all transactions to complete, so that the
-- vacuum actually removes the TOAST rows. Creating an index concurrently
-- is a one way to achieve that, because it does exactly such wait.
CREATE INDEX CONCURRENTLY brin_test_temp_idx ON brintest_3(a);
DROP INDEX brin_test_temp_idx;
-- vacuum the table, to discard TOAST data
VACUUM brintest_3;
-- retry insert with a different random-looking (but deterministic) value
-- the value is different, and so should replace either min or max in the
-- brin summary
WITH rand_value AS (SELECT string_agg(md5((-i)::text),'') AS val FROM generate_series(1,60) s(i))
INSERT INTO brintest_3
SELECT val, val, val, val FROM rand_value;
-- now try some queries, accessing the brin index
SET enable_seqscan = off;
EXPLAIN (COSTS OFF)
SELECT * FROM brintest_3 WHERE b < '0';
                   QUERY PLAN                   
------------------------------------------------
 Bitmap Heap Scan on brintest_3
   Recheck Cond: (b < '0'::text)
   ->  Bitmap Index Scan on brin_test_toast_idx
         Index Cond: (b < '0'::text)
(4 rows)

SELECT * FROM brintest_3 WHERE b < '0';
 a | b | c | d 
---+---+---+---
(0 rows)

DROP TABLE brintest_3;
RESET enable_seqscan;
>>>>>>> 7cd0d523
<|MERGE_RESOLUTION|>--- conflicted
+++ resolved
@@ -535,7 +535,6 @@
 -- Ensure brin index is not used when values are not correlated
 -- (does not yet work for ORCA)
 EXPLAIN (COSTS OFF) SELECT * FROM brin_test WHERE b = 1;
-<<<<<<< HEAD
                 QUERY PLAN                
 ------------------------------------------
  Gather Motion 3:1  (slice1; segments: 3)
@@ -543,12 +542,6 @@
          Filter: (b = 1)
  Optimizer: Postgres query optimizer
 (4 rows)
-=======
-      QUERY PLAN       
------------------------
- Seq Scan on brin_test
-   Filter: (b = 1)
-(2 rows)
 
 -- make sure data are properly de-toasted in BRIN index
 CREATE TABLE brintest_3 (a text, b text, c text, d text);
@@ -562,8 +555,8 @@
 -- We need to wait a bit for all transactions to complete, so that the
 -- vacuum actually removes the TOAST rows. Creating an index concurrently
 -- is a one way to achieve that, because it does exactly such wait.
-CREATE INDEX CONCURRENTLY brin_test_temp_idx ON brintest_3(a);
-DROP INDEX brin_test_temp_idx;
+-- CREATE INDEX CONCURRENTLY brin_test_temp_idx ON brintest_3(a);
+-- DROP INDEX brin_test_temp_idx;
 -- vacuum the table, to discard TOAST data
 VACUUM brintest_3;
 -- retry insert with a different random-looking (but deterministic) value
@@ -576,13 +569,15 @@
 SET enable_seqscan = off;
 EXPLAIN (COSTS OFF)
 SELECT * FROM brintest_3 WHERE b < '0';
-                   QUERY PLAN                   
-------------------------------------------------
- Bitmap Heap Scan on brintest_3
-   Recheck Cond: (b < '0'::text)
-   ->  Bitmap Index Scan on brin_test_toast_idx
-         Index Cond: (b < '0'::text)
-(4 rows)
+                      QUERY PLAN                      
+------------------------------------------------------
+ Gather Motion 3:1  (slice1; segments: 3)
+   ->  Bitmap Heap Scan on brintest_3
+         Recheck Cond: (b < '0'::text)
+         ->  Bitmap Index Scan on brin_test_toast_idx
+               Index Cond: (b < '0'::text)
+ Optimizer: Postgres query optimizer
+(6 rows)
 
 SELECT * FROM brintest_3 WHERE b < '0';
  a | b | c | d 
@@ -590,5 +585,4 @@
 (0 rows)
 
 DROP TABLE brintest_3;
-RESET enable_seqscan;
->>>>>>> 7cd0d523
+RESET enable_seqscan;