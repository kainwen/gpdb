--- conflicted
+++ resolved
@@ -1,13 +1,8 @@
 --
 -- Regression tests for schemas (namespaces)
 --
-<<<<<<< HEAD
-CREATE SCHEMA test_schema_1
+CREATE SCHEMA test_ns_schema_1
        CREATE INDEX abc_a_idx ON abc (a)
-=======
-CREATE SCHEMA test_ns_schema_1
-       CREATE UNIQUE INDEX abc_a_idx ON abc (a)
->>>>>>> 9e1c9f95
        CREATE VIEW abc_view AS
               SELECT a+1 AS a, b+1 AS b FROM abc
        CREATE TABLE abc (
