--- conflicted
+++ resolved
@@ -512,19 +512,33 @@
   group by grouping sets(1, 2)
 ) ss
 where x = 1 and q1 = 123;
-                 QUERY PLAN                 
---------------------------------------------
+                                        QUERY PLAN                                        
+------------------------------------------------------------------------------------------
  Subquery Scan on ss
    Output: ss.x, ss.q1, ss.sum
    Filter: ((ss.x = 1) AND (ss.q1 = 123))
-   ->  GroupAggregate
-         Output: (1), i1.q1, sum(i1.q2)
-         Group Key: 1
-         Sort Key: i1.q1
-           Group Key: i1.q1
-         ->  Seq Scan on public.int8_tbl i1
-               Output: 1, i1.q1, i1.q2
-(10 rows)
+   ->  Gather Motion 3:1  (slice1; segments: 3)
+         Output: 1, i1.q1, (sum(i1.q2))
+         Merge Key: i1.q1
+         ->  Finalize GroupAggregate
+               Output: (1), i1.q1, sum(i1.q2)
+               Group Key: 1, i1.q1, (GROUPINGSET_ID())
+               ->  Sort
+                     Output: 1, i1.q1, (PARTIAL sum(i1.q2)), (GROUPINGSET_ID())
+                     Sort Key: i1.q1, (GROUPINGSET_ID())
+                     ->  Redistribute Motion 3:3  (slice2; segments: 3)
+                           Output: 1, i1.q1, (PARTIAL sum(i1.q2)), (GROUPINGSET_ID())
+                           Hash Key: 1, i1.q1, (GROUPINGSET_ID())
+                           ->  Partial GroupAggregate
+                                 Output: (1), i1.q1, PARTIAL sum(i1.q2), GROUPINGSET_ID()
+                                 Group Key: 1
+                                 Sort Key: i1.q1
+                                   Group Key: i1.q1
+                                 ->  Seq Scan on public.int8_tbl i1
+                                       Output: 1, i1.q1, i1.q2
+ Optimizer: Postgres query optimizer
+ Settings: enable_hashagg = 'off', optimizer = 'off'
+(24 rows)
 
 select * from (
   select 1 as x, q1, sum(q2)
@@ -542,20 +556,27 @@
 from int8_tbl i1
 cross join lateral (select (select i1.q1) as x) ss
 group by ss.x;
-                   QUERY PLAN                   
-------------------------------------------------
- GroupAggregate
-   Output: GROUPING((SubPlan 1)), ((SubPlan 2))
-   Group Key: ((SubPlan 2))
-   ->  Sort
-         Output: ((SubPlan 2)), i1.q1
-         Sort Key: ((SubPlan 2))
-         ->  Seq Scan on public.int8_tbl i1
-               Output: (SubPlan 2), i1.q1
-               SubPlan 2
-                 ->  Result
-                       Output: i1.q1
-(11 rows)
+                            QUERY PLAN                            
+------------------------------------------------------------------
+ Gather Motion 3:1  (slice1; segments: 3)
+   Output: (GROUPING((SubPlan 1))), ((SubPlan 2))
+   ->  GroupAggregate
+         Output: GROUPING((SubPlan 1)), ((SubPlan 2))
+         Group Key: ((SubPlan 2))
+         ->  Sort
+               Output: ((SubPlan 2)), i1.q1
+               Sort Key: ((SubPlan 2))
+               ->  Redistribute Motion 3:3  (slice2; segments: 3)
+                     Output: ((SubPlan 2)), i1.q1
+                     Hash Key: ((SubPlan 2))
+                     ->  Seq Scan on public.int8_tbl i1
+                           Output: (SubPlan 2), i1.q1
+                           SubPlan 2
+                             ->  Result
+                                   Output: i1.q1
+ Optimizer: Postgres query optimizer
+ Settings: enable_hashagg = 'off', optimizer = 'off'
+(18 rows)
 
 select grouping(ss.x)
 from int8_tbl i1
@@ -572,23 +593,30 @@
 from int8_tbl i1
 cross join lateral (select (select i1.q1) as x) ss
 group by ss.x;
-                 QUERY PLAN                 
---------------------------------------------
- GroupAggregate
-   Output: (SubPlan 2), ((SubPlan 3))
-   Group Key: ((SubPlan 3))
-   ->  Sort
-         Output: ((SubPlan 3)), i1.q1
-         Sort Key: ((SubPlan 3))
-         ->  Seq Scan on public.int8_tbl i1
-               Output: (SubPlan 3), i1.q1
-               SubPlan 3
-                 ->  Result
-                       Output: i1.q1
-   SubPlan 2
-     ->  Result
-           Output: GROUPING((SubPlan 1))
-(14 rows)
+                            QUERY PLAN                            
+------------------------------------------------------------------
+ Gather Motion 3:1  (slice1; segments: 3)
+   Output: ((SubPlan 2)), ((SubPlan 3))
+   ->  GroupAggregate
+         Output: (SubPlan 2), ((SubPlan 3))
+         Group Key: ((SubPlan 3))
+         ->  Sort
+               Output: ((SubPlan 3)), i1.q1
+               Sort Key: ((SubPlan 3))
+               ->  Redistribute Motion 3:3  (slice2; segments: 3)
+                     Output: ((SubPlan 3)), i1.q1
+                     Hash Key: ((SubPlan 3))
+                     ->  Seq Scan on public.int8_tbl i1
+                           Output: (SubPlan 3), i1.q1
+                           SubPlan 3
+                             ->  Result
+                                   Output: i1.q1
+         SubPlan 2
+           ->  Result
+                 Output: GROUPING((SubPlan 1))
+ Optimizer: Postgres query optimizer
+ Settings: enable_hashagg = 'off', optimizer = 'off'
+(21 rows)
 
 select (select grouping(ss.x))
 from int8_tbl i1
@@ -1649,19 +1677,22 @@
 BEGIN;
 SET LOCAL enable_hashagg = false;
 EXPLAIN (COSTS OFF) SELECT a, b, count(*), max(a), max(b) FROM gstest3 GROUP BY GROUPING SETS(a, b,()) ORDER BY a, b;
-              QUERY PLAN               
----------------------------------------
- Sort
-   Sort Key: a, b
-   ->  GroupAggregate
-         Group Key: a
-         Group Key: ()
-         Sort Key: b
-           Group Key: b
+                            QUERY PLAN                            
+------------------------------------------------------------------
+ Finalize GroupAggregate
+   Group Key: a, b, (GROUPINGSET_ID())
+   ->  Gather Motion 3:1  (slice1; segments: 3)
+         Merge Key: a, b, (GROUPINGSET_ID())
          ->  Sort
-               Sort Key: a
-               ->  Seq Scan on gstest3
-(10 rows)
+               Sort Key: a, b, (GROUPINGSET_ID())
+               ->  Partial GroupAggregate
+                     Group Key: a
+                     Group Key: ()
+                     Sort Key: b
+                       Group Key: b
+                     ->  Index Scan using gstest3_pkey on gstest3
+ Optimizer: Postgres query optimizer
+(13 rows)
 
 SELECT a, b, count(*), max(a), max(b) FROM gstest3 GROUP BY GROUPING SETS(a, b,()) ORDER BY a, b;
  a | b | count | max | max 
@@ -1675,17 +1706,22 @@
 
 SET LOCAL enable_seqscan = false;
 EXPLAIN (COSTS OFF) SELECT a, b, count(*), max(a), max(b) FROM gstest3 GROUP BY GROUPING SETS(a, b,()) ORDER BY a, b;
-                      QUERY PLAN                      
-------------------------------------------------------
- Sort
-   Sort Key: a, b
-   ->  GroupAggregate
-         Group Key: a
-         Group Key: ()
-         Sort Key: b
-           Group Key: b
-         ->  Index Scan using gstest3_pkey on gstest3
-(8 rows)
+                            QUERY PLAN                            
+------------------------------------------------------------------
+ Finalize GroupAggregate
+   Group Key: a, b, (GROUPINGSET_ID())
+   ->  Gather Motion 3:1  (slice1; segments: 3)
+         Merge Key: a, b, (GROUPINGSET_ID())
+         ->  Sort
+               Sort Key: a, b, (GROUPINGSET_ID())
+               ->  Partial GroupAggregate
+                     Group Key: a
+                     Group Key: ()
+                     Sort Key: b
+                       Group Key: b
+                     ->  Index Scan using gstest3_pkey on gstest3
+ Optimizer: Postgres query optimizer
+(13 rows)
 
 SELECT a, b, count(*), max(a), max(b) FROM gstest3 GROUP BY GROUPING SETS(a, b,()) ORDER BY a, b;
  a | b | count | max | max 
@@ -1930,7 +1966,51 @@
           |    1 |     2
 (4 rows)
 
-<<<<<<< HEAD
+-- test handling of outer GroupingFunc within subqueries
+explain (costs off)
+select (select grouping(v1)) from (values ((select 1))) v(v1) group by cube(v1);
+             QUERY PLAN              
+-------------------------------------
+ MixedAggregate
+   Hash Key: $2
+   Group Key: ()
+   InitPlan 3 (returns $2)
+     ->  Result
+   ->  Result
+   SubPlan 2
+     ->  Result
+ Optimizer: Postgres query optimizer
+(9 rows)
+
+select (select grouping(v1)) from (values ((select 1))) v(v1) group by cube(v1);
+ grouping 
+----------
+        1
+        0
+(2 rows)
+
+explain (costs off)
+select (select grouping(v1)) from (values ((select 1))) v(v1) group by v1;
+             QUERY PLAN              
+-------------------------------------
+ GroupAggregate
+   Group Key: $2
+   InitPlan 1 (returns $1)
+     ->  Result
+   InitPlan 3 (returns $2)
+     ->  Result
+   ->  Result
+   SubPlan 2
+     ->  Result
+ Optimizer: Postgres query optimizer
+(10 rows)
+
+select (select grouping(v1)) from (values ((select 1))) v(v1) group by v1;
+ grouping 
+----------
+        0
+(1 row)
+
 --
 -- Compare results between plans using sorting and plans using hash
 -- aggregation. Force spilling in both cases by setting work_mem low
@@ -2107,52 +2187,4 @@
 (8 rows)
 
 -- end
-reset optimizer_trace_fallback;
-=======
--- test handling of outer GroupingFunc within subqueries
-explain (costs off)
-select (select grouping(v1)) from (values ((select 1))) v(v1) group by cube(v1);
-        QUERY PLAN         
----------------------------
- MixedAggregate
-   Hash Key: $2
-   Group Key: ()
-   InitPlan 1 (returns $1)
-     ->  Result
-   InitPlan 3 (returns $2)
-     ->  Result
-   ->  Result
-   SubPlan 2
-     ->  Result
-(10 rows)
-
-select (select grouping(v1)) from (values ((select 1))) v(v1) group by cube(v1);
- grouping 
-----------
-        1
-        0
-(2 rows)
-
-explain (costs off)
-select (select grouping(v1)) from (values ((select 1))) v(v1) group by v1;
-        QUERY PLAN         
----------------------------
- GroupAggregate
-   Group Key: $2
-   InitPlan 1 (returns $1)
-     ->  Result
-   InitPlan 3 (returns $2)
-     ->  Result
-   ->  Result
-   SubPlan 2
-     ->  Result
-(9 rows)
-
-select (select grouping(v1)) from (values ((select 1))) v(v1) group by v1;
- grouping 
-----------
-        0
-(1 row)
-
--- end
->>>>>>> 7cd0d523
+reset optimizer_trace_fallback;