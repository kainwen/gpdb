--
-- PLPGSQL
--
-- Scenario:
--
--     A building with a modern TP cable installation where any
--     of the wall connectors can be used to plug in phones,
--     ethernet interfaces or local office hubs. The backside
--     of the wall connectors is wired to one of several patch-
--     fields in the building.
--
--     In the patchfields, there are hubs and all the slots
--     representing the wall connectors. In addition there are
--     slots that can represent a phone line from the central
--     phone system.
--
--     Triggers ensure consistency of the patching information.
--
--     Functions are used to build up powerful views that let
--     you look behind the wall when looking at a patchfield
--     or into a room.
--
create table Room (
    roomno	char(8),
    comment	text
);
create unique index Room_rno on Room using btree (roomno bpchar_ops);
create table WSlot (
    slotname	char(20),
    roomno	char(8),
    slotlink	char(20),
    backlink	char(20)
);
create unique index WSlot_name on WSlot using btree (slotname bpchar_ops);
create table PField (
    name	text,
    comment	text
);
create unique index PField_name on PField using btree (name text_ops);
create table PSlot (
    slotname	char(20),
    pfname	text,
    slotlink	char(20),
    backlink	char(20)
);
create unique index PSlot_name on PSlot using btree (slotname bpchar_ops);
create table PLine (
    slotname	char(20),
    phonenumber	char(20),
    comment	text,
    backlink	char(20)
);
create unique index PLine_name on PLine using btree (slotname bpchar_ops);
create table Hub (
    name	char(14),
    comment	text,
    nslots	integer
);
create unique index Hub_name on Hub using btree (name bpchar_ops);
create table HSlot (
    slotname	char(20),
    hubname	char(14),
    slotno	integer,
    slotlink	char(20)
);
create unique index HSlot_name on HSlot using btree (slotname bpchar_ops);
create index HSlot_hubname on HSlot using btree (hubname bpchar_ops);
create table System (
    name	text,
    comment	text
);
create unique index System_name on System using btree (name text_ops);
create table IFace (
    slotname	char(20),
    sysname	text,
    ifname	text,
    slotlink	char(20)
);
create unique index IFace_name on IFace using btree (slotname bpchar_ops);
create table PHone (
    slotname	char(20),
    comment	text,
    slotlink	char(20)
);
create unique index PHone_name on PHone using btree (slotname bpchar_ops);
-- ************************************************************
-- *
-- * Trigger procedures and functions for the patchfield
-- * test of PL/pgSQL
-- *
-- ************************************************************
-- ************************************************************
-- * AFTER UPDATE on Room
-- *	- If room no changes let wall slots follow
-- ************************************************************
create function tg_room_au() returns trigger as '
begin
    if new.roomno != old.roomno then
        update WSlot set roomno = new.roomno where roomno = old.roomno;
    end if;
    return new;
end;
' language plpgsql;
create trigger tg_room_au after update
    on Room for each row execute procedure tg_room_au();
-- ************************************************************
-- * AFTER DELETE on Room
-- *	- delete wall slots in this room
-- ************************************************************
create function tg_room_ad() returns trigger as '
begin
    delete from WSlot where roomno = old.roomno;
    return old;
end;
' language plpgsql;
create trigger tg_room_ad after delete
    on Room for each row execute procedure tg_room_ad();
-- ************************************************************
-- * BEFORE INSERT or UPDATE on WSlot
-- *	- Check that room exists
-- ************************************************************
create function tg_wslot_biu() returns trigger as $$
begin
    if count(*) = 0 from Room where roomno = new.roomno then
        raise exception 'Room % does not exist', new.roomno;
    end if;
    return new;
end;
$$ language plpgsql;
create trigger tg_wslot_biu before insert or update
    on WSlot for each row execute procedure tg_wslot_biu();
-- ************************************************************
-- * AFTER UPDATE on PField
-- *	- Let PSlots of this field follow
-- ************************************************************
create function tg_pfield_au() returns trigger as '
begin
    if new.name != old.name then
        update PSlot set pfname = new.name where pfname = old.name;
    end if;
    return new;
end;
' language plpgsql;
create trigger tg_pfield_au after update
    on PField for each row execute procedure tg_pfield_au();
-- ************************************************************
-- * AFTER DELETE on PField
-- *	- Remove all slots of this patchfield
-- ************************************************************
create function tg_pfield_ad() returns trigger as '
begin
    delete from PSlot where pfname = old.name;
    return old;
end;
' language plpgsql;
create trigger tg_pfield_ad after delete
    on PField for each row execute procedure tg_pfield_ad();
-- ************************************************************
-- * BEFORE INSERT or UPDATE on PSlot
-- *	- Ensure that our patchfield does exist
-- ************************************************************
create function tg_pslot_biu() returns trigger as $proc$
declare
    pfrec	record;
    rename new to ps;
begin
    select into pfrec * from PField where name = ps.pfname;
    if not found then
        raise exception $$Patchfield "%" does not exist$$, ps.pfname;
    end if;
    return ps;
end;
$proc$ language plpgsql;
create trigger tg_pslot_biu before insert or update
    on PSlot for each row execute procedure tg_pslot_biu();
-- ************************************************************
-- * AFTER UPDATE on System
-- *	- If system name changes let interfaces follow
-- ************************************************************
create function tg_system_au() returns trigger as '
begin
    if new.name != old.name then
        update IFace set sysname = new.name where sysname = old.name;
    end if;
    return new;
end;
' language plpgsql;
create trigger tg_system_au after update
    on System for each row execute procedure tg_system_au();
-- ************************************************************
-- * BEFORE INSERT or UPDATE on IFace
-- *	- set the slotname to IF.sysname.ifname
-- ************************************************************
create function tg_iface_biu() returns trigger as $$
declare
    sname	text;
    sysrec	record;
begin
    select into sysrec * from system where name = new.sysname;
    if not found then
        raise exception $q$system "%" does not exist$q$, new.sysname;
    end if;
    sname := 'IF.' || new.sysname;
    sname := sname || '.';
    sname := sname || new.ifname;
    if length(sname) > 20 then
        raise exception 'IFace slotname "%" too long (20 char max)', sname;
    end if;
    new.slotname := sname;
    return new;
end;
$$ language plpgsql;
create trigger tg_iface_biu before insert or update
    on IFace for each row execute procedure tg_iface_biu();
-- ************************************************************
-- * AFTER INSERT or UPDATE or DELETE on Hub
-- *	- insert/delete/rename slots as required
-- ************************************************************
create function tg_hub_a() returns trigger as '
declare
    hname	text;
    dummy	integer;
begin
    if tg_op = ''INSERT'' then
	dummy := tg_hub_adjustslots(new.name, 0, new.nslots);
	return new;
    end if;
    if tg_op = ''UPDATE'' then
	if new.name != old.name then
	    update HSlot set hubname = new.name where hubname = old.name;
	end if;
	dummy := tg_hub_adjustslots(new.name, old.nslots, new.nslots);
	return new;
    end if;
    if tg_op = ''DELETE'' then
	dummy := tg_hub_adjustslots(old.name, old.nslots, 0);
	return old;
    end if;
end;
' language plpgsql;
create trigger tg_hub_a after insert or update or delete
    on Hub for each row execute procedure tg_hub_a();
-- ************************************************************
-- * Support function to add/remove slots of Hub
-- ************************************************************
create function tg_hub_adjustslots(hname bpchar,
                                   oldnslots integer,
                                   newnslots integer)
returns integer as '
begin
    if newnslots = oldnslots then
        return 0;
    end if;
    if newnslots < oldnslots then
        delete from HSlot where hubname = hname and slotno > newnslots;
	return 0;
    end if;
    for i in oldnslots + 1 .. newnslots loop
        insert into HSlot (slotname, hubname, slotno, slotlink)
		values (''HS.dummy'', hname, i, '''');
    end loop;
    return 0;
end
' language plpgsql;
-- Test comments
COMMENT ON FUNCTION tg_hub_adjustslots_wrong(bpchar, integer, integer) IS 'function with args';
ERROR:  function tg_hub_adjustslots_wrong(character, integer, integer) does not exist
COMMENT ON FUNCTION tg_hub_adjustslots(bpchar, integer, integer) IS 'function with args';
COMMENT ON FUNCTION tg_hub_adjustslots(bpchar, integer, integer) IS NULL;
-- ************************************************************
-- * BEFORE INSERT or UPDATE on HSlot
-- *	- prevent from manual manipulation
-- *	- set the slotname to HS.hubname.slotno
-- ************************************************************
create function tg_hslot_biu() returns trigger as '
declare
    sname	text;
    xname	HSlot.slotname%TYPE;
    hubrec	record;
begin
    select into hubrec * from Hub where name = new.hubname;
    if not found then
        raise exception ''no manual manipulation of HSlot'';
    end if;
    if new.slotno < 1 or new.slotno > hubrec.nslots then
        raise exception ''no manual manipulation of HSlot'';
    end if;
    if tg_op = ''UPDATE'' then
	if new.hubname != old.hubname then
	    if count(*) > 0 from Hub where name = old.hubname then
		raise exception ''no manual manipulation of HSlot'';
	    end if;
	end if;
    end if;
    sname := ''HS.'' || trim(new.hubname);
    sname := sname || ''.'';
    sname := sname || new.slotno::text;
    if length(sname) > 20 then
        raise exception ''HSlot slotname "%" too long (20 char max)'', sname;
    end if;
    new.slotname := sname;
    return new;
end;
' language plpgsql;
create trigger tg_hslot_biu before insert or update
    on HSlot for each row execute procedure tg_hslot_biu();
-- ************************************************************
-- * BEFORE DELETE on HSlot
-- *	- prevent from manual manipulation
-- ************************************************************
create function tg_hslot_bd() returns trigger as '
declare
    hubrec	record;
begin
    select into hubrec * from Hub where name = old.hubname;
    if not found then
        return old;
    end if;
    if old.slotno > hubrec.nslots then
        return old;
    end if;
    raise exception ''no manual manipulation of HSlot'';
end;
' language plpgsql;
create trigger tg_hslot_bd before delete
    on HSlot for each row execute procedure tg_hslot_bd();
-- ************************************************************
-- * BEFORE INSERT on all slots
-- *	- Check name prefix
-- ************************************************************
create function tg_chkslotname() returns trigger as '
begin
    if substr(new.slotname, 1, 2) != tg_argv[0] then
        raise exception ''slotname must begin with %'', tg_argv[0];
    end if;
    return new;
end;
' language plpgsql;
create trigger tg_chkslotname before insert
    on PSlot for each row execute procedure tg_chkslotname('PS');
create trigger tg_chkslotname before insert
    on WSlot for each row execute procedure tg_chkslotname('WS');
create trigger tg_chkslotname before insert
    on PLine for each row execute procedure tg_chkslotname('PL');
create trigger tg_chkslotname before insert
    on IFace for each row execute procedure tg_chkslotname('IF');
create trigger tg_chkslotname before insert
    on PHone for each row execute procedure tg_chkslotname('PH');
-- ************************************************************
-- * BEFORE INSERT or UPDATE on all slots with slotlink
-- *	- Set slotlink to empty string if NULL value given
-- ************************************************************
create function tg_chkslotlink() returns trigger as '
begin
    if new.slotlink isnull then
        new.slotlink := '''';
    end if;
    return new;
end;
' language plpgsql;
create trigger tg_chkslotlink before insert or update
    on PSlot for each row execute procedure tg_chkslotlink();
create trigger tg_chkslotlink before insert or update
    on WSlot for each row execute procedure tg_chkslotlink();
create trigger tg_chkslotlink before insert or update
    on IFace for each row execute procedure tg_chkslotlink();
create trigger tg_chkslotlink before insert or update
    on HSlot for each row execute procedure tg_chkslotlink();
create trigger tg_chkslotlink before insert or update
    on PHone for each row execute procedure tg_chkslotlink();
-- ************************************************************
-- * BEFORE INSERT or UPDATE on all slots with backlink
-- *	- Set backlink to empty string if NULL value given
-- ************************************************************
create function tg_chkbacklink() returns trigger as '
begin
    if new.backlink isnull then
        new.backlink := '''';
    end if;
    return new;
end;
' language plpgsql;
create trigger tg_chkbacklink before insert or update
    on PSlot for each row execute procedure tg_chkbacklink();
create trigger tg_chkbacklink before insert or update
    on WSlot for each row execute procedure tg_chkbacklink();
create trigger tg_chkbacklink before insert or update
    on PLine for each row execute procedure tg_chkbacklink();
-- ************************************************************
-- * BEFORE UPDATE on PSlot
-- *	- do delete/insert instead of update if name changes
-- ************************************************************
create function tg_pslot_bu() returns trigger as '
begin
    if new.slotname != old.slotname then
        delete from PSlot where slotname = old.slotname;
	insert into PSlot (
		    slotname,
		    pfname,
		    slotlink,
		    backlink
		) values (
		    new.slotname,
		    new.pfname,
		    new.slotlink,
		    new.backlink
		);
        return null;
    end if;
    return new;
end;
' language plpgsql;
create trigger tg_pslot_bu before update
    on PSlot for each row execute procedure tg_pslot_bu();
-- ************************************************************
-- * BEFORE UPDATE on WSlot
-- *	- do delete/insert instead of update if name changes
-- ************************************************************
create function tg_wslot_bu() returns trigger as '
begin
    if new.slotname != old.slotname then
        delete from WSlot where slotname = old.slotname;
	insert into WSlot (
		    slotname,
		    roomno,
		    slotlink,
		    backlink
		) values (
		    new.slotname,
		    new.roomno,
		    new.slotlink,
		    new.backlink
		);
        return null;
    end if;
    return new;
end;
' language plpgsql;
create trigger tg_wslot_bu before update
    on WSlot for each row execute procedure tg_Wslot_bu();
-- ************************************************************
-- * BEFORE UPDATE on PLine
-- *	- do delete/insert instead of update if name changes
-- ************************************************************
create function tg_pline_bu() returns trigger as '
begin
    if new.slotname != old.slotname then
        delete from PLine where slotname = old.slotname;
	insert into PLine (
		    slotname,
		    phonenumber,
		    comment,
		    backlink
		) values (
		    new.slotname,
		    new.phonenumber,
		    new.comment,
		    new.backlink
		);
        return null;
    end if;
    return new;
end;
' language plpgsql;
create trigger tg_pline_bu before update
    on PLine for each row execute procedure tg_pline_bu();
-- ************************************************************
-- * BEFORE UPDATE on IFace
-- *	- do delete/insert instead of update if name changes
-- ************************************************************
create function tg_iface_bu() returns trigger as '
begin
    if new.slotname != old.slotname then
        delete from IFace where slotname = old.slotname;
	insert into IFace (
		    slotname,
		    sysname,
		    ifname,
		    slotlink
		) values (
		    new.slotname,
		    new.sysname,
		    new.ifname,
		    new.slotlink
		);
        return null;
    end if;
    return new;
end;
' language plpgsql;
create trigger tg_iface_bu before update
    on IFace for each row execute procedure tg_iface_bu();
-- ************************************************************
-- * BEFORE UPDATE on HSlot
-- *	- do delete/insert instead of update if name changes
-- ************************************************************
create function tg_hslot_bu() returns trigger as '
begin
    if new.slotname != old.slotname or new.hubname != old.hubname then
        delete from HSlot where slotname = old.slotname;
	insert into HSlot (
		    slotname,
		    hubname,
		    slotno,
		    slotlink
		) values (
		    new.slotname,
		    new.hubname,
		    new.slotno,
		    new.slotlink
		);
        return null;
    end if;
    return new;
end;
' language plpgsql;
create trigger tg_hslot_bu before update
    on HSlot for each row execute procedure tg_hslot_bu();
-- ************************************************************
-- * BEFORE UPDATE on PHone
-- *	- do delete/insert instead of update if name changes
-- ************************************************************
create function tg_phone_bu() returns trigger as '
begin
    if new.slotname != old.slotname then
        delete from PHone where slotname = old.slotname;
	insert into PHone (
		    slotname,
		    comment,
		    slotlink
		) values (
		    new.slotname,
		    new.comment,
		    new.slotlink
		);
        return null;
    end if;
    return new;
end;
' language plpgsql;
create trigger tg_phone_bu before update
    on PHone for each row execute procedure tg_phone_bu();
-- ************************************************************
-- * AFTER INSERT or UPDATE or DELETE on slot with backlink
-- *	- Ensure that the opponent correctly points back to us
-- ************************************************************
create function tg_backlink_a() returns trigger as '
declare
    dummy	integer;
begin
    if tg_op = ''INSERT'' then
        if new.backlink != '''' then
	    dummy := tg_backlink_set(new.backlink, new.slotname);
	end if;
	return new;
    end if;
    if tg_op = ''UPDATE'' then
        if new.backlink != old.backlink then
	    if old.backlink != '''' then
	        dummy := tg_backlink_unset(old.backlink, old.slotname);
	    end if;
	    if new.backlink != '''' then
	        dummy := tg_backlink_set(new.backlink, new.slotname);
	    end if;
	else
	    if new.slotname != old.slotname and new.backlink != '''' then
	        dummy := tg_slotlink_set(new.backlink, new.slotname);
	    end if;
	end if;
	return new;
    end if;
    if tg_op = ''DELETE'' then
        if old.backlink != '''' then
	    dummy := tg_backlink_unset(old.backlink, old.slotname);
	end if;
	return old;
    end if;
end;
' language plpgsql;
create trigger tg_backlink_a after insert or update or delete
    on PSlot for each row execute procedure tg_backlink_a('PS');
create trigger tg_backlink_a after insert or update or delete
    on WSlot for each row execute procedure tg_backlink_a('WS');
create trigger tg_backlink_a after insert or update or delete
    on PLine for each row execute procedure tg_backlink_a('PL');
-- ************************************************************
-- * Support function to set the opponents backlink field
-- * if it does not already point to the requested slot
-- ************************************************************
create function tg_backlink_set(myname bpchar, blname bpchar)
returns integer as '
declare
    mytype	char(2);
    link	char(4);
    rec		record;
begin
    mytype := substr(myname, 1, 2);
    link := mytype || substr(blname, 1, 2);
    if link = ''PLPL'' then
        raise exception
		''backlink between two phone lines does not make sense'';
    end if;
    if link in (''PLWS'', ''WSPL'') then
        raise exception
		''direct link of phone line to wall slot not permitted'';
    end if;
    if mytype = ''PS'' then
        select into rec * from PSlot where slotname = myname;
	if not found then
	    raise exception ''% does not exist'', myname;
	end if;
	if rec.backlink != blname then
	    update PSlot set backlink = blname where slotname = myname;
	end if;
	return 0;
    end if;
    if mytype = ''WS'' then
        select into rec * from WSlot where slotname = myname;
	if not found then
	    raise exception ''% does not exist'', myname;
	end if;
	if rec.backlink != blname then
	    update WSlot set backlink = blname where slotname = myname;
	end if;
	return 0;
    end if;
    if mytype = ''PL'' then
        select into rec * from PLine where slotname = myname;
	if not found then
	    raise exception ''% does not exist'', myname;
	end if;
	if rec.backlink != blname then
	    update PLine set backlink = blname where slotname = myname;
	end if;
	return 0;
    end if;
    raise exception ''illegal backlink beginning with %'', mytype;
end;
' language plpgsql;
-- ************************************************************
-- * Support function to clear out the backlink field if
-- * it still points to specific slot
-- ************************************************************
create function tg_backlink_unset(bpchar, bpchar)
returns integer as '
declare
    myname	alias for $1;
    blname	alias for $2;
    mytype	char(2);
    rec		record;
begin
    mytype := substr(myname, 1, 2);
    if mytype = ''PS'' then
        select into rec * from PSlot where slotname = myname;
	if not found then
	    return 0;
	end if;
	if rec.backlink = blname then
	    update PSlot set backlink = '''' where slotname = myname;
	end if;
	return 0;
    end if;
    if mytype = ''WS'' then
        select into rec * from WSlot where slotname = myname;
	if not found then
	    return 0;
	end if;
	if rec.backlink = blname then
	    update WSlot set backlink = '''' where slotname = myname;
	end if;
	return 0;
    end if;
    if mytype = ''PL'' then
        select into rec * from PLine where slotname = myname;
	if not found then
	    return 0;
	end if;
	if rec.backlink = blname then
	    update PLine set backlink = '''' where slotname = myname;
	end if;
	return 0;
    end if;
end
' language plpgsql;
-- ************************************************************
-- * AFTER INSERT or UPDATE or DELETE on slot with slotlink
-- *	- Ensure that the opponent correctly points back to us
-- ************************************************************
create function tg_slotlink_a() returns trigger as '
declare
    dummy	integer;
begin
    if tg_op = ''INSERT'' then
        if new.slotlink != '''' then
	    dummy := tg_slotlink_set(new.slotlink, new.slotname);
	end if;
	return new;
    end if;
    if tg_op = ''UPDATE'' then
        if new.slotlink != old.slotlink then
	    if old.slotlink != '''' then
	        dummy := tg_slotlink_unset(old.slotlink, old.slotname);
	    end if;
	    if new.slotlink != '''' then
	        dummy := tg_slotlink_set(new.slotlink, new.slotname);
	    end if;
	else
	    if new.slotname != old.slotname and new.slotlink != '''' then
	        dummy := tg_slotlink_set(new.slotlink, new.slotname);
	    end if;
	end if;
	return new;
    end if;
    if tg_op = ''DELETE'' then
        if old.slotlink != '''' then
	    dummy := tg_slotlink_unset(old.slotlink, old.slotname);
	end if;
	return old;
    end if;
end;
' language plpgsql;
create trigger tg_slotlink_a after insert or update or delete
    on PSlot for each row execute procedure tg_slotlink_a('PS');
create trigger tg_slotlink_a after insert or update or delete
    on WSlot for each row execute procedure tg_slotlink_a('WS');
create trigger tg_slotlink_a after insert or update or delete
    on IFace for each row execute procedure tg_slotlink_a('IF');
create trigger tg_slotlink_a after insert or update or delete
    on HSlot for each row execute procedure tg_slotlink_a('HS');
create trigger tg_slotlink_a after insert or update or delete
    on PHone for each row execute procedure tg_slotlink_a('PH');
-- ************************************************************
-- * Support function to set the opponents slotlink field
-- * if it does not already point to the requested slot
-- ************************************************************
create function tg_slotlink_set(bpchar, bpchar)
returns integer as '
declare
    myname	alias for $1;
    blname	alias for $2;
    mytype	char(2);
    link	char(4);
    rec		record;
begin
    mytype := substr(myname, 1, 2);
    link := mytype || substr(blname, 1, 2);
    if link = ''PHPH'' then
        raise exception
		''slotlink between two phones does not make sense'';
    end if;
    if link in (''PHHS'', ''HSPH'') then
        raise exception
		''link of phone to hub does not make sense'';
    end if;
    if link in (''PHIF'', ''IFPH'') then
        raise exception
		''link of phone to hub does not make sense'';
    end if;
    if link in (''PSWS'', ''WSPS'') then
        raise exception
		''slotlink from patchslot to wallslot not permitted'';
    end if;
    if mytype = ''PS'' then
        select into rec * from PSlot where slotname = myname;
	if not found then
	    raise exception ''% does not exist'', myname;
	end if;
	if rec.slotlink != blname then
	    update PSlot set slotlink = blname where slotname = myname;
	end if;
	return 0;
    end if;
    if mytype = ''WS'' then
        select into rec * from WSlot where slotname = myname;
	if not found then
	    raise exception ''% does not exist'', myname;
	end if;
	if rec.slotlink != blname then
	    update WSlot set slotlink = blname where slotname = myname;
	end if;
	return 0;
    end if;
    if mytype = ''IF'' then
        select into rec * from IFace where slotname = myname;
	if not found then
	    raise exception ''% does not exist'', myname;
	end if;
	if rec.slotlink != blname then
	    update IFace set slotlink = blname where slotname = myname;
	end if;
	return 0;
    end if;
    if mytype = ''HS'' then
        select into rec * from HSlot where slotname = myname;
	if not found then
	    raise exception ''% does not exist'', myname;
	end if;
	if rec.slotlink != blname then
	    update HSlot set slotlink = blname where slotname = myname;
	end if;
	return 0;
    end if;
    if mytype = ''PH'' then
        select into rec * from PHone where slotname = myname;
	if not found then
	    raise exception ''% does not exist'', myname;
	end if;
	if rec.slotlink != blname then
	    update PHone set slotlink = blname where slotname = myname;
	end if;
	return 0;
    end if;
    raise exception ''illegal slotlink beginning with %'', mytype;
end;
' language plpgsql;
-- ************************************************************
-- * Support function to clear out the slotlink field if
-- * it still points to specific slot
-- ************************************************************
create function tg_slotlink_unset(bpchar, bpchar)
returns integer as '
declare
    myname	alias for $1;
    blname	alias for $2;
    mytype	char(2);
    rec		record;
begin
    mytype := substr(myname, 1, 2);
    if mytype = ''PS'' then
        select into rec * from PSlot where slotname = myname;
	if not found then
	    return 0;
	end if;
	if rec.slotlink = blname then
	    update PSlot set slotlink = '''' where slotname = myname;
	end if;
	return 0;
    end if;
    if mytype = ''WS'' then
        select into rec * from WSlot where slotname = myname;
	if not found then
	    return 0;
	end if;
	if rec.slotlink = blname then
	    update WSlot set slotlink = '''' where slotname = myname;
	end if;
	return 0;
    end if;
    if mytype = ''IF'' then
        select into rec * from IFace where slotname = myname;
	if not found then
	    return 0;
	end if;
	if rec.slotlink = blname then
	    update IFace set slotlink = '''' where slotname = myname;
	end if;
	return 0;
    end if;
    if mytype = ''HS'' then
        select into rec * from HSlot where slotname = myname;
	if not found then
	    return 0;
	end if;
	if rec.slotlink = blname then
	    update HSlot set slotlink = '''' where slotname = myname;
	end if;
	return 0;
    end if;
    if mytype = ''PH'' then
        select into rec * from PHone where slotname = myname;
	if not found then
	    return 0;
	end if;
	if rec.slotlink = blname then
	    update PHone set slotlink = '''' where slotname = myname;
	end if;
	return 0;
    end if;
end;
' language plpgsql;
-- ************************************************************
-- * Describe the backside of a patchfield slot
-- ************************************************************
create function pslot_backlink_view(bpchar)
returns text as '
<<outer>>
declare
    rec		record;
    bltype	char(2);
    retval	text;
begin
    select into rec * from PSlot where slotname = $1;
    if not found then
        return '''';
    end if;
    if rec.backlink = '''' then
        return ''-'';
    end if;
    bltype := substr(rec.backlink, 1, 2);
    if bltype = ''PL'' then
        declare
	    rec		record;
	begin
	    select into rec * from PLine where slotname = outer.rec.backlink;
	    retval := ''Phone line '' || trim(rec.phonenumber);
	    if rec.comment != '''' then
	        retval := retval || '' ('';
		retval := retval || rec.comment;
		retval := retval || '')'';
	    end if;
	    return retval;
	end;
    end if;
    if bltype = ''WS'' then
        select into rec * from WSlot where slotname = rec.backlink;
	retval := trim(rec.slotname) || '' in room '';
	retval := retval || trim(rec.roomno);
	retval := retval || '' -> '';
	return retval || wslot_slotlink_view(rec.slotname);
    end if;
    return rec.backlink;
end;
' language plpgsql;
-- ************************************************************
-- * Describe the front of a patchfield slot
-- ************************************************************
create function pslot_slotlink_view(bpchar)
returns text as '
declare
    psrec	record;
    sltype	char(2);
    retval	text;
begin
    select into psrec * from PSlot where slotname = $1;
    if not found then
        return '''';
    end if;
    if psrec.slotlink = '''' then
        return ''-'';
    end if;
    sltype := substr(psrec.slotlink, 1, 2);
    if sltype = ''PS'' then
	retval := trim(psrec.slotlink) || '' -> '';
	return retval || pslot_backlink_view(psrec.slotlink);
    end if;
    if sltype = ''HS'' then
        retval := comment from Hub H, HSlot HS
			where HS.slotname = psrec.slotlink
			  and H.name = HS.hubname;
        retval := retval || '' slot '';
	retval := retval || slotno::text from HSlot
			where slotname = psrec.slotlink;
	return retval;
    end if;
    return psrec.slotlink;
end;
' language plpgsql;
-- ************************************************************
-- * Describe the front of a wall connector slot
-- ************************************************************
create function wslot_slotlink_view(bpchar)
returns text as '
declare
    rec		record;
    sltype	char(2);
    retval	text;
begin
    select into rec * from WSlot where slotname = $1;
    if not found then
        return '''';
    end if;
    if rec.slotlink = '''' then
        return ''-'';
    end if;
    sltype := substr(rec.slotlink, 1, 2);
    if sltype = ''PH'' then
        select into rec * from PHone where slotname = rec.slotlink;
	retval := ''Phone '' || trim(rec.slotname);
	if rec.comment != '''' then
	    retval := retval || '' ('';
	    retval := retval || rec.comment;
	    retval := retval || '')'';
	end if;
	return retval;
    end if;
    if sltype = ''IF'' then
	declare
	    syrow	System%RowType;
	    ifrow	IFace%ROWTYPE;
        begin
	    select into ifrow * from IFace where slotname = rec.slotlink;
	    select into syrow * from System where name = ifrow.sysname;
	    retval := syrow.name || '' IF '';
	    retval := retval || ifrow.ifname;
	    if syrow.comment != '''' then
	        retval := retval || '' ('';
		retval := retval || syrow.comment;
		retval := retval || '')'';
	    end if;
	    return retval;
	end;
    end if;
    return rec.slotlink;
end;
' language plpgsql;
-- ************************************************************
-- * View of a patchfield describing backside and patches
-- ************************************************************
create view Pfield_v1 as select PF.pfname, PF.slotname,
	pslot_backlink_view(PF.slotname) as backside,
	pslot_slotlink_view(PF.slotname) as patch
    from PSlot PF;
--
-- First we build the house - so we create the rooms
--
insert into Room values ('001', 'Entrance');
insert into Room values ('002', 'Office');
insert into Room values ('003', 'Office');
insert into Room values ('004', 'Technical');
insert into Room values ('101', 'Office');
insert into Room values ('102', 'Conference');
insert into Room values ('103', 'Restroom');
insert into Room values ('104', 'Technical');
insert into Room values ('105', 'Office');
insert into Room values ('106', 'Office');
--
-- Second we install the wall connectors
--
insert into WSlot values ('WS.001.1a', '001', '', '');
ERROR:  function cannot execute on segment because it accesses relation "public.room"  (seg1 127.0.0.1:40001 pid=1761)
DETAIL:  
SQL statement "SELECT  count(*) = 0 from Room where roomno =  $1 "
PL/pgSQL function "tg_wslot_biu" line 2 at IF
insert into WSlot values ('WS.001.1b', '001', '', '');
ERROR:  function cannot execute on segment because it accesses relation "public.room"  (seg1 127.0.0.1:40001 pid=1761)
DETAIL:  
SQL statement "SELECT  count(*) = 0 from Room where roomno =  $1 "
PL/pgSQL function "tg_wslot_biu" line 2 at IF
insert into WSlot values ('WS.001.2a', '001', '', '');
ERROR:  function cannot execute on segment because it accesses relation "public.room"  (seg1 127.0.0.1:40001 pid=1761)
DETAIL:  
SQL statement "SELECT  count(*) = 0 from Room where roomno =  $1 "
PL/pgSQL function "tg_wslot_biu" line 2 at IF
insert into WSlot values ('WS.001.2b', '001', '', '');
ERROR:  function cannot execute on segment because it accesses relation "public.room"  (seg2 127.0.0.1:40002 pid=1762)
DETAIL:  
SQL statement "SELECT  count(*) = 0 from Room where roomno =  $1 "
PL/pgSQL function "tg_wslot_biu" line 2 at IF
insert into WSlot values ('WS.001.3a', '001', '', '');
ERROR:  function cannot execute on segment because it accesses relation "public.room"  (seg0 127.0.0.1:40000 pid=1760)
DETAIL:  
SQL statement "SELECT  count(*) = 0 from Room where roomno =  $1 "
PL/pgSQL function "tg_wslot_biu" line 2 at IF
insert into WSlot values ('WS.001.3b', '001', '', '');
ERROR:  function cannot execute on segment because it accesses relation "public.room"  (seg2 127.0.0.1:40002 pid=1762)
DETAIL:  
SQL statement "SELECT  count(*) = 0 from Room where roomno =  $1 "
PL/pgSQL function "tg_wslot_biu" line 2 at IF
insert into WSlot values ('WS.002.1a', '002', '', '');
ERROR:  function cannot execute on segment because it accesses relation "public.room"  (seg0 127.0.0.1:40000 pid=1760)
DETAIL:  
SQL statement "SELECT  count(*) = 0 from Room where roomno =  $1 "
PL/pgSQL function "tg_wslot_biu" line 2 at IF
insert into WSlot values ('WS.002.1b', '002', '', '');
ERROR:  function cannot execute on segment because it accesses relation "public.room"  (seg1 127.0.0.1:40001 pid=1761)
DETAIL:  
SQL statement "SELECT  count(*) = 0 from Room where roomno =  $1 "
PL/pgSQL function "tg_wslot_biu" line 2 at IF
insert into WSlot values ('WS.002.2a', '002', '', '');
ERROR:  function cannot execute on segment because it accesses relation "public.room"  (seg0 127.0.0.1:40000 pid=1760)
DETAIL:  
SQL statement "SELECT  count(*) = 0 from Room where roomno =  $1 "
PL/pgSQL function "tg_wslot_biu" line 2 at IF
insert into WSlot values ('WS.002.2b', '002', '', '');
ERROR:  function cannot execute on segment because it accesses relation "public.room"  (seg0 127.0.0.1:40000 pid=1760)
DETAIL:  
SQL statement "SELECT  count(*) = 0 from Room where roomno =  $1 "
PL/pgSQL function "tg_wslot_biu" line 2 at IF
insert into WSlot values ('WS.002.3a', '002', '', '');
ERROR:  function cannot execute on segment because it accesses relation "public.room"  (seg0 127.0.0.1:40000 pid=1760)
DETAIL:  
SQL statement "SELECT  count(*) = 0 from Room where roomno =  $1 "
PL/pgSQL function "tg_wslot_biu" line 2 at IF
insert into WSlot values ('WS.002.3b', '002', '', '');
ERROR:  function cannot execute on segment because it accesses relation "public.room"  (seg0 127.0.0.1:40000 pid=1760)
DETAIL:  
SQL statement "SELECT  count(*) = 0 from Room where roomno =  $1 "
PL/pgSQL function "tg_wslot_biu" line 2 at IF
insert into WSlot values ('WS.003.1a', '003', '', '');
ERROR:  function cannot execute on segment because it accesses relation "public.room"  (seg2 127.0.0.1:40002 pid=1762)
DETAIL:  
SQL statement "SELECT  count(*) = 0 from Room where roomno =  $1 "
PL/pgSQL function "tg_wslot_biu" line 2 at IF
insert into WSlot values ('WS.003.1b', '003', '', '');
ERROR:  function cannot execute on segment because it accesses relation "public.room"  (seg1 127.0.0.1:40001 pid=1761)
DETAIL:  
SQL statement "SELECT  count(*) = 0 from Room where roomno =  $1 "
PL/pgSQL function "tg_wslot_biu" line 2 at IF
insert into WSlot values ('WS.003.2a', '003', '', '');
ERROR:  function cannot execute on segment because it accesses relation "public.room"  (seg2 127.0.0.1:40002 pid=1762)
DETAIL:  
SQL statement "SELECT  count(*) = 0 from Room where roomno =  $1 "
PL/pgSQL function "tg_wslot_biu" line 2 at IF
insert into WSlot values ('WS.003.2b', '003', '', '');
ERROR:  function cannot execute on segment because it accesses relation "public.room"  (seg2 127.0.0.1:40002 pid=1762)
DETAIL:  
SQL statement "SELECT  count(*) = 0 from Room where roomno =  $1 "
PL/pgSQL function "tg_wslot_biu" line 2 at IF
insert into WSlot values ('WS.003.3a', '003', '', '');
ERROR:  function cannot execute on segment because it accesses relation "public.room"  (seg1 127.0.0.1:40001 pid=1761)
DETAIL:  
SQL statement "SELECT  count(*) = 0 from Room where roomno =  $1 "
PL/pgSQL function "tg_wslot_biu" line 2 at IF
insert into WSlot values ('WS.003.3b', '003', '', '');
ERROR:  function cannot execute on segment because it accesses relation "public.room"  (seg1 127.0.0.1:40001 pid=1761)
DETAIL:  
SQL statement "SELECT  count(*) = 0 from Room where roomno =  $1 "
PL/pgSQL function "tg_wslot_biu" line 2 at IF
insert into WSlot values ('WS.101.1a', '101', '', '');
ERROR:  function cannot execute on segment because it accesses relation "public.room"  (seg2 127.0.0.1:40002 pid=1762)
DETAIL:  
SQL statement "SELECT  count(*) = 0 from Room where roomno =  $1 "
PL/pgSQL function "tg_wslot_biu" line 2 at IF
insert into WSlot values ('WS.101.1b', '101', '', '');
ERROR:  function cannot execute on segment because it accesses relation "public.room"  (seg2 127.0.0.1:40002 pid=1762)
DETAIL:  
SQL statement "SELECT  count(*) = 0 from Room where roomno =  $1 "
PL/pgSQL function "tg_wslot_biu" line 2 at IF
insert into WSlot values ('WS.101.2a', '101', '', '');
ERROR:  function cannot execute on segment because it accesses relation "public.room"  (seg2 127.0.0.1:40002 pid=1762)
DETAIL:  
SQL statement "SELECT  count(*) = 0 from Room where roomno =  $1 "
PL/pgSQL function "tg_wslot_biu" line 2 at IF
insert into WSlot values ('WS.101.2b', '101', '', '');
ERROR:  function cannot execute on segment because it accesses relation "public.room"  (seg1 127.0.0.1:40001 pid=1761)
DETAIL:  
SQL statement "SELECT  count(*) = 0 from Room where roomno =  $1 "
PL/pgSQL function "tg_wslot_biu" line 2 at IF
insert into WSlot values ('WS.101.3a', '101', '', '');
ERROR:  function cannot execute on segment because it accesses relation "public.room"  (seg2 127.0.0.1:40002 pid=1762)
DETAIL:  
SQL statement "SELECT  count(*) = 0 from Room where roomno =  $1 "
PL/pgSQL function "tg_wslot_biu" line 2 at IF
insert into WSlot values ('WS.101.3b', '101', '', '');
ERROR:  function cannot execute on segment because it accesses relation "public.room"  (seg0 127.0.0.1:40000 pid=1760)
DETAIL:  
SQL statement "SELECT  count(*) = 0 from Room where roomno =  $1 "
PL/pgSQL function "tg_wslot_biu" line 2 at IF
insert into WSlot values ('WS.102.1a', '102', '', '');
ERROR:  function cannot execute on segment because it accesses relation "public.room"  (seg2 127.0.0.1:40002 pid=1762)
DETAIL:  
SQL statement "SELECT  count(*) = 0 from Room where roomno =  $1 "
PL/pgSQL function "tg_wslot_biu" line 2 at IF
insert into WSlot values ('WS.102.1b', '102', '', '');
ERROR:  function cannot execute on segment because it accesses relation "public.room"  (seg1 127.0.0.1:40001 pid=1761)
DETAIL:  
SQL statement "SELECT  count(*) = 0 from Room where roomno =  $1 "
PL/pgSQL function "tg_wslot_biu" line 2 at IF
insert into WSlot values ('WS.102.2a', '102', '', '');
ERROR:  function cannot execute on segment because it accesses relation "public.room"  (seg0 127.0.0.1:40000 pid=1760)
DETAIL:  
SQL statement "SELECT  count(*) = 0 from Room where roomno =  $1 "
PL/pgSQL function "tg_wslot_biu" line 2 at IF
insert into WSlot values ('WS.102.2b', '102', '', '');
ERROR:  function cannot execute on segment because it accesses relation "public.room"  (seg0 127.0.0.1:40000 pid=1760)
DETAIL:  
SQL statement "SELECT  count(*) = 0 from Room where roomno =  $1 "
PL/pgSQL function "tg_wslot_biu" line 2 at IF
insert into WSlot values ('WS.102.3a', '102', '', '');
ERROR:  function cannot execute on segment because it accesses relation "public.room"  (seg0 127.0.0.1:40000 pid=1760)
DETAIL:  
SQL statement "SELECT  count(*) = 0 from Room where roomno =  $1 "
PL/pgSQL function "tg_wslot_biu" line 2 at IF
insert into WSlot values ('WS.102.3b', '102', '', '');
ERROR:  function cannot execute on segment because it accesses relation "public.room"  (seg0 127.0.0.1:40000 pid=1760)
DETAIL:  
SQL statement "SELECT  count(*) = 0 from Room where roomno =  $1 "
PL/pgSQL function "tg_wslot_biu" line 2 at IF
insert into WSlot values ('WS.105.1a', '105', '', '');
ERROR:  function cannot execute on segment because it accesses relation "public.room"  (seg2 127.0.0.1:40002 pid=1762)
DETAIL:  
SQL statement "SELECT  count(*) = 0 from Room where roomno =  $1 "
PL/pgSQL function "tg_wslot_biu" line 2 at IF
insert into WSlot values ('WS.105.1b', '105', '', '');
ERROR:  function cannot execute on segment because it accesses relation "public.room"  (seg2 127.0.0.1:40002 pid=1762)
DETAIL:  
SQL statement "SELECT  count(*) = 0 from Room where roomno =  $1 "
PL/pgSQL function "tg_wslot_biu" line 2 at IF
insert into WSlot values ('WS.105.2a', '105', '', '');
ERROR:  function cannot execute on segment because it accesses relation "public.room"  (seg1 127.0.0.1:40001 pid=1761)
DETAIL:  
SQL statement "SELECT  count(*) = 0 from Room where roomno =  $1 "
PL/pgSQL function "tg_wslot_biu" line 2 at IF
insert into WSlot values ('WS.105.2b', '105', '', '');
ERROR:  function cannot execute on segment because it accesses relation "public.room"  (seg0 127.0.0.1:40000 pid=1760)
DETAIL:  
SQL statement "SELECT  count(*) = 0 from Room where roomno =  $1 "
PL/pgSQL function "tg_wslot_biu" line 2 at IF
insert into WSlot values ('WS.105.3a', '105', '', '');
ERROR:  function cannot execute on segment because it accesses relation "public.room"  (seg2 127.0.0.1:40002 pid=1762)
DETAIL:  
SQL statement "SELECT  count(*) = 0 from Room where roomno =  $1 "
PL/pgSQL function "tg_wslot_biu" line 2 at IF
insert into WSlot values ('WS.105.3b', '105', '', '');
ERROR:  function cannot execute on segment because it accesses relation "public.room"  (seg0 127.0.0.1:40000 pid=1760)
DETAIL:  
SQL statement "SELECT  count(*) = 0 from Room where roomno =  $1 "
PL/pgSQL function "tg_wslot_biu" line 2 at IF
insert into WSlot values ('WS.106.1a', '106', '', '');
ERROR:  function cannot execute on segment because it accesses relation "public.room"  (seg0 127.0.0.1:40000 pid=1760)
DETAIL:  
SQL statement "SELECT  count(*) = 0 from Room where roomno =  $1 "
PL/pgSQL function "tg_wslot_biu" line 2 at IF
insert into WSlot values ('WS.106.1b', '106', '', '');
ERROR:  function cannot execute on segment because it accesses relation "public.room"  (seg2 127.0.0.1:40002 pid=1762)
DETAIL:  
SQL statement "SELECT  count(*) = 0 from Room where roomno =  $1 "
PL/pgSQL function "tg_wslot_biu" line 2 at IF
insert into WSlot values ('WS.106.2a', '106', '', '');
ERROR:  function cannot execute on segment because it accesses relation "public.room"  (seg1 127.0.0.1:40001 pid=1761)
DETAIL:  
SQL statement "SELECT  count(*) = 0 from Room where roomno =  $1 "
PL/pgSQL function "tg_wslot_biu" line 2 at IF
insert into WSlot values ('WS.106.2b', '106', '', '');
ERROR:  function cannot execute on segment because it accesses relation "public.room"  (seg1 127.0.0.1:40001 pid=1761)
DETAIL:  
SQL statement "SELECT  count(*) = 0 from Room where roomno =  $1 "
PL/pgSQL function "tg_wslot_biu" line 2 at IF
insert into WSlot values ('WS.106.3a', '106', '', '');
ERROR:  function cannot execute on segment because it accesses relation "public.room"  (seg0 127.0.0.1:40000 pid=1760)
DETAIL:  
SQL statement "SELECT  count(*) = 0 from Room where roomno =  $1 "
PL/pgSQL function "tg_wslot_biu" line 2 at IF
insert into WSlot values ('WS.106.3b', '106', '', '');
ERROR:  function cannot execute on segment because it accesses relation "public.room"  (seg0 127.0.0.1:40000 pid=1760)
DETAIL:  
SQL statement "SELECT  count(*) = 0 from Room where roomno =  $1 "
PL/pgSQL function "tg_wslot_biu" line 2 at IF
--
-- Now create the patch fields and their slots
--
insert into PField values ('PF0_1', 'Wallslots basement');
--
-- The cables for these will be made later, so they are unconnected for now
--
insert into PSlot values ('PS.base.a1', 'PF0_1', '', '');
ERROR:  function cannot execute on segment because it accesses relation "public.pfield"  (seg2 127.0.0.1:40002 pid=1762)
DETAIL:  
SQL statement "select * from PField where name =  $1 "
PL/pgSQL function "tg_pslot_biu" line 5 at SQL statement
insert into PSlot values ('PS.base.a2', 'PF0_1', '', '');
ERROR:  function cannot execute on segment because it accesses relation "public.pfield"  (seg0 127.0.0.1:40000 pid=1760)
DETAIL:  
SQL statement "select * from PField where name =  $1 "
PL/pgSQL function "tg_pslot_biu" line 5 at SQL statement
insert into PSlot values ('PS.base.a3', 'PF0_1', '', '');
ERROR:  function cannot execute on segment because it accesses relation "public.pfield"  (seg1 127.0.0.1:40001 pid=1761)
DETAIL:  
SQL statement "select * from PField where name =  $1 "
PL/pgSQL function "tg_pslot_biu" line 5 at SQL statement
insert into PSlot values ('PS.base.a4', 'PF0_1', '', '');
ERROR:  function cannot execute on segment because it accesses relation "public.pfield"  (seg0 127.0.0.1:40000 pid=1760)
DETAIL:  
SQL statement "select * from PField where name =  $1 "
PL/pgSQL function "tg_pslot_biu" line 5 at SQL statement
insert into PSlot values ('PS.base.a5', 'PF0_1', '', '');
ERROR:  function cannot execute on segment because it accesses relation "public.pfield"  (seg1 127.0.0.1:40001 pid=1761)
DETAIL:  
SQL statement "select * from PField where name =  $1 "
PL/pgSQL function "tg_pslot_biu" line 5 at SQL statement
insert into PSlot values ('PS.base.a6', 'PF0_1', '', '');
ERROR:  function cannot execute on segment because it accesses relation "public.pfield"  (seg2 127.0.0.1:40002 pid=1762)
DETAIL:  
SQL statement "select * from PField where name =  $1 "
PL/pgSQL function "tg_pslot_biu" line 5 at SQL statement
--
-- These are already wired to the wall connectors
--
insert into PSlot values ('PS.base.b1', 'PF0_1', '', 'WS.002.1a');
ERROR:  function cannot execute on segment because it accesses relation "public.pfield"  (seg0 127.0.0.1:40000 pid=1760)
DETAIL:  
SQL statement "select * from PField where name =  $1 "
PL/pgSQL function "tg_pslot_biu" line 5 at SQL statement
insert into PSlot values ('PS.base.b2', 'PF0_1', '', 'WS.002.1b');
ERROR:  function cannot execute on segment because it accesses relation "public.pfield"  (seg0 127.0.0.1:40000 pid=1760)
DETAIL:  
SQL statement "select * from PField where name =  $1 "
PL/pgSQL function "tg_pslot_biu" line 5 at SQL statement
insert into PSlot values ('PS.base.b3', 'PF0_1', '', 'WS.002.2a');
ERROR:  function cannot execute on segment because it accesses relation "public.pfield"  (seg2 127.0.0.1:40002 pid=1762)
DETAIL:  
SQL statement "select * from PField where name =  $1 "
PL/pgSQL function "tg_pslot_biu" line 5 at SQL statement
insert into PSlot values ('PS.base.b4', 'PF0_1', '', 'WS.002.2b');
ERROR:  function cannot execute on segment because it accesses relation "public.pfield"  (seg0 127.0.0.1:40000 pid=1760)
DETAIL:  
SQL statement "select * from PField where name =  $1 "
PL/pgSQL function "tg_pslot_biu" line 5 at SQL statement
insert into PSlot values ('PS.base.b5', 'PF0_1', '', 'WS.002.3a');
ERROR:  function cannot execute on segment because it accesses relation "public.pfield"  (seg2 127.0.0.1:40002 pid=1762)
DETAIL:  
SQL statement "select * from PField where name =  $1 "
PL/pgSQL function "tg_pslot_biu" line 5 at SQL statement
insert into PSlot values ('PS.base.b6', 'PF0_1', '', 'WS.002.3b');
ERROR:  function cannot execute on segment because it accesses relation "public.pfield"  (seg2 127.0.0.1:40002 pid=1762)
DETAIL:  
SQL statement "select * from PField where name =  $1 "
PL/pgSQL function "tg_pslot_biu" line 5 at SQL statement
insert into PSlot values ('PS.base.c1', 'PF0_1', '', 'WS.003.1a');
ERROR:  function cannot execute on segment because it accesses relation "public.pfield"  (seg2 127.0.0.1:40002 pid=1762)
DETAIL:  
SQL statement "select * from PField where name =  $1 "
PL/pgSQL function "tg_pslot_biu" line 5 at SQL statement
insert into PSlot values ('PS.base.c2', 'PF0_1', '', 'WS.003.1b');
ERROR:  function cannot execute on segment because it accesses relation "public.pfield"  (seg2 127.0.0.1:40002 pid=1762)
DETAIL:  
SQL statement "select * from PField where name =  $1 "
PL/pgSQL function "tg_pslot_biu" line 5 at SQL statement
insert into PSlot values ('PS.base.c3', 'PF0_1', '', 'WS.003.2a');
ERROR:  function cannot execute on segment because it accesses relation "public.pfield"  (seg0 127.0.0.1:40000 pid=1760)
DETAIL:  
SQL statement "select * from PField where name =  $1 "
PL/pgSQL function "tg_pslot_biu" line 5 at SQL statement
insert into PSlot values ('PS.base.c4', 'PF0_1', '', 'WS.003.2b');
ERROR:  function cannot execute on segment because it accesses relation "public.pfield"  (seg2 127.0.0.1:40002 pid=1762)
DETAIL:  
SQL statement "select * from PField where name =  $1 "
PL/pgSQL function "tg_pslot_biu" line 5 at SQL statement
insert into PSlot values ('PS.base.c5', 'PF0_1', '', 'WS.003.3a');
ERROR:  function cannot execute on segment because it accesses relation "public.pfield"  (seg0 127.0.0.1:40000 pid=1760)
DETAIL:  
SQL statement "select * from PField where name =  $1 "
PL/pgSQL function "tg_pslot_biu" line 5 at SQL statement
insert into PSlot values ('PS.base.c6', 'PF0_1', '', 'WS.003.3b');
ERROR:  function cannot execute on segment because it accesses relation "public.pfield"  (seg0 127.0.0.1:40000 pid=1760)
DETAIL:  
SQL statement "select * from PField where name =  $1 "
PL/pgSQL function "tg_pslot_biu" line 5 at SQL statement
--
-- This patchfield will be renamed later into PF0_2 - so its
-- slots references in pfname should follow
--
insert into PField values ('PF0_X', 'Phonelines basement');
insert into PSlot values ('PS.base.ta1', 'PF0_X', '', '');
ERROR:  function cannot execute on segment because it accesses relation "public.pfield"  (seg2 127.0.0.1:40002 pid=1762)
DETAIL:  
SQL statement "select * from PField where name =  $1 "
PL/pgSQL function "tg_pslot_biu" line 5 at SQL statement
insert into PSlot values ('PS.base.ta2', 'PF0_X', '', '');
ERROR:  function cannot execute on segment because it accesses relation "public.pfield"  (seg2 127.0.0.1:40002 pid=1762)
DETAIL:  
SQL statement "select * from PField where name =  $1 "
PL/pgSQL function "tg_pslot_biu" line 5 at SQL statement
insert into PSlot values ('PS.base.ta3', 'PF0_X', '', '');
ERROR:  function cannot execute on segment because it accesses relation "public.pfield"  (seg0 127.0.0.1:40000 pid=1760)
DETAIL:  
SQL statement "select * from PField where name =  $1 "
PL/pgSQL function "tg_pslot_biu" line 5 at SQL statement
insert into PSlot values ('PS.base.ta4', 'PF0_X', '', '');
ERROR:  function cannot execute on segment because it accesses relation "public.pfield"  (seg0 127.0.0.1:40000 pid=1760)
DETAIL:  
SQL statement "select * from PField where name =  $1 "
PL/pgSQL function "tg_pslot_biu" line 5 at SQL statement
insert into PSlot values ('PS.base.ta5', 'PF0_X', '', '');
ERROR:  function cannot execute on segment because it accesses relation "public.pfield"  (seg1 127.0.0.1:40001 pid=1761)
DETAIL:  
SQL statement "select * from PField where name =  $1 "
PL/pgSQL function "tg_pslot_biu" line 5 at SQL statement
insert into PSlot values ('PS.base.ta6', 'PF0_X', '', '');
ERROR:  function cannot execute on segment because it accesses relation "public.pfield"  (seg1 127.0.0.1:40001 pid=1761)
DETAIL:  
SQL statement "select * from PField where name =  $1 "
PL/pgSQL function "tg_pslot_biu" line 5 at SQL statement
insert into PSlot values ('PS.base.tb1', 'PF0_X', '', '');
ERROR:  function cannot execute on segment because it accesses relation "public.pfield"  (seg0 127.0.0.1:40000 pid=1760)
DETAIL:  
SQL statement "select * from PField where name =  $1 "
PL/pgSQL function "tg_pslot_biu" line 5 at SQL statement
insert into PSlot values ('PS.base.tb2', 'PF0_X', '', '');
ERROR:  function cannot execute on segment because it accesses relation "public.pfield"  (seg2 127.0.0.1:40002 pid=1762)
DETAIL:  
SQL statement "select * from PField where name =  $1 "
PL/pgSQL function "tg_pslot_biu" line 5 at SQL statement
insert into PSlot values ('PS.base.tb3', 'PF0_X', '', '');
ERROR:  function cannot execute on segment because it accesses relation "public.pfield"  (seg1 127.0.0.1:40001 pid=1761)
DETAIL:  
SQL statement "select * from PField where name =  $1 "
PL/pgSQL function "tg_pslot_biu" line 5 at SQL statement
insert into PSlot values ('PS.base.tb4', 'PF0_X', '', '');
ERROR:  function cannot execute on segment because it accesses relation "public.pfield"  (seg2 127.0.0.1:40002 pid=1762)
DETAIL:  
SQL statement "select * from PField where name =  $1 "
PL/pgSQL function "tg_pslot_biu" line 5 at SQL statement
insert into PSlot values ('PS.base.tb5', 'PF0_X', '', '');
ERROR:  function cannot execute on segment because it accesses relation "public.pfield"  (seg1 127.0.0.1:40001 pid=1761)
DETAIL:  
SQL statement "select * from PField where name =  $1 "
PL/pgSQL function "tg_pslot_biu" line 5 at SQL statement
insert into PSlot values ('PS.base.tb6', 'PF0_X', '', '');
ERROR:  function cannot execute on segment because it accesses relation "public.pfield"  (seg0 127.0.0.1:40000 pid=1760)
DETAIL:  
SQL statement "select * from PField where name =  $1 "
PL/pgSQL function "tg_pslot_biu" line 5 at SQL statement
insert into PField values ('PF1_1', 'Wallslots 1st floor');
insert into PSlot values ('PS.1st.a1', 'PF1_1', '', 'WS.101.1a');
ERROR:  function cannot execute on segment because it accesses relation "public.pfield"  (seg2 127.0.0.1:40002 pid=1762)
DETAIL:  
SQL statement "select * from PField where name =  $1 "
PL/pgSQL function "tg_pslot_biu" line 5 at SQL statement
insert into PSlot values ('PS.1st.a2', 'PF1_1', '', 'WS.101.1b');
ERROR:  function cannot execute on segment because it accesses relation "public.pfield"  (seg2 127.0.0.1:40002 pid=1762)
DETAIL:  
SQL statement "select * from PField where name =  $1 "
PL/pgSQL function "tg_pslot_biu" line 5 at SQL statement
insert into PSlot values ('PS.1st.a3', 'PF1_1', '', 'WS.101.2a');
ERROR:  function cannot execute on segment because it accesses relation "public.pfield"  (seg1 127.0.0.1:40001 pid=1761)
DETAIL:  
SQL statement "select * from PField where name =  $1 "
PL/pgSQL function "tg_pslot_biu" line 5 at SQL statement
insert into PSlot values ('PS.1st.a4', 'PF1_1', '', 'WS.101.2b');
ERROR:  function cannot execute on segment because it accesses relation "public.pfield"  (seg1 127.0.0.1:40001 pid=1761)
DETAIL:  
SQL statement "select * from PField where name =  $1 "
PL/pgSQL function "tg_pslot_biu" line 5 at SQL statement
insert into PSlot values ('PS.1st.a5', 'PF1_1', '', 'WS.101.3a');
ERROR:  function cannot execute on segment because it accesses relation "public.pfield"  (seg0 127.0.0.1:40000 pid=1760)
DETAIL:  
SQL statement "select * from PField where name =  $1 "
PL/pgSQL function "tg_pslot_biu" line 5 at SQL statement
insert into PSlot values ('PS.1st.a6', 'PF1_1', '', 'WS.101.3b');
ERROR:  function cannot execute on segment because it accesses relation "public.pfield"  (seg0 127.0.0.1:40000 pid=1760)
DETAIL:  
SQL statement "select * from PField where name =  $1 "
PL/pgSQL function "tg_pslot_biu" line 5 at SQL statement
insert into PSlot values ('PS.1st.b1', 'PF1_1', '', 'WS.102.1a');
ERROR:  function cannot execute on segment because it accesses relation "public.pfield"  (seg0 127.0.0.1:40000 pid=1760)
DETAIL:  
SQL statement "select * from PField where name =  $1 "
PL/pgSQL function "tg_pslot_biu" line 5 at SQL statement
insert into PSlot values ('PS.1st.b2', 'PF1_1', '', 'WS.102.1b');
ERROR:  function cannot execute on segment because it accesses relation "public.pfield"  (seg1 127.0.0.1:40001 pid=1761)
DETAIL:  
SQL statement "select * from PField where name =  $1 "
PL/pgSQL function "tg_pslot_biu" line 5 at SQL statement
insert into PSlot values ('PS.1st.b3', 'PF1_1', '', 'WS.102.2a');
ERROR:  function cannot execute on segment because it accesses relation "public.pfield"  (seg2 127.0.0.1:40002 pid=1762)
DETAIL:  
SQL statement "select * from PField where name =  $1 "
PL/pgSQL function "tg_pslot_biu" line 5 at SQL statement
insert into PSlot values ('PS.1st.b4', 'PF1_1', '', 'WS.102.2b');
ERROR:  function cannot execute on segment because it accesses relation "public.pfield"  (seg0 127.0.0.1:40000 pid=1760)
DETAIL:  
SQL statement "select * from PField where name =  $1 "
PL/pgSQL function "tg_pslot_biu" line 5 at SQL statement
insert into PSlot values ('PS.1st.b5', 'PF1_1', '', 'WS.102.3a');
ERROR:  function cannot execute on segment because it accesses relation "public.pfield"  (seg1 127.0.0.1:40001 pid=1761)
DETAIL:  
SQL statement "select * from PField where name =  $1 "
PL/pgSQL function "tg_pslot_biu" line 5 at SQL statement
insert into PSlot values ('PS.1st.b6', 'PF1_1', '', 'WS.102.3b');
ERROR:  function cannot execute on segment because it accesses relation "public.pfield"  (seg2 127.0.0.1:40002 pid=1762)
DETAIL:  
SQL statement "select * from PField where name =  $1 "
PL/pgSQL function "tg_pslot_biu" line 5 at SQL statement
insert into PSlot values ('PS.1st.c1', 'PF1_1', '', 'WS.105.1a');
ERROR:  function cannot execute on segment because it accesses relation "public.pfield"  (seg1 127.0.0.1:40001 pid=1761)
DETAIL:  
SQL statement "select * from PField where name =  $1 "
PL/pgSQL function "tg_pslot_biu" line 5 at SQL statement
insert into PSlot values ('PS.1st.c2', 'PF1_1', '', 'WS.105.1b');
ERROR:  function cannot execute on segment because it accesses relation "public.pfield"  (seg0 127.0.0.1:40000 pid=1760)
DETAIL:  
SQL statement "select * from PField where name =  $1 "
PL/pgSQL function "tg_pslot_biu" line 5 at SQL statement
insert into PSlot values ('PS.1st.c3', 'PF1_1', '', 'WS.105.2a');
ERROR:  function cannot execute on segment because it accesses relation "public.pfield"  (seg2 127.0.0.1:40002 pid=1762)
DETAIL:  
SQL statement "select * from PField where name =  $1 "
PL/pgSQL function "tg_pslot_biu" line 5 at SQL statement
insert into PSlot values ('PS.1st.c4', 'PF1_1', '', 'WS.105.2b');
ERROR:  function cannot execute on segment because it accesses relation "public.pfield"  (seg0 127.0.0.1:40000 pid=1760)
DETAIL:  
SQL statement "select * from PField where name =  $1 "
PL/pgSQL function "tg_pslot_biu" line 5 at SQL statement
insert into PSlot values ('PS.1st.c5', 'PF1_1', '', 'WS.105.3a');
ERROR:  function cannot execute on segment because it accesses relation "public.pfield"  (seg2 127.0.0.1:40002 pid=1762)
DETAIL:  
SQL statement "select * from PField where name =  $1 "
PL/pgSQL function "tg_pslot_biu" line 5 at SQL statement
insert into PSlot values ('PS.1st.c6', 'PF1_1', '', 'WS.105.3b');
ERROR:  function cannot execute on segment because it accesses relation "public.pfield"  (seg1 127.0.0.1:40001 pid=1761)
DETAIL:  
SQL statement "select * from PField where name =  $1 "
PL/pgSQL function "tg_pslot_biu" line 5 at SQL statement
insert into PSlot values ('PS.1st.d1', 'PF1_1', '', 'WS.106.1a');
ERROR:  function cannot execute on segment because it accesses relation "public.pfield"  (seg1 127.0.0.1:40001 pid=1761)
DETAIL:  
SQL statement "select * from PField where name =  $1 "
PL/pgSQL function "tg_pslot_biu" line 5 at SQL statement
insert into PSlot values ('PS.1st.d2', 'PF1_1', '', 'WS.106.1b');
ERROR:  function cannot execute on segment because it accesses relation "public.pfield"  (seg1 127.0.0.1:40001 pid=1761)
DETAIL:  
SQL statement "select * from PField where name =  $1 "
PL/pgSQL function "tg_pslot_biu" line 5 at SQL statement
insert into PSlot values ('PS.1st.d3', 'PF1_1', '', 'WS.106.2a');
ERROR:  function cannot execute on segment because it accesses relation "public.pfield"  (seg2 127.0.0.1:40002 pid=1762)
DETAIL:  
SQL statement "select * from PField where name =  $1 "
PL/pgSQL function "tg_pslot_biu" line 5 at SQL statement
insert into PSlot values ('PS.1st.d4', 'PF1_1', '', 'WS.106.2b');
ERROR:  function cannot execute on segment because it accesses relation "public.pfield"  (seg1 127.0.0.1:40001 pid=1761)
DETAIL:  
SQL statement "select * from PField where name =  $1 "
PL/pgSQL function "tg_pslot_biu" line 5 at SQL statement
insert into PSlot values ('PS.1st.d5', 'PF1_1', '', 'WS.106.3a');
ERROR:  function cannot execute on segment because it accesses relation "public.pfield"  (seg2 127.0.0.1:40002 pid=1762)
DETAIL:  
SQL statement "select * from PField where name =  $1 "
PL/pgSQL function "tg_pslot_biu" line 5 at SQL statement
insert into PSlot values ('PS.1st.d6', 'PF1_1', '', 'WS.106.3b');
ERROR:  function cannot execute on segment because it accesses relation "public.pfield"  (seg2 127.0.0.1:40002 pid=1762)
DETAIL:  
SQL statement "select * from PField where name =  $1 "
PL/pgSQL function "tg_pslot_biu" line 5 at SQL statement
--
-- Now we wire the wall connectors 1a-2a in room 001 to the
-- patchfield. In the second update we make an error, and
-- correct it after
--
update PSlot set backlink = 'WS.001.1a' where slotname = 'PS.base.a1';
update PSlot set backlink = 'WS.001.1b' where slotname = 'PS.base.a3';
select * from WSlot where roomno = '001' order by slotname;
 slotname | roomno | slotlink | backlink 
----------+--------+----------+----------
(0 rows)

select * from PSlot where slotname ~ 'PS.base.a' order by slotname;
 slotname | pfname | slotlink | backlink 
----------+--------+----------+----------
(0 rows)

update PSlot set backlink = 'WS.001.2a' where slotname = 'PS.base.a3';
select * from WSlot where roomno = '001' order by slotname;
 slotname | roomno | slotlink | backlink 
----------+--------+----------+----------
(0 rows)

select * from PSlot where slotname ~ 'PS.base.a' order by slotname;
 slotname | pfname | slotlink | backlink 
----------+--------+----------+----------
(0 rows)

update PSlot set backlink = 'WS.001.1b' where slotname = 'PS.base.a2';
select * from WSlot where roomno = '001' order by slotname;
 slotname | roomno | slotlink | backlink 
----------+--------+----------+----------
(0 rows)

select * from PSlot where slotname ~ 'PS.base.a' order by slotname;
 slotname | pfname | slotlink | backlink 
----------+--------+----------+----------
(0 rows)

--
-- Same procedure for 2b-3b but this time updating the WSlot instead
-- of the PSlot. Due to the triggers the result is the same:
-- WSlot and corresponding PSlot point to each other.
--
update WSlot set backlink = 'PS.base.a4' where slotname = 'WS.001.2b';
update WSlot set backlink = 'PS.base.a6' where slotname = 'WS.001.3a';
select * from WSlot where roomno = '001' order by slotname;
 slotname | roomno | slotlink | backlink 
----------+--------+----------+----------
(0 rows)

select * from PSlot where slotname ~ 'PS.base.a' order by slotname;
 slotname | pfname | slotlink | backlink 
----------+--------+----------+----------
(0 rows)

update WSlot set backlink = 'PS.base.a6' where slotname = 'WS.001.3b';
select * from WSlot where roomno = '001' order by slotname;
 slotname | roomno | slotlink | backlink 
----------+--------+----------+----------
(0 rows)

select * from PSlot where slotname ~ 'PS.base.a' order by slotname;
 slotname | pfname | slotlink | backlink 
----------+--------+----------+----------
(0 rows)

update WSlot set backlink = 'PS.base.a5' where slotname = 'WS.001.3a';
select * from WSlot where roomno = '001' order by slotname;
 slotname | roomno | slotlink | backlink 
----------+--------+----------+----------
(0 rows)

select * from PSlot where slotname ~ 'PS.base.a' order by slotname;
 slotname | pfname | slotlink | backlink 
----------+--------+----------+----------
(0 rows)

insert into PField values ('PF1_2', 'Phonelines 1st floor');
insert into PSlot values ('PS.1st.ta1', 'PF1_2', '', '');
ERROR:  function cannot execute on segment because it accesses relation "public.pfield"  (seg1 127.0.0.1:40001 pid=1761)
DETAIL:  
SQL statement "select * from PField where name =  $1 "
PL/pgSQL function "tg_pslot_biu" line 5 at SQL statement
insert into PSlot values ('PS.1st.ta2', 'PF1_2', '', '');
ERROR:  function cannot execute on segment because it accesses relation "public.pfield"  (seg1 127.0.0.1:40001 pid=1761)
DETAIL:  
SQL statement "select * from PField where name =  $1 "
PL/pgSQL function "tg_pslot_biu" line 5 at SQL statement
insert into PSlot values ('PS.1st.ta3', 'PF1_2', '', '');
ERROR:  function cannot execute on segment because it accesses relation "public.pfield"  (seg0 127.0.0.1:40000 pid=1760)
DETAIL:  
SQL statement "select * from PField where name =  $1 "
PL/pgSQL function "tg_pslot_biu" line 5 at SQL statement
insert into PSlot values ('PS.1st.ta4', 'PF1_2', '', '');
ERROR:  function cannot execute on segment because it accesses relation "public.pfield"  (seg0 127.0.0.1:40000 pid=1760)
DETAIL:  
SQL statement "select * from PField where name =  $1 "
PL/pgSQL function "tg_pslot_biu" line 5 at SQL statement
insert into PSlot values ('PS.1st.ta5', 'PF1_2', '', '');
ERROR:  function cannot execute on segment because it accesses relation "public.pfield"  (seg2 127.0.0.1:40002 pid=1762)
DETAIL:  
SQL statement "select * from PField where name =  $1 "
PL/pgSQL function "tg_pslot_biu" line 5 at SQL statement
insert into PSlot values ('PS.1st.ta6', 'PF1_2', '', '');
ERROR:  function cannot execute on segment because it accesses relation "public.pfield"  (seg2 127.0.0.1:40002 pid=1762)
DETAIL:  
SQL statement "select * from PField where name =  $1 "
PL/pgSQL function "tg_pslot_biu" line 5 at SQL statement
insert into PSlot values ('PS.1st.tb1', 'PF1_2', '', '');
ERROR:  function cannot execute on segment because it accesses relation "public.pfield"  (seg1 127.0.0.1:40001 pid=1761)
DETAIL:  
SQL statement "select * from PField where name =  $1 "
PL/pgSQL function "tg_pslot_biu" line 5 at SQL statement
insert into PSlot values ('PS.1st.tb2', 'PF1_2', '', '');
ERROR:  function cannot execute on segment because it accesses relation "public.pfield"  (seg2 127.0.0.1:40002 pid=1762)
DETAIL:  
SQL statement "select * from PField where name =  $1 "
PL/pgSQL function "tg_pslot_biu" line 5 at SQL statement
insert into PSlot values ('PS.1st.tb3', 'PF1_2', '', '');
ERROR:  function cannot execute on segment because it accesses relation "public.pfield"  (seg0 127.0.0.1:40000 pid=1760)
DETAIL:  
SQL statement "select * from PField where name =  $1 "
PL/pgSQL function "tg_pslot_biu" line 5 at SQL statement
insert into PSlot values ('PS.1st.tb4', 'PF1_2', '', '');
ERROR:  function cannot execute on segment because it accesses relation "public.pfield"  (seg1 127.0.0.1:40001 pid=1761)
DETAIL:  
SQL statement "select * from PField where name =  $1 "
PL/pgSQL function "tg_pslot_biu" line 5 at SQL statement
insert into PSlot values ('PS.1st.tb5', 'PF1_2', '', '');
ERROR:  function cannot execute on segment because it accesses relation "public.pfield"  (seg2 127.0.0.1:40002 pid=1762)
DETAIL:  
SQL statement "select * from PField where name =  $1 "
PL/pgSQL function "tg_pslot_biu" line 5 at SQL statement
insert into PSlot values ('PS.1st.tb6', 'PF1_2', '', '');
ERROR:  function cannot execute on segment because it accesses relation "public.pfield"  (seg0 127.0.0.1:40000 pid=1760)
DETAIL:  
SQL statement "select * from PField where name =  $1 "
PL/pgSQL function "tg_pslot_biu" line 5 at SQL statement
--
-- Fix the wrong name for patchfield PF0_2
--
update PField set name = 'PF0_2' where name = 'PF0_X';
ERROR:  Cannot parallelize an UPDATE statement that updates the distribution columns
select * from PSlot order by slotname;
 slotname | pfname | slotlink | backlink 
----------+--------+----------+----------
(0 rows)

select * from WSlot order by slotname;
 slotname | roomno | slotlink | backlink 
----------+--------+----------+----------
(0 rows)

--
-- Install the central phone system and create the phone numbers.
-- They are weired on insert to the patchfields. Again the
-- triggers automatically tell the PSlots to update their
-- backlink field.
--
insert into PLine values ('PL.001', '-0', 'Central call', 'PS.base.ta1');
ERROR:  function cannot execute on segment because it accesses relation "public.pslot"  (seg2 127.0.0.1:40002 pid=1762)
DETAIL:  
SQL statement "select * from PSlot where slotname =  $1 "
PL/pgSQL function "tg_backlink_set" line 17 at SQL statement
SQL statement "SELECT  tg_backlink_set( $1 ,  $2 )"
PL/pgSQL function "tg_backlink_a" line 6 at assignment
insert into PLine values ('PL.002', '-101', '', 'PS.base.ta2');
ERROR:  function cannot execute on segment because it accesses relation "public.pslot"  (seg1 127.0.0.1:40001 pid=1761)
DETAIL:  
SQL statement "select * from PSlot where slotname =  $1 "
PL/pgSQL function "tg_backlink_set" line 17 at SQL statement
SQL statement "SELECT  tg_backlink_set( $1 ,  $2 )"
PL/pgSQL function "tg_backlink_a" line 6 at assignment
insert into PLine values ('PL.003', '-102', '', 'PS.base.ta3');
ERROR:  function cannot execute on segment because it accesses relation "public.pslot"  (seg0 127.0.0.1:40000 pid=1760)
DETAIL:  
SQL statement "select * from PSlot where slotname =  $1 "
PL/pgSQL function "tg_backlink_set" line 17 at SQL statement
SQL statement "SELECT  tg_backlink_set( $1 ,  $2 )"
PL/pgSQL function "tg_backlink_a" line 6 at assignment
insert into PLine values ('PL.004', '-103', '', 'PS.base.ta5');
ERROR:  function cannot execute on segment because it accesses relation "public.pslot"  (seg2 127.0.0.1:40002 pid=1762)
DETAIL:  
SQL statement "select * from PSlot where slotname =  $1 "
PL/pgSQL function "tg_backlink_set" line 17 at SQL statement
SQL statement "SELECT  tg_backlink_set( $1 ,  $2 )"
PL/pgSQL function "tg_backlink_a" line 6 at assignment
insert into PLine values ('PL.005', '-104', '', 'PS.base.ta6');
ERROR:  function cannot execute on segment because it accesses relation "public.pslot"  (seg1 127.0.0.1:40001 pid=1761)
DETAIL:  
SQL statement "select * from PSlot where slotname =  $1 "
PL/pgSQL function "tg_backlink_set" line 17 at SQL statement
SQL statement "SELECT  tg_backlink_set( $1 ,  $2 )"
PL/pgSQL function "tg_backlink_a" line 6 at assignment
insert into PLine values ('PL.006', '-106', '', 'PS.base.tb2');
ERROR:  function cannot execute on segment because it accesses relation "public.pslot"  (seg0 127.0.0.1:40000 pid=1760)
DETAIL:  
SQL statement "select * from PSlot where slotname =  $1 "
PL/pgSQL function "tg_backlink_set" line 17 at SQL statement
SQL statement "SELECT  tg_backlink_set( $1 ,  $2 )"
PL/pgSQL function "tg_backlink_a" line 6 at assignment
insert into PLine values ('PL.007', '-108', '', 'PS.base.tb3');
ERROR:  function cannot execute on segment because it accesses relation "public.pslot"  (seg2 127.0.0.1:40002 pid=1762)
DETAIL:  
SQL statement "select * from PSlot where slotname =  $1 "
PL/pgSQL function "tg_backlink_set" line 17 at SQL statement
SQL statement "SELECT  tg_backlink_set( $1 ,  $2 )"
PL/pgSQL function "tg_backlink_a" line 6 at assignment
insert into PLine values ('PL.008', '-109', '', 'PS.base.tb4');
ERROR:  function cannot execute on segment because it accesses relation "public.pslot"  (seg1 127.0.0.1:40001 pid=1761)
DETAIL:  
SQL statement "select * from PSlot where slotname =  $1 "
PL/pgSQL function "tg_backlink_set" line 17 at SQL statement
SQL statement "SELECT  tg_backlink_set( $1 ,  $2 )"
PL/pgSQL function "tg_backlink_a" line 6 at assignment
insert into PLine values ('PL.009', '-121', '', 'PS.base.tb5');
ERROR:  function cannot execute on segment because it accesses relation "public.pslot"  (seg0 127.0.0.1:40000 pid=1760)
DETAIL:  
SQL statement "select * from PSlot where slotname =  $1 "
PL/pgSQL function "tg_backlink_set" line 17 at SQL statement
SQL statement "SELECT  tg_backlink_set( $1 ,  $2 )"
PL/pgSQL function "tg_backlink_a" line 6 at assignment
insert into PLine values ('PL.010', '-122', '', 'PS.base.tb6');
ERROR:  function cannot execute on segment because it accesses relation "public.pslot"  (seg1 127.0.0.1:40001 pid=1761)
DETAIL:  
SQL statement "select * from PSlot where slotname =  $1 "
PL/pgSQL function "tg_backlink_set" line 17 at SQL statement
SQL statement "SELECT  tg_backlink_set( $1 ,  $2 )"
PL/pgSQL function "tg_backlink_a" line 6 at assignment
insert into PLine values ('PL.015', '-134', '', 'PS.1st.ta1');
ERROR:  function cannot execute on segment because it accesses relation "public.pslot"  (seg1 127.0.0.1:40001 pid=1761)
DETAIL:  
SQL statement "select * from PSlot where slotname =  $1 "
PL/pgSQL function "tg_backlink_set" line 17 at SQL statement
SQL statement "SELECT  tg_backlink_set( $1 ,  $2 )"
PL/pgSQL function "tg_backlink_a" line 6 at assignment
insert into PLine values ('PL.016', '-137', '', 'PS.1st.ta3');
ERROR:  function cannot execute on segment because it accesses relation "public.pslot"  (seg2 127.0.0.1:40002 pid=1762)
DETAIL:  
SQL statement "select * from PSlot where slotname =  $1 "
PL/pgSQL function "tg_backlink_set" line 17 at SQL statement
SQL statement "SELECT  tg_backlink_set( $1 ,  $2 )"
PL/pgSQL function "tg_backlink_a" line 6 at assignment
insert into PLine values ('PL.017', '-139', '', 'PS.1st.ta4');
ERROR:  function cannot execute on segment because it accesses relation "public.pslot"  (seg0 127.0.0.1:40000 pid=1760)
DETAIL:  
SQL statement "select * from PSlot where slotname =  $1 "
PL/pgSQL function "tg_backlink_set" line 17 at SQL statement
SQL statement "SELECT  tg_backlink_set( $1 ,  $2 )"
PL/pgSQL function "tg_backlink_a" line 6 at assignment
insert into PLine values ('PL.018', '-362', '', 'PS.1st.tb1');
ERROR:  function cannot execute on segment because it accesses relation "public.pslot"  (seg2 127.0.0.1:40002 pid=1762)
DETAIL:  
SQL statement "select * from PSlot where slotname =  $1 "
PL/pgSQL function "tg_backlink_set" line 17 at SQL statement
SQL statement "SELECT  tg_backlink_set( $1 ,  $2 )"
PL/pgSQL function "tg_backlink_a" line 6 at assignment
insert into PLine values ('PL.019', '-363', '', 'PS.1st.tb2');
ERROR:  function cannot execute on segment because it accesses relation "public.pslot"  (seg0 127.0.0.1:40000 pid=1760)
DETAIL:  
SQL statement "select * from PSlot where slotname =  $1 "
PL/pgSQL function "tg_backlink_set" line 17 at SQL statement
SQL statement "SELECT  tg_backlink_set( $1 ,  $2 )"
PL/pgSQL function "tg_backlink_a" line 6 at assignment
insert into PLine values ('PL.020', '-364', '', 'PS.1st.tb3');
ERROR:  function cannot execute on segment because it accesses relation "public.pslot"  (seg1 127.0.0.1:40001 pid=1761)
DETAIL:  
SQL statement "select * from PSlot where slotname =  $1 "
PL/pgSQL function "tg_backlink_set" line 17 at SQL statement
SQL statement "SELECT  tg_backlink_set( $1 ,  $2 )"
PL/pgSQL function "tg_backlink_a" line 6 at assignment
insert into PLine values ('PL.021', '-365', '', 'PS.1st.tb5');
ERROR:  function cannot execute on segment because it accesses relation "public.pslot"  (seg0 127.0.0.1:40000 pid=1760)
DETAIL:  
SQL statement "select * from PSlot where slotname =  $1 "
PL/pgSQL function "tg_backlink_set" line 17 at SQL statement
SQL statement "SELECT  tg_backlink_set( $1 ,  $2 )"
PL/pgSQL function "tg_backlink_a" line 6 at assignment
insert into PLine values ('PL.022', '-367', '', 'PS.1st.tb6');
ERROR:  function cannot execute on segment because it accesses relation "public.pslot"  (seg0 127.0.0.1:40000 pid=1760)
DETAIL:  
SQL statement "select * from PSlot where slotname =  $1 "
PL/pgSQL function "tg_backlink_set" line 17 at SQL statement
SQL statement "SELECT  tg_backlink_set( $1 ,  $2 )"
PL/pgSQL function "tg_backlink_a" line 6 at assignment
insert into PLine values ('PL.028', '-501', 'Fax entrance', 'PS.base.ta2');
ERROR:  function cannot execute on segment because it accesses relation "public.pslot"  (seg0 127.0.0.1:40000 pid=1760)
DETAIL:  
SQL statement "select * from PSlot where slotname =  $1 "
PL/pgSQL function "tg_backlink_set" line 17 at SQL statement
SQL statement "SELECT  tg_backlink_set( $1 ,  $2 )"
PL/pgSQL function "tg_backlink_a" line 6 at assignment
insert into PLine values ('PL.029', '-502', 'Fax 1st floor', 'PS.1st.ta1');
ERROR:  function cannot execute on segment because it accesses relation "public.pslot"  (seg2 127.0.0.1:40002 pid=1762)
DETAIL:  
SQL statement "select * from PSlot where slotname =  $1 "
PL/pgSQL function "tg_backlink_set" line 17 at SQL statement
SQL statement "SELECT  tg_backlink_set( $1 ,  $2 )"
PL/pgSQL function "tg_backlink_a" line 6 at assignment
--
-- Buy some phones, plug them into the wall and patch the
-- phone lines to the corresponding patchfield slots.
--
insert into PHone values ('PH.hc001', 'Hicom standard', 'WS.001.1a');
ERROR:  function cannot execute on segment because it accesses relation "public.wslot"  (seg2 127.0.0.1:40002 pid=1762)
DETAIL:  
SQL statement "select * from WSlot where slotname =  $1 "
PL/pgSQL function "tg_slotlink_set" line 37 at SQL statement
SQL statement "SELECT  tg_slotlink_set( $1 ,  $2 )"
PL/pgSQL function "tg_slotlink_a" line 6 at assignment
update PSlot set slotlink = 'PS.base.ta1' where slotname = 'PS.base.a1';
insert into PHone values ('PH.hc002', 'Hicom standard', 'WS.002.1a');
ERROR:  function cannot execute on segment because it accesses relation "public.wslot"  (seg2 127.0.0.1:40002 pid=1762)
DETAIL:  
SQL statement "select * from WSlot where slotname =  $1 "
PL/pgSQL function "tg_slotlink_set" line 37 at SQL statement
SQL statement "SELECT  tg_slotlink_set( $1 ,  $2 )"
PL/pgSQL function "tg_slotlink_a" line 6 at assignment
update PSlot set slotlink = 'PS.base.ta5' where slotname = 'PS.base.b1';
insert into PHone values ('PH.hc003', 'Hicom standard', 'WS.002.2a');
ERROR:  function cannot execute on segment because it accesses relation "public.wslot"  (seg0 127.0.0.1:40000 pid=1760)
DETAIL:  
SQL statement "select * from WSlot where slotname =  $1 "
PL/pgSQL function "tg_slotlink_set" line 37 at SQL statement
SQL statement "SELECT  tg_slotlink_set( $1 ,  $2 )"
PL/pgSQL function "tg_slotlink_a" line 6 at assignment
update PSlot set slotlink = 'PS.base.tb2' where slotname = 'PS.base.b3';
insert into PHone values ('PH.fax001', 'Canon fax', 'WS.001.2a');
ERROR:  function cannot execute on segment because it accesses relation "public.wslot"  (seg0 127.0.0.1:40000 pid=1760)
DETAIL:  
SQL statement "select * from WSlot where slotname =  $1 "
PL/pgSQL function "tg_slotlink_set" line 37 at SQL statement
SQL statement "SELECT  tg_slotlink_set( $1 ,  $2 )"
PL/pgSQL function "tg_slotlink_a" line 6 at assignment
update PSlot set slotlink = 'PS.base.ta2' where slotname = 'PS.base.a3';
--
-- Install a hub at one of the patchfields, plug a computers
-- ethernet interface into the wall and patch it to the hub.
--
insert into Hub values ('base.hub1', 'Patchfield PF0_1 hub', 16);
ERROR:  function cannot execute on segment because it issues a non-SELECT statement  (seg1 127.0.0.1:40001 pid=1761)
DETAIL:  
SQL statement "insert into HSlot (slotname, hubname, slotno, slotlink) values ('HS.dummy',  $1 ,  $2 , '')"
PL/pgSQL function "tg_hub_adjustslots" line 10 at SQL statement
SQL statement "SELECT  tg_hub_adjustslots( $1 , 0,  $2 )"
PL/pgSQL function "tg_hub_a" line 6 at assignment
insert into System values ('orion', 'PC');
insert into IFace values ('IF', 'orion', 'eth0', 'WS.002.1b');
ERROR:  function cannot execute on segment because it accesses relation "public.system"  (seg2 127.0.0.1:40002 pid=1762)
DETAIL:  
SQL statement "select * from system where name =  $1 "
PL/pgSQL function "tg_iface_biu" line 5 at SQL statement
update PSlot set slotlink = 'HS.base.hub1.1' where slotname = 'PS.base.b2';
--
-- Now we take a look at the patchfield
--
select * from PField_v1 where pfname = 'PF0_1' order by slotname;
 pfname | slotname | backside | patch 
--------+----------+----------+-------
(0 rows)

select * from PField_v1 where pfname = 'PF0_2' order by slotname;
 pfname | slotname | backside | patch 
--------+----------+----------+-------
(0 rows)

--
-- Finally we want errors
--
insert into PField values ('PF1_1', 'should fail due to unique index');
ERROR:  duplicate key value violates unique constraint "pfield_name"  (seg2 127.0.0.1:40002 pid=1762)
DETAIL:  Key (name)=(PF1_1) already exists.
update PSlot set backlink = 'WS.not.there' where slotname = 'PS.base.a1';
update PSlot set backlink = 'XX.illegal' where slotname = 'PS.base.a1';
update PSlot set slotlink = 'PS.not.there' where slotname = 'PS.base.a1';
update PSlot set slotlink = 'XX.illegal' where slotname = 'PS.base.a1';
insert into HSlot values ('HS', 'base.hub1', 1, '');
ERROR:  function cannot execute on segment because it accesses relation "public.hub"  (seg2 127.0.0.1:40002 pid=1762)
DETAIL:  
SQL statement "select * from Hub where name =  $1 "
PL/pgSQL function "tg_hslot_biu" line 6 at SQL statement
insert into HSlot values ('HS', 'base.hub1', 20, '');
ERROR:  function cannot execute on segment because it accesses relation "public.hub"  (seg2 127.0.0.1:40002 pid=1762)
DETAIL:  
SQL statement "select * from Hub where name =  $1 "
PL/pgSQL function "tg_hslot_biu" line 6 at SQL statement
delete from HSlot;
insert into IFace values ('IF', 'notthere', 'eth0', '');
ERROR:  function cannot execute on segment because it accesses relation "public.system"  (seg2 127.0.0.1:40002 pid=1762)
DETAIL:  
SQL statement "select * from system where name =  $1 "
PL/pgSQL function "tg_iface_biu" line 5 at SQL statement
insert into IFace values ('IF', 'orion', 'ethernet_interface_name_too_long', '');
ERROR:  function cannot execute on segment because it accesses relation "public.system"  (seg2 127.0.0.1:40002 pid=1762)
DETAIL:  
SQL statement "select * from system where name =  $1 "
PL/pgSQL function "tg_iface_biu" line 5 at SQL statement
--
-- The following tests are unrelated to the scenario outlined above;
-- they merely exercise specific parts of PL/PgSQL
--
--
-- Test recursion, per bug report 7-Sep-01
--
CREATE FUNCTION recursion_test(int,int) RETURNS text AS '
DECLARE rslt text;
BEGIN
    IF $1 <= 0 THEN
        rslt = CAST($2 AS TEXT);
    ELSE
        rslt = CAST($1 AS TEXT) || '','' || recursion_test($1 - 1, $2);
    END IF;
    RETURN rslt;
END;' LANGUAGE plpgsql;
SELECT recursion_test(4,3);
 recursion_test 
----------------
 4,3,2,1,3
(1 row)

--
-- Test the FOUND magic variable
--
CREATE TABLE found_test_tbl (a int);
create function test_found()
  returns boolean as '
  declare
  begin
  insert into found_test_tbl values (1);
  if FOUND then
     insert into found_test_tbl values (2);
  end if;

  update found_test_tbl set a = 100 where a = 1;
  if FOUND then
    insert into found_test_tbl values (3);
  end if;

  delete from found_test_tbl where a = 9999; -- matches no rows
  if not FOUND then
    insert into found_test_tbl values (4);
  end if;

  for i in 1 .. 10 loop
    -- no need to do anything
  end loop;
  if FOUND then
    insert into found_test_tbl values (5);
  end if;

  -- never executes the loop
  for i in 2 .. 1 loop
    -- no need to do anything
  end loop;
  if not FOUND then
    insert into found_test_tbl values (6);
  end if;
  return true;
  end;' language plpgsql;
select test_found();
ERROR:  Cannot parallelize an UPDATE statement that updates the distribution columns
CONTEXT:  SQL statement "update found_test_tbl set a = 100 where a = 1"
PL/pgSQL function "test_found" line 8 at SQL statement
select * from found_test_tbl;
 a 
---
(0 rows)

--
-- Test set-returning functions for PL/pgSQL
--
create function test_table_func_rec() returns setof found_test_tbl as '
DECLARE
	rec RECORD;
BEGIN
	FOR rec IN select * from found_test_tbl LOOP
		RETURN NEXT rec;
	END LOOP;
	RETURN;
END;' language plpgsql;
select * from test_table_func_rec();
 a 
---
(0 rows)

create function test_table_func_row() returns setof found_test_tbl as '
DECLARE
	row found_test_tbl%ROWTYPE;
BEGIN
	FOR row IN select * from found_test_tbl LOOP
		RETURN NEXT row;
	END LOOP;
	RETURN;
END;' language plpgsql;
select * from test_table_func_row();
 a 
---
(0 rows)

create function test_ret_set_scalar(int,int) returns setof int as '
DECLARE
	i int;
BEGIN
	FOR i IN $1 .. $2 LOOP
		RETURN NEXT i + 1;
	END LOOP;
	RETURN;
END;' language plpgsql;
select * from test_ret_set_scalar(1,10);
 test_ret_set_scalar 
---------------------
                   2
                   3
                   4
                   5
                   6
                   7
                   8
                   9
                  10
                  11
(10 rows)

create function test_ret_set_rec_dyn(int) returns setof record as '
DECLARE
	retval RECORD;
BEGIN
	IF $1 > 10 THEN
		SELECT INTO retval 5, 10, 15;
		RETURN NEXT retval;
		RETURN NEXT retval;
	ELSE
		SELECT INTO retval 50, 5::numeric, ''xxx''::text;
		RETURN NEXT retval;
		RETURN NEXT retval;
	END IF;
	RETURN;
END;' language plpgsql;
SELECT * FROM test_ret_set_rec_dyn(1500) AS (a int, b int, c int);
 a | b  | c  
---+----+----
 5 | 10 | 15
 5 | 10 | 15
(2 rows)

SELECT * FROM test_ret_set_rec_dyn(5) AS (a int, b numeric, c text);
 a  | b |  c  
----+---+-----
 50 | 5 | xxx
 50 | 5 | xxx
(2 rows)

create function test_ret_rec_dyn(int) returns record as '
DECLARE
	retval RECORD;
BEGIN
	IF $1 > 10 THEN
		SELECT INTO retval 5, 10, 15;
		RETURN retval;
	ELSE
		SELECT INTO retval 50, 5::numeric, ''xxx''::text;
		RETURN retval;
	END IF;
END;' language plpgsql;
SELECT * FROM test_ret_rec_dyn(1500) AS (a int, b int, c int);
 a | b  | c  
---+----+----
 5 | 10 | 15
(1 row)

SELECT * FROM test_ret_rec_dyn(5) AS (a int, b numeric, c text);
 a  | b |  c  
----+---+-----
 50 | 5 | xxx
(1 row)

--
-- Test handling of OUT parameters, including polymorphic cases.
-- Note that RETURN is optional with OUT params; we try both ways.
--
-- wrong way to do it:
create function f1(in i int, out j int) returns int as $$
begin
  return i+1;
end$$ language plpgsql;
ERROR:  RETURN cannot have a parameter in function with OUT parameters at or near "i"
LINE 3:   return i+1;
                 ^
create function f1(in i int, out j int) as $$
begin
  j := i+1;
  return;
end$$ language plpgsql;
select f1(42);
 f1 
----
 43
(1 row)

select * from f1(42);
 j  
----
 43
(1 row)

create or replace function f1(inout i int) as $$
begin
  i := i+1;
end$$ language plpgsql;
select f1(42);
 f1 
----
 43
(1 row)

select * from f1(42);
 i  
----
 43
(1 row)

drop function f1(int);
create function f1(in i int, out j int) returns setof int as $$
begin
  j := i+1;
  return next;
  j := i+2;
  return next;
  return;
end$$ language plpgsql;
select * from f1(42);
 j  
----
 43
 44
(2 rows)

drop function f1(int);
create function f1(in i int, out j int, out k text) as $$
begin
  j := i;
  j := j+1;
  k := 'foo';
end$$ language plpgsql;
select f1(42);
    f1    
----------
 (43,foo)
(1 row)

select * from f1(42);
 j  |  k  
----+-----
 43 | foo
(1 row)

drop function f1(int);
create function f1(in i int, out j int, out k text) returns setof record as $$
begin
  j := i+1;
  k := 'foo';
  return next;
  j := j+1;
  k := 'foot';
  return next;
end$$ language plpgsql;
select * from f1(42);
 j  |  k   
----+------
 43 | foo
 44 | foot
(2 rows)

drop function f1(int);
create function duplic(in i anyelement, out j anyelement, out k anyarray) as $$
begin
  j := i;
  k := array[j,j];
  return;
end$$ language plpgsql;
select * from duplic(42);
 j  |    k    
----+---------
 42 | {42,42}
(1 row)

select * from duplic('foo'::text);
  j  |     k     
-----+-----------
 foo | {foo,foo}
(1 row)

drop function duplic(anyelement);
--
-- test PERFORM
--
create table perform_test (
	a	INT,
	b	INT
);
create function simple_func(int) returns boolean as '
BEGIN
	IF $1 < 20 THEN
		INSERT INTO perform_test VALUES ($1, $1 + 10);
		RETURN TRUE;
	ELSE
		RETURN FALSE;
	END IF;
END;' language plpgsql;
create function perform_test_func() returns void as '
BEGIN
	IF FOUND then
		INSERT INTO perform_test VALUES (100, 100);
	END IF;

	PERFORM simple_func(5);

	IF FOUND then
		INSERT INTO perform_test VALUES (100, 100);
	END IF;

	PERFORM simple_func(50);

	IF FOUND then
		INSERT INTO perform_test VALUES (100, 100);
	END IF;

	RETURN;
END;' language plpgsql;
SELECT perform_test_func();
 perform_test_func 
-------------------
 
(1 row)

SELECT * FROM perform_test;
  a  |  b  
-----+-----
 100 | 100
 100 | 100
   5 |  15
(3 rows)

drop table perform_test;
--
-- Test error trapping
--
create function trap_zero_divide(int) returns int as $$
declare x int;
	sx smallint;
begin
	begin	-- start a subtransaction
		raise notice 'should see this';
		x := 100 / $1;
		raise notice 'should see this only if % <> 0', $1;
		sx := $1;
		raise notice 'should see this only if % fits in smallint', $1;
		if $1 < 0 then
			raise exception '% is less than zero', $1;
		end if;
	exception
		when division_by_zero then
			raise notice 'caught division_by_zero';
			x := -1;
		when NUMERIC_VALUE_OUT_OF_RANGE then
			raise notice 'caught numeric_value_out_of_range';
			x := -2;
	end;
	return x;
end$$ language plpgsql;
select trap_zero_divide(50);
NOTICE:  should see this
NOTICE:  should see this only if 50 <> 0
NOTICE:  should see this only if 50 fits in smallint
 trap_zero_divide 
------------------
                2
(1 row)

select trap_zero_divide(0);
NOTICE:  should see this
NOTICE:  caught division_by_zero
 trap_zero_divide 
------------------
               -1
(1 row)

select trap_zero_divide(100000);
NOTICE:  should see this
NOTICE:  should see this only if 100000 <> 0
NOTICE:  caught numeric_value_out_of_range
 trap_zero_divide 
------------------
               -2
(1 row)

select trap_zero_divide(-100);
NOTICE:  should see this
NOTICE:  should see this only if -100 <> 0
NOTICE:  should see this only if -100 fits in smallint
ERROR:  -100 is less than zero
create function trap_matching_test(int) returns int as $$
declare x int;
	sx smallint;
	y int;
begin
	begin	-- start a subtransaction
		x := 100 / $1;
		sx := $1;
		select into y unique1 from tenk1 where unique2 =
			(select unique2 from tenk1 b where ten = $1);
	exception
		when data_exception then  -- category match
			raise notice 'caught data_exception';
			x := -1;
		when NUMERIC_VALUE_OUT_OF_RANGE OR CARDINALITY_VIOLATION then
			raise notice 'caught numeric_value_out_of_range or cardinality_violation';
			x := -2;
	end;
	return x;
end$$ language plpgsql;
select trap_matching_test(50);
 trap_matching_test 
--------------------
                  2
(1 row)

select trap_matching_test(0);
NOTICE:  caught data_exception
 trap_matching_test 
--------------------
                 -1
(1 row)

select trap_matching_test(100000);
NOTICE:  caught data_exception
 trap_matching_test 
--------------------
                 -1
(1 row)

select trap_matching_test(1);
NOTICE:  caught numeric_value_out_of_range or cardinality_violation
 trap_matching_test 
--------------------
                 -2
(1 row)

create temp table foo (f1 int);
create function blockme() returns int as $$
declare x int;
begin
  x := 1;
  insert into foo values(x);
  begin
    x := x + 1;
    insert into foo values(x);
    -- we assume this will take longer than 2 seconds:
    select count(*) into x from tenk1 a, tenk1 b, tenk1 c;
  exception
    when others then
      raise notice 'caught others?';
      return -1;
    when query_canceled then
      raise notice 'nyeah nyeah, can''t stop me';
      x := x * 10;
  end;
  insert into foo values(x);
  return x;
end$$ language plpgsql;
set statement_timeout to 2000;
select blockme();
NOTICE:  nyeah nyeah, can't stop me
 blockme 
---------
      20
(1 row)

reset statement_timeout;
select * from foo;
 f1 
----
 20
  1
(2 rows)

drop table foo;
-- Test for pass-by-ref values being stored in proper context
create function test_variable_storage() returns text as $$
declare x text;
begin
  x := '1234';
  begin
    x := x || '5678';
    -- force error inside subtransaction SPI context
    perform trap_zero_divide(-100);
  exception
    when others then
      x := x || '9012';
  end;
  return x;
end$$ language plpgsql;
select test_variable_storage();
NOTICE:  should see this
CONTEXT:  SQL statement "SELECT  trap_zero_divide(-100)"
PL/pgSQL function "test_variable_storage" line 7 at PERFORM
NOTICE:  should see this only if -100 <> 0
CONTEXT:  SQL statement "SELECT  trap_zero_divide(-100)"
PL/pgSQL function "test_variable_storage" line 7 at PERFORM
NOTICE:  should see this only if -100 fits in smallint
CONTEXT:  SQL statement "SELECT  trap_zero_divide(-100)"
PL/pgSQL function "test_variable_storage" line 7 at PERFORM
 test_variable_storage 
-----------------------
 123456789012
(1 row)

--
-- test foreign key error trapping
--
create temp table master(f1 int primary key);
NOTICE:  CREATE TABLE / PRIMARY KEY will create implicit index "master_pkey" for table "master"
create temp table slave(f1 int references master deferrable);
WARNING:  Referential integrity (FOREIGN KEY) constraints are not supported in Greenplum Database, will not be enforced.
insert into master values(1);
insert into slave values(1);
insert into slave values(2);	-- fails
create function trap_foreign_key(int) returns int as $$
begin
	begin	-- start a subtransaction
		insert into slave values($1);
	exception
		when foreign_key_violation then
			raise notice 'caught foreign_key_violation';
			return 0;
	end;
	return 1;
end$$ language plpgsql;
create function trap_foreign_key_2() returns int as $$
begin
	begin	-- start a subtransaction
		set constraints all immediate;
	exception
		when foreign_key_violation then
			raise notice 'caught foreign_key_violation';
			return 0;
	end;
	return 1;
end$$ language plpgsql;
select trap_foreign_key(1);
 trap_foreign_key 
------------------
                1
(1 row)

select trap_foreign_key(2);	-- detects FK violation
 trap_foreign_key 
------------------
                1
(1 row)

begin;
  set constraints all deferred;
  select trap_foreign_key(2);	-- should not detect FK violation
 trap_foreign_key 
------------------
                1
(1 row)

  savepoint x;
    set constraints all immediate; -- fails
  rollback to x;
  select trap_foreign_key_2();  -- detects FK violation
 trap_foreign_key_2 
--------------------
                  1
(1 row)

commit;				-- still fails
drop function trap_foreign_key(int);
drop function trap_foreign_key_2();
--
-- Test proper snapshot handling in simple expressions
--
create temp table users(login text, id serial);
NOTICE:  CREATE TABLE will create implicit sequence "users_id_seq" for serial column "users.id"
create function sp_id_user(a_login text) returns int as $$
declare x int;
begin
  select into x id from users where login = a_login;
  if found then return x; end if;
  return 0;
end$$ language plpgsql stable;
insert into users values('user1');
select sp_id_user('user1');
 sp_id_user 
------------
          1
(1 row)

select sp_id_user('userx');
 sp_id_user 
------------
          0
(1 row)

create function sp_add_user(a_login text) returns int as $$
declare my_id_user int;
begin
  my_id_user = sp_id_user( a_login );
  IF  my_id_user > 0 THEN
    RETURN -1;  -- error code for existing user
  END IF;
  INSERT INTO users ( login ) VALUES ( a_login );
  my_id_user = sp_id_user( a_login );
  IF  my_id_user = 0 THEN
    RETURN -2;  -- error code for insertion failure
  END IF;
  RETURN my_id_user;
end$$ language plpgsql;
select sp_add_user('user1');
 sp_add_user 
-------------
          -1
(1 row)

select sp_add_user('user2');
 sp_add_user 
-------------
           2
(1 row)

select sp_add_user('user2');
 sp_add_user 
-------------
          -1
(1 row)

select sp_add_user('user3');
 sp_add_user 
-------------
           3
(1 row)

select sp_add_user('user3');
 sp_add_user 
-------------
          -1
(1 row)

drop function sp_add_user(text);
drop function sp_id_user(text);
--
-- tests for refcursors
--
create table rc_test (a int, b int);
copy rc_test from stdin;
create function return_refcursor(rc refcursor) returns refcursor as $$
begin
    open rc for select a from rc_test order by a;
    return rc;
end
$$ language plpgsql;
create function refcursor_test1(refcursor) returns refcursor as $$
begin
    perform return_refcursor($1);
    return $1;
end
$$ language plpgsql;
begin;
select refcursor_test1('test1');
 refcursor_test1 
-----------------
 test1
(1 row)

fetch next in test1;
 a 
---
 5
(1 row)

select refcursor_test1('test2');
 refcursor_test1 
-----------------
 test2
(1 row)

fetch all from test2;
  a  
-----
   5
  50
 500
(3 rows)

commit;
-- should fail
fetch next from test1;
ERROR:  cursor "test1" does not exist
create function refcursor_test2(int, int) returns boolean as $$
declare
    c1 cursor (param1 int, param2 int) for select * from rc_test where a > param1 and b > param2;
    nonsense record;
begin
    open c1($1, $2);
    fetch c1 into nonsense;
    close c1;
    if found then
        return true;
    else
        return false;
    end if;
end
$$ language plpgsql;
select refcursor_test2(20000, 20000) as "Should be false",
       refcursor_test2(20, 20) as "Should be true";
 Should be false | Should be true 
-----------------+----------------
 f               | t
(1 row)

--
-- tests for "raise" processing
--
create function raise_test1(int) returns int as $$
begin
    raise notice 'This message has too many parameters!', $1;
    return $1;
end;
$$ language plpgsql;
select raise_test1(5);
ERROR:  too many parameters specified for RAISE
CONTEXT:  PL/pgSQL function "raise_test1" line 2 at RAISE
create function raise_test2(int) returns int as $$
begin
    raise notice 'This message has too few parameters: %, %, %', $1, $1;
    return $1;
end;
$$ language plpgsql;
select raise_test2(10);
ERROR:  too few parameters specified for RAISE
CONTEXT:  PL/pgSQL function "raise_test2" line 2 at RAISE
--
-- reject function definitions that contain malformed SQL queries at
-- compile-time, where possible
--
create function bad_sql1() returns int as $$
declare a int;
begin
    a := 5;
    Johnny Yuma;
    a := 10;
    return a;
end$$ language plpgsql;
ERROR:  syntax error at or near "Johnny"
LINE 1: Johnny Yuma
        ^
QUERY:  Johnny Yuma
CONTEXT:  SQL statement in PL/PgSQL function "bad_sql1" near line 4
create function bad_sql2() returns int as $$
declare r record;
begin
    for r in select I fought the law, the law won LOOP
        raise notice 'in loop';
    end loop;
    return 5;
end;$$ language plpgsql;
ERROR:  syntax error at or near "the"
LINE 1:  select I fought the law, the law won
                         ^
QUERY:   select I fought the law, the law won
CONTEXT:  SQL statement in PL/PgSQL function "bad_sql2" near line 3
-- a RETURN expression is mandatory, except for void-returning
-- functions, where it is not allowed
create function missing_return_expr() returns int as $$
begin
    return ;
end;$$ language plpgsql;
ERROR:  syntax error at end of input
LINE 1: SELECT 
               ^
QUERY:  SELECT 
CONTEXT:  SQL statement in PL/PgSQL function "missing_return_expr" near line 2
create function void_return_expr() returns void as $$
begin
    return 5;
end;$$ language plpgsql;
ERROR:  RETURN cannot have a parameter in function returning void at or near "5"
LINE 3:     return 5;
                   ^
-- VOID functions are allowed to omit RETURN
create function void_return_expr() returns void as $$
begin
    perform 2+2;
end;$$ language plpgsql;
select void_return_expr();
 void_return_expr 
------------------
 
(1 row)

-- but ordinary functions are not
create function missing_return_expr() returns int as $$
begin
    perform 2+2;
end;$$ language plpgsql;
select missing_return_expr();
ERROR:  control reached end of function without RETURN
CONTEXT:  PL/pgSQL function "missing_return_expr"
drop function void_return_expr();
drop function missing_return_expr();
--
-- EXECUTE ... INTO test
--
create table eifoo (i integer, y integer);
create type eitype as (i integer, y integer);
create or replace function execute_into_test(varchar) returns record as $$
declare
    _r record;
    _rt eifoo%rowtype;
    _v eitype;
    i int;
    j int;
    k int;
begin
    execute 'insert into '||$1||' values(10,15)';
    execute 'select (row).* from (select row(10,1)::eifoo) s' into _r;
    raise notice '% %', _r.i, _r.y;
    execute 'select * from '||$1||' limit 1' into _rt;
    raise notice '% %', _rt.i, _rt.y;
    execute 'select *, 20 from '||$1||' limit 1' into i, j, k;
    raise notice '% % %', i, j, k;
    execute 'select 1,2' into _v;
    return _v;
end; $$ language plpgsql;
select execute_into_test('eifoo');
NOTICE:  10 1
NOTICE:  10 15
NOTICE:  10 15 20
 execute_into_test 
-------------------
 (1,2)
(1 row)

drop table eifoo cascade;
drop type eitype cascade;
--
-- SQLSTATE and SQLERRM test
--
create function excpt_test1() returns void as $$
begin
    raise notice '% %', sqlstate, sqlerrm;
end; $$ language plpgsql;
-- should fail: SQLSTATE and SQLERRM are only in defined EXCEPTION
-- blocks
select excpt_test1();
ERROR:  column "sqlstate" does not exist
LINE 1: SELECT  sqlstate
                ^
QUERY:  SELECT  sqlstate
CONTEXT:  PL/pgSQL function "excpt_test1" line 2 at RAISE
create function excpt_test2() returns void as $$
begin
    begin
        begin
    	    raise notice '% %', sqlstate, sqlerrm;
        end;
    end;
end; $$ language plpgsql;
-- should fail
select excpt_test2();
ERROR:  column "sqlstate" does not exist
LINE 1: SELECT  sqlstate
                ^
QUERY:  SELECT  sqlstate
CONTEXT:  PL/pgSQL function "excpt_test2" line 4 at RAISE
create function excpt_test3() returns void as $$
begin
    begin
    	raise exception 'user exception';
    exception when others then
	    raise notice 'caught exception % %', sqlstate, sqlerrm;
	    begin
	        raise notice '% %', sqlstate, sqlerrm;
	        perform 10/0;
        exception
            when substring_error then
                -- this exception handler shouldn't be invoked
                raise notice 'unexpected exception: % %', sqlstate, sqlerrm;
	        when division_by_zero then
	            raise notice 'caught exception % %', sqlstate, sqlerrm;
	    end;
	    raise notice '% %', sqlstate, sqlerrm;
    end;
end; $$ language plpgsql;
select excpt_test3();
NOTICE:  caught exception P0001 user exception
NOTICE:  P0001 user exception
NOTICE:  caught exception 22012 division by zero
NOTICE:  P0001 user exception
 excpt_test3 
-------------
 
(1 row)

drop function excpt_test1();
drop function excpt_test2();
drop function excpt_test3();
-- parameters of raise stmt can be expressions
create function raise_exprs() returns void as $$
declare
    a integer[] = '{10,20,30}';
    c varchar = 'xyz';
    i integer;
begin
    i := 2;
    raise notice '%; %; %; %; %; %', a, a[i], c, (select c || 'abc'), row(10,'aaa',NULL,30), NULL;
end;$$ language plpgsql;
select raise_exprs();
NOTICE:  {10,20,30}; 20; xyz; xyzabc; (10,aaa,,30); <NULL>
 raise_exprs 
-------------
 
(1 row)

drop function raise_exprs();
-- continue statement
create table conttesttbl(idx serial, v integer);
NOTICE:  CREATE TABLE will create implicit sequence "conttesttbl_idx_seq" for serial column "conttesttbl.idx"
insert into conttesttbl(v) values(10);
insert into conttesttbl(v) values(20);
insert into conttesttbl(v) values(30);
insert into conttesttbl(v) values(40);
create function continue_test1() returns void as $$
declare _i integer = 0; _r record;
begin
  raise notice '---1---';
  loop
    _i := _i + 1;
    raise notice '%', _i;
    continue when _i < 10;
    exit;
  end loop;

  raise notice '---2---';
  <<lbl>>
  loop
    _i := _i - 1;
    loop
      raise notice '%', _i;
      continue lbl when _i > 0;
      exit lbl;
    end loop;
  end loop;

  raise notice '---3---';
  <<the_loop>>
  while _i < 10 loop
    _i := _i + 1;
    continue the_loop when _i % 2 = 0;
    raise notice '%', _i;
  end loop;

  raise notice '---4---';
  for _i in 1..10 loop
    begin
      -- applies to outer loop, not the nested begin block
      continue when _i < 5;
      raise notice '%', _i;
    end;
  end loop;

  raise notice '---5---';
  for _r in select * from conttesttbl loop
    continue when _r.v <= 20;
    raise notice '%', _r.v;
  end loop;

  raise notice '---6---';
  for _r in execute 'select * from conttesttbl' loop
    continue when _r.v <= 20;
    raise notice '%', _r.v;
  end loop;

  raise notice '---7---';
  for _i in 1..3 loop
    raise notice '%', _i;
    continue when _i = 3;
  end loop;

  raise notice '---8---';
  _i := 1;
  while _i <= 3 loop
    raise notice '%', _i;
    _i := _i + 1;
    continue when _i = 3;
  end loop;

  raise notice '---9---';
  for _r in select * from conttesttbl order by v limit 1 loop
    raise notice '%', _r.v;
    continue;
  end loop;

  raise notice '---10---';
  for _r in execute 'select * from conttesttbl order by v limit 1' loop
    raise notice '%', _r.v;
    continue;
  end loop;
end; $$ language plpgsql;
select continue_test1();
NOTICE:  ---1---
NOTICE:  1
NOTICE:  2
NOTICE:  3
NOTICE:  4
NOTICE:  5
NOTICE:  6
NOTICE:  7
NOTICE:  8
NOTICE:  9
NOTICE:  10
NOTICE:  ---2---
NOTICE:  9
NOTICE:  8
NOTICE:  7
NOTICE:  6
NOTICE:  5
NOTICE:  4
NOTICE:  3
NOTICE:  2
NOTICE:  1
NOTICE:  0
NOTICE:  ---3---
NOTICE:  1
NOTICE:  3
NOTICE:  5
NOTICE:  7
NOTICE:  9
NOTICE:  ---4---
NOTICE:  5
NOTICE:  6
NOTICE:  7
NOTICE:  8
NOTICE:  9
NOTICE:  10
NOTICE:  ---5---
NOTICE:  30
NOTICE:  40
NOTICE:  ---6---
NOTICE:  30
NOTICE:  40
NOTICE:  ---7---
NOTICE:  1
NOTICE:  2
NOTICE:  3
NOTICE:  ---8---
NOTICE:  1
NOTICE:  2
NOTICE:  3
NOTICE:  ---9---
NOTICE:  10
NOTICE:  ---10---
NOTICE:  10
 continue_test1 
----------------
 
(1 row)

-- CONTINUE is only legal inside a loop
create function continue_test2() returns void as $$
begin
    begin
        continue;
    end;
    return;
end;
$$ language plpgsql;
-- should fail
select continue_test2();
ERROR:  CONTINUE cannot be used outside a loop
CONTEXT:  PL/pgSQL function "continue_test2"
-- CONTINUE can't reference the label of a named block
create function continue_test3() returns void as $$
begin
    <<begin_block1>>
    begin
        loop
            continue begin_block1;
        end loop;
    end;
end;
$$ language plpgsql;
-- should fail
select continue_test3();
ERROR:  CONTINUE cannot be used outside a loop
CONTEXT:  PL/pgSQL function "continue_test3"
drop function continue_test1();
drop function continue_test2();
drop function continue_test3();
drop table conttesttbl;
-- verbose end block and end loop
create function end_label1() returns void as $$
<<blbl>>
begin
  <<flbl1>>
  for _i in 1 .. 10 loop
    exit flbl1;
  end loop flbl1;
  <<flbl2>>
  for _i in 1 .. 10 loop
    exit flbl2;
  end loop;
end blbl;
$$ language plpgsql;
select end_label1();
 end_label1 
------------
 
(1 row)

drop function end_label1();
-- should fail: undefined end label
create function end_label2() returns void as $$
begin
  for _i in 1 .. 10 loop
    exit;
  end loop flbl1;
end;
$$ language plpgsql;
ERROR:  no such label at or near "flbl1"
LINE 5:   end loop flbl1;
                   ^
-- should fail: end label does not match start label
create function end_label3() returns void as $$
<<outer_label>>
begin
  <<inner_label>>
  for _i in 1 .. 10 loop
    exit;
  end loop outer_label;
end;
$$ language plpgsql;
ERROR:  end label "outer_label" differs from block's label "inner_label"
CONTEXT:  compile of PL/pgSQL function "end_label3" near line 6
-- should fail: end label on a block without a start label
create function end_label4() returns void as $$
<<outer_label>>
begin
  for _i in 1 .. 10 loop
    exit;
  end loop outer_label;
end;
$$ language plpgsql;
ERROR:  end label "outer_label" specified for unlabelled block
CONTEXT:  compile of PL/pgSQL function "end_label4" near line 5
-- using list of scalars in fori and fore stmts
create function for_vect() returns void as $proc$
<<lbl>>declare a integer; b varchar; c varchar; r record;
begin
  -- fori
  for i in 1 .. 3 loop
    raise notice '%', i;
  end loop;
  -- fore with record var
  for r in select gs as aa, 'BB' as bb, 'CC' as cc from generate_series(1,4) gs loop
    raise notice '% % %', r.aa, r.bb, r.cc;
  end loop;
  -- fore with single scalar
  for a in select gs from generate_series(1,4) gs loop
    raise notice '%', a;
  end loop;
  -- fore with multiple scalars
  for a,b,c in select gs, 'BB','CC' from generate_series(1,4) gs loop
    raise notice '% % %', a, b, c;
  end loop;
  -- using qualified names in fors, fore is enabled, disabled only for fori
  for lbl.a, lbl.b, lbl.c in execute $$select gs, 'bb','cc' from generate_series(1,4) gs$$ loop
    raise notice '% % %', a, b, c;
  end loop;
end;
$proc$ language plpgsql;
select for_vect();
NOTICE:  1
NOTICE:  2
NOTICE:  3
NOTICE:  1 BB CC
NOTICE:  2 BB CC
NOTICE:  3 BB CC
NOTICE:  4 BB CC
NOTICE:  1
NOTICE:  2
NOTICE:  3
NOTICE:  4
NOTICE:  1 BB CC
NOTICE:  2 BB CC
NOTICE:  3 BB CC
NOTICE:  4 BB CC
NOTICE:  1 bb cc
NOTICE:  2 bb cc
NOTICE:  3 bb cc
NOTICE:  4 bb cc
 for_vect 
----------
 
(1 row)

-- regression test: verify that multiple uses of same plpgsql datum within
-- a SQL command all get mapped to the same $n parameter.  The return value
-- of the SELECT is not important, we only care that it doesn't fail with
-- a complaint about an ungrouped column reference.
create function multi_datum_use(p1 int) returns bool as $$
declare
  x int;
  y int;
begin
  select into x,y unique1/p1, unique1/$1 from tenk1 group by unique1/p1;
  return x = y;
end$$ language plpgsql;
select multi_datum_use(42);
 multi_datum_use 
-----------------
 t
(1 row)

--
-- Test STRICT limiter in both planned and EXECUTE invocations.
-- Note that a data-modifying query is quasi strict (disallow multi rows)
-- by default in the planned case, but not in EXECUTE.
--
create temp table foo (f1 int, f2 int);
insert into foo values (1,2), (3,4);
create or replace function footest() returns void as $$
declare x record;
begin
  -- should work
  insert into foo values(5,6) returning * into x;
  raise notice 'x.f1 = %, x.f2 = %', x.f1, x.f2;
end$$ language plpgsql;
select footest();
ERROR:  The RETURNING clause of the INSERT statement is not supported in this version of Greenplum Database.
CONTEXT:  SQL statement "insert into foo values(5,6) returning *"
PL/pgSQL function "footest" line 4 at SQL statement
create or replace function footest() returns void as $$
declare x record;
begin
  -- should fail due to implicit strict
  insert into foo values(7,8),(9,10) returning * into x;
  raise notice 'x.f1 = %, x.f2 = %', x.f1, x.f2;
end$$ language plpgsql;
select footest();
ERROR:  The RETURNING clause of the INSERT statement is not supported in this version of Greenplum Database.
CONTEXT:  SQL statement "insert into foo values(7,8),(9,10) returning *"
PL/pgSQL function "footest" line 4 at SQL statement
create or replace function footest() returns void as $$
declare x record;
begin
  -- should work
  execute 'insert into foo values(5,6) returning *' into x;
  raise notice 'x.f1 = %, x.f2 = %', x.f1, x.f2;
end$$ language plpgsql;
select footest();
ERROR:  The RETURNING clause of the INSERT statement is not supported in this version of Greenplum Database.
CONTEXT:  SQL statement "insert into foo values(5,6) returning *"
PL/pgSQL function "footest" line 4 at EXECUTE statement
create or replace function footest() returns void as $$
declare x record;
begin
  -- this should work since EXECUTE isn't as picky
  execute 'insert into foo values(7,8),(9,10) returning *' into x;
  raise notice 'x.f1 = %, x.f2 = %', x.f1, x.f2;
end$$ language plpgsql;
select footest();
ERROR:  The RETURNING clause of the INSERT statement is not supported in this version of Greenplum Database.
CONTEXT:  SQL statement "insert into foo values(7,8),(9,10) returning *"
PL/pgSQL function "footest" line 4 at EXECUTE statement
select * from foo;
 f1 | f2 
----+----
  1 |  2
  3 |  4
(2 rows)

create or replace function footest() returns void as $$
declare x record;
begin
  -- should work
  select * from foo where f1 = 3 into strict x;
  raise notice 'x.f1 = %, x.f2 = %', x.f1, x.f2;
end$$ language plpgsql;
select footest();
NOTICE:  x.f1 = 3, x.f2 = 4
 footest 
---------
 
(1 row)

create or replace function footest() returns void as $$
declare x record;
begin
  -- should fail, no rows
  select * from foo where f1 = 0 into strict x;
  raise notice 'x.f1 = %, x.f2 = %', x.f1, x.f2;
end$$ language plpgsql;
select footest();
ERROR:  query returned no rows
CONTEXT:  PL/pgSQL function "footest" line 4 at SQL statement
create or replace function footest() returns void as $$
declare x record;
begin
  -- should fail, too many rows
  select * from foo where f1 > 3 into strict x;
  raise notice 'x.f1 = %, x.f2 = %', x.f1, x.f2;
end$$ language plpgsql;
select footest();
ERROR:  query returned no rows
CONTEXT:  PL/pgSQL function "footest" line 4 at SQL statement
create or replace function footest() returns void as $$
declare x record;
begin
  -- should work
  execute 'select * from foo where f1 = 3' into strict x;
  raise notice 'x.f1 = %, x.f2 = %', x.f1, x.f2;
end$$ language plpgsql;
select footest();
NOTICE:  x.f1 = 3, x.f2 = 4
 footest 
---------
 
(1 row)

create or replace function footest() returns void as $$
declare x record;
begin
  -- should fail, no rows
  execute 'select * from foo where f1 = 0' into strict x;
  raise notice 'x.f1 = %, x.f2 = %', x.f1, x.f2;
end$$ language plpgsql;
select footest();
ERROR:  query returned no rows
CONTEXT:  PL/pgSQL function "footest" line 4 at EXECUTE statement
create or replace function footest() returns void as $$
declare x record;
begin
  -- should fail, too many rows
  execute 'select * from foo where f1 > 3' into strict x;
  raise notice 'x.f1 = %, x.f2 = %', x.f1, x.f2;
end$$ language plpgsql;
select footest();
ERROR:  query returned no rows
CONTEXT:  PL/pgSQL function "footest" line 4 at EXECUTE statement
drop function footest();
-- test scrollable cursor support
create function sc_test() returns setof integer as $$
declare
  c scroll cursor for select f1 from int4_tbl;
  x integer;
begin
  open c;
  fetch last from c into x;
  while found loop
    return next x;
    fetch prior from c into x;
  end loop;
  close c;
end;
$$ language plpgsql;
select * from sc_test();
ERROR:  backward scan is not supported in this version of Greenplum Database
CONTEXT:  PL/pgSQL function "sc_test" line 6 at FETCH
create or replace function sc_test() returns setof integer as $$
declare
  c no scroll cursor for select f1 from int4_tbl;
  x integer;
begin
  open c;
  fetch last from c into x;
  while found loop
    return next x;
    fetch prior from c into x;
  end loop;
  close c;
end;
$$ language plpgsql;
select * from sc_test();  -- fails because of NO SCROLL specification
ERROR:  backward scan is not supported in this version of Greenplum Database
CONTEXT:  PL/pgSQL function "sc_test" line 6 at FETCH
create or replace function sc_test() returns setof integer as $$
declare
  c refcursor;
  x integer;
begin
  open c scroll for select f1 from int4_tbl;
  fetch last from c into x;
  while found loop
    return next x;
    fetch prior from c into x;
  end loop;
  close c;
end;
$$ language plpgsql;
select * from sc_test();
ERROR:  backward scan is not supported in this version of Greenplum Database
CONTEXT:  PL/pgSQL function "sc_test" line 6 at FETCH
create or replace function sc_test() returns setof integer as $$
declare
  c refcursor;
  x integer;
begin
  open c scroll for execute 'select f1 from int4_tbl';
  fetch last from c into x;
  while found loop
    return next x;
    fetch relative -2 from c into x;
  end loop;
  close c;
end;
$$ language plpgsql;
select * from sc_test();
ERROR:  backward scan is not supported in this version of Greenplum Database
CONTEXT:  PL/pgSQL function "sc_test" line 6 at FETCH
create or replace function sc_test() returns setof integer as $$
declare
  c cursor for select * from generate_series(1, 10);
  x integer;
begin
  open c;
  loop
      move relative 2 in c;
      if not found then
          exit;
      end if;
      fetch next from c into x;
      if found then
          return next x;
      end if;
  end loop;
  close c;
end;
$$ language plpgsql;
select * from sc_test();
 sc_test 
---------
       3
       6
       9
(3 rows)

drop function sc_test();
-- test qualified variable names
create function pl_qual_names (param1 int) returns void as $$
<<outerblock>>
declare
  param1 int := 1;
begin
  <<innerblock>>
  declare
    param1 int := 2;
  begin
    raise notice 'param1 = %', param1;
    raise notice 'pl_qual_names.param1 = %', pl_qual_names.param1;
    raise notice 'outerblock.param1 = %', outerblock.param1;
    raise notice 'innerblock.param1 = %', innerblock.param1;
  end;
end;
$$ language plpgsql;
select pl_qual_names(42);
NOTICE:  param1 = 2
NOTICE:  pl_qual_names.param1 = 42
NOTICE:  outerblock.param1 = 1
NOTICE:  innerblock.param1 = 2
 pl_qual_names 
---------------
 
(1 row)

drop function pl_qual_names(int);
-- tests for RETURN QUERY
create function ret_query1(out int, out int) returns setof record as $$
begin
    $1 := -1;
    $2 := -2;
    return next;
    return query select x + 1, x * 10 from generate_series(0, 10) s (x);
    return next;
end;
$$ language plpgsql;
select * from ret_query1();
 column1 | column2 
---------+---------
      -1 |      -2
       1 |       0
       2 |      10
       3 |      20
       4 |      30
       5 |      40
       6 |      50
       7 |      60
       8 |      70
       9 |      80
      10 |      90
      11 |     100
      -1 |      -2
(13 rows)

create type record_type as (x text, y int, z boolean);
create or replace function ret_query2(lim int) returns setof record_type as $$
begin
    return query select md5(s.x::text), s.x, s.x > 0
                 from generate_series(-8, lim) s (x) where s.x % 2 = 0;
end;
$$ language plpgsql;
select * from ret_query2(8);
                x                 | y  | z 
----------------------------------+----+---
 a8d2ec85eaf98407310b72eb73dda247 | -8 | f
 596a3d04481816330f07e4f97510c28f | -6 | f
 0267aaf632e87a63288a08331f22c7c3 | -4 | f
 5d7b9adcbe1c629ec722529dd12e5129 | -2 | f
 cfcd208495d565ef66e7dff9f98764da |  0 | f
 c81e728d9d4c2f636f067f89cc14862c |  2 | t
 a87ff679a2f3e71d9181a67b7542122c |  4 | t
 1679091c5a880faf6fb5e6087eb1b2dc |  6 | t
 c9f0f895fb98ab9159f51fd0297e236d |  8 | t
(9 rows)

-- test EXECUTE USING
create function exc_using(int, text) returns int as $$
declare i int;
begin
  for i in execute 'select * from generate_series(1,$1)' using $1+1 loop
    raise notice '%', i;
  end loop;
  execute 'select $2 + $2*3 + length($1)' into i using $2,$1;
  return i;
end
$$ language plpgsql;
select exc_using(5, 'foobar');
NOTICE:  1
NOTICE:  2
NOTICE:  3
NOTICE:  4
NOTICE:  5
NOTICE:  6
 exc_using 
-----------
        26
(1 row)

-- test FOR-over-cursor
create or replace function forc01() returns void as $$
declare
  c cursor(r1 integer, r2 integer)
       for select * from generate_series(r1,r2) i;
  c2 cursor
       for select * from generate_series(41,43) i;
begin
  for r in c(5,7) loop
    raise notice '% from %', r.i, c;
  end loop;
  -- again, to test if cursor was closed properly
  for r in c(9,10) loop
    raise notice '% from %', r.i, c;
  end loop;
  -- and test a parameterless cursor
  for r in c2 loop
    raise notice '% from %', r.i, c2;
  end loop;
  -- and try it with a hand-assigned name
  raise notice 'after loop, c2 = %', c2;
  c2 := 'special_name';
  for r in c2 loop
    raise notice '% from %', r.i, c2;
  end loop;
  raise notice 'after loop, c2 = %', c2;
  -- and try it with a generated name
  -- (which we can't show in the output because it's variable)
  c2 := null;
  for r in c2 loop
    raise notice '%', r.i;
  end loop;
  raise notice 'after loop, c2 = %', c2;
  return;
end;
$$ language plpgsql;
select forc01();
NOTICE:  5 from c
NOTICE:  6 from c
NOTICE:  7 from c
NOTICE:  9 from c
NOTICE:  10 from c
NOTICE:  41 from c2
NOTICE:  42 from c2
NOTICE:  43 from c2
NOTICE:  after loop, c2 = c2
NOTICE:  41 from special_name
NOTICE:  42 from special_name
NOTICE:  43 from special_name
NOTICE:  after loop, c2 = special_name
NOTICE:  41
NOTICE:  42
NOTICE:  43
NOTICE:  after loop, c2 = <NULL>
 forc01 
--------
 
(1 row)

-- try updating the cursor's current row
create temp table forc_test as
  select 1 as distkey, n as i, n as j from generate_series(1,10) n distributed by (distkey);
create or replace function forc01() returns void as $$
declare
  c cursor for select * from forc_test;
begin
  for r in c loop
    raise notice '%, %', r.i, r.j;
    update forc_test set i = i * 100, j = r.j * 2 where current of c;
  end loop;
end;
$$ language plpgsql;
select forc01();
NOTICE:  1, 1
NOTICE:  2, 2
NOTICE:  3, 3
NOTICE:  4, 4
NOTICE:  5, 5
NOTICE:  6, 6
NOTICE:  7, 7
NOTICE:  8, 8
NOTICE:  9, 9
NOTICE:  10, 10
 forc01 
--------
 
(1 row)

select i, j from forc_test;
  i   | j  
------+----
  100 |  2
  200 |  4
  300 |  6
  400 |  8
  500 | 10
  600 | 12
  700 | 14
  800 | 16
  900 | 18
 1000 | 20
(10 rows)

drop function forc01();
-- fail because cursor has no query bound to it
create or replace function forc_bad() returns void as $$
declare
  c refcursor;
begin
  for r in c loop
    raise notice '%', r.i;
  end loop;
end;
$$ language plpgsql;
ERROR:  cursor FOR loop must use a bound cursor variable
CONTEXT:  compile of PL/pgSQL function "forc_bad" near line 4
<<<<<<< HEAD
-- Test for appropriate cleanup of non-simple expression evaluations
-- (bug in all versions prior to August 2010)
CREATE FUNCTION nonsimple_expr_test() RETURNS text[] AS $$
DECLARE
  arr text[];
  lr text;
  i integer;
BEGIN
  arr := array[array['foo','bar'], array['baz', 'quux']];
  lr := 'fool';
  i := 1;
  -- use sub-SELECTs to make expressions non-simple
  arr[(SELECT i)][(SELECT i+1)] := (SELECT lr);
  RETURN arr;
END;
$$ LANGUAGE plpgsql;
SELECT nonsimple_expr_test();
   nonsimple_expr_test   
-------------------------
 {{foo,fool},{baz,quux}}
(1 row)

DROP FUNCTION nonsimple_expr_test();
CREATE FUNCTION nonsimple_expr_test() RETURNS integer AS $$
declare
   i integer NOT NULL := 0;
begin
  begin
    i := (SELECT NULL::integer);  -- should throw error
  exception
    WHEN OTHERS THEN
      i := (SELECT 1::integer);
  end;
  return i;
end;
$$ LANGUAGE plpgsql;
SELECT nonsimple_expr_test();
 nonsimple_expr_test 
---------------------
                   1
(1 row)

DROP FUNCTION nonsimple_expr_test();
--
-- Test cases involving recursion and error recovery in simple expressions
-- (bugs in all versions before October 2010).  The problems are most
-- easily exposed by mutual recursion between plpgsql and sql functions.
--
create function recurse(float8) returns float8 as
$$
begin
  if ($1 > 0) then
    return sql_recurse($1 - 1);
  else
    return $1;
  end if;
end;
$$ language plpgsql;
-- "limit" is to prevent this from being inlined
create function sql_recurse(float8) returns float8 as
$$ select recurse($1) limit 1; $$ language sql;
select recurse(10);
 recurse 
---------
       0
(1 row)

create function error1(text) returns text language sql as
$$ SELECT relname::text FROM pg_class c WHERE c.oid = $1::regclass $$;
create function error2(p_name_table text) returns text language plpgsql as $$
begin
  return error1(p_name_table);
end$$;
BEGIN;
create table public.stuffs (stuff text);
SAVEPOINT a;
select error2('nonexistent.stuffs');
ERROR:  schema "nonexistent" does not exist
CONTEXT:  SQL function "error1" statement 1
SQL statement "SELECT  error1( $1 )"
PL/pgSQL function "error2" line 2 at RETURN
ROLLBACK TO a;
select error2('public.stuffs');
 error2 
--------
 stuffs
(1 row)

rollback;
drop function error2(p_name_table text);
drop function error1(text);
-- Test anonymous code blocks.
DO $$
DECLARE r record;
BEGIN
    FOR r IN SELECT rtrim(roomno) AS roomno, comment FROM Room ORDER BY roomno
    LOOP
        RAISE NOTICE '%, %', r.roomno, r.comment;
    END LOOP;
END$$;
NOTICE:  001, Entrance
NOTICE:  002, Office
NOTICE:  003, Office
NOTICE:  004, Technical
NOTICE:  101, Office
NOTICE:  102, Conference
NOTICE:  103, Restroom
NOTICE:  104, Technical
NOTICE:  105, Office
NOTICE:  106, Office
-- these are to check syntax error reporting
DO LANGUAGE plpgsql $$begin return 1; end$$;
ERROR:  RETURN cannot have a parameter in function returning void at or near "1"
LINE 1: DO LANGUAGE plpgsql $$begin return 1; end$$;
                                           ^
DO $$
DECLARE r record;
BEGIN
    FOR r IN SELECT rtrim(roomno) AS roomno, foo FROM Room ORDER BY roomno
    LOOP
        RAISE NOTICE '%, %', r.roomno, r.comment;
    END LOOP;
END$$;
ERROR:  column "foo" does not exist
LINE 1:  SELECT rtrim(roomno) AS roomno, foo FROM Room ORDER BY room...
                                         ^
QUERY:   SELECT rtrim(roomno) AS roomno, foo FROM Room ORDER BY roomno
CONTEXT:  PL/pgSQL function "inline_code_block" line 3 at FOR over SELECT rows
-- Check handling of errors thrown from/into anonymous code blocks.
do $outer$
begin
  for i in 1..10 loop
   begin
    execute $ex$
      do $$
      declare x int = 0;
      begin
        x := 1 / x;
      end;
      $$;
    $ex$;
  exception when division_by_zero then
    raise notice 'caught division by zero';
  end;
  end loop;
end;
$outer$;
NOTICE:  caught division by zero
NOTICE:  caught division by zero
NOTICE:  caught division by zero
NOTICE:  caught division by zero
NOTICE:  caught division by zero
NOTICE:  caught division by zero
NOTICE:  caught division by zero
NOTICE:  caught division by zero
NOTICE:  caught division by zero
NOTICE:  caught division by zero
=======
-- test RETURN QUERY EXECUTE
create or replace function return_dquery()
returns setof int as $$
begin
  return query execute 'select * from (values(10),(20)) f';
  return query execute 'select * from (values($1),($2)) f' using 40,50;
end;
$$ language plpgsql;
select * from return_dquery();
 return_dquery 
---------------
            10
            20
            40
            50
(4 rows)

drop function return_dquery();
-- Tests for 8.4's new RAISE features
create or replace function raise_test() returns void as $$
begin
  raise notice '% % %', 1, 2, 3
     using errcode = '55001', detail = 'some detail info', hint = 'some hint';
  raise '% % %', 1, 2, 3
     using errcode = 'division_by_zero', detail = 'some detail info';
end;
$$ language plpgsql;
select raise_test();
NOTICE:  1 2 3
DETAIL:  some detail info
HINT:  some hint
ERROR:  1 2 3
DETAIL:  some detail info
-- Since we can't actually see the thrown SQLSTATE in default psql output,
-- test it like this; this also tests re-RAISE
create or replace function raise_test() returns void as $$
begin
  raise 'check me'
     using errcode = 'division_by_zero', detail = 'some detail info';
  exception
    when others then
      raise notice 'SQLSTATE: % SQLERRM: %', sqlstate, sqlerrm;
      raise;
end;
$$ language plpgsql;
select raise_test();
NOTICE:  SQLSTATE: 22012 SQLERRM: check me
ERROR:  check me
DETAIL:  some detail info
create or replace function raise_test() returns void as $$
begin
  raise 'check me'
     using errcode = '1234F', detail = 'some detail info';
  exception
    when others then
      raise notice 'SQLSTATE: % SQLERRM: %', sqlstate, sqlerrm;
      raise;
end;
$$ language plpgsql;
select raise_test();
NOTICE:  SQLSTATE: 1234F SQLERRM: check me
ERROR:  check me
DETAIL:  some detail info
-- SQLSTATE specification in WHEN
create or replace function raise_test() returns void as $$
begin
  raise 'check me'
     using errcode = '1234F', detail = 'some detail info';
  exception
    when sqlstate '1234F' then
      raise notice 'SQLSTATE: % SQLERRM: %', sqlstate, sqlerrm;
      raise;
end;
$$ language plpgsql;
select raise_test();
NOTICE:  SQLSTATE: 1234F SQLERRM: check me
ERROR:  check me
DETAIL:  some detail info
create or replace function raise_test() returns void as $$
begin
  raise division_by_zero using detail = 'some detail info';
  exception
    when others then
      raise notice 'SQLSTATE: % SQLERRM: %', sqlstate, sqlerrm;
      raise;
end;
$$ language plpgsql;
select raise_test();
NOTICE:  SQLSTATE: 22012 SQLERRM: division_by_zero
ERROR:  division_by_zero
DETAIL:  some detail info
create or replace function raise_test() returns void as $$
begin
  raise division_by_zero;
end;
$$ language plpgsql;
select raise_test();
ERROR:  division_by_zero
create or replace function raise_test() returns void as $$
begin
  raise sqlstate '1234F';
end;
$$ language plpgsql;
select raise_test();
ERROR:  1234F
create or replace function raise_test() returns void as $$
begin
  raise division_by_zero using message = 'custom' || ' message';
end;
$$ language plpgsql;
select raise_test();
ERROR:  custom message
create or replace function raise_test() returns void as $$
begin
  raise using message = 'custom' || ' message', errcode = '22012';
end;
$$ language plpgsql;
select raise_test();
ERROR:  custom message
-- conflict on message
create or replace function raise_test() returns void as $$
begin
  raise notice 'some message' using message = 'custom' || ' message', errcode = '22012';
end;
$$ language plpgsql;
select raise_test();
ERROR:  RAISE option already specified: MESSAGE
CONTEXT:  PL/pgSQL function "raise_test" line 2 at RAISE
-- conflict on errcode
create or replace function raise_test() returns void as $$
begin
  raise division_by_zero using message = 'custom' || ' message', errcode = '22012';
end;
$$ language plpgsql;
select raise_test();
ERROR:  RAISE option already specified: ERRCODE
CONTEXT:  PL/pgSQL function "raise_test" line 2 at RAISE
-- nothing to re-RAISE
create or replace function raise_test() returns void as $$
begin
  raise;
end;
$$ language plpgsql;
select raise_test();
ERROR:  RAISE without parameters cannot be used outside an exception handler
CONTEXT:  PL/pgSQL function "raise_test"
drop function raise_test();
-- test CASE statement
create or replace function case_test(bigint) returns text as $$
declare a int = 10;
        b int = 1;
begin
  case $1
    when 1 then
      return 'one';
    when 2 then
      return 'two';
    when 3,4,3+5 then
      return 'three, four or eight';
    when a then
      return 'ten';
    when a+b, a+b+1 then
      return 'eleven, twelve';
  end case;
end;
$$ language plpgsql immutable;
select case_test(1);
 case_test 
-----------
 one
(1 row)

select case_test(2);
 case_test 
-----------
 two
(1 row)

select case_test(3);
      case_test       
----------------------
 three, four or eight
(1 row)

select case_test(4);
      case_test       
----------------------
 three, four or eight
(1 row)

select case_test(5); -- fails
ERROR:  case not found
HINT:  CASE statement is missing ELSE part.
CONTEXT:  PL/pgSQL function "case_test" line 4 at CASE
select case_test(8);
      case_test       
----------------------
 three, four or eight
(1 row)

select case_test(10);
 case_test 
-----------
 ten
(1 row)

select case_test(11);
   case_test    
----------------
 eleven, twelve
(1 row)

select case_test(12);
   case_test    
----------------
 eleven, twelve
(1 row)

select case_test(13); -- fails
ERROR:  case not found
HINT:  CASE statement is missing ELSE part.
CONTEXT:  PL/pgSQL function "case_test" line 4 at CASE
create or replace function catch() returns void as $$
begin
  raise notice '%', case_test(6);
exception
  when case_not_found then
    raise notice 'caught case_not_found % %', SQLSTATE, SQLERRM;
end
$$ language plpgsql;
select catch();
NOTICE:  caught case_not_found 20000 case not found
 catch 
-------
 
(1 row)

-- test the searched variant too, as well as ELSE
create or replace function case_test(bigint) returns text as $$
declare a int = 10;
begin
  case
    when $1 = 1 then
      return 'one';
    when $1 = a + 2 then
      return 'twelve';
    else
      return 'other';
  end case;
end;
$$ language plpgsql immutable;
select case_test(1);
 case_test 
-----------
 one
(1 row)

select case_test(2);
 case_test 
-----------
 other
(1 row)

select case_test(12);
 case_test 
-----------
 twelve
(1 row)

select case_test(13);
 case_test 
-----------
 other
(1 row)

drop function catch();
drop function case_test(bigint);
-- test variadic functions
create or replace function vari(variadic int[])
returns void as $$
begin
  for i in array_lower($1,1)..array_upper($1,1) loop
    raise notice '%', $1[i];
  end loop; end;
$$ language plpgsql;
select vari(1,2,3,4,5);
NOTICE:  1
NOTICE:  2
NOTICE:  3
NOTICE:  4
NOTICE:  5
 vari 
------
 
(1 row)

select vari(3,4,5);
NOTICE:  3
NOTICE:  4
NOTICE:  5
 vari 
------
 
(1 row)

select vari(variadic array[5,6,7]);
NOTICE:  5
NOTICE:  6
NOTICE:  7
 vari 
------
 
(1 row)

drop function vari(int[]);
-- coercion test
create or replace function pleast(variadic numeric[])
returns numeric as $$
declare aux numeric = $1[array_lower($1,1)];
begin
  for i in array_lower($1,1)+1..array_upper($1,1) loop
    if $1[i] < aux then aux := $1[i]; end if;
  end loop;
  return aux;
end;
$$ language plpgsql immutable strict;
select pleast(10,1,2,3,-16);
 pleast 
--------
    -16
(1 row)

select pleast(10.2,2.2,-1.1);
 pleast 
--------
   -1.1
(1 row)

select pleast(10.2,10, -20);
 pleast 
--------
    -20
(1 row)

select pleast(10,20, -1.0);
 pleast 
--------
   -1.0
(1 row)

-- in case of conflict, non-variadic version is preferred
create or replace function pleast(numeric)
returns numeric as $$
begin
  raise notice 'non-variadic function called';
  return $1;
end;
$$ language plpgsql immutable strict;
select pleast(10);
NOTICE:  non-variadic function called
 pleast 
--------
     10
(1 row)

drop function pleast(numeric[]);
drop function pleast(numeric);
-- test table functions
create function tftest(int) returns table(a int, b int) as $$
begin
  return query select $1, $1+i from generate_series(1,5) g(i);
end;
$$ language plpgsql immutable strict;
select * from tftest(10);
 a  | b  
----+----
 10 | 11
 10 | 12
 10 | 13
 10 | 14
 10 | 15
(5 rows)

create or replace function tftest(a1 int) returns table(a int, b int) as $$
begin
  a := a1; b := a1 + 1;
  return next;
  a := a1 * 10; b := a1 * 10 + 1;
  return next;
end;
$$ language plpgsql immutable strict;
select * from tftest(10);
  a  |  b  
-----+-----
  10 |  11
 100 | 101
(2 rows)

drop function tftest(int);
>>>>>>> 49f001d8
<|MERGE_RESOLUTION|>--- conflicted
+++ resolved
@@ -3589,7 +3589,405 @@
 $$ language plpgsql;
 ERROR:  cursor FOR loop must use a bound cursor variable
 CONTEXT:  compile of PL/pgSQL function "forc_bad" near line 4
-<<<<<<< HEAD
+-- test RETURN QUERY EXECUTE
+create or replace function return_dquery()
+returns setof int as $$
+begin
+  return query execute 'select * from (values(10),(20)) f';
+  return query execute 'select * from (values($1),($2)) f' using 40,50;
+end;
+$$ language plpgsql;
+select * from return_dquery();
+ return_dquery 
+---------------
+            10
+            20
+            40
+            50
+(4 rows)
+
+drop function return_dquery();
+-- Tests for 8.4's new RAISE features
+create or replace function raise_test() returns void as $$
+begin
+  raise notice '% % %', 1, 2, 3
+     using errcode = '55001', detail = 'some detail info', hint = 'some hint';
+  raise '% % %', 1, 2, 3
+     using errcode = 'division_by_zero', detail = 'some detail info';
+end;
+$$ language plpgsql;
+select raise_test();
+NOTICE:  1 2 3
+DETAIL:  some detail info
+HINT:  some hint
+ERROR:  1 2 3
+DETAIL:  some detail info
+-- Since we can't actually see the thrown SQLSTATE in default psql output,
+-- test it like this; this also tests re-RAISE
+create or replace function raise_test() returns void as $$
+begin
+  raise 'check me'
+     using errcode = 'division_by_zero', detail = 'some detail info';
+  exception
+    when others then
+      raise notice 'SQLSTATE: % SQLERRM: %', sqlstate, sqlerrm;
+      raise;
+end;
+$$ language plpgsql;
+select raise_test();
+NOTICE:  SQLSTATE: 22012 SQLERRM: check me
+ERROR:  check me
+DETAIL:  some detail info
+create or replace function raise_test() returns void as $$
+begin
+  raise 'check me'
+     using errcode = '1234F', detail = 'some detail info';
+  exception
+    when others then
+      raise notice 'SQLSTATE: % SQLERRM: %', sqlstate, sqlerrm;
+      raise;
+end;
+$$ language plpgsql;
+select raise_test();
+NOTICE:  SQLSTATE: 1234F SQLERRM: check me
+ERROR:  check me
+DETAIL:  some detail info
+-- SQLSTATE specification in WHEN
+create or replace function raise_test() returns void as $$
+begin
+  raise 'check me'
+     using errcode = '1234F', detail = 'some detail info';
+  exception
+    when sqlstate '1234F' then
+      raise notice 'SQLSTATE: % SQLERRM: %', sqlstate, sqlerrm;
+      raise;
+end;
+$$ language plpgsql;
+select raise_test();
+NOTICE:  SQLSTATE: 1234F SQLERRM: check me
+ERROR:  check me
+DETAIL:  some detail info
+create or replace function raise_test() returns void as $$
+begin
+  raise division_by_zero using detail = 'some detail info';
+  exception
+    when others then
+      raise notice 'SQLSTATE: % SQLERRM: %', sqlstate, sqlerrm;
+      raise;
+end;
+$$ language plpgsql;
+select raise_test();
+NOTICE:  SQLSTATE: 22012 SQLERRM: division_by_zero
+ERROR:  division_by_zero
+DETAIL:  some detail info
+create or replace function raise_test() returns void as $$
+begin
+  raise division_by_zero;
+end;
+$$ language plpgsql;
+select raise_test();
+ERROR:  division_by_zero
+create or replace function raise_test() returns void as $$
+begin
+  raise sqlstate '1234F';
+end;
+$$ language plpgsql;
+select raise_test();
+ERROR:  1234F
+create or replace function raise_test() returns void as $$
+begin
+  raise division_by_zero using message = 'custom' || ' message';
+end;
+$$ language plpgsql;
+select raise_test();
+ERROR:  custom message
+create or replace function raise_test() returns void as $$
+begin
+  raise using message = 'custom' || ' message', errcode = '22012';
+end;
+$$ language plpgsql;
+select raise_test();
+ERROR:  custom message
+-- conflict on message
+create or replace function raise_test() returns void as $$
+begin
+  raise notice 'some message' using message = 'custom' || ' message', errcode = '22012';
+end;
+$$ language plpgsql;
+select raise_test();
+ERROR:  RAISE option already specified: MESSAGE
+CONTEXT:  PL/pgSQL function "raise_test" line 2 at RAISE
+-- conflict on errcode
+create or replace function raise_test() returns void as $$
+begin
+  raise division_by_zero using message = 'custom' || ' message', errcode = '22012';
+end;
+$$ language plpgsql;
+select raise_test();
+ERROR:  RAISE option already specified: ERRCODE
+CONTEXT:  PL/pgSQL function "raise_test" line 2 at RAISE
+-- nothing to re-RAISE
+create or replace function raise_test() returns void as $$
+begin
+  raise;
+end;
+$$ language plpgsql;
+select raise_test();
+ERROR:  RAISE without parameters cannot be used outside an exception handler
+CONTEXT:  PL/pgSQL function "raise_test"
+drop function raise_test();
+-- test CASE statement
+create or replace function case_test(bigint) returns text as $$
+declare a int = 10;
+        b int = 1;
+begin
+  case $1
+    when 1 then
+      return 'one';
+    when 2 then
+      return 'two';
+    when 3,4,3+5 then
+      return 'three, four or eight';
+    when a then
+      return 'ten';
+    when a+b, a+b+1 then
+      return 'eleven, twelve';
+  end case;
+end;
+$$ language plpgsql immutable;
+select case_test(1);
+ case_test 
+-----------
+ one
+(1 row)
+
+select case_test(2);
+ case_test 
+-----------
+ two
+(1 row)
+
+select case_test(3);
+      case_test       
+----------------------
+ three, four or eight
+(1 row)
+
+select case_test(4);
+      case_test       
+----------------------
+ three, four or eight
+(1 row)
+
+select case_test(5); -- fails
+ERROR:  case not found
+HINT:  CASE statement is missing ELSE part.
+CONTEXT:  PL/pgSQL function "case_test" line 4 at CASE
+select case_test(8);
+      case_test       
+----------------------
+ three, four or eight
+(1 row)
+
+select case_test(10);
+ case_test 
+-----------
+ ten
+(1 row)
+
+select case_test(11);
+   case_test    
+----------------
+ eleven, twelve
+(1 row)
+
+select case_test(12);
+   case_test    
+----------------
+ eleven, twelve
+(1 row)
+
+select case_test(13); -- fails
+ERROR:  case not found
+HINT:  CASE statement is missing ELSE part.
+CONTEXT:  PL/pgSQL function "case_test" line 4 at CASE
+create or replace function catch() returns void as $$
+begin
+  raise notice '%', case_test(6);
+exception
+  when case_not_found then
+    raise notice 'caught case_not_found % %', SQLSTATE, SQLERRM;
+end
+$$ language plpgsql;
+select catch();
+NOTICE:  caught case_not_found 20000 case not found
+ catch 
+-------
+ 
+(1 row)
+
+-- test the searched variant too, as well as ELSE
+create or replace function case_test(bigint) returns text as $$
+declare a int = 10;
+begin
+  case
+    when $1 = 1 then
+      return 'one';
+    when $1 = a + 2 then
+      return 'twelve';
+    else
+      return 'other';
+  end case;
+end;
+$$ language plpgsql immutable;
+select case_test(1);
+ case_test 
+-----------
+ one
+(1 row)
+
+select case_test(2);
+ case_test 
+-----------
+ other
+(1 row)
+
+select case_test(12);
+ case_test 
+-----------
+ twelve
+(1 row)
+
+select case_test(13);
+ case_test 
+-----------
+ other
+(1 row)
+
+drop function catch();
+drop function case_test(bigint);
+-- test variadic functions
+create or replace function vari(variadic int[])
+returns void as $$
+begin
+  for i in array_lower($1,1)..array_upper($1,1) loop
+    raise notice '%', $1[i];
+  end loop; end;
+$$ language plpgsql;
+select vari(1,2,3,4,5);
+NOTICE:  1
+NOTICE:  2
+NOTICE:  3
+NOTICE:  4
+NOTICE:  5
+ vari 
+------
+ 
+(1 row)
+
+select vari(3,4,5);
+NOTICE:  3
+NOTICE:  4
+NOTICE:  5
+ vari 
+------
+ 
+(1 row)
+
+select vari(variadic array[5,6,7]);
+NOTICE:  5
+NOTICE:  6
+NOTICE:  7
+ vari 
+------
+ 
+(1 row)
+
+drop function vari(int[]);
+-- coercion test
+create or replace function pleast(variadic numeric[])
+returns numeric as $$
+declare aux numeric = $1[array_lower($1,1)];
+begin
+  for i in array_lower($1,1)+1..array_upper($1,1) loop
+    if $1[i] < aux then aux := $1[i]; end if;
+  end loop;
+  return aux;
+end;
+$$ language plpgsql immutable strict;
+select pleast(10,1,2,3,-16);
+ pleast 
+--------
+    -16
+(1 row)
+
+select pleast(10.2,2.2,-1.1);
+ pleast 
+--------
+   -1.1
+(1 row)
+
+select pleast(10.2,10, -20);
+ pleast 
+--------
+    -20
+(1 row)
+
+select pleast(10,20, -1.0);
+ pleast 
+--------
+   -1.0
+(1 row)
+
+-- in case of conflict, non-variadic version is preferred
+create or replace function pleast(numeric)
+returns numeric as $$
+begin
+  raise notice 'non-variadic function called';
+  return $1;
+end;
+$$ language plpgsql immutable strict;
+select pleast(10);
+NOTICE:  non-variadic function called
+ pleast 
+--------
+     10
+(1 row)
+
+drop function pleast(numeric[]);
+drop function pleast(numeric);
+-- test table functions
+create function tftest(int) returns table(a int, b int) as $$
+begin
+  return query select $1, $1+i from generate_series(1,5) g(i);
+end;
+$$ language plpgsql immutable strict;
+select * from tftest(10);
+ a  | b  
+----+----
+ 10 | 11
+ 10 | 12
+ 10 | 13
+ 10 | 14
+ 10 | 15
+(5 rows)
+
+create or replace function tftest(a1 int) returns table(a int, b int) as $$
+begin
+  a := a1; b := a1 + 1;
+  return next;
+  a := a1 * 10; b := a1 * 10 + 1;
+  return next;
+end;
+$$ language plpgsql immutable strict;
+select * from tftest(10);
+  a  |  b  
+-----+-----
+  10 |  11
+ 100 | 101
+(2 rows)
+
+drop function tftest(int);
 -- Test for appropriate cleanup of non-simple expression evaluations
 -- (bug in all versions prior to August 2010)
 CREATE FUNCTION nonsimple_expr_test() RETURNS text[] AS $$
@@ -3746,405 +4144,4 @@
 NOTICE:  caught division by zero
 NOTICE:  caught division by zero
 NOTICE:  caught division by zero
-NOTICE:  caught division by zero
-=======
--- test RETURN QUERY EXECUTE
-create or replace function return_dquery()
-returns setof int as $$
-begin
-  return query execute 'select * from (values(10),(20)) f';
-  return query execute 'select * from (values($1),($2)) f' using 40,50;
-end;
-$$ language plpgsql;
-select * from return_dquery();
- return_dquery 
----------------
-            10
-            20
-            40
-            50
-(4 rows)
-
-drop function return_dquery();
--- Tests for 8.4's new RAISE features
-create or replace function raise_test() returns void as $$
-begin
-  raise notice '% % %', 1, 2, 3
-     using errcode = '55001', detail = 'some detail info', hint = 'some hint';
-  raise '% % %', 1, 2, 3
-     using errcode = 'division_by_zero', detail = 'some detail info';
-end;
-$$ language plpgsql;
-select raise_test();
-NOTICE:  1 2 3
-DETAIL:  some detail info
-HINT:  some hint
-ERROR:  1 2 3
-DETAIL:  some detail info
--- Since we can't actually see the thrown SQLSTATE in default psql output,
--- test it like this; this also tests re-RAISE
-create or replace function raise_test() returns void as $$
-begin
-  raise 'check me'
-     using errcode = 'division_by_zero', detail = 'some detail info';
-  exception
-    when others then
-      raise notice 'SQLSTATE: % SQLERRM: %', sqlstate, sqlerrm;
-      raise;
-end;
-$$ language plpgsql;
-select raise_test();
-NOTICE:  SQLSTATE: 22012 SQLERRM: check me
-ERROR:  check me
-DETAIL:  some detail info
-create or replace function raise_test() returns void as $$
-begin
-  raise 'check me'
-     using errcode = '1234F', detail = 'some detail info';
-  exception
-    when others then
-      raise notice 'SQLSTATE: % SQLERRM: %', sqlstate, sqlerrm;
-      raise;
-end;
-$$ language plpgsql;
-select raise_test();
-NOTICE:  SQLSTATE: 1234F SQLERRM: check me
-ERROR:  check me
-DETAIL:  some detail info
--- SQLSTATE specification in WHEN
-create or replace function raise_test() returns void as $$
-begin
-  raise 'check me'
-     using errcode = '1234F', detail = 'some detail info';
-  exception
-    when sqlstate '1234F' then
-      raise notice 'SQLSTATE: % SQLERRM: %', sqlstate, sqlerrm;
-      raise;
-end;
-$$ language plpgsql;
-select raise_test();
-NOTICE:  SQLSTATE: 1234F SQLERRM: check me
-ERROR:  check me
-DETAIL:  some detail info
-create or replace function raise_test() returns void as $$
-begin
-  raise division_by_zero using detail = 'some detail info';
-  exception
-    when others then
-      raise notice 'SQLSTATE: % SQLERRM: %', sqlstate, sqlerrm;
-      raise;
-end;
-$$ language plpgsql;
-select raise_test();
-NOTICE:  SQLSTATE: 22012 SQLERRM: division_by_zero
-ERROR:  division_by_zero
-DETAIL:  some detail info
-create or replace function raise_test() returns void as $$
-begin
-  raise division_by_zero;
-end;
-$$ language plpgsql;
-select raise_test();
-ERROR:  division_by_zero
-create or replace function raise_test() returns void as $$
-begin
-  raise sqlstate '1234F';
-end;
-$$ language plpgsql;
-select raise_test();
-ERROR:  1234F
-create or replace function raise_test() returns void as $$
-begin
-  raise division_by_zero using message = 'custom' || ' message';
-end;
-$$ language plpgsql;
-select raise_test();
-ERROR:  custom message
-create or replace function raise_test() returns void as $$
-begin
-  raise using message = 'custom' || ' message', errcode = '22012';
-end;
-$$ language plpgsql;
-select raise_test();
-ERROR:  custom message
--- conflict on message
-create or replace function raise_test() returns void as $$
-begin
-  raise notice 'some message' using message = 'custom' || ' message', errcode = '22012';
-end;
-$$ language plpgsql;
-select raise_test();
-ERROR:  RAISE option already specified: MESSAGE
-CONTEXT:  PL/pgSQL function "raise_test" line 2 at RAISE
--- conflict on errcode
-create or replace function raise_test() returns void as $$
-begin
-  raise division_by_zero using message = 'custom' || ' message', errcode = '22012';
-end;
-$$ language plpgsql;
-select raise_test();
-ERROR:  RAISE option already specified: ERRCODE
-CONTEXT:  PL/pgSQL function "raise_test" line 2 at RAISE
--- nothing to re-RAISE
-create or replace function raise_test() returns void as $$
-begin
-  raise;
-end;
-$$ language plpgsql;
-select raise_test();
-ERROR:  RAISE without parameters cannot be used outside an exception handler
-CONTEXT:  PL/pgSQL function "raise_test"
-drop function raise_test();
--- test CASE statement
-create or replace function case_test(bigint) returns text as $$
-declare a int = 10;
-        b int = 1;
-begin
-  case $1
-    when 1 then
-      return 'one';
-    when 2 then
-      return 'two';
-    when 3,4,3+5 then
-      return 'three, four or eight';
-    when a then
-      return 'ten';
-    when a+b, a+b+1 then
-      return 'eleven, twelve';
-  end case;
-end;
-$$ language plpgsql immutable;
-select case_test(1);
- case_test 
------------
- one
-(1 row)
-
-select case_test(2);
- case_test 
------------
- two
-(1 row)
-
-select case_test(3);
-      case_test       
-----------------------
- three, four or eight
-(1 row)
-
-select case_test(4);
-      case_test       
-----------------------
- three, four or eight
-(1 row)
-
-select case_test(5); -- fails
-ERROR:  case not found
-HINT:  CASE statement is missing ELSE part.
-CONTEXT:  PL/pgSQL function "case_test" line 4 at CASE
-select case_test(8);
-      case_test       
-----------------------
- three, four or eight
-(1 row)
-
-select case_test(10);
- case_test 
------------
- ten
-(1 row)
-
-select case_test(11);
-   case_test    
-----------------
- eleven, twelve
-(1 row)
-
-select case_test(12);
-   case_test    
-----------------
- eleven, twelve
-(1 row)
-
-select case_test(13); -- fails
-ERROR:  case not found
-HINT:  CASE statement is missing ELSE part.
-CONTEXT:  PL/pgSQL function "case_test" line 4 at CASE
-create or replace function catch() returns void as $$
-begin
-  raise notice '%', case_test(6);
-exception
-  when case_not_found then
-    raise notice 'caught case_not_found % %', SQLSTATE, SQLERRM;
-end
-$$ language plpgsql;
-select catch();
-NOTICE:  caught case_not_found 20000 case not found
- catch 
--------
- 
-(1 row)
-
--- test the searched variant too, as well as ELSE
-create or replace function case_test(bigint) returns text as $$
-declare a int = 10;
-begin
-  case
-    when $1 = 1 then
-      return 'one';
-    when $1 = a + 2 then
-      return 'twelve';
-    else
-      return 'other';
-  end case;
-end;
-$$ language plpgsql immutable;
-select case_test(1);
- case_test 
------------
- one
-(1 row)
-
-select case_test(2);
- case_test 
------------
- other
-(1 row)
-
-select case_test(12);
- case_test 
------------
- twelve
-(1 row)
-
-select case_test(13);
- case_test 
------------
- other
-(1 row)
-
-drop function catch();
-drop function case_test(bigint);
--- test variadic functions
-create or replace function vari(variadic int[])
-returns void as $$
-begin
-  for i in array_lower($1,1)..array_upper($1,1) loop
-    raise notice '%', $1[i];
-  end loop; end;
-$$ language plpgsql;
-select vari(1,2,3,4,5);
-NOTICE:  1
-NOTICE:  2
-NOTICE:  3
-NOTICE:  4
-NOTICE:  5
- vari 
-------
- 
-(1 row)
-
-select vari(3,4,5);
-NOTICE:  3
-NOTICE:  4
-NOTICE:  5
- vari 
-------
- 
-(1 row)
-
-select vari(variadic array[5,6,7]);
-NOTICE:  5
-NOTICE:  6
-NOTICE:  7
- vari 
-------
- 
-(1 row)
-
-drop function vari(int[]);
--- coercion test
-create or replace function pleast(variadic numeric[])
-returns numeric as $$
-declare aux numeric = $1[array_lower($1,1)];
-begin
-  for i in array_lower($1,1)+1..array_upper($1,1) loop
-    if $1[i] < aux then aux := $1[i]; end if;
-  end loop;
-  return aux;
-end;
-$$ language plpgsql immutable strict;
-select pleast(10,1,2,3,-16);
- pleast 
---------
-    -16
-(1 row)
-
-select pleast(10.2,2.2,-1.1);
- pleast 
---------
-   -1.1
-(1 row)
-
-select pleast(10.2,10, -20);
- pleast 
---------
-    -20
-(1 row)
-
-select pleast(10,20, -1.0);
- pleast 
---------
-   -1.0
-(1 row)
-
--- in case of conflict, non-variadic version is preferred
-create or replace function pleast(numeric)
-returns numeric as $$
-begin
-  raise notice 'non-variadic function called';
-  return $1;
-end;
-$$ language plpgsql immutable strict;
-select pleast(10);
-NOTICE:  non-variadic function called
- pleast 
---------
-     10
-(1 row)
-
-drop function pleast(numeric[]);
-drop function pleast(numeric);
--- test table functions
-create function tftest(int) returns table(a int, b int) as $$
-begin
-  return query select $1, $1+i from generate_series(1,5) g(i);
-end;
-$$ language plpgsql immutable strict;
-select * from tftest(10);
- a  | b  
-----+----
- 10 | 11
- 10 | 12
- 10 | 13
- 10 | 14
- 10 | 15
-(5 rows)
-
-create or replace function tftest(a1 int) returns table(a int, b int) as $$
-begin
-  a := a1; b := a1 + 1;
-  return next;
-  a := a1 * 10; b := a1 * 10 + 1;
-  return next;
-end;
-$$ language plpgsql immutable strict;
-select * from tftest(10);
-  a  |  b  
------+-----
-  10 |  11
- 100 | 101
-(2 rows)
-
-drop function tftest(int);
->>>>>>> 49f001d8
+NOTICE:  caught division by zero