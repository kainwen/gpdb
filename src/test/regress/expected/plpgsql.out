--- conflicted
+++ resolved
@@ -1397,159 +1397,131 @@
 SQL statement "select * from PField where name =  $1 "
 PL/pgSQL function "tg_pslot_biu" line 5 at SQL statement
 insert into PSlot values ('PS.base.tb6', 'PF0_X', '', '');
-<<<<<<< HEAD
 ERROR:  function cannot execute on segment because it accesses relation "public.pfield"  (seg0 127.0.0.1:40000 pid=1760)
 DETAIL:  
 SQL statement "select * from PField where name =  $1 "
 PL/pgSQL function "tg_pslot_biu" line 5 at SQL statement
-insert into PField values ('PF1_1', 'Wallslots 1st floor');
-insert into PSlot values ('PS.1st.a1', 'PF1_1', '', 'WS.101.1a');
-ERROR:  function cannot execute on segment because it accesses relation "public.pfield"  (seg2 127.0.0.1:40002 pid=1762)
-DETAIL:  
-SQL statement "select * from PField where name =  $1 "
-PL/pgSQL function "tg_pslot_biu" line 5 at SQL statement
-insert into PSlot values ('PS.1st.a2', 'PF1_1', '', 'WS.101.1b');
-ERROR:  function cannot execute on segment because it accesses relation "public.pfield"  (seg2 127.0.0.1:40002 pid=1762)
-DETAIL:  
-SQL statement "select * from PField where name =  $1 "
-PL/pgSQL function "tg_pslot_biu" line 5 at SQL statement
-insert into PSlot values ('PS.1st.a3', 'PF1_1', '', 'WS.101.2a');
-ERROR:  function cannot execute on segment because it accesses relation "public.pfield"  (seg1 127.0.0.1:40001 pid=1761)
-DETAIL:  
-SQL statement "select * from PField where name =  $1 "
-PL/pgSQL function "tg_pslot_biu" line 5 at SQL statement
-insert into PSlot values ('PS.1st.a4', 'PF1_1', '', 'WS.101.2b');
-ERROR:  function cannot execute on segment because it accesses relation "public.pfield"  (seg1 127.0.0.1:40001 pid=1761)
-DETAIL:  
-SQL statement "select * from PField where name =  $1 "
-PL/pgSQL function "tg_pslot_biu" line 5 at SQL statement
-insert into PSlot values ('PS.1st.a5', 'PF1_1', '', 'WS.101.3a');
-ERROR:  function cannot execute on segment because it accesses relation "public.pfield"  (seg0 127.0.0.1:40000 pid=1760)
-DETAIL:  
-SQL statement "select * from PField where name =  $1 "
-PL/pgSQL function "tg_pslot_biu" line 5 at SQL statement
-insert into PSlot values ('PS.1st.a6', 'PF1_1', '', 'WS.101.3b');
-ERROR:  function cannot execute on segment because it accesses relation "public.pfield"  (seg0 127.0.0.1:40000 pid=1760)
-DETAIL:  
-SQL statement "select * from PField where name =  $1 "
-PL/pgSQL function "tg_pslot_biu" line 5 at SQL statement
-insert into PSlot values ('PS.1st.b1', 'PF1_1', '', 'WS.102.1a');
-ERROR:  function cannot execute on segment because it accesses relation "public.pfield"  (seg0 127.0.0.1:40000 pid=1760)
-DETAIL:  
-SQL statement "select * from PField where name =  $1 "
-PL/pgSQL function "tg_pslot_biu" line 5 at SQL statement
-insert into PSlot values ('PS.1st.b2', 'PF1_1', '', 'WS.102.1b');
-ERROR:  function cannot execute on segment because it accesses relation "public.pfield"  (seg1 127.0.0.1:40001 pid=1761)
-DETAIL:  
-SQL statement "select * from PField where name =  $1 "
-PL/pgSQL function "tg_pslot_biu" line 5 at SQL statement
-insert into PSlot values ('PS.1st.b3', 'PF1_1', '', 'WS.102.2a');
-ERROR:  function cannot execute on segment because it accesses relation "public.pfield"  (seg2 127.0.0.1:40002 pid=1762)
-DETAIL:  
-SQL statement "select * from PField where name =  $1 "
-PL/pgSQL function "tg_pslot_biu" line 5 at SQL statement
-insert into PSlot values ('PS.1st.b4', 'PF1_1', '', 'WS.102.2b');
-ERROR:  function cannot execute on segment because it accesses relation "public.pfield"  (seg0 127.0.0.1:40000 pid=1760)
-DETAIL:  
-SQL statement "select * from PField where name =  $1 "
-PL/pgSQL function "tg_pslot_biu" line 5 at SQL statement
-insert into PSlot values ('PS.1st.b5', 'PF1_1', '', 'WS.102.3a');
-ERROR:  function cannot execute on segment because it accesses relation "public.pfield"  (seg1 127.0.0.1:40001 pid=1761)
-DETAIL:  
-SQL statement "select * from PField where name =  $1 "
-PL/pgSQL function "tg_pslot_biu" line 5 at SQL statement
-insert into PSlot values ('PS.1st.b6', 'PF1_1', '', 'WS.102.3b');
-ERROR:  function cannot execute on segment because it accesses relation "public.pfield"  (seg2 127.0.0.1:40002 pid=1762)
-DETAIL:  
-SQL statement "select * from PField where name =  $1 "
-PL/pgSQL function "tg_pslot_biu" line 5 at SQL statement
-insert into PSlot values ('PS.1st.c1', 'PF1_1', '', 'WS.105.1a');
-ERROR:  function cannot execute on segment because it accesses relation "public.pfield"  (seg1 127.0.0.1:40001 pid=1761)
-DETAIL:  
-SQL statement "select * from PField where name =  $1 "
-PL/pgSQL function "tg_pslot_biu" line 5 at SQL statement
-insert into PSlot values ('PS.1st.c2', 'PF1_1', '', 'WS.105.1b');
-ERROR:  function cannot execute on segment because it accesses relation "public.pfield"  (seg0 127.0.0.1:40000 pid=1760)
-DETAIL:  
-SQL statement "select * from PField where name =  $1 "
-PL/pgSQL function "tg_pslot_biu" line 5 at SQL statement
-insert into PSlot values ('PS.1st.c3', 'PF1_1', '', 'WS.105.2a');
-ERROR:  function cannot execute on segment because it accesses relation "public.pfield"  (seg2 127.0.0.1:40002 pid=1762)
-DETAIL:  
-SQL statement "select * from PField where name =  $1 "
-PL/pgSQL function "tg_pslot_biu" line 5 at SQL statement
-insert into PSlot values ('PS.1st.c4', 'PF1_1', '', 'WS.105.2b');
-ERROR:  function cannot execute on segment because it accesses relation "public.pfield"  (seg0 127.0.0.1:40000 pid=1760)
-DETAIL:  
-SQL statement "select * from PField where name =  $1 "
-PL/pgSQL function "tg_pslot_biu" line 5 at SQL statement
-insert into PSlot values ('PS.1st.c5', 'PF1_1', '', 'WS.105.3a');
-ERROR:  function cannot execute on segment because it accesses relation "public.pfield"  (seg2 127.0.0.1:40002 pid=1762)
-DETAIL:  
-SQL statement "select * from PField where name =  $1 "
-PL/pgSQL function "tg_pslot_biu" line 5 at SQL statement
-insert into PSlot values ('PS.1st.c6', 'PF1_1', '', 'WS.105.3b');
-ERROR:  function cannot execute on segment because it accesses relation "public.pfield"  (seg1 127.0.0.1:40001 pid=1761)
-DETAIL:  
-SQL statement "select * from PField where name =  $1 "
-PL/pgSQL function "tg_pslot_biu" line 5 at SQL statement
-insert into PSlot values ('PS.1st.d1', 'PF1_1', '', 'WS.106.1a');
-ERROR:  function cannot execute on segment because it accesses relation "public.pfield"  (seg1 127.0.0.1:40001 pid=1761)
-DETAIL:  
-SQL statement "select * from PField where name =  $1 "
-PL/pgSQL function "tg_pslot_biu" line 5 at SQL statement
-insert into PSlot values ('PS.1st.d2', 'PF1_1', '', 'WS.106.1b');
-ERROR:  function cannot execute on segment because it accesses relation "public.pfield"  (seg1 127.0.0.1:40001 pid=1761)
-DETAIL:  
-SQL statement "select * from PField where name =  $1 "
-PL/pgSQL function "tg_pslot_biu" line 5 at SQL statement
-insert into PSlot values ('PS.1st.d3', 'PF1_1', '', 'WS.106.2a');
-ERROR:  function cannot execute on segment because it accesses relation "public.pfield"  (seg2 127.0.0.1:40002 pid=1762)
-DETAIL:  
-SQL statement "select * from PField where name =  $1 "
-PL/pgSQL function "tg_pslot_biu" line 5 at SQL statement
-insert into PSlot values ('PS.1st.d4', 'PF1_1', '', 'WS.106.2b');
-ERROR:  function cannot execute on segment because it accesses relation "public.pfield"  (seg1 127.0.0.1:40001 pid=1761)
-DETAIL:  
-SQL statement "select * from PField where name =  $1 "
-PL/pgSQL function "tg_pslot_biu" line 5 at SQL statement
-insert into PSlot values ('PS.1st.d5', 'PF1_1', '', 'WS.106.3a');
-ERROR:  function cannot execute on segment because it accesses relation "public.pfield"  (seg2 127.0.0.1:40002 pid=1762)
-DETAIL:  
-SQL statement "select * from PField where name =  $1 "
-PL/pgSQL function "tg_pslot_biu" line 5 at SQL statement
-insert into PSlot values ('PS.1st.d6', 'PF1_1', '', 'WS.106.3b');
-ERROR:  function cannot execute on segment because it accesses relation "public.pfield"  (seg2 127.0.0.1:40002 pid=1762)
-DETAIL:  
-SQL statement "select * from PField where name =  $1 "
-PL/pgSQL function "tg_pslot_biu" line 5 at SQL statement
-=======
 insert into PField values ('PF1_1', 'Wallslots first floor');
 insert into PSlot values ('PS.first.a1', 'PF1_1', '', 'WS.101.1a');
+ERROR:  function cannot execute on segment because it accesses relation "public.pfield"  (seg2 127.0.0.1:40002 pid=1762)
+DETAIL:  
+SQL statement "select * from PField where name =  $1 "
+PL/pgSQL function "tg_pslot_biu" line 5 at SQL statement
 insert into PSlot values ('PS.first.a2', 'PF1_1', '', 'WS.101.1b');
+ERROR:  function cannot execute on segment because it accesses relation "public.pfield"  (seg2 127.0.0.1:40002 pid=1762)
+DETAIL:  
+SQL statement "select * from PField where name =  $1 "
+PL/pgSQL function "tg_pslot_biu" line 5 at SQL statement
 insert into PSlot values ('PS.first.a3', 'PF1_1', '', 'WS.101.2a');
+ERROR:  function cannot execute on segment because it accesses relation "public.pfield"  (seg1 127.0.0.1:40001 pid=1761)
+DETAIL:  
+SQL statement "select * from PField where name =  $1 "
+PL/pgSQL function "tg_pslot_biu" line 5 at SQL statement
 insert into PSlot values ('PS.first.a4', 'PF1_1', '', 'WS.101.2b');
+ERROR:  function cannot execute on segment because it accesses relation "public.pfield"  (seg1 127.0.0.1:40001 pid=1761)
+DETAIL:  
+SQL statement "select * from PField where name =  $1 "
+PL/pgSQL function "tg_pslot_biu" line 5 at SQL statement
 insert into PSlot values ('PS.first.a5', 'PF1_1', '', 'WS.101.3a');
+ERROR:  function cannot execute on segment because it accesses relation "public.pfield"  (seg0 127.0.0.1:40000 pid=1760)
+DETAIL:  
+SQL statement "select * from PField where name =  $1 "
+PL/pgSQL function "tg_pslot_biu" line 5 at SQL statement
 insert into PSlot values ('PS.first.a6', 'PF1_1', '', 'WS.101.3b');
+ERROR:  function cannot execute on segment because it accesses relation "public.pfield"  (seg0 127.0.0.1:40000 pid=1760)
+DETAIL:  
+SQL statement "select * from PField where name =  $1 "
+PL/pgSQL function "tg_pslot_biu" line 5 at SQL statement
 insert into PSlot values ('PS.first.b1', 'PF1_1', '', 'WS.102.1a');
+ERROR:  function cannot execute on segment because it accesses relation "public.pfield"  (seg0 127.0.0.1:40000 pid=1760)
+DETAIL:  
+SQL statement "select * from PField where name =  $1 "
+PL/pgSQL function "tg_pslot_biu" line 5 at SQL statement
 insert into PSlot values ('PS.first.b2', 'PF1_1', '', 'WS.102.1b');
+ERROR:  function cannot execute on segment because it accesses relation "public.pfield"  (seg1 127.0.0.1:40001 pid=1761)
+DETAIL:  
+SQL statement "select * from PField where name =  $1 "
+PL/pgSQL function "tg_pslot_biu" line 5 at SQL statement
 insert into PSlot values ('PS.first.b3', 'PF1_1', '', 'WS.102.2a');
+ERROR:  function cannot execute on segment because it accesses relation "public.pfield"  (seg2 127.0.0.1:40002 pid=1762)
+DETAIL:  
+SQL statement "select * from PField where name =  $1 "
+PL/pgSQL function "tg_pslot_biu" line 5 at SQL statement
 insert into PSlot values ('PS.first.b4', 'PF1_1', '', 'WS.102.2b');
+ERROR:  function cannot execute on segment because it accesses relation "public.pfield"  (seg0 127.0.0.1:40000 pid=1760)
+DETAIL:  
+SQL statement "select * from PField where name =  $1 "
+PL/pgSQL function "tg_pslot_biu" line 5 at SQL statement
 insert into PSlot values ('PS.first.b5', 'PF1_1', '', 'WS.102.3a');
+ERROR:  function cannot execute on segment because it accesses relation "public.pfield"  (seg1 127.0.0.1:40001 pid=1761)
+DETAIL:  
+SQL statement "select * from PField where name =  $1 "
+PL/pgSQL function "tg_pslot_biu" line 5 at SQL statement
 insert into PSlot values ('PS.first.b6', 'PF1_1', '', 'WS.102.3b');
+ERROR:  function cannot execute on segment because it accesses relation "public.pfield"  (seg2 127.0.0.1:40002 pid=1762)
+DETAIL:  
+SQL statement "select * from PField where name =  $1 "
+PL/pgSQL function "tg_pslot_biu" line 5 at SQL statement
 insert into PSlot values ('PS.first.c1', 'PF1_1', '', 'WS.105.1a');
+ERROR:  function cannot execute on segment because it accesses relation "public.pfield"  (seg1 127.0.0.1:40001 pid=1761)
+DETAIL:  
+SQL statement "select * from PField where name =  $1 "
+PL/pgSQL function "tg_pslot_biu" line 5 at SQL statement
 insert into PSlot values ('PS.first.c2', 'PF1_1', '', 'WS.105.1b');
+ERROR:  function cannot execute on segment because it accesses relation "public.pfield"  (seg0 127.0.0.1:40000 pid=1760)
+DETAIL:  
+SQL statement "select * from PField where name =  $1 "
+PL/pgSQL function "tg_pslot_biu" line 5 at SQL statement
 insert into PSlot values ('PS.first.c3', 'PF1_1', '', 'WS.105.2a');
+ERROR:  function cannot execute on segment because it accesses relation "public.pfield"  (seg2 127.0.0.1:40002 pid=1762)
+DETAIL:  
+SQL statement "select * from PField where name =  $1 "
+PL/pgSQL function "tg_pslot_biu" line 5 at SQL statement
 insert into PSlot values ('PS.first.c4', 'PF1_1', '', 'WS.105.2b');
+ERROR:  function cannot execute on segment because it accesses relation "public.pfield"  (seg0 127.0.0.1:40000 pid=1760)
+DETAIL:  
+SQL statement "select * from PField where name =  $1 "
+PL/pgSQL function "tg_pslot_biu" line 5 at SQL statement
 insert into PSlot values ('PS.first.c5', 'PF1_1', '', 'WS.105.3a');
+ERROR:  function cannot execute on segment because it accesses relation "public.pfield"  (seg2 127.0.0.1:40002 pid=1762)
+DETAIL:  
+SQL statement "select * from PField where name =  $1 "
+PL/pgSQL function "tg_pslot_biu" line 5 at SQL statement
 insert into PSlot values ('PS.first.c6', 'PF1_1', '', 'WS.105.3b');
+ERROR:  function cannot execute on segment because it accesses relation "public.pfield"  (seg1 127.0.0.1:40001 pid=1761)
+DETAIL:  
+SQL statement "select * from PField where name =  $1 "
+PL/pgSQL function "tg_pslot_biu" line 5 at SQL statement
 insert into PSlot values ('PS.first.d1', 'PF1_1', '', 'WS.106.1a');
+ERROR:  function cannot execute on segment because it accesses relation "public.pfield"  (seg1 127.0.0.1:40001 pid=1761)
+DETAIL:  
+SQL statement "select * from PField where name =  $1 "
+PL/pgSQL function "tg_pslot_biu" line 5 at SQL statement
 insert into PSlot values ('PS.first.d2', 'PF1_1', '', 'WS.106.1b');
+ERROR:  function cannot execute on segment because it accesses relation "public.pfield"  (seg1 127.0.0.1:40001 pid=1761)
+DETAIL:  
+SQL statement "select * from PField where name =  $1 "
+PL/pgSQL function "tg_pslot_biu" line 5 at SQL statement
 insert into PSlot values ('PS.first.d3', 'PF1_1', '', 'WS.106.2a');
+ERROR:  function cannot execute on segment because it accesses relation "public.pfield"  (seg2 127.0.0.1:40002 pid=1762)
+DETAIL:  
+SQL statement "select * from PField where name =  $1 "
+PL/pgSQL function "tg_pslot_biu" line 5 at SQL statement
 insert into PSlot values ('PS.first.d4', 'PF1_1', '', 'WS.106.2b');
+ERROR:  function cannot execute on segment because it accesses relation "public.pfield"  (seg1 127.0.0.1:40001 pid=1761)
+DETAIL:  
+SQL statement "select * from PField where name =  $1 "
+PL/pgSQL function "tg_pslot_biu" line 5 at SQL statement
 insert into PSlot values ('PS.first.d5', 'PF1_1', '', 'WS.106.3a');
+ERROR:  function cannot execute on segment because it accesses relation "public.pfield"  (seg2 127.0.0.1:40002 pid=1762)
+DETAIL:  
+SQL statement "select * from PField where name =  $1 "
+PL/pgSQL function "tg_pslot_biu" line 5 at SQL statement
 insert into PSlot values ('PS.first.d6', 'PF1_1', '', 'WS.106.3b');
->>>>>>> 4d53a2f9
+ERROR:  function cannot execute on segment because it accesses relation "public.pfield"  (seg2 127.0.0.1:40002 pid=1762)
+DETAIL:  
+SQL statement "select * from PField where name =  $1 "
+PL/pgSQL function "tg_pslot_biu" line 5 at SQL statement
 --
 -- Now we wire the wall connectors 1a-2a in room 001 to the
 -- patchfield. In the second update we make an error, and
@@ -1628,90 +1600,73 @@
 ----------+--------+----------+----------
 (0 rows)
 
-<<<<<<< HEAD
-insert into PField values ('PF1_2', 'Phonelines 1st floor');
-insert into PSlot values ('PS.1st.ta1', 'PF1_2', '', '');
-ERROR:  function cannot execute on segment because it accesses relation "public.pfield"  (seg1 127.0.0.1:40001 pid=1761)
-DETAIL:  
-SQL statement "select * from PField where name =  $1 "
-PL/pgSQL function "tg_pslot_biu" line 5 at SQL statement
-insert into PSlot values ('PS.1st.ta2', 'PF1_2', '', '');
-ERROR:  function cannot execute on segment because it accesses relation "public.pfield"  (seg1 127.0.0.1:40001 pid=1761)
-DETAIL:  
-SQL statement "select * from PField where name =  $1 "
-PL/pgSQL function "tg_pslot_biu" line 5 at SQL statement
-insert into PSlot values ('PS.1st.ta3', 'PF1_2', '', '');
-ERROR:  function cannot execute on segment because it accesses relation "public.pfield"  (seg0 127.0.0.1:40000 pid=1760)
-DETAIL:  
-SQL statement "select * from PField where name =  $1 "
-PL/pgSQL function "tg_pslot_biu" line 5 at SQL statement
-insert into PSlot values ('PS.1st.ta4', 'PF1_2', '', '');
-ERROR:  function cannot execute on segment because it accesses relation "public.pfield"  (seg0 127.0.0.1:40000 pid=1760)
-DETAIL:  
-SQL statement "select * from PField where name =  $1 "
-PL/pgSQL function "tg_pslot_biu" line 5 at SQL statement
-insert into PSlot values ('PS.1st.ta5', 'PF1_2', '', '');
-ERROR:  function cannot execute on segment because it accesses relation "public.pfield"  (seg2 127.0.0.1:40002 pid=1762)
-DETAIL:  
-SQL statement "select * from PField where name =  $1 "
-PL/pgSQL function "tg_pslot_biu" line 5 at SQL statement
-insert into PSlot values ('PS.1st.ta6', 'PF1_2', '', '');
-ERROR:  function cannot execute on segment because it accesses relation "public.pfield"  (seg2 127.0.0.1:40002 pid=1762)
-DETAIL:  
-SQL statement "select * from PField where name =  $1 "
-PL/pgSQL function "tg_pslot_biu" line 5 at SQL statement
-insert into PSlot values ('PS.1st.tb1', 'PF1_2', '', '');
-ERROR:  function cannot execute on segment because it accesses relation "public.pfield"  (seg1 127.0.0.1:40001 pid=1761)
-DETAIL:  
-SQL statement "select * from PField where name =  $1 "
-PL/pgSQL function "tg_pslot_biu" line 5 at SQL statement
-insert into PSlot values ('PS.1st.tb2', 'PF1_2', '', '');
-ERROR:  function cannot execute on segment because it accesses relation "public.pfield"  (seg2 127.0.0.1:40002 pid=1762)
-DETAIL:  
-SQL statement "select * from PField where name =  $1 "
-PL/pgSQL function "tg_pslot_biu" line 5 at SQL statement
-insert into PSlot values ('PS.1st.tb3', 'PF1_2', '', '');
-ERROR:  function cannot execute on segment because it accesses relation "public.pfield"  (seg0 127.0.0.1:40000 pid=1760)
-DETAIL:  
-SQL statement "select * from PField where name =  $1 "
-PL/pgSQL function "tg_pslot_biu" line 5 at SQL statement
-insert into PSlot values ('PS.1st.tb4', 'PF1_2', '', '');
-ERROR:  function cannot execute on segment because it accesses relation "public.pfield"  (seg1 127.0.0.1:40001 pid=1761)
-DETAIL:  
-SQL statement "select * from PField where name =  $1 "
-PL/pgSQL function "tg_pslot_biu" line 5 at SQL statement
-insert into PSlot values ('PS.1st.tb5', 'PF1_2', '', '');
-ERROR:  function cannot execute on segment because it accesses relation "public.pfield"  (seg2 127.0.0.1:40002 pid=1762)
-DETAIL:  
-SQL statement "select * from PField where name =  $1 "
-PL/pgSQL function "tg_pslot_biu" line 5 at SQL statement
-insert into PSlot values ('PS.1st.tb6', 'PF1_2', '', '');
-ERROR:  function cannot execute on segment because it accesses relation "public.pfield"  (seg0 127.0.0.1:40000 pid=1760)
-DETAIL:  
-SQL statement "select * from PField where name =  $1 "
-PL/pgSQL function "tg_pslot_biu" line 5 at SQL statement
-=======
 insert into PField values ('PF1_2', 'Phonelines first floor');
 insert into PSlot values ('PS.first.ta1', 'PF1_2', '', '');
+ERROR:  function cannot execute on segment because it accesses relation "public.pfield"  (seg1 127.0.0.1:40001 pid=1761)
+DETAIL:  
+SQL statement "select * from PField where name =  $1 "
+PL/pgSQL function "tg_pslot_biu" line 5 at SQL statement
 insert into PSlot values ('PS.first.ta2', 'PF1_2', '', '');
+ERROR:  function cannot execute on segment because it accesses relation "public.pfield"  (seg1 127.0.0.1:40001 pid=1761)
+DETAIL:  
+SQL statement "select * from PField where name =  $1 "
+PL/pgSQL function "tg_pslot_biu" line 5 at SQL statement
 insert into PSlot values ('PS.first.ta3', 'PF1_2', '', '');
+ERROR:  function cannot execute on segment because it accesses relation "public.pfield"  (seg0 127.0.0.1:40000 pid=1760)
+DETAIL:  
+SQL statement "select * from PField where name =  $1 "
+PL/pgSQL function "tg_pslot_biu" line 5 at SQL statement
 insert into PSlot values ('PS.first.ta4', 'PF1_2', '', '');
+ERROR:  function cannot execute on segment because it accesses relation "public.pfield"  (seg0 127.0.0.1:40000 pid=1760)
+DETAIL:  
+SQL statement "select * from PField where name =  $1 "
+PL/pgSQL function "tg_pslot_biu" line 5 at SQL statement
 insert into PSlot values ('PS.first.ta5', 'PF1_2', '', '');
+ERROR:  function cannot execute on segment because it accesses relation "public.pfield"  (seg2 127.0.0.1:40002 pid=1762)
+DETAIL:  
+SQL statement "select * from PField where name =  $1 "
+PL/pgSQL function "tg_pslot_biu" line 5 at SQL statement
 insert into PSlot values ('PS.first.ta6', 'PF1_2', '', '');
+ERROR:  function cannot execute on segment because it accesses relation "public.pfield"  (seg2 127.0.0.1:40002 pid=1762)
+DETAIL:  
+SQL statement "select * from PField where name =  $1 "
+PL/pgSQL function "tg_pslot_biu" line 5 at SQL statement
 insert into PSlot values ('PS.first.tb1', 'PF1_2', '', '');
+ERROR:  function cannot execute on segment because it accesses relation "public.pfield"  (seg1 127.0.0.1:40001 pid=1761)
+DETAIL:  
+SQL statement "select * from PField where name =  $1 "
+PL/pgSQL function "tg_pslot_biu" line 5 at SQL statement
 insert into PSlot values ('PS.first.tb2', 'PF1_2', '', '');
+ERROR:  function cannot execute on segment because it accesses relation "public.pfield"  (seg2 127.0.0.1:40002 pid=1762)
+DETAIL:  
+SQL statement "select * from PField where name =  $1 "
+PL/pgSQL function "tg_pslot_biu" line 5 at SQL statement
 insert into PSlot values ('PS.first.tb3', 'PF1_2', '', '');
+ERROR:  function cannot execute on segment because it accesses relation "public.pfield"  (seg0 127.0.0.1:40000 pid=1760)
+DETAIL:  
+SQL statement "select * from PField where name =  $1 "
+PL/pgSQL function "tg_pslot_biu" line 5 at SQL statement
 insert into PSlot values ('PS.first.tb4', 'PF1_2', '', '');
+ERROR:  function cannot execute on segment because it accesses relation "public.pfield"  (seg1 127.0.0.1:40001 pid=1761)
+DETAIL:  
+SQL statement "select * from PField where name =  $1 "
+PL/pgSQL function "tg_pslot_biu" line 5 at SQL statement
 insert into PSlot values ('PS.first.tb5', 'PF1_2', '', '');
+ERROR:  function cannot execute on segment because it accesses relation "public.pfield"  (seg2 127.0.0.1:40002 pid=1762)
+DETAIL:  
+SQL statement "select * from PField where name =  $1 "
+PL/pgSQL function "tg_pslot_biu" line 5 at SQL statement
 insert into PSlot values ('PS.first.tb6', 'PF1_2', '', '');
->>>>>>> 4d53a2f9
+ERROR:  function cannot execute on segment because it accesses relation "public.pfield"  (seg0 127.0.0.1:40000 pid=1760)
+DETAIL:  
+SQL statement "select * from PField where name =  $1 "
+PL/pgSQL function "tg_pslot_biu" line 5 at SQL statement
 --
 -- Fix the wrong name for patchfield PF0_2
 --
 update PField set name = 'PF0_2' where name = 'PF0_X';
 ERROR:  Cannot parallelize an UPDATE statement that updates the distribution columns
 select * from PSlot order by slotname;
-<<<<<<< HEAD
  slotname | pfname | slotlink | backlink 
 ----------+--------+----------+----------
 (0 rows)
@@ -1720,124 +1675,6 @@
  slotname | roomno | slotlink | backlink 
 ----------+--------+----------+----------
 (0 rows)
-=======
-       slotname       | pfname |       slotlink       |       backlink       
-----------------------+--------+----------------------+----------------------
- PS.base.a1           | PF0_1  |                      | WS.001.1a           
- PS.base.a2           | PF0_1  |                      | WS.001.1b           
- PS.base.a3           | PF0_1  |                      | WS.001.2a           
- PS.base.a4           | PF0_1  |                      | WS.001.2b           
- PS.base.a5           | PF0_1  |                      | WS.001.3a           
- PS.base.a6           | PF0_1  |                      | WS.001.3b           
- PS.base.b1           | PF0_1  |                      | WS.002.1a           
- PS.base.b2           | PF0_1  |                      | WS.002.1b           
- PS.base.b3           | PF0_1  |                      | WS.002.2a           
- PS.base.b4           | PF0_1  |                      | WS.002.2b           
- PS.base.b5           | PF0_1  |                      | WS.002.3a           
- PS.base.b6           | PF0_1  |                      | WS.002.3b           
- PS.base.c1           | PF0_1  |                      | WS.003.1a           
- PS.base.c2           | PF0_1  |                      | WS.003.1b           
- PS.base.c3           | PF0_1  |                      | WS.003.2a           
- PS.base.c4           | PF0_1  |                      | WS.003.2b           
- PS.base.c5           | PF0_1  |                      | WS.003.3a           
- PS.base.c6           | PF0_1  |                      | WS.003.3b           
- PS.base.ta1          | PF0_2  |                      |                     
- PS.base.ta2          | PF0_2  |                      |                     
- PS.base.ta3          | PF0_2  |                      |                     
- PS.base.ta4          | PF0_2  |                      |                     
- PS.base.ta5          | PF0_2  |                      |                     
- PS.base.ta6          | PF0_2  |                      |                     
- PS.base.tb1          | PF0_2  |                      |                     
- PS.base.tb2          | PF0_2  |                      |                     
- PS.base.tb3          | PF0_2  |                      |                     
- PS.base.tb4          | PF0_2  |                      |                     
- PS.base.tb5          | PF0_2  |                      |                     
- PS.base.tb6          | PF0_2  |                      |                     
- PS.first.a1          | PF1_1  |                      | WS.101.1a           
- PS.first.a2          | PF1_1  |                      | WS.101.1b           
- PS.first.a3          | PF1_1  |                      | WS.101.2a           
- PS.first.a4          | PF1_1  |                      | WS.101.2b           
- PS.first.a5          | PF1_1  |                      | WS.101.3a           
- PS.first.a6          | PF1_1  |                      | WS.101.3b           
- PS.first.b1          | PF1_1  |                      | WS.102.1a           
- PS.first.b2          | PF1_1  |                      | WS.102.1b           
- PS.first.b3          | PF1_1  |                      | WS.102.2a           
- PS.first.b4          | PF1_1  |                      | WS.102.2b           
- PS.first.b5          | PF1_1  |                      | WS.102.3a           
- PS.first.b6          | PF1_1  |                      | WS.102.3b           
- PS.first.c1          | PF1_1  |                      | WS.105.1a           
- PS.first.c2          | PF1_1  |                      | WS.105.1b           
- PS.first.c3          | PF1_1  |                      | WS.105.2a           
- PS.first.c4          | PF1_1  |                      | WS.105.2b           
- PS.first.c5          | PF1_1  |                      | WS.105.3a           
- PS.first.c6          | PF1_1  |                      | WS.105.3b           
- PS.first.d1          | PF1_1  |                      | WS.106.1a           
- PS.first.d2          | PF1_1  |                      | WS.106.1b           
- PS.first.d3          | PF1_1  |                      | WS.106.2a           
- PS.first.d4          | PF1_1  |                      | WS.106.2b           
- PS.first.d5          | PF1_1  |                      | WS.106.3a           
- PS.first.d6          | PF1_1  |                      | WS.106.3b           
- PS.first.ta1         | PF1_2  |                      |                     
- PS.first.ta2         | PF1_2  |                      |                     
- PS.first.ta3         | PF1_2  |                      |                     
- PS.first.ta4         | PF1_2  |                      |                     
- PS.first.ta5         | PF1_2  |                      |                     
- PS.first.ta6         | PF1_2  |                      |                     
- PS.first.tb1         | PF1_2  |                      |                     
- PS.first.tb2         | PF1_2  |                      |                     
- PS.first.tb3         | PF1_2  |                      |                     
- PS.first.tb4         | PF1_2  |                      |                     
- PS.first.tb5         | PF1_2  |                      |                     
- PS.first.tb6         | PF1_2  |                      |                     
-(66 rows)
-
-select * from WSlot order by slotname;
-       slotname       |  roomno  |       slotlink       |       backlink       
-----------------------+----------+----------------------+----------------------
- WS.001.1a            | 001      |                      | PS.base.a1          
- WS.001.1b            | 001      |                      | PS.base.a2          
- WS.001.2a            | 001      |                      | PS.base.a3          
- WS.001.2b            | 001      |                      | PS.base.a4          
- WS.001.3a            | 001      |                      | PS.base.a5          
- WS.001.3b            | 001      |                      | PS.base.a6          
- WS.002.1a            | 002      |                      | PS.base.b1          
- WS.002.1b            | 002      |                      | PS.base.b2          
- WS.002.2a            | 002      |                      | PS.base.b3          
- WS.002.2b            | 002      |                      | PS.base.b4          
- WS.002.3a            | 002      |                      | PS.base.b5          
- WS.002.3b            | 002      |                      | PS.base.b6          
- WS.003.1a            | 003      |                      | PS.base.c1          
- WS.003.1b            | 003      |                      | PS.base.c2          
- WS.003.2a            | 003      |                      | PS.base.c3          
- WS.003.2b            | 003      |                      | PS.base.c4          
- WS.003.3a            | 003      |                      | PS.base.c5          
- WS.003.3b            | 003      |                      | PS.base.c6          
- WS.101.1a            | 101      |                      | PS.first.a1         
- WS.101.1b            | 101      |                      | PS.first.a2         
- WS.101.2a            | 101      |                      | PS.first.a3         
- WS.101.2b            | 101      |                      | PS.first.a4         
- WS.101.3a            | 101      |                      | PS.first.a5         
- WS.101.3b            | 101      |                      | PS.first.a6         
- WS.102.1a            | 102      |                      | PS.first.b1         
- WS.102.1b            | 102      |                      | PS.first.b2         
- WS.102.2a            | 102      |                      | PS.first.b3         
- WS.102.2b            | 102      |                      | PS.first.b4         
- WS.102.3a            | 102      |                      | PS.first.b5         
- WS.102.3b            | 102      |                      | PS.first.b6         
- WS.105.1a            | 105      |                      | PS.first.c1         
- WS.105.1b            | 105      |                      | PS.first.c2         
- WS.105.2a            | 105      |                      | PS.first.c3         
- WS.105.2b            | 105      |                      | PS.first.c4         
- WS.105.3a            | 105      |                      | PS.first.c5         
- WS.105.3b            | 105      |                      | PS.first.c6         
- WS.106.1a            | 106      |                      | PS.first.d1         
- WS.106.1b            | 106      |                      | PS.first.d2         
- WS.106.2a            | 106      |                      | PS.first.d3         
- WS.106.2b            | 106      |                      | PS.first.d4         
- WS.106.3a            | 106      |                      | PS.first.d5         
- WS.106.3b            | 106      |                      | PS.first.d6         
-(42 rows)
->>>>>>> 4d53a2f9
 
 --
 -- Install the central phone system and create the phone numbers.
@@ -1909,63 +1746,62 @@
 SQL statement "SELECT  tg_backlink_set( $1 ,  $2 )"
 PL/pgSQL function "tg_backlink_a" line 6 at assignment
 insert into PLine values ('PL.010', '-122', '', 'PS.base.tb6');
-<<<<<<< HEAD
 ERROR:  function cannot execute on segment because it accesses relation "public.pslot"  (seg1 127.0.0.1:40001 pid=1761)
 DETAIL:  
 SQL statement "select * from PSlot where slotname =  $1 "
 PL/pgSQL function "tg_backlink_set" line 17 at SQL statement
 SQL statement "SELECT  tg_backlink_set( $1 ,  $2 )"
 PL/pgSQL function "tg_backlink_a" line 6 at assignment
-insert into PLine values ('PL.015', '-134', '', 'PS.1st.ta1');
+insert into PLine values ('PL.015', '-134', '', 'PS.first.ta1');
 ERROR:  function cannot execute on segment because it accesses relation "public.pslot"  (seg1 127.0.0.1:40001 pid=1761)
 DETAIL:  
 SQL statement "select * from PSlot where slotname =  $1 "
 PL/pgSQL function "tg_backlink_set" line 17 at SQL statement
 SQL statement "SELECT  tg_backlink_set( $1 ,  $2 )"
 PL/pgSQL function "tg_backlink_a" line 6 at assignment
-insert into PLine values ('PL.016', '-137', '', 'PS.1st.ta3');
+insert into PLine values ('PL.016', '-137', '', 'PS.first.ta3');
 ERROR:  function cannot execute on segment because it accesses relation "public.pslot"  (seg2 127.0.0.1:40002 pid=1762)
 DETAIL:  
 SQL statement "select * from PSlot where slotname =  $1 "
 PL/pgSQL function "tg_backlink_set" line 17 at SQL statement
 SQL statement "SELECT  tg_backlink_set( $1 ,  $2 )"
 PL/pgSQL function "tg_backlink_a" line 6 at assignment
-insert into PLine values ('PL.017', '-139', '', 'PS.1st.ta4');
+insert into PLine values ('PL.017', '-139', '', 'PS.first.ta4');
 ERROR:  function cannot execute on segment because it accesses relation "public.pslot"  (seg0 127.0.0.1:40000 pid=1760)
 DETAIL:  
 SQL statement "select * from PSlot where slotname =  $1 "
 PL/pgSQL function "tg_backlink_set" line 17 at SQL statement
 SQL statement "SELECT  tg_backlink_set( $1 ,  $2 )"
 PL/pgSQL function "tg_backlink_a" line 6 at assignment
-insert into PLine values ('PL.018', '-362', '', 'PS.1st.tb1');
+insert into PLine values ('PL.018', '-362', '', 'PS.first.tb1');
 ERROR:  function cannot execute on segment because it accesses relation "public.pslot"  (seg2 127.0.0.1:40002 pid=1762)
 DETAIL:  
 SQL statement "select * from PSlot where slotname =  $1 "
 PL/pgSQL function "tg_backlink_set" line 17 at SQL statement
 SQL statement "SELECT  tg_backlink_set( $1 ,  $2 )"
 PL/pgSQL function "tg_backlink_a" line 6 at assignment
-insert into PLine values ('PL.019', '-363', '', 'PS.1st.tb2');
+insert into PLine values ('PL.019', '-363', '', 'PS.first.tb2');
 ERROR:  function cannot execute on segment because it accesses relation "public.pslot"  (seg0 127.0.0.1:40000 pid=1760)
 DETAIL:  
 SQL statement "select * from PSlot where slotname =  $1 "
 PL/pgSQL function "tg_backlink_set" line 17 at SQL statement
 SQL statement "SELECT  tg_backlink_set( $1 ,  $2 )"
 PL/pgSQL function "tg_backlink_a" line 6 at assignment
-insert into PLine values ('PL.020', '-364', '', 'PS.1st.tb3');
+insert into PLine values ('PL.020', '-364', '', 'PS.first.tb3');
 ERROR:  function cannot execute on segment because it accesses relation "public.pslot"  (seg1 127.0.0.1:40001 pid=1761)
 DETAIL:  
 SQL statement "select * from PSlot where slotname =  $1 "
 PL/pgSQL function "tg_backlink_set" line 17 at SQL statement
 SQL statement "SELECT  tg_backlink_set( $1 ,  $2 )"
 PL/pgSQL function "tg_backlink_a" line 6 at assignment
-insert into PLine values ('PL.021', '-365', '', 'PS.1st.tb5');
+insert into PLine values ('PL.021', '-365', '', 'PS.first.tb5');
 ERROR:  function cannot execute on segment because it accesses relation "public.pslot"  (seg0 127.0.0.1:40000 pid=1760)
 DETAIL:  
 SQL statement "select * from PSlot where slotname =  $1 "
 PL/pgSQL function "tg_backlink_set" line 17 at SQL statement
 SQL statement "SELECT  tg_backlink_set( $1 ,  $2 )"
 PL/pgSQL function "tg_backlink_a" line 6 at assignment
-insert into PLine values ('PL.022', '-367', '', 'PS.1st.tb6');
+insert into PLine values ('PL.022', '-367', '', 'PS.first.tb6');
 ERROR:  function cannot execute on segment because it accesses relation "public.pslot"  (seg0 127.0.0.1:40000 pid=1760)
 DETAIL:  
 SQL statement "select * from PSlot where slotname =  $1 "
@@ -1979,25 +1815,13 @@
 PL/pgSQL function "tg_backlink_set" line 17 at SQL statement
 SQL statement "SELECT  tg_backlink_set( $1 ,  $2 )"
 PL/pgSQL function "tg_backlink_a" line 6 at assignment
-insert into PLine values ('PL.029', '-502', 'Fax 1st floor', 'PS.1st.ta1');
+insert into PLine values ('PL.029', '-502', 'Fax first floor', 'PS.first.ta1');
 ERROR:  function cannot execute on segment because it accesses relation "public.pslot"  (seg2 127.0.0.1:40002 pid=1762)
 DETAIL:  
 SQL statement "select * from PSlot where slotname =  $1 "
 PL/pgSQL function "tg_backlink_set" line 17 at SQL statement
 SQL statement "SELECT  tg_backlink_set( $1 ,  $2 )"
 PL/pgSQL function "tg_backlink_a" line 6 at assignment
-=======
-insert into PLine values ('PL.015', '-134', '', 'PS.first.ta1');
-insert into PLine values ('PL.016', '-137', '', 'PS.first.ta3');
-insert into PLine values ('PL.017', '-139', '', 'PS.first.ta4');
-insert into PLine values ('PL.018', '-362', '', 'PS.first.tb1');
-insert into PLine values ('PL.019', '-363', '', 'PS.first.tb2');
-insert into PLine values ('PL.020', '-364', '', 'PS.first.tb3');
-insert into PLine values ('PL.021', '-365', '', 'PS.first.tb5');
-insert into PLine values ('PL.022', '-367', '', 'PS.first.tb6');
-insert into PLine values ('PL.028', '-501', 'Fax entrance', 'PS.base.ta2');
-insert into PLine values ('PL.029', '-502', 'Fax first floor', 'PS.first.ta1');
->>>>>>> 4d53a2f9
 --
 -- Buy some phones, plug them into the wall and patch the
 -- phone lines to the corresponding patchfield slots.
@@ -4164,7 +3988,77 @@
 (2 rows)
 
 drop function tftest(int);
-<<<<<<< HEAD
+create or replace function rttest()
+returns setof int as $$
+declare rc int;
+begin
+  return query values(10),(20);
+  get diagnostics rc = row_count;
+  raise notice '% %', found, rc;
+  return query select * from (values(10),(20)) f(a) where false;
+  get diagnostics rc = row_count;
+  raise notice '% %', found, rc;
+  return query execute 'values(10),(20)';
+  get diagnostics rc = row_count;
+  raise notice '% %', found, rc;
+  return query execute 'select * from (values(10),(20)) f(a) where false';
+  get diagnostics rc = row_count;
+  raise notice '% %', found, rc;
+end;
+$$ language plpgsql;
+select * from rttest();
+NOTICE:  t 2
+NOTICE:  f 0
+NOTICE:  t 2
+NOTICE:  f 0
+ rttest 
+--------
+     10
+     20
+     10
+     20
+(4 rows)
+
+drop function rttest();
+-- Test for proper cleanup at subtransaction exit.  This example
+-- exposed a bug in PG 8.2.
+CREATE FUNCTION leaker_1(fail BOOL) RETURNS INTEGER AS $$
+DECLARE
+  v_var INTEGER;
+BEGIN
+  BEGIN
+    v_var := (leaker_2(fail)).error_code;
+  EXCEPTION
+    WHEN others THEN RETURN 0;
+  END;
+  RETURN 1;
+END;
+$$ LANGUAGE plpgsql;
+CREATE FUNCTION leaker_2(fail BOOL, OUT error_code INTEGER, OUT new_id INTEGER)
+  RETURNS RECORD AS $$
+BEGIN
+  IF fail THEN
+    RAISE EXCEPTION 'fail ...';
+  END IF;
+  error_code := 1;
+  new_id := 1;
+  RETURN;
+END;
+$$ LANGUAGE plpgsql;
+SELECT * FROM leaker_1(false);
+ leaker_1 
+----------
+        1
+(1 row)
+
+SELECT * FROM leaker_1(true);
+ leaker_1 
+----------
+        0
+(1 row)
+
+DROP FUNCTION leaker_1(bool);
+DROP FUNCTION leaker_2(bool);
 -- Test for appropriate cleanup of non-simple expression evaluations
 -- (bug in all versions prior to August 2010)
 CREATE FUNCTION nonsimple_expr_test() RETURNS text[] AS $$
@@ -4256,6 +4150,77 @@
 rollback;
 drop function error2(p_name_table text);
 drop function error1(text);
+-- Test handling of string literals.
+set standard_conforming_strings = off;
+create or replace function strtest() returns text as $$
+begin
+  raise notice 'foo\\bar\041baz';
+  return 'foo\\bar\041baz';
+end
+$$ language plpgsql;
+WARNING:  nonstandard use of \\ in a string literal
+HINT:  Use the escape string syntax for backslashes, e.g., E'\\'.
+CONTEXT:  string literal in PL/PgSQL function "strtest" near line 2
+WARNING:  nonstandard use of \\ in a string literal
+LINE 1: SELECT  'foo\\bar\041baz'
+                ^
+HINT:  Use the escape string syntax for backslashes, e.g., E'\\'.
+QUERY:  SELECT  'foo\\bar\041baz'
+CONTEXT:  SQL statement in PL/PgSQL function "strtest" near line 3
+select strtest();
+NOTICE:  foo\bar!baz
+WARNING:  nonstandard use of \\ in a string literal
+LINE 1: SELECT  'foo\\bar\041baz'
+                ^
+HINT:  Use the escape string syntax for backslashes, e.g., E'\\'.
+QUERY:  SELECT  'foo\\bar\041baz'
+CONTEXT:  PL/pgSQL function "strtest" line 3 at RETURN
+   strtest   
+-------------
+ foo\bar!baz
+(1 row)
+
+create or replace function strtest() returns text as $$
+begin
+  raise notice E'foo\\bar\041baz';
+  return E'foo\\bar\041baz';
+end
+$$ language plpgsql;
+select strtest();
+NOTICE:  foo\bar!baz
+   strtest   
+-------------
+ foo\bar!baz
+(1 row)
+
+set standard_conforming_strings = on;
+create or replace function strtest() returns text as $$
+begin
+  raise notice 'foo\\bar\041baz\';
+  return 'foo\\bar\041baz\';
+end
+$$ language plpgsql;
+select strtest();
+NOTICE:  foo\\bar\041baz\
+     strtest      
+------------------
+ foo\\bar\041baz\
+(1 row)
+
+create or replace function strtest() returns text as $$
+begin
+  raise notice E'foo\\bar\041baz';
+  return E'foo\\bar\041baz';
+end
+$$ language plpgsql;
+select strtest();
+NOTICE:  foo\bar!baz
+   strtest   
+-------------
+ foo\bar!baz
+(1 row)
+
+drop function strtest();
 -- Test anonymous code blocks.
 DO $$
 DECLARE r record;
@@ -4321,148 +4286,4 @@
 NOTICE:  caught division by zero
 NOTICE:  caught division by zero
 NOTICE:  caught division by zero
-NOTICE:  caught division by zero
-=======
-create or replace function rttest()
-returns setof int as $$
-declare rc int;
-begin
-  return query values(10),(20);
-  get diagnostics rc = row_count;
-  raise notice '% %', found, rc;
-  return query select * from (values(10),(20)) f(a) where false;
-  get diagnostics rc = row_count;
-  raise notice '% %', found, rc;
-  return query execute 'values(10),(20)';
-  get diagnostics rc = row_count;
-  raise notice '% %', found, rc;
-  return query execute 'select * from (values(10),(20)) f(a) where false';
-  get diagnostics rc = row_count;
-  raise notice '% %', found, rc;
-end;
-$$ language plpgsql;
-select * from rttest();
-NOTICE:  t 2
-NOTICE:  f 0
-NOTICE:  t 2
-NOTICE:  f 0
- rttest 
---------
-     10
-     20
-     10
-     20
-(4 rows)
-
-drop function rttest();
--- Test for proper cleanup at subtransaction exit.  This example
--- exposed a bug in PG 8.2.
-CREATE FUNCTION leaker_1(fail BOOL) RETURNS INTEGER AS $$
-DECLARE
-  v_var INTEGER;
-BEGIN
-  BEGIN
-    v_var := (leaker_2(fail)).error_code;
-  EXCEPTION
-    WHEN others THEN RETURN 0;
-  END;
-  RETURN 1;
-END;
-$$ LANGUAGE plpgsql;
-CREATE FUNCTION leaker_2(fail BOOL, OUT error_code INTEGER, OUT new_id INTEGER)
-  RETURNS RECORD AS $$
-BEGIN
-  IF fail THEN
-    RAISE EXCEPTION 'fail ...';
-  END IF;
-  error_code := 1;
-  new_id := 1;
-  RETURN;
-END;
-$$ LANGUAGE plpgsql;
-SELECT * FROM leaker_1(false);
- leaker_1 
-----------
-        1
-(1 row)
-
-SELECT * FROM leaker_1(true);
- leaker_1 
-----------
-        0
-(1 row)
-
-DROP FUNCTION leaker_1(bool);
-DROP FUNCTION leaker_2(bool);
--- Test handling of string literals.
-set standard_conforming_strings = off;
-create or replace function strtest() returns text as $$
-begin
-  raise notice 'foo\\bar\041baz';
-  return 'foo\\bar\041baz';
-end
-$$ language plpgsql;
-WARNING:  nonstandard use of \\ in a string literal
-HINT:  Use the escape string syntax for backslashes, e.g., E'\\'.
-CONTEXT:  string literal in PL/PgSQL function "strtest" near line 2
-WARNING:  nonstandard use of \\ in a string literal
-LINE 1: SELECT  'foo\\bar\041baz'
-                ^
-HINT:  Use the escape string syntax for backslashes, e.g., E'\\'.
-QUERY:  SELECT  'foo\\bar\041baz'
-CONTEXT:  SQL statement in PL/PgSQL function "strtest" near line 3
-select strtest();
-NOTICE:  foo\bar!baz
-WARNING:  nonstandard use of \\ in a string literal
-LINE 1: SELECT  'foo\\bar\041baz'
-                ^
-HINT:  Use the escape string syntax for backslashes, e.g., E'\\'.
-QUERY:  SELECT  'foo\\bar\041baz'
-CONTEXT:  PL/pgSQL function "strtest" line 3 at RETURN
-   strtest   
--------------
- foo\bar!baz
-(1 row)
-
-create or replace function strtest() returns text as $$
-begin
-  raise notice E'foo\\bar\041baz';
-  return E'foo\\bar\041baz';
-end
-$$ language plpgsql;
-select strtest();
-NOTICE:  foo\bar!baz
-   strtest   
--------------
- foo\bar!baz
-(1 row)
-
-set standard_conforming_strings = on;
-create or replace function strtest() returns text as $$
-begin
-  raise notice 'foo\\bar\041baz\';
-  return 'foo\\bar\041baz\';
-end
-$$ language plpgsql;
-select strtest();
-NOTICE:  foo\\bar\041baz\
-     strtest      
-------------------
- foo\\bar\041baz\
-(1 row)
-
-create or replace function strtest() returns text as $$
-begin
-  raise notice E'foo\\bar\041baz';
-  return E'foo\\bar\041baz';
-end
-$$ language plpgsql;
-select strtest();
-NOTICE:  foo\bar!baz
-   strtest   
--------------
- foo\bar!baz
-(1 row)
-
-drop function strtest();
->>>>>>> 4d53a2f9
+NOTICE:  caught division by zero