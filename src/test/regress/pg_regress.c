--- conflicted
+++ resolved
@@ -11,11 +11,7 @@
  * Portions Copyright (c) 1996-2008, PostgreSQL Global Development Group
  * Portions Copyright (c) 1994, Regents of the University of California
  *
-<<<<<<< HEAD
- * $PostgreSQL: pgsql/src/test/regress/pg_regress.c,v 1.41.2.4 2009/11/14 15:39:41 mha Exp $
-=======
  * $PostgreSQL: pgsql/src/test/regress/pg_regress.c,v 1.42 2008/02/20 22:44:16 tgl Exp $
->>>>>>> 0f855d62
  *
  *-------------------------------------------------------------------------
  */
