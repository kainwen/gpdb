--- conflicted
+++ resolved
@@ -142,7 +142,6 @@
 
 copy copytest3 to stdout csv header;
 
-<<<<<<< HEAD
 -- test copy force quote
 
 create temp table copytest4 (id int, id1 int);
@@ -165,7 +164,7 @@
 
 COPY venue FROM '@abs_srcdir@/data/venue_pipe.txt' WITH DELIMITER AS '|';
 SELECT count(*) FROM venue;
-=======
+
 -- test copy from with a partitioned table
 create table parted_copytest (
 	a int,
@@ -176,6 +175,8 @@
 create table parted_copytest_a1 (c text, b int, a int);
 create table parted_copytest_a2 (a int, c text, b int);
 
+alter table parted_copytest_a1 set distributed by (a);
+
 alter table parted_copytest attach partition parted_copytest_a1 for values in(1);
 alter table parted_copytest attach partition parted_copytest_a2 for values in(2);
 
@@ -232,5 +233,4 @@
 select * from parted_copytest where b = 1;
 select * from parted_copytest where b = 2;
 
-drop table parted_copytest;
->>>>>>> 9e1c9f95
+drop table parted_copytest;