-- start_matchignore
-- m/WARNING:  tablespace symlink path is too long for TAR/
-- m/DETAIL:  The symlinked path \".*\" will be truncated to 100 characters when sending a TAR to the utilities \(e.g. pg_basebackup\)/
-- end_matchignore
-- create a tablespace using WITH clause
CREATE TABLESPACE regress_tblspacewith LOCATION '@testtablespace@' WITH (some_nonexistent_parameter = true); -- fail
CREATE TABLESPACE regress_tblspacewith LOCATION '@testtablespace@' WITH (random_page_cost = 3.0); -- ok

-- check to see the parameter was used
SELECT spcoptions FROM pg_tablespace WHERE spcname = 'regress_tblspacewith';

-- drop the tablespace so we can re-use the location
DROP TABLESPACE regress_tblspacewith;

-- create a tablespace we can use
CREATE TABLESPACE regress_tblspace LOCATION '@testtablespace@';

<<<<<<< HEAD
=======
-- try setting and resetting some properties for the new tablespace
ALTER TABLESPACE regress_tblspace SET (random_page_cost = 1.0);
ALTER TABLESPACE regress_tblspace SET (some_nonexistent_parameter = true);  -- fail
ALTER TABLESPACE regress_tblspace RESET (random_page_cost = 2.0); -- fail
ALTER TABLESPACE regress_tblspace RESET (random_page_cost, seq_page_cost); -- ok

>>>>>>> b5bce6c1
-- create a schema we can use
CREATE SCHEMA testschema;

-- try a table
CREATE TABLE testschema.foo (i int) TABLESPACE regress_tblspace;
SELECT relname, spcname FROM pg_catalog.pg_tablespace t, pg_catalog.pg_class c
    where c.reltablespace = t.oid AND c.relname = 'foo';

INSERT INTO testschema.foo VALUES(1);
INSERT INTO testschema.foo VALUES(2);

-- tables from dynamic sources
CREATE TABLE testschema.asselect TABLESPACE regress_tblspace AS SELECT 1;
SELECT relname, spcname FROM pg_catalog.pg_tablespace t, pg_catalog.pg_class c
    where c.reltablespace = t.oid AND c.relname = 'asselect';

PREPARE selectsource(int) AS SELECT $1;
CREATE TABLE testschema.asexecute TABLESPACE regress_tblspace
    AS EXECUTE selectsource(2);
SELECT relname, spcname FROM pg_catalog.pg_tablespace t, pg_catalog.pg_class c
    where c.reltablespace = t.oid AND c.relname = 'asexecute';

-- index
CREATE INDEX foo_idx on testschema.foo(i) TABLESPACE regress_tblspace;
SELECT relname, spcname FROM pg_catalog.pg_tablespace t, pg_catalog.pg_class c
    where c.reltablespace = t.oid AND c.relname = 'foo_idx';

-- check that default_tablespace doesn't affect ALTER TABLE index rebuilds
CREATE TABLE testschema.test_default_tab(id bigint) TABLESPACE testspace;
INSERT INTO testschema.test_default_tab VALUES (1);
CREATE INDEX test_index1 on testschema.test_default_tab (id);
CREATE INDEX test_index2 on testschema.test_default_tab (id) TABLESPACE testspace;
\d testschema.test_index1
\d testschema.test_index2
-- use a custom tablespace for default_tablespace
SET default_tablespace TO testspace;
-- tablespace should not change if no rewrite
ALTER TABLE testschema.test_default_tab ALTER id TYPE bigint;
\d testschema.test_index1
\d testschema.test_index2
ANALYZE testschema.test_default_tab;
SELECT * FROM testschema.test_default_tab;
-- tablespace should not change even if there is an index rewrite
ALTER TABLE testschema.test_default_tab ALTER id TYPE int;
\d testschema.test_index1
\d testschema.test_index2
ANALYZE testschema.test_default_tab;
SELECT * FROM testschema.test_default_tab;
-- now use the default tablespace for default_tablespace
SET default_tablespace TO '';
-- tablespace should not change if no rewrite
ALTER TABLE testschema.test_default_tab ALTER id TYPE int;
\d testschema.test_index1
\d testschema.test_index2
-- tablespace should not change even if there is an index rewrite
ALTER TABLE testschema.test_default_tab ALTER id TYPE bigint;
\d testschema.test_index1
\d testschema.test_index2
DROP TABLE testschema.test_default_tab;

-- let's try moving a table from one place to another
CREATE TABLE testschema.atable AS VALUES (1), (2);
alter table testschema.atable set with (reorganize=true) distributed by (column1);
CREATE UNIQUE INDEX anindex ON testschema.atable(column1);

ALTER TABLE testschema.atable SET TABLESPACE regress_tblspace;
ALTER INDEX testschema.anindex SET TABLESPACE regress_tblspace;

INSERT INTO testschema.atable VALUES(3);	-- ok
INSERT INTO testschema.atable VALUES(1);	-- fail (checks index)
SELECT COUNT(*) FROM testschema.atable;		-- checks heap

-- Will fail with bad path
CREATE TABLESPACE regress_badspace LOCATION '/no/such/location';

-- No such tablespace
CREATE TABLE bar (i int) TABLESPACE regress_nosuchspace;

-- Fail, not empty
DROP TABLESPACE regress_tblspace;

<<<<<<< HEAD
CREATE ROLE tablespace_testuser1 login;
CREATE ROLE tablespace_testuser2 login;
GRANT USAGE ON SCHEMA testschema TO tablespace_testuser2;
=======
CREATE ROLE regress_tablespace_user1 login;
CREATE ROLE regress_tablespace_user2 login;
>>>>>>> b5bce6c1

ALTER TABLESPACE regress_tblspace OWNER TO regress_tablespace_user1;

<<<<<<< HEAD
CREATE TABLE testschema.tablespace_acl (c int);
-- new owner lacks permission to create this index from scratch
CREATE INDEX k ON testschema.tablespace_acl (c) TABLESPACE testspace;
ALTER TABLE testschema.tablespace_acl OWNER TO tablespace_testuser2;

SET SESSION ROLE tablespace_testuser2;
CREATE TABLE tablespace_table (i int) TABLESPACE testspace; -- fail
ALTER TABLE testschema.tablespace_acl ALTER c TYPE bigint;
=======
SET SESSION ROLE regress_tablespace_user2;
CREATE TABLE tablespace_table (i int) TABLESPACE regress_tblspace; -- fail
>>>>>>> b5bce6c1
RESET ROLE;

ALTER TABLESPACE regress_tblspace RENAME TO regress_tblspace_renamed;

<<<<<<< HEAD
-- Test that default_tablespace GUC is honored even after gang reset.
CREATE OR REPLACE FUNCTION cleanupAllGangs() RETURNS BOOL
AS '@abs_builddir@/regress@DLSUFFIX@', 'cleanupAllGangs' LANGUAGE C;

SET default_tablespace TO testspace_renamed;

-- Destroy the QD-QE libpq connections.
select cleanupAllGangs();

-- New gang will be setup to dispatch this DDL and default_tablespace
-- should be set to testspace_renamed on QEs.
CREATE TABLE tablespace_table1(a int, b int) DISTRIBUTED BY (a);

SELECT spcname FROM pg_class c, pg_tablespace t
WHERE c.reltablespace = t.oid and c.relname = 'tablespace_table1';

SELECT spcname FROM gp_dist_random('pg_class') c, pg_tablespace t
WHERE c.reltablespace = t.oid and c.relname = 'tablespace_table1';

ALTER TABLE ALL IN TABLESPACE testspace_renamed SET TABLESPACE pg_default;
ALTER INDEX ALL IN TABLESPACE testspace_renamed SET TABLESPACE pg_default;
=======
ALTER TABLE ALL IN TABLESPACE regress_tblspace_renamed SET TABLESPACE pg_default;
ALTER INDEX ALL IN TABLESPACE regress_tblspace_renamed SET TABLESPACE pg_default;
>>>>>>> b5bce6c1

-- Should show notice that nothing was done
ALTER TABLE ALL IN TABLESPACE regress_tblspace_renamed SET TABLESPACE pg_default;

-- Should succeed
DROP TABLESPACE regress_tblspace_renamed;

DROP SCHEMA testschema CASCADE;

DROP ROLE regress_tablespace_user1;
DROP ROLE regress_tablespace_user2;<|MERGE_RESOLUTION|>--- conflicted
+++ resolved
@@ -15,15 +15,12 @@
 -- create a tablespace we can use
 CREATE TABLESPACE regress_tblspace LOCATION '@testtablespace@';
 
-<<<<<<< HEAD
-=======
 -- try setting and resetting some properties for the new tablespace
 ALTER TABLESPACE regress_tblspace SET (random_page_cost = 1.0);
 ALTER TABLESPACE regress_tblspace SET (some_nonexistent_parameter = true);  -- fail
 ALTER TABLESPACE regress_tblspace RESET (random_page_cost = 2.0); -- fail
 ALTER TABLESPACE regress_tblspace RESET (random_page_cost, seq_page_cost); -- ok
 
->>>>>>> b5bce6c1
 -- create a schema we can use
 CREATE SCHEMA testschema;
 
@@ -52,14 +49,14 @@
     where c.reltablespace = t.oid AND c.relname = 'foo_idx';
 
 -- check that default_tablespace doesn't affect ALTER TABLE index rebuilds
-CREATE TABLE testschema.test_default_tab(id bigint) TABLESPACE testspace;
+CREATE TABLE testschema.test_default_tab(id bigint) TABLESPACE regress_tblspace;
 INSERT INTO testschema.test_default_tab VALUES (1);
 CREATE INDEX test_index1 on testschema.test_default_tab (id);
-CREATE INDEX test_index2 on testschema.test_default_tab (id) TABLESPACE testspace;
+CREATE INDEX test_index2 on testschema.test_default_tab (id) TABLESPACE regress_tblspace;
 \d testschema.test_index1
 \d testschema.test_index2
 -- use a custom tablespace for default_tablespace
-SET default_tablespace TO testspace;
+SET default_tablespace TO regress_tblspace;
 -- tablespace should not change if no rewrite
 ALTER TABLE testschema.test_default_tab ALTER id TYPE bigint;
 \d testschema.test_index1
@@ -105,46 +102,35 @@
 -- Fail, not empty
 DROP TABLESPACE regress_tblspace;
 
-<<<<<<< HEAD
-CREATE ROLE tablespace_testuser1 login;
-CREATE ROLE tablespace_testuser2 login;
-GRANT USAGE ON SCHEMA testschema TO tablespace_testuser2;
-=======
 CREATE ROLE regress_tablespace_user1 login;
 CREATE ROLE regress_tablespace_user2 login;
->>>>>>> b5bce6c1
+GRANT USAGE ON SCHEMA testschema TO regress_tablespace_user2;
 
 ALTER TABLESPACE regress_tblspace OWNER TO regress_tablespace_user1;
 
-<<<<<<< HEAD
 CREATE TABLE testschema.tablespace_acl (c int);
 -- new owner lacks permission to create this index from scratch
-CREATE INDEX k ON testschema.tablespace_acl (c) TABLESPACE testspace;
-ALTER TABLE testschema.tablespace_acl OWNER TO tablespace_testuser2;
+CREATE INDEX k ON testschema.tablespace_acl (c) TABLESPACE regress_tblspace;
+ALTER TABLE testschema.tablespace_acl OWNER TO regress_tablespace_user2;
 
-SET SESSION ROLE tablespace_testuser2;
-CREATE TABLE tablespace_table (i int) TABLESPACE testspace; -- fail
-ALTER TABLE testschema.tablespace_acl ALTER c TYPE bigint;
-=======
 SET SESSION ROLE regress_tablespace_user2;
 CREATE TABLE tablespace_table (i int) TABLESPACE regress_tblspace; -- fail
->>>>>>> b5bce6c1
+ALTER TABLE testschema.tablespace_acl ALTER c TYPE bigint;
 RESET ROLE;
 
 ALTER TABLESPACE regress_tblspace RENAME TO regress_tblspace_renamed;
 
-<<<<<<< HEAD
 -- Test that default_tablespace GUC is honored even after gang reset.
 CREATE OR REPLACE FUNCTION cleanupAllGangs() RETURNS BOOL
 AS '@abs_builddir@/regress@DLSUFFIX@', 'cleanupAllGangs' LANGUAGE C;
 
-SET default_tablespace TO testspace_renamed;
+SET default_tablespace TO regress_tblspace_renamed;
 
 -- Destroy the QD-QE libpq connections.
 select cleanupAllGangs();
 
 -- New gang will be setup to dispatch this DDL and default_tablespace
--- should be set to testspace_renamed on QEs.
+-- should be set to regress_tblspace_renamed on QEs.
 CREATE TABLE tablespace_table1(a int, b int) DISTRIBUTED BY (a);
 
 SELECT spcname FROM pg_class c, pg_tablespace t
@@ -153,12 +139,8 @@
 SELECT spcname FROM gp_dist_random('pg_class') c, pg_tablespace t
 WHERE c.reltablespace = t.oid and c.relname = 'tablespace_table1';
 
-ALTER TABLE ALL IN TABLESPACE testspace_renamed SET TABLESPACE pg_default;
-ALTER INDEX ALL IN TABLESPACE testspace_renamed SET TABLESPACE pg_default;
-=======
 ALTER TABLE ALL IN TABLESPACE regress_tblspace_renamed SET TABLESPACE pg_default;
 ALTER INDEX ALL IN TABLESPACE regress_tblspace_renamed SET TABLESPACE pg_default;
->>>>>>> b5bce6c1
 
 -- Should show notice that nothing was done
 ALTER TABLE ALL IN TABLESPACE regress_tblspace_renamed SET TABLESPACE pg_default;
