# -*-perl-*- hey - emacs - this is a perl file

<<<<<<< HEAD
# src/tools/msvc/build.pl
=======
# $PostgreSQL: pgsql/src/tools/msvc/build.pl,v 1.3 2010/04/09 13:05:58 mha Exp $
>>>>>>> 1084f317

BEGIN
{

    chdir("../../..") if  (-d "../msvc" && -d "../../../src");

}

use lib "src/tools/msvc";

use Cwd;

use Mkvcbuild;

# buildenv.pl is for specifying the build environment settings
# it should contain lines like:
# $ENV{PATH} = "c:/path/to/bison/bin;$ENV{PATH}";

if ( -e "src/tools/msvc/buildenv.pl")
{
    require "src/tools/msvc/buildenv.pl";
}
elsif (-e "./buildenv.pl" )
{
    require "./buildenv.pl";
}

<<<<<<< HEAD
=======
# set up the project
>>>>>>> 1084f317
our $config;
require "config_default.pl";
require "config.pl" if (-f "src/tools/msvc/config.pl");

Mkvcbuild::mkvcbuild($config);

# check what sort of build we are doing

my $bconf = $ENV{CONFIG} || "Release";
my $buildwhat = $ARGV[1] || "";
if ($ARGV[0] eq 'DEBUG')
{
    $bconf = "Debug";
}
elsif ($ARGV[0] ne "RELEASE")
{
    $buildwhat = $ARGV[0] || "";
}

# ... and do it

if ($buildwhat)
{
    system("vcbuild $buildwhat.vcproj $bconf");
}
else
{
    system("msbuild pgsql.sln /verbosity:detailed /p:Configuration=$bconf");
}

# report status

$status = $? >> 8;

exit $status;<|MERGE_RESOLUTION|>--- conflicted
+++ resolved
@@ -1,10 +1,6 @@
 # -*-perl-*- hey - emacs - this is a perl file
 
-<<<<<<< HEAD
 # src/tools/msvc/build.pl
-=======
-# $PostgreSQL: pgsql/src/tools/msvc/build.pl,v 1.3 2010/04/09 13:05:58 mha Exp $
->>>>>>> 1084f317
 
 BEGIN
 {
@@ -32,10 +28,7 @@
     require "./buildenv.pl";
 }
 
-<<<<<<< HEAD
-=======
 # set up the project
->>>>>>> 1084f317
 our $config;
 require "config_default.pl";
 require "config.pl" if (-f "src/tools/msvc/config.pl");
