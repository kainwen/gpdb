#!/bin/sh

# src/tools/make_ctags

trap "rm -f /tmp/$$" 0 1 2 3 15
rm -f ./tags

IS_EXUBERANT=""
ctags --version 2>&1 | grep Exuberant && IS_EXUBERANT="Y"

# List of kinds supported by Exuberant Ctags 5.8
# generated by ctags --list-kinds
# --c-kinds was called --c-types before 2003
#    c  classes
#    d  macro definitions
#    e  enumerators (values inside an enumeration)
#    f  function definitions
#    g  enumeration names
#    l  local variables [off]
#    m  class, struct, and union members
#    n  namespaces
#    p  function prototypes [off]
#    s  structure names
#    t  typedefs
#    u  union names
#    v  variable definitions
#    x  external and forward variable declarations [off]

if [ "$IS_EXUBERANT" ]
then	FLAGS="--c-kinds=+dfmstuv"
else	FLAGS="-dt"
fi

<<<<<<< HEAD
find `pwd` \( -name _deadcode -prune \) -o \
		-type f -name '*.[chyl]' -print |
	xargs ctags "$FLAGS" -a -f tags
=======
# this is outputting the tags into the file 'tags', and appending
find `pwd`/ -type f -name '*.[chyl]' -print |
	xargs ctags -a -f tags "$FLAGS"
>>>>>>> 80edfd76

# Exuberant tags has a header that we cannot sort in with the other entries
# so we skip the sort step
# Why are we sorting this?  I guess some tag implementation need this,
# particularly for append mode.  bjm 2012-02-24
if [ ! "$IS_EXUBERANT" ]
then	LC_ALL=C
	export LC_ALL
	sort tags >/tmp/$$ && mv /tmp/$$ tags
fi

find . \( -name 'CVS' -prune \) -o \( -name .git -prune \) -o -type d -print |
while read DIR
do	[ "$DIR" != "." ] && ln -f -s `echo "$DIR" | sed 's;/[^/]*;/..;g'`/tags "$DIR"/tags
done<|MERGE_RESOLUTION|>--- conflicted
+++ resolved
@@ -31,15 +31,9 @@
 else	FLAGS="-dt"
 fi
 
-<<<<<<< HEAD
-find `pwd` \( -name _deadcode -prune \) -o \
-		-type f -name '*.[chyl]' -print |
-	xargs ctags "$FLAGS" -a -f tags
-=======
 # this is outputting the tags into the file 'tags', and appending
 find `pwd`/ -type f -name '*.[chyl]' -print |
 	xargs ctags -a -f tags "$FLAGS"
->>>>>>> 80edfd76
 
 # Exuberant tags has a header that we cannot sort in with the other entries
 # so we skip the sort step
