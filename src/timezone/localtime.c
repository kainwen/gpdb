/*
 * This file is in the public domain, so clarified as of
 * 1996-06-05 by Arthur David Olson.
 *
 * IDENTIFICATION
 *	  src/timezone/localtime.c
 */

/*
 * Leap second handling from Bradley White.
 * POSIX-style TZ environment variable handling from Guy Harris.
 */

/* this file needs to build in both frontend and backend contexts */
#include "c.h"

#include <fcntl.h>

#include "datatype/timestamp.h"
#include "pgtz.h"

#include "private.h"
#include "tzfile.h"


#ifndef WILDABBR
/*
 * Someone might make incorrect use of a time zone abbreviation:
 *	1.  They might reference tzname[0] before calling tzset (explicitly
 *		or implicitly).
 *	2.  They might reference tzname[1] before calling tzset (explicitly
 *		or implicitly).
 *	3.  They might reference tzname[1] after setting to a time zone
 *		in which Daylight Saving Time is never observed.
 *	4.  They might reference tzname[0] after setting to a time zone
 *		in which Standard Time is never observed.
 *	5.  They might reference tm.TM_ZONE after calling offtime.
 * What's best to do in the above cases is open to debate;
 * for now, we just set things up so that in any of the five cases
 * WILDABBR is used. Another possibility: initialize tzname[0] to the
 * string "tzname[0] used before set", and similarly for the other cases.
 * And another: initialize tzname[0] to "ERA", with an explanation in the
 * manual page of what this "time zone abbreviation" means (doing this so
 * that tzname[0] has the "normal" length of three characters).
 */
#define WILDABBR	"   "
#endif							/* !defined WILDABBR */

static const char wildabbr[] = WILDABBR;

static const char gmt[] = "GMT";

/*
 * PG: We cache the result of trying to load the TZDEFRULES zone here.
 * tzdefrules_loaded is 0 if not tried yet, +1 if good, -1 if failed.
 */
static struct state tzdefrules_s;
static int	tzdefrules_loaded = 0;

/*
 * The DST rules to use if TZ has no rules and we can't load TZDEFRULES.
 * Default to US rules as of 2017-05-07.
 * POSIX does not specify the default DST rules;
 * for historical reasons, US rules are a common default.
 */
#define TZDEFRULESTRING ",M3.2.0,M11.1.0"

/* structs ttinfo, lsinfo, state have been moved to pgtz.h */

enum r_type
{
	JULIAN_DAY,					/* Jn = Julian day */
	DAY_OF_YEAR,				/* n = day of year */
	MONTH_NTH_DAY_OF_WEEK		/* Mm.n.d = month, week, day of week */
};

struct rule
{
	enum r_type r_type;			/* type of rule */
	int			r_day;			/* day number of rule */
	int			r_week;			/* week number of rule */
	int			r_mon;			/* month number of rule */
	int32		r_time;			/* transition time of rule */
};

/*
 * Prototypes for static functions.
 */

static struct pg_tm *gmtsub(pg_time_t const *, int32, struct pg_tm *);
static bool increment_overflow(int *, int);
static bool increment_overflow_time(pg_time_t *, int32);
static struct pg_tm *timesub(pg_time_t const *, int32, struct state const *,
		struct pg_tm *);
static bool typesequiv(struct state const *, int, int);


/*
 * Section 4.12.3 of X3.159-1989 requires that
 *	Except for the strftime function, these functions [asctime,
 *	ctime, gmtime, localtime] return values in one of two static
 *	objects: a broken-down time structure and an array of char.
 * Thanks to Paul Eggert for noting this.
 */

static struct pg_tm tm;

/* Initialize *S to a value based on GMTOFF, ISDST, and ABBRIND.  */
static void
init_ttinfo(struct ttinfo *s, int32 gmtoff, bool isdst, int abbrind)
{
	s->tt_gmtoff = gmtoff;
	s->tt_isdst = isdst;
	s->tt_abbrind = abbrind;
	s->tt_ttisstd = false;
	s->tt_ttisgmt = false;
}

static int32
detzcode(const char *codep)
{
	int32		result;
	int			i;
	int32		one = 1;
	int32		halfmaxval = one << (32 - 2);
	int32		maxval = halfmaxval - 1 + halfmaxval;
	int32		minval = -1 - maxval;

	result = codep[0] & 0x7f;
	for (i = 1; i < 4; ++i)
		result = (result << 8) | (codep[i] & 0xff);

	if (codep[0] & 0x80)
	{
		/*
		 * Do two's-complement negation even on non-two's-complement machines.
		 * If the result would be minval - 1, return minval.
		 */
		result -= !TWOS_COMPLEMENT(int32) &&result != 0;
		result += minval;
	}
	return result;
}

static int64
detzcode64(const char *codep)
{
	uint64		result;
	int			i;
	int64		one = 1;
	int64		halfmaxval = one << (64 - 2);
	int64		maxval = halfmaxval - 1 + halfmaxval;
	int64		minval = -TWOS_COMPLEMENT(int64) -maxval;

	result = codep[0] & 0x7f;
	for (i = 1; i < 8; ++i)
		result = (result << 8) | (codep[i] & 0xff);

	if (codep[0] & 0x80)
	{
		/*
		 * Do two's-complement negation even on non-two's-complement machines.
		 * If the result would be minval - 1, return minval.
		 */
		result -= !TWOS_COMPLEMENT(int64) &&result != 0;
		result += minval;
	}
	return result;
}

static bool
differ_by_repeat(const pg_time_t t1, const pg_time_t t0)
{
	if (TYPE_BIT(pg_time_t) -TYPE_SIGNED(pg_time_t) <SECSPERREPEAT_BITS)
		return 0;
	return t1 - t0 == SECSPERREPEAT;
}

/* Input buffer for data read from a compiled tz file.  */
union input_buffer
{
	/* The first part of the buffer, interpreted as a header.  */
	struct tzhead tzhead;

	/* The entire buffer.  */
	char		buf[2 * sizeof(struct tzhead) + 2 * sizeof(struct state)
					+ 4 * TZ_MAX_TIMES];
};

/* Local storage needed for 'tzloadbody'.  */
union local_storage
{
	/* The results of analyzing the file's contents after it is opened.  */
	struct file_analysis
	{
		/* The input buffer.  */
		union input_buffer u;

		/* A temporary state used for parsing a TZ string in the file.  */
		struct state st;
	}			u;

	/* We don't need the "fullname" member */
};

/* Load tz data from the file named NAME into *SP.  Read extended
 * format if DOEXTEND.  Use *LSP for temporary storage.  Return 0 on
 * success, an errno value on failure.
 * PG: If "canonname" is not NULL, then on success the canonical spelling of
 * given name is stored there (the buffer must be > TZ_STRLEN_MAX bytes!).
 */
static int
tzloadbody(char const *name, char *canonname, struct state *sp, bool doextend,
		   union local_storage *lsp)
{
	int			i;
	int			fid;
	int			stored;
	ssize_t		nread;
	union input_buffer *up = &lsp->u.u;
	int			tzheadsize = sizeof(struct tzhead);

	sp->goback = sp->goahead = false;

	if (!name)
	{
		name = TZDEFAULT;
		if (!name)
			return EINVAL;
	}

	if (name[0] == ':')
		++name;

	fid = pg_open_tzfile(name, canonname);
	if (fid < 0)
		return ENOENT;			/* pg_open_tzfile may not set errno */

	nread = read(fid, up->buf, sizeof up->buf);
	if (nread < tzheadsize)
	{
		int			err = nread < 0 ? errno : EINVAL;

		close(fid);
		return err;
	}
	if (close(fid) < 0)
		return errno;
	for (stored = 4; stored <= 8; stored *= 2)
	{
		int32		ttisstdcnt = detzcode(up->tzhead.tzh_ttisstdcnt);
		int32		ttisgmtcnt = detzcode(up->tzhead.tzh_ttisgmtcnt);
		int64		prevtr = 0;
		int32		prevcorr = 0;
		int32		leapcnt = detzcode(up->tzhead.tzh_leapcnt);
		int32		timecnt = detzcode(up->tzhead.tzh_timecnt);
		int32		typecnt = detzcode(up->tzhead.tzh_typecnt);
		int32		charcnt = detzcode(up->tzhead.tzh_charcnt);
		char const *p = up->buf + tzheadsize;

		if (!(0 <= leapcnt && leapcnt < TZ_MAX_LEAPS
			  && 0 < typecnt && typecnt < TZ_MAX_TYPES
			  && 0 <= timecnt && timecnt < TZ_MAX_TIMES
			  && 0 <= charcnt && charcnt < TZ_MAX_CHARS
			  && (ttisstdcnt == typecnt || ttisstdcnt == 0)
			  && (ttisgmtcnt == typecnt || ttisgmtcnt == 0)))
			return EINVAL;
		if (nread
			< (tzheadsize		/* struct tzhead */
			   + timecnt * stored	/* ats */
			   + timecnt		/* types */
			   + typecnt * 6	/* ttinfos */
			   + charcnt		/* chars */
			   + leapcnt * (stored + 4) /* lsinfos */
			   + ttisstdcnt		/* ttisstds */
			   + ttisgmtcnt))	/* ttisgmts */
			return EINVAL;
		sp->leapcnt = leapcnt;
		sp->timecnt = timecnt;
		sp->typecnt = typecnt;
		sp->charcnt = charcnt;

		/*
		 * Read transitions, discarding those out of pg_time_t range. But
		 * pretend the last transition before TIME_T_MIN occurred at
		 * TIME_T_MIN.
		 */
		timecnt = 0;
		for (i = 0; i < sp->timecnt; ++i)
		{
			int64		at
			= stored == 4 ? detzcode(p) : detzcode64(p);

			sp->types[i] = at <= TIME_T_MAX;
			if (sp->types[i])
			{
				pg_time_t	attime
				= ((TYPE_SIGNED(pg_time_t) ? at < TIME_T_MIN : at < 0)
				   ? TIME_T_MIN : at);

				if (timecnt && attime <= sp->ats[timecnt - 1])
				{
					if (attime < sp->ats[timecnt - 1])
						return EINVAL;
					sp->types[i - 1] = 0;
					timecnt--;
				}
				sp->ats[timecnt++] = attime;
			}
			p += stored;
		}

		timecnt = 0;
		for (i = 0; i < sp->timecnt; ++i)
		{
			unsigned char typ = *p++;

			if (sp->typecnt <= typ)
				return EINVAL;
			if (sp->types[i])
				sp->types[timecnt++] = typ;
		}
		sp->timecnt = timecnt;
		for (i = 0; i < sp->typecnt; ++i)
		{
			struct ttinfo *ttisp;
			unsigned char isdst,
						abbrind;

			ttisp = &sp->ttis[i];
			ttisp->tt_gmtoff = detzcode(p);
			p += 4;
			isdst = *p++;
			if (!(isdst < 2))
				return EINVAL;
			ttisp->tt_isdst = isdst;
			abbrind = *p++;
			if (!(abbrind < sp->charcnt))
				return EINVAL;
			ttisp->tt_abbrind = abbrind;
		}
		for (i = 0; i < sp->charcnt; ++i)
			sp->chars[i] = *p++;
		sp->chars[i] = '\0';	/* ensure '\0' at end */

		/* Read leap seconds, discarding those out of pg_time_t range.  */
		leapcnt = 0;
		for (i = 0; i < sp->leapcnt; ++i)
		{
			int64		tr = stored == 4 ? detzcode(p) : detzcode64(p);
			int32		corr = detzcode(p + stored);

			p += stored + 4;
			/* Leap seconds cannot occur before the Epoch.  */
			if (tr < 0)
				return EINVAL;
			if (tr <= TIME_T_MAX)
			{
				/*
				 * Leap seconds cannot occur more than once per UTC month, and
				 * UTC months are at least 28 days long (minus 1 second for a
				 * negative leap second).  Each leap second's correction must
				 * differ from the previous one's by 1 second.
				 */
				if (tr - prevtr < 28 * SECSPERDAY - 1
					|| (corr != prevcorr - 1 && corr != prevcorr + 1))
					return EINVAL;
				sp->lsis[leapcnt].ls_trans = prevtr = tr;
				sp->lsis[leapcnt].ls_corr = prevcorr = corr;
				leapcnt++;
			}
		}
		sp->leapcnt = leapcnt;

		for (i = 0; i < sp->typecnt; ++i)
		{
			struct ttinfo *ttisp;

			ttisp = &sp->ttis[i];
			if (ttisstdcnt == 0)
				ttisp->tt_ttisstd = false;
			else
			{
				if (*p != true && *p != false)
					return EINVAL;
				ttisp->tt_ttisstd = *p++;
			}
		}
		for (i = 0; i < sp->typecnt; ++i)
		{
			struct ttinfo *ttisp;

			ttisp = &sp->ttis[i];
			if (ttisgmtcnt == 0)
				ttisp->tt_ttisgmt = false;
			else
			{
				if (*p != true && *p != false)
					return EINVAL;
				ttisp->tt_ttisgmt = *p++;
			}
		}

		/*
		 * If this is an old file, we're done.
		 */
		if (up->tzhead.tzh_version[0] == '\0')
			break;
		nread -= p - up->buf;
		memmove(up->buf, p, nread);
	}
	if (doextend && nread > 2 &&
		up->buf[0] == '\n' && up->buf[nread - 1] == '\n' &&
		sp->typecnt + 2 <= TZ_MAX_TYPES)
	{
		struct state *ts = &lsp->u.st;

		up->buf[nread - 1] = '\0';
		if (tzparse(&up->buf[1], ts, false)
			&& ts->typecnt == 2)
		{
			/*
			 * Attempt to reuse existing abbreviations. Without this,
			 * America/Anchorage would be right on the edge after 2037 when
			 * TZ_MAX_CHARS is 50, as sp->charcnt equals 40 (for LMT AST AWT
			 * APT AHST AHDT YST AKDT AKST) and ts->charcnt equals 10 (for
			 * AKST AKDT).  Reusing means sp->charcnt can stay 40 in this
			 * example.
			 */
			int			gotabbr = 0;
			int			charcnt = sp->charcnt;

			for (i = 0; i < 2; i++)
			{
				char	   *tsabbr = ts->chars + ts->ttis[i].tt_abbrind;
				int			j;

				for (j = 0; j < charcnt; j++)
					if (strcmp(sp->chars + j, tsabbr) == 0)
					{
						ts->ttis[i].tt_abbrind = j;
						gotabbr++;
						break;
					}
				if (!(j < charcnt))
				{
					int			tsabbrlen = strlen(tsabbr);

					if (j + tsabbrlen < TZ_MAX_CHARS)
					{
						strcpy(sp->chars + j, tsabbr);
						charcnt = j + tsabbrlen + 1;
						ts->ttis[i].tt_abbrind = j;
						gotabbr++;
					}
				}
			}
			if (gotabbr == 2)
			{
				sp->charcnt = charcnt;

				/*
				 * Ignore any trailing, no-op transitions generated by zic as
				 * they don't help here and can run afoul of bugs in zic 2016j
				 * or earlier.
				 */
				while (1 < sp->timecnt
					   && (sp->types[sp->timecnt - 1]
						   == sp->types[sp->timecnt - 2]))
					sp->timecnt--;

				for (i = 0; i < ts->timecnt; i++)
					if (sp->ats[sp->timecnt - 1] < ts->ats[i])
						break;
				while (i < ts->timecnt
					   && sp->timecnt < TZ_MAX_TIMES)
				{
					sp->ats[sp->timecnt] = ts->ats[i];
					sp->types[sp->timecnt] = (sp->typecnt
											  + ts->types[i]);
					sp->timecnt++;
					i++;
				}
				sp->ttis[sp->typecnt++] = ts->ttis[0];
				sp->ttis[sp->typecnt++] = ts->ttis[1];
			}
		}
	}
	if (sp->timecnt > 1)
	{
		for (i = 1; i < sp->timecnt; ++i)
			if (typesequiv(sp, sp->types[i], sp->types[0]) &&
				differ_by_repeat(sp->ats[i], sp->ats[0]))
			{
				sp->goback = true;
				break;
			}
		for (i = sp->timecnt - 2; i >= 0; --i)
			if (typesequiv(sp, sp->types[sp->timecnt - 1],
						   sp->types[i]) &&
				differ_by_repeat(sp->ats[sp->timecnt - 1],
								 sp->ats[i]))
			{
				sp->goahead = true;
				break;
			}
	}

	/*
	 * If type 0 is unused in transitions, it's the type to use for early
	 * times.
	 */
	for (i = 0; i < sp->timecnt; ++i)
		if (sp->types[i] == 0)
			break;
	i = i < sp->timecnt ? -1 : 0;

	/*
	 * Absent the above, if there are transition times and the first
	 * transition is to a daylight time find the standard type less than and
	 * closest to the type of the first transition.
	 */
	if (i < 0 && sp->timecnt > 0 && sp->ttis[sp->types[0]].tt_isdst)
	{
		i = sp->types[0];
		while (--i >= 0)
			if (!sp->ttis[i].tt_isdst)
				break;
	}

	/*
	 * If no result yet, find the first standard type. If there is none, punt
	 * to type zero.
	 */
	if (i < 0)
	{
		i = 0;
		while (sp->ttis[i].tt_isdst)
			if (++i >= sp->typecnt)
			{
				i = 0;
				break;
			}
	}
	sp->defaulttype = i;
	return 0;
}

/* Load tz data from the file named NAME into *SP.  Read extended
 * format if DOEXTEND.  Return 0 on success, an errno value on failure.
 * PG: If "canonname" is not NULL, then on success the canonical spelling of
 * given name is stored there (the buffer must be > TZ_STRLEN_MAX bytes!).
 */
int
tzload(const char *name, char *canonname, struct state *sp, bool doextend)
{
	union local_storage *lsp = malloc(sizeof *lsp);

	if (!lsp)
		return errno;
	else
	{
		int			err = tzloadbody(name, canonname, sp, doextend, lsp);

		free(lsp);
		return err;
	}
}

static bool
typesequiv(const struct state *sp, int a, int b)
{
	bool		result;

	if (sp == NULL ||
		a < 0 || a >= sp->typecnt ||
		b < 0 || b >= sp->typecnt)
		result = false;
	else
	{
		const struct ttinfo *ap = &sp->ttis[a];
		const struct ttinfo *bp = &sp->ttis[b];

		result = ap->tt_gmtoff == bp->tt_gmtoff &&
			ap->tt_isdst == bp->tt_isdst &&
			ap->tt_ttisstd == bp->tt_ttisstd &&
			ap->tt_ttisgmt == bp->tt_ttisgmt &&
			strcmp(&sp->chars[ap->tt_abbrind],
				   &sp->chars[bp->tt_abbrind]) == 0;
	}
	return result;
}

static const int mon_lengths[2][MONSPERYEAR] = {
	{31, 28, 31, 30, 31, 30, 31, 31, 30, 31, 30, 31},
	{31, 29, 31, 30, 31, 30, 31, 31, 30, 31, 30, 31}
};

static const int year_lengths[2] = {
	DAYSPERNYEAR, DAYSPERLYEAR
};

/*
 * Given a pointer into a time zone string, scan until a character that is not
 * a valid character in a zone name is found. Return a pointer to that
 * character.
 */
static const char *
getzname(const char *strp)
{
	char		c;

	while ((c = *strp) != '\0' && !is_digit(c) && c != ',' && c != '-' &&
		   c != '+')
		++strp;
	return strp;
}

/*
 * Given a pointer into an extended time zone string, scan until the ending
 * delimiter of the zone name is located. Return a pointer to the delimiter.
 *
 * As with getzname above, the legal character set is actually quite
 * restricted, with other characters producing undefined results.
 * We don't do any checking here; checking is done later in common-case code.
 */
static const char *
getqzname(const char *strp, int delim)
{
	int			c;

	while ((c = *strp) != '\0' && c != delim)
		++strp;
	return strp;
}

/*
 * Given a pointer into a time zone string, extract a number from that string.
 * Check that the number is within a specified range; if it is not, return
 * NULL.
 * Otherwise, return a pointer to the first character not part of the number.
 */
static const char *
getnum(const char *strp, int *nump, int min, int max)
{
	char		c;
	int			num;

	if (strp == NULL || !is_digit(c = *strp))
		return NULL;
	num = 0;
	do
	{
		num = num * 10 + (c - '0');
		if (num > max)
			return NULL;		/* illegal value */
		c = *++strp;
	} while (is_digit(c));
	if (num < min)
		return NULL;			/* illegal value */
	*nump = num;
	return strp;
}

/*
 * Given a pointer into a time zone string, extract a number of seconds,
 * in hh[:mm[:ss]] form, from the string.
 * If any error occurs, return NULL.
 * Otherwise, return a pointer to the first character not part of the number
 * of seconds.
 */
static const char *
getsecs(const char *strp, int32 *secsp)
{
	int			num;

	/*
	 * 'HOURSPERDAY * DAYSPERWEEK - 1' allows quasi-Posix rules like
	 * "M10.4.6/26", which does not conform to Posix, but which specifies the
	 * equivalent of "02:00 on the first Sunday on or after 23 Oct".
	 */
	strp = getnum(strp, &num, 0, HOURSPERDAY * DAYSPERWEEK - 1);
	if (strp == NULL)
		return NULL;
	*secsp = num * (int32) SECSPERHOUR;
	if (*strp == ':')
	{
		++strp;
		strp = getnum(strp, &num, 0, MINSPERHOUR - 1);
		if (strp == NULL)
			return NULL;
		*secsp += num * SECSPERMIN;
		if (*strp == ':')
		{
			++strp;
			/* 'SECSPERMIN' allows for leap seconds.  */
			strp = getnum(strp, &num, 0, SECSPERMIN);
			if (strp == NULL)
				return NULL;
			*secsp += num;
		}
	}
	return strp;
}

/*
 * Given a pointer into a time zone string, extract an offset, in
 * [+-]hh[:mm[:ss]] form, from the string.
 * If any error occurs, return NULL.
 * Otherwise, return a pointer to the first character not part of the time.
 */
static const char *
getoffset(const char *strp, int32 *offsetp)
{
	bool		neg = false;

	if (*strp == '-')
	{
		neg = true;
		++strp;
	}
	else if (*strp == '+')
		++strp;
	strp = getsecs(strp, offsetp);
	if (strp == NULL)
		return NULL;			/* illegal time */
	if (neg)
		*offsetp = -*offsetp;
	return strp;
}

/*
 * Given a pointer into a time zone string, extract a rule in the form
 * date[/time]. See POSIX section 8 for the format of "date" and "time".
 * If a valid rule is not found, return NULL.
 * Otherwise, return a pointer to the first character not part of the rule.
 */
static const char *
getrule(const char *strp, struct rule *rulep)
{
	if (*strp == 'J')
	{
		/*
		 * Julian day.
		 */
		rulep->r_type = JULIAN_DAY;
		++strp;
		strp = getnum(strp, &rulep->r_day, 1, DAYSPERNYEAR);
	}
	else if (*strp == 'M')
	{
		/*
		 * Month, week, day.
		 */
		rulep->r_type = MONTH_NTH_DAY_OF_WEEK;
		++strp;
		strp = getnum(strp, &rulep->r_mon, 1, MONSPERYEAR);
		if (strp == NULL)
			return NULL;
		if (*strp++ != '.')
			return NULL;
		strp = getnum(strp, &rulep->r_week, 1, 5);
		if (strp == NULL)
			return NULL;
		if (*strp++ != '.')
			return NULL;
		strp = getnum(strp, &rulep->r_day, 0, DAYSPERWEEK - 1);
	}
	else if (is_digit(*strp))
	{
		/*
		 * Day of year.
		 */
		rulep->r_type = DAY_OF_YEAR;
		strp = getnum(strp, &rulep->r_day, 0, DAYSPERLYEAR - 1);
	}
	else
		return NULL;			/* invalid format */
	if (strp == NULL)
		return NULL;
	if (*strp == '/')
	{
		/*
		 * Time specified.
		 */
		++strp;
		strp = getoffset(strp, &rulep->r_time);
	}
	else
		rulep->r_time = 2 * SECSPERHOUR;	/* default = 2:00:00 */
	return strp;
}

/*
 * Given a year, a rule, and the offset from UT at the time that rule takes
 * effect, calculate the year-relative time that rule takes effect.
 */
static int32
transtime(int year, const struct rule *rulep,
		  int32 offset)
{
	bool		leapyear;
	int32		value;
	int			i;
	int			d,
				m1,
				yy0,
				yy1,
				yy2,
				dow;

	INITIALIZE(value);
	leapyear = isleap(year);
	switch (rulep->r_type)
	{

		case JULIAN_DAY:

			/*
			 * Jn - Julian day, 1 == January 1, 60 == March 1 even in leap
			 * years. In non-leap years, or if the day number is 59 or less,
			 * just add SECSPERDAY times the day number-1 to the time of
			 * January 1, midnight, to get the day.
			 */
			value = (rulep->r_day - 1) * SECSPERDAY;
			if (leapyear && rulep->r_day >= 60)
				value += SECSPERDAY;
			break;

		case DAY_OF_YEAR:

			/*
			 * n - day of year. Just add SECSPERDAY times the day number to
			 * the time of January 1, midnight, to get the day.
			 */
			value = rulep->r_day * SECSPERDAY;
			break;

		case MONTH_NTH_DAY_OF_WEEK:

			/*
			 * Mm.n.d - nth "dth day" of month m.
			 */

			/*
			 * Use Zeller's Congruence to get day-of-week of first day of
			 * month.
			 */
			m1 = (rulep->r_mon + 9) % 12 + 1;
			yy0 = (rulep->r_mon <= 2) ? (year - 1) : year;
			yy1 = yy0 / 100;
			yy2 = yy0 % 100;
			dow = ((26 * m1 - 2) / 10 +
				   1 + yy2 + yy2 / 4 + yy1 / 4 - 2 * yy1) % 7;
			if (dow < 0)
				dow += DAYSPERWEEK;

			/*
			 * "dow" is the day-of-week of the first day of the month. Get the
			 * day-of-month (zero-origin) of the first "dow" day of the month.
			 */
			d = rulep->r_day - dow;
			if (d < 0)
				d += DAYSPERWEEK;
			for (i = 1; i < rulep->r_week; ++i)
			{
				if (d + DAYSPERWEEK >=
					mon_lengths[(int) leapyear][rulep->r_mon - 1])
					break;
				d += DAYSPERWEEK;
			}

			/*
			 * "d" is the day-of-month (zero-origin) of the day we want.
			 */
			value = d * SECSPERDAY;
			for (i = 0; i < rulep->r_mon - 1; ++i)
				value += mon_lengths[(int) leapyear][i] * SECSPERDAY;
			break;
	}

	/*
	 * "value" is the year-relative time of 00:00:00 UT on the day in
	 * question. To get the year-relative time of the specified local time on
	 * that day, add the transition time and the current offset from UT.
	 */
	return value + rulep->r_time + offset;
}

/*
 * Given a POSIX section 8-style TZ string, fill in the rule tables as
 * appropriate.
 * Returns true on success, false on failure.
 */
bool
tzparse(const char *name, struct state *sp, bool lastditch)
{
	const char *stdname;
	const char *dstname = NULL;
	size_t		stdlen;
	size_t		dstlen;
	size_t		charcnt;
	int32		stdoffset;
	int32		dstoffset;
	char	   *cp;
	bool		load_ok;

	stdname = name;
	if (lastditch)
	{
		/*
		 * This is intentionally somewhat different from the IANA code.  We do
		 * not want to invoke tzload() in the lastditch case: we can't assume
		 * pg_open_tzfile() is sane yet, and we don't care about leap seconds
		 * anyway.
		 */
		stdlen = strlen(name);	/* length of standard zone name */
		name += stdlen;
		if (stdlen >= sizeof sp->chars)
			stdlen = (sizeof sp->chars) - 1;
		charcnt = stdlen + 1;
		stdoffset = 0;
		sp->goback = sp->goahead = false;	/* simulate failed tzload() */
		load_ok = false;
	}
	else
	{
		if (*name == '<')
		{
			name++;
			stdname = name;
			name = getqzname(name, '>');
			if (*name != '>')
				return false;
			stdlen = name - stdname;
			name++;
		}
		else
		{
			name = getzname(name);
			stdlen = name - stdname;
		}
		if (*name == '\0')		/* we allow empty STD abbrev, unlike IANA */
			return false;
		name = getoffset(name, &stdoffset);
		if (name == NULL)
			return false;
		charcnt = stdlen + 1;
		if (sizeof sp->chars < charcnt)
			return false;

		/*
		 * This bit also differs from the IANA code, which doesn't make any
		 * attempt to avoid repetitive loadings of the TZDEFRULES zone.
		 */
		if (tzdefrules_loaded == 0)
		{
			if (tzload(TZDEFRULES, NULL, &tzdefrules_s, false) == 0)
				tzdefrules_loaded = 1;
			else
				tzdefrules_loaded = -1;
		}
		load_ok = (tzdefrules_loaded > 0);
		if (load_ok)
			memcpy(sp, &tzdefrules_s, sizeof(struct state));
	}
	if (!load_ok)
		sp->leapcnt = 0;		/* so, we're off a little */
	if (*name != '\0')
	{
		if (*name == '<')
		{
			dstname = ++name;
			name = getqzname(name, '>');
			if (*name != '>')
				return false;
			dstlen = name - dstname;
			name++;
		}
		else
		{
			dstname = name;
			name = getzname(name);
			dstlen = name - dstname;	/* length of DST zone name */
		}
		if (!dstlen)
			return false;
		charcnt += dstlen + 1;
		if (sizeof sp->chars < charcnt)
			return false;
		if (*name != '\0' && *name != ',' && *name != ';')
		{
			name = getoffset(name, &dstoffset);
			if (name == NULL)
				return false;
		}
		else
			dstoffset = stdoffset - SECSPERHOUR;
		if (*name == '\0' && !load_ok)
			name = TZDEFRULESTRING;
		if (*name == ',' || *name == ';')
		{
			struct rule start;
			struct rule end;
			int			year;
			int			yearlim;
			int			timecnt;
			pg_time_t	janfirst;
			int32		janoffset = 0;
			int			yearbeg;

			++name;
			if ((name = getrule(name, &start)) == NULL)
				return false;
			if (*name++ != ',')
				return false;
			if ((name = getrule(name, &end)) == NULL)
				return false;
			if (*name != '\0')
				return false;
			sp->typecnt = 2;	/* standard time and DST */

			/*
			 * Two transitions per year, from EPOCH_YEAR forward.
			 */
			init_ttinfo(&sp->ttis[0], -dstoffset, true, stdlen + 1);
			init_ttinfo(&sp->ttis[1], -stdoffset, false, 0);
			sp->defaulttype = 0;
			timecnt = 0;
			janfirst = 0;
			yearbeg = EPOCH_YEAR;

			do
			{
				int32		yearsecs
				= year_lengths[isleap(yearbeg - 1)] * SECSPERDAY;

				yearbeg--;
				if (increment_overflow_time(&janfirst, -yearsecs))
				{
					janoffset = -yearsecs;
					break;
				}
			} while (EPOCH_YEAR - YEARSPERREPEAT / 2 < yearbeg);

			yearlim = yearbeg + YEARSPERREPEAT + 1;
			for (year = yearbeg; year < yearlim; year++)
			{
				int32
							starttime = transtime(year, &start, stdoffset),
							endtime = transtime(year, &end, dstoffset);
				int32
							yearsecs = (year_lengths[isleap(year)]
										* SECSPERDAY);
				bool		reversed = endtime < starttime;

				if (reversed)
				{
					int32		swap = starttime;

					starttime = endtime;
					endtime = swap;
				}
				if (reversed
					|| (starttime < endtime
						&& (endtime - starttime
							< (yearsecs
							   + (stdoffset - dstoffset)))))
				{
					if (TZ_MAX_TIMES - 2 < timecnt)
						break;
					sp->ats[timecnt] = janfirst;
					if (!increment_overflow_time
						(&sp->ats[timecnt],
						 janoffset + starttime))
						sp->types[timecnt++] = reversed;
					else if (janoffset)
						sp->defaulttype = reversed;
					sp->ats[timecnt] = janfirst;
					if (!increment_overflow_time
						(&sp->ats[timecnt],
						 janoffset + endtime))
					{
						sp->types[timecnt++] = !reversed;
						yearlim = year + YEARSPERREPEAT + 1;
					}
					else if (janoffset)
						sp->defaulttype = !reversed;
				}
				if (increment_overflow_time
					(&janfirst, janoffset + yearsecs))
					break;
				janoffset = 0;
			}
			sp->timecnt = timecnt;
			if (!timecnt)
				sp->typecnt = 1;	/* Perpetual DST.  */
			else if (YEARSPERREPEAT < year - yearbeg)
				sp->goback = sp->goahead = true;
		}
		else
		{
			int32		theirstdoffset;
			int32		theirdstoffset;
			int32		theiroffset;
			bool		isdst;
			int			i;
			int			j;

			if (*name != '\0')
				return false;

			/*
			 * Initial values of theirstdoffset and theirdstoffset.
			 */
			theirstdoffset = 0;
			for (i = 0; i < sp->timecnt; ++i)
			{
				j = sp->types[i];
				if (!sp->ttis[j].tt_isdst)
				{
					theirstdoffset =
						-sp->ttis[j].tt_gmtoff;
					break;
				}
			}
			theirdstoffset = 0;
			for (i = 0; i < sp->timecnt; ++i)
			{
				j = sp->types[i];
				if (sp->ttis[j].tt_isdst)
				{
					theirdstoffset =
						-sp->ttis[j].tt_gmtoff;
					break;
				}
			}

			/*
			 * Initially we're assumed to be in standard time.
			 */
			isdst = false;
			theiroffset = theirstdoffset;

			/*
			 * Now juggle transition times and types tracking offsets as you
			 * do.
			 */
			for (i = 0; i < sp->timecnt; ++i)
			{
				j = sp->types[i];
				sp->types[i] = sp->ttis[j].tt_isdst;
				if (sp->ttis[j].tt_ttisgmt)
				{
					/* No adjustment to transition time */
				}
				else
				{
					/*
					 * If daylight saving time is in effect, and the
					 * transition time was not specified as standard time, add
					 * the daylight saving time offset to the transition time;
					 * otherwise, add the standard time offset to the
					 * transition time.
					 */

					/*
					 * Transitions from DST to DDST will effectively disappear
					 * since POSIX provides for only one DST offset.
					 */
					if (isdst && !sp->ttis[j].tt_ttisstd)
					{
						sp->ats[i] += dstoffset -
							theirdstoffset;
					}
					else
					{
						sp->ats[i] += stdoffset -
							theirstdoffset;
					}
				}
				theiroffset = -sp->ttis[j].tt_gmtoff;
				if (sp->ttis[j].tt_isdst)
					theirdstoffset = theiroffset;
				else
					theirstdoffset = theiroffset;
			}

			/*
			 * Finally, fill in ttis.
			 */
			init_ttinfo(&sp->ttis[0], -stdoffset, false, 0);
			init_ttinfo(&sp->ttis[1], -dstoffset, true, stdlen + 1);
			sp->typecnt = 2;
			sp->defaulttype = 0;
		}
	}
	else
	{
		dstlen = 0;
		sp->typecnt = 1;		/* only standard time */
		sp->timecnt = 0;
		init_ttinfo(&sp->ttis[0], -stdoffset, false, 0);
		sp->defaulttype = 0;
	}
	sp->charcnt = charcnt;
	cp = sp->chars;
	memcpy(cp, stdname, stdlen);
	cp += stdlen;
	*cp++ = '\0';
	if (dstlen != 0)
	{
		memcpy(cp, dstname, dstlen);
		*(cp + dstlen) = '\0';
	}
	return true;
}

static void
gmtload(struct state *sp)
{
	if (tzload(gmt, NULL, sp, true) != 0)
		tzparse(gmt, sp, true);
}


/*
 * The easy way to behave "as if no library function calls" localtime
 * is to not call it, so we drop its guts into "localsub", which can be
 * freely called. (And no, the PANS doesn't require the above behavior,
 * but it *is* desirable.)
 */
static struct pg_tm *
localsub(struct state const *sp, pg_time_t const *timep,
		 struct pg_tm *tmp)
{
	const struct ttinfo *ttisp;
	int			i;
	struct pg_tm *result;
	const pg_time_t t = *timep;

	if (sp == NULL)
		return gmtsub(timep, 0, tmp);
	if ((sp->goback && t < sp->ats[0]) ||
		(sp->goahead && t > sp->ats[sp->timecnt - 1]))
	{
		pg_time_t	newt = t;
		pg_time_t	seconds;
		pg_time_t	years;

		if (t < sp->ats[0])
			seconds = sp->ats[0] - t;
		else
			seconds = t - sp->ats[sp->timecnt - 1];
		--seconds;
		years = (seconds / SECSPERREPEAT + 1) * YEARSPERREPEAT;
		seconds = years * AVGSECSPERYEAR;
		if (t < sp->ats[0])
			newt += seconds;
		else
			newt -= seconds;
		if (newt < sp->ats[0] ||
			newt > sp->ats[sp->timecnt - 1])
			return NULL;		/* "cannot happen" */
		result = localsub(sp, &newt, tmp);
		if (result)
		{
			int64		newy;

			newy = result->tm_year;
			if (t < sp->ats[0])
				newy -= years;
			else
				newy += years;
			if (!(INT_MIN <= newy && newy <= INT_MAX))
				return NULL;
			result->tm_year = newy;
		}
		return result;
	}
	if (sp->timecnt == 0 || t < sp->ats[0])
	{
		i = sp->defaulttype;
	}
	else
	{
		int			lo = 1;
		int			hi = sp->timecnt;

		while (lo < hi)
		{
			int			mid = (lo + hi) >> 1;

			if (t < sp->ats[mid])
				hi = mid;
			else
				lo = mid + 1;
		}
		i = (int) sp->types[lo - 1];
	}
	ttisp = &sp->ttis[i];

	result = timesub(&t, ttisp->tt_gmtoff, sp, tmp);
	if (result)
	{
		result->tm_isdst = ttisp->tt_isdst;
		result->tm_zone = (char *) &sp->chars[ttisp->tt_abbrind];
	}
	return result;
}


struct pg_tm *
pg_localtime(const pg_time_t *timep, const pg_tz *tz)
{
	return localsub(&tz->state, timep, &tm);
}


/*
 * gmtsub is to gmtime as localsub is to localtime.
 *
 * Except we have a private "struct state" for GMT, so no sp is passed in.
 */
static struct pg_tm *
gmtsub(pg_time_t const *timep, int32 offset, struct pg_tm *tmp)
{
	struct pg_tm *result;

	/* GMT timezone state data is kept here */
	static struct state gmtmem;
	static bool gmt_is_set = false;
#define gmtptr		(&gmtmem)

	if (!gmt_is_set)
	{
		gmt_is_set = true;
		gmtload(gmtptr);
	}
	result = timesub(timep, offset, gmtptr, tmp);

	/*
	 * Could get fancy here and deliver something such as "+xx" or "-xx" if
	 * offset is non-zero, but this is no time for a treasure hunt.
	 */
	if (offset != 0)
		tmp->tm_zone = wildabbr;
	else
		tmp->tm_zone = gmtptr->chars;

	return result;
}

struct pg_tm *
pg_gmtime(const pg_time_t *timep)
{
	return gmtsub(timep, 0, &tm);
}

/*
 * Return the number of leap years through the end of the given year
 * where, to make the math easy, the answer for year zero is defined as zero.
 */
static int
leaps_thru_end_of_nonneg(int y)
{
	return y / 4 - y / 100 + y / 400;
}

static int
leaps_thru_end_of(const int y)
{
	return (y < 0
			? -1 - leaps_thru_end_of_nonneg(-1 - y)
			: leaps_thru_end_of_nonneg(y));
}

static struct pg_tm *
timesub(const pg_time_t *timep, int32 offset,
		const struct state *sp, struct pg_tm *tmp)
{
	const struct lsinfo *lp;
	pg_time_t	tdays;
	int			idays;			/* unsigned would be so 2003 */
	int64		rem;
	int			y;
	const int  *ip;
	int64		corr;
	bool		hit;
	int			i;

	corr = 0;
	hit = false;
	i = (sp == NULL) ? 0 : sp->leapcnt;
	while (--i >= 0)
	{
		lp = &sp->lsis[i];
		if (*timep >= lp->ls_trans)
		{
			corr = lp->ls_corr;
			hit = (*timep == lp->ls_trans
				   && (i == 0 ? 0 : lp[-1].ls_corr) < corr);
			break;
		}
	}
	y = EPOCH_YEAR;
	tdays = *timep / SECSPERDAY;
	rem = *timep % SECSPERDAY;
	while (tdays < 0 || tdays >= year_lengths[isleap(y)])
	{
		int			newy;
		pg_time_t	tdelta;
		int			idelta;
		int			leapdays;

		tdelta = tdays / DAYSPERLYEAR;
		if (!((!TYPE_SIGNED(pg_time_t) ||INT_MIN <= tdelta)
			  && tdelta <= INT_MAX))
			goto out_of_range;
		idelta = tdelta;
		if (idelta == 0)
			idelta = (tdays < 0) ? -1 : 1;
		newy = y;
		if (increment_overflow(&newy, idelta))
			goto out_of_range;
		leapdays = leaps_thru_end_of(newy - 1) -
			leaps_thru_end_of(y - 1);
		tdays -= ((pg_time_t) newy - y) * DAYSPERNYEAR;
		tdays -= leapdays;
		y = newy;
	}

	/*
	 * Given the range, we can now fearlessly cast...
	 */
	idays = tdays;
	rem += offset - corr;
	while (rem < 0)
	{
		rem += SECSPERDAY;
		--idays;
	}
	while (rem >= SECSPERDAY)
	{
		rem -= SECSPERDAY;
		++idays;
	}
	while (idays < 0)
	{
		if (increment_overflow(&y, -1))
			goto out_of_range;
		idays += year_lengths[isleap(y)];
	}
	while (idays >= year_lengths[isleap(y)])
	{
		idays -= year_lengths[isleap(y)];
		if (increment_overflow(&y, 1))
			goto out_of_range;
	}
	tmp->tm_year = y;
	if (increment_overflow(&tmp->tm_year, -TM_YEAR_BASE))
		goto out_of_range;
	tmp->tm_yday = idays;

	/*
	 * The "extra" mods below avoid overflow problems.
	 */
	tmp->tm_wday = EPOCH_WDAY +
		((y - EPOCH_YEAR) % DAYSPERWEEK) *
		(DAYSPERNYEAR % DAYSPERWEEK) +
		leaps_thru_end_of(y - 1) -
		leaps_thru_end_of(EPOCH_YEAR - 1) +
		idays;
	tmp->tm_wday %= DAYSPERWEEK;
	if (tmp->tm_wday < 0)
		tmp->tm_wday += DAYSPERWEEK;
	tmp->tm_hour = (int) (rem / SECSPERHOUR);
	rem %= SECSPERHOUR;
	tmp->tm_min = (int) (rem / SECSPERMIN);

	/*
	 * A positive leap second requires a special representation. This uses
	 * "... ??:59:60" et seq.
	 */
	tmp->tm_sec = (int) (rem % SECSPERMIN) + hit;
	ip = mon_lengths[isleap(y)];
	for (tmp->tm_mon = 0; idays >= ip[tmp->tm_mon]; ++(tmp->tm_mon))
		idays -= ip[tmp->tm_mon];
	tmp->tm_mday = (int) (idays + 1);
	tmp->tm_isdst = 0;
	tmp->tm_gmtoff = offset;
	return tmp;

out_of_range:
	errno = EOVERFLOW;
	return NULL;
}

/*
 * Normalize logic courtesy Paul Eggert.
 */

static bool
increment_overflow(int *ip, int j)
{
	int const	i = *ip;

	/*----------
	 * If i >= 0 there can only be overflow if i + j > INT_MAX
	 * or if j > INT_MAX - i; given i >= 0, INT_MAX - i cannot overflow.
	 * If i < 0 there can only be overflow if i + j < INT_MIN
	 * or if j < INT_MIN - i; given i < 0, INT_MIN - i cannot overflow.
	 *----------
	 */
	if ((i >= 0) ? (j > INT_MAX - i) : (j < INT_MIN - i))
		return true;
	*ip += j;
	return false;
}

static bool
increment_overflow_time(pg_time_t *tp, int32 j)
{
	/*----------
	 * This is like
	 * 'if (! (TIME_T_MIN <= *tp + j && *tp + j <= TIME_T_MAX)) ...',
	 * except that it does the right thing even if *tp + j would overflow.
	 *----------
	 */
	if (!(j < 0
		  ? (TYPE_SIGNED(pg_time_t) ? TIME_T_MIN - j <= *tp : -1 - j < *tp)
		  : *tp <= TIME_T_MAX - j))
		return true;
	*tp += j;
	return false;
}

/*
 * Find the next DST transition time in the given zone after the given time
 *
 * *timep and *tz are input arguments, the other parameters are output values.
 *
 * When the function result is 1, *boundary is set to the pg_time_t
 * representation of the next DST transition time after *timep,
 * *before_gmtoff and *before_isdst are set to the GMT offset and isdst
 * state prevailing just before that boundary (in particular, the state
 * prevailing at *timep), and *after_gmtoff and *after_isdst are set to
 * the state prevailing just after that boundary.
 *
 * When the function result is 0, there is no known DST transition
 * after *timep, but *before_gmtoff and *before_isdst indicate the GMT
 * offset and isdst state prevailing at *timep.  (This would occur in
 * DST-less time zones, or if a zone has permanently ceased using DST.)
 *
 * A function result of -1 indicates failure (this case does not actually
 * occur in our current implementation).
 */
int
pg_next_dst_boundary(const pg_time_t *timep,
					 long int *before_gmtoff,
					 int *before_isdst,
					 pg_time_t *boundary,
					 long int *after_gmtoff,
					 int *after_isdst,
					 const pg_tz *tz)
{
	const struct state *sp;
	const struct ttinfo *ttisp;
	int			i;
	int			j;
	const pg_time_t t = *timep;

	sp = &tz->state;
	if (sp->timecnt == 0)
	{
		/* non-DST zone, use lowest-numbered standard type */
		i = 0;
		while (sp->ttis[i].tt_isdst)
			if (++i >= sp->typecnt)
			{
				i = 0;
				break;
			}
		ttisp = &sp->ttis[i];
		*before_gmtoff = ttisp->tt_gmtoff;
		*before_isdst = ttisp->tt_isdst;
		return 0;
	}
	if ((sp->goback && t < sp->ats[0]) ||
		(sp->goahead && t > sp->ats[sp->timecnt - 1]))
	{
		/* For values outside the transition table, extrapolate */
		pg_time_t	newt = t;
		pg_time_t	seconds;
		pg_time_t	tcycles;
		int64		icycles;
		int			result;

		if (t < sp->ats[0])
			seconds = sp->ats[0] - t;
		else
			seconds = t - sp->ats[sp->timecnt - 1];
		--seconds;
		tcycles = seconds / YEARSPERREPEAT / AVGSECSPERYEAR;
		++tcycles;
		icycles = tcycles;
		if (tcycles - icycles >= 1 || icycles - tcycles >= 1)
			return -1;
		seconds = icycles;
		seconds *= YEARSPERREPEAT;
		seconds *= AVGSECSPERYEAR;
		if (t < sp->ats[0])
			newt += seconds;
		else
			newt -= seconds;
		if (newt < sp->ats[0] ||
			newt > sp->ats[sp->timecnt - 1])
			return -1;			/* "cannot happen" */

		result = pg_next_dst_boundary(&newt, before_gmtoff,
									  before_isdst,
									  boundary,
									  after_gmtoff,
									  after_isdst,
									  tz);
		if (t < sp->ats[0])
			*boundary -= seconds;
		else
			*boundary += seconds;
		return result;
	}

	if (t >= sp->ats[sp->timecnt - 1])
	{
		/* No known transition > t, so use last known segment's type */
		i = sp->types[sp->timecnt - 1];
		ttisp = &sp->ttis[i];
		*before_gmtoff = ttisp->tt_gmtoff;
		*before_isdst = ttisp->tt_isdst;
		return 0;
	}
	if (t < sp->ats[0])
	{
		/* For "before", use lowest-numbered standard type */
		i = 0;
		while (sp->ttis[i].tt_isdst)
			if (++i >= sp->typecnt)
			{
				i = 0;
				break;
			}
		ttisp = &sp->ttis[i];
		*before_gmtoff = ttisp->tt_gmtoff;
		*before_isdst = ttisp->tt_isdst;
		*boundary = sp->ats[0];
		/* And for "after", use the first segment's type */
		i = sp->types[0];
		ttisp = &sp->ttis[i];
		*after_gmtoff = ttisp->tt_gmtoff;
		*after_isdst = ttisp->tt_isdst;
		return 1;
	}
	/* Else search to find the boundary following t */
	{
		int			lo = 1;
		int			hi = sp->timecnt - 1;

		while (lo < hi)
		{
			int			mid = (lo + hi) >> 1;

			if (t < sp->ats[mid])
				hi = mid;
			else
				lo = mid + 1;
		}
		i = lo;
	}
	j = sp->types[i - 1];
	ttisp = &sp->ttis[j];
	*before_gmtoff = ttisp->tt_gmtoff;
	*before_isdst = ttisp->tt_isdst;
	*boundary = sp->ats[i];
	j = sp->types[i];
	ttisp = &sp->ttis[j];
	*after_gmtoff = ttisp->tt_gmtoff;
	*after_isdst = ttisp->tt_isdst;
	return 1;
}

/*
 * Identify a timezone abbreviation's meaning in the given zone
 *
 * Determine the GMT offset and DST flag associated with the abbreviation.
 * This is generally used only when the abbreviation has actually changed
 * meaning over time; therefore, we also take a UTC cutoff time, and return
 * the meaning in use at or most recently before that time, or the meaning
 * in first use after that time if the abbrev was never used before that.
 *
 * On success, returns true and sets *gmtoff and *isdst.  If the abbreviation
 * was never used at all in this zone, returns false.
 *
 * Note: abbrev is matched case-sensitively; it should be all-upper-case.
 */
bool
pg_interpret_timezone_abbrev(const char *abbrev,
							 const pg_time_t *timep,
							 long int *gmtoff,
							 int *isdst,
							 const pg_tz *tz)
{
	const struct state *sp;
	const char *abbrs;
	const struct ttinfo *ttisp;
	int			abbrind;
	int			cutoff;
	int			i;
	const pg_time_t t = *timep;

	sp = &tz->state;

	/*
	 * Locate the abbreviation in the zone's abbreviation list.  We assume
	 * there are not duplicates in the list.
	 */
	abbrs = sp->chars;
	abbrind = 0;
	while (abbrind < sp->charcnt)
	{
		if (strcmp(abbrev, abbrs + abbrind) == 0)
			break;
		while (abbrs[abbrind] != '\0')
			abbrind++;
		abbrind++;
	}
	if (abbrind >= sp->charcnt)
		return false;			/* not there! */

	/*
	 * Unlike pg_next_dst_boundary, we needn't sweat about extrapolation
	 * (goback/goahead zones).  Finding the newest or oldest meaning of the
	 * abbreviation should get us what we want, since extrapolation would just
	 * be repeating the newest or oldest meanings.
	 *
	 * Use binary search to locate the first transition > cutoff time.
	 */
	{
		int			lo = 0;
		int			hi = sp->timecnt;

		while (lo < hi)
		{
			int			mid = (lo + hi) >> 1;

			if (t < sp->ats[mid])
				hi = mid;
			else
				lo = mid + 1;
		}
		cutoff = lo;
	}

	/*
	 * Scan backwards to find the latest interval using the given abbrev
	 * before the cutoff time.
	 */
	for (i = cutoff - 1; i >= 0; i--)
	{
		ttisp = &sp->ttis[sp->types[i]];
		if (ttisp->tt_abbrind == abbrind)
		{
			*gmtoff = ttisp->tt_gmtoff;
			*isdst = ttisp->tt_isdst;
			return true;
		}
	}

	/*
	 * Not there, so scan forwards to find the first one after.
	 */
	for (i = cutoff; i < sp->timecnt; i++)
	{
		ttisp = &sp->ttis[sp->types[i]];
		if (ttisp->tt_abbrind == abbrind)
		{
			*gmtoff = ttisp->tt_gmtoff;
			*isdst = ttisp->tt_isdst;
			return true;
		}
	}

	return false;				/* hm, not actually used in any interval? */
}

/*
 * If the given timezone uses only one GMT offset, store that offset
 * into *gmtoff and return true, else return false.
 */
bool
pg_get_timezone_offset(const pg_tz *tz, long int *gmtoff)
{
	/*
	 * The zone could have more than one ttinfo, if it's historically used
<<<<<<< HEAD
	 * more than one abbreviation.  We return true as long as they all have
=======
	 * more than one abbreviation.  We return TRUE as long as they all have
>>>>>>> ab76208e
	 * the same gmtoff.
	 */
	const struct state *sp;
	int			i;

	sp = &tz->state;
	for (i = 1; i < sp->typecnt; i++)
	{
		if (sp->ttis[i].tt_gmtoff != sp->ttis[0].tt_gmtoff)
			return false;
	}
	*gmtoff = sp->ttis[0].tt_gmtoff;
	return true;
}

/*
 * Return the name of the current timezone
 */
const char *
pg_get_timezone_name(pg_tz *tz)
{
	if (tz)
		return tz->TZname;
	return NULL;
}

/*
 * Check whether timezone is acceptable.
 *
 * What we are doing here is checking for leap-second-aware timekeeping.
 * We need to reject such TZ settings because they'll wreak havoc with our
 * date/time arithmetic.
 */
bool
pg_tz_acceptable(pg_tz *tz)
{
	struct pg_tm *tt;
	pg_time_t	time2000;

	/*
	 * To detect leap-second timekeeping, run pg_localtime for what should be
	 * GMT midnight, 2000-01-01.  Insist that the tm_sec value be zero; any
	 * other result has to be due to leap seconds.
	 */
	time2000 = (POSTGRES_EPOCH_JDATE - UNIX_EPOCH_JDATE) * SECS_PER_DAY;
	tt = pg_localtime(&time2000, tz);
	if (!tt || tt->tm_sec != 0)
		return false;

	return true;
}<|MERGE_RESOLUTION|>--- conflicted
+++ resolved
@@ -1801,11 +1801,7 @@
 {
 	/*
 	 * The zone could have more than one ttinfo, if it's historically used
-<<<<<<< HEAD
 	 * more than one abbreviation.  We return true as long as they all have
-=======
-	 * more than one abbreviation.  We return TRUE as long as they all have
->>>>>>> ab76208e
 	 * the same gmtoff.
 	 */
 	const struct state *sp;
