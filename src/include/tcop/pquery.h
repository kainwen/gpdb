/*-------------------------------------------------------------------------
 *
 * pquery.h
 *	  prototypes for pquery.c.
 *
 *
 * Portions Copyright (c) 1996-2019, PostgreSQL Global Development Group
 * Portions Copyright (c) 1994, Regents of the University of California
 *
 * src/include/tcop/pquery.h
 *
 *-------------------------------------------------------------------------
 */
#ifndef PQUERY_H
#define PQUERY_H

#include "nodes/parsenodes.h"
#include "utils/portal.h"


extern PGDLLIMPORT Portal ActivePortal;


extern PortalStrategy ChoosePortalStrategy(List *stmts);

extern List *FetchPortalTargetList(Portal portal);

extern List *FetchStatementTargetList(Node *stmt);

extern void PortalStart(Portal portal, ParamListInfo params,
<<<<<<< HEAD
			int eflags, Snapshot snapshot,
			QueryDispatchDesc *ddesc);
=======
						int eflags, Snapshot snapshot);
>>>>>>> 9e1c9f95

extern void PortalSetResultFormat(Portal portal, int nFormats,
								  int16 *formats);

<<<<<<< HEAD
extern bool PortalRun(Portal portal, int64 count, bool isTopLevel,
		  DestReceiver *dest, DestReceiver *altdest,
		  char *completionTag);

extern uint64 PortalRunFetch(Portal portal,
			   FetchDirection fdirection,
			   int64 count,
			   DestReceiver *dest);
=======
extern bool PortalRun(Portal portal, long count, bool isTopLevel,
					  bool run_once, DestReceiver *dest, DestReceiver *altdest,
					  char *completionTag);

extern uint64 PortalRunFetch(Portal portal,
							 FetchDirection fdirection,
							 long count,
							 DestReceiver *dest);
>>>>>>> 9e1c9f95

#endif							/* PQUERY_H */<|MERGE_RESOLUTION|>--- conflicted
+++ resolved
@@ -28,34 +28,19 @@
 extern List *FetchStatementTargetList(Node *stmt);
 
 extern void PortalStart(Portal portal, ParamListInfo params,
-<<<<<<< HEAD
-			int eflags, Snapshot snapshot,
-			QueryDispatchDesc *ddesc);
-=======
-						int eflags, Snapshot snapshot);
->>>>>>> 9e1c9f95
+						int eflags, Snapshot snapshot,
+						QueryDispatchDesc *ddesc);
 
 extern void PortalSetResultFormat(Portal portal, int nFormats,
 								  int16 *formats);
 
-<<<<<<< HEAD
 extern bool PortalRun(Portal portal, int64 count, bool isTopLevel,
-		  DestReceiver *dest, DestReceiver *altdest,
-		  char *completionTag);
-
-extern uint64 PortalRunFetch(Portal portal,
-			   FetchDirection fdirection,
-			   int64 count,
-			   DestReceiver *dest);
-=======
-extern bool PortalRun(Portal portal, long count, bool isTopLevel,
 					  bool run_once, DestReceiver *dest, DestReceiver *altdest,
 					  char *completionTag);
 
 extern uint64 PortalRunFetch(Portal portal,
 							 FetchDirection fdirection,
-							 long count,
+							 int64 count,
 							 DestReceiver *dest);
->>>>>>> 9e1c9f95
 
 #endif							/* PQUERY_H */