--- conflicted
+++ resolved
@@ -3,30 +3,17 @@
  * nodeFuncs.h
  *		Various general-purpose manipulations of Node trees
  *
-<<<<<<< HEAD
  * Portions Copyright (c) 1996-2009, PostgreSQL Global Development Group
  * Portions Copyright (c) 1994, Regents of the University of California
  *
- * $PostgreSQL: pgsql/src/include/nodes/nodeFuncs.h,v 1.27 2008/08/25 22:42:34 tgl Exp $
-=======
- * Portions Copyright (c) 1996-2008, PostgreSQL Global Development Group
- * Portions Copyright (c) 1994, Regents of the University of California
- *
  * $PostgreSQL: pgsql/src/include/nodes/nodeFuncs.h,v 1.29 2008/10/04 21:56:55 tgl Exp $
->>>>>>> 38e93482
  *
  *-------------------------------------------------------------------------
  */
 #ifndef NODEFUNCS_H
 #define NODEFUNCS_H
 
-<<<<<<< HEAD
-#include "nodes/primnodes.h"
 #include "nodes/parsenodes.h"
-#include "nodes/relation.h"
-=======
-#include "nodes/parsenodes.h"
->>>>>>> 38e93482
 
 
 /* flags bits for query_tree_walker and query_tree_mutator */
@@ -60,18 +47,12 @@
 extern List *range_table_mutator(List *rtable, Node *(*mutator) (),
 											 void *context, int flags);
 
-<<<<<<< HEAD
-=======
 extern bool query_or_expression_tree_walker(Node *node, bool (*walker) (),
 												   void *context, int flags);
->>>>>>> 38e93482
 extern Node *query_or_expression_tree_mutator(Node *node, Node *(*mutator) (),
 												   void *context, int flags);
 
 extern bool raw_expression_tree_walker(Node *node, bool (*walker) (),
 									   void *context);
 
-extern bool raw_expression_tree_walker(Node *node, bool (*walker) (),
-									   void *context);
-
 #endif   /* NODEFUNCS_H */