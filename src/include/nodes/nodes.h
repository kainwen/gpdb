/*-------------------------------------------------------------------------
 *
 * nodes.h
 *	  Definitions for tagged nodes.
 *
 *
 * Portions Copyright (c) 2005-2009, Greenplum inc
 * Portions Copyright (c) 1996-2009, PostgreSQL Global Development Group
 * Portions Copyright (c) 1994, Regents of the University of California
 *
 * $PostgreSQL: pgsql/src/include/nodes/nodes.h,v 1.189 2006/12/21 16:05:16 petere Exp $
 *
 *-------------------------------------------------------------------------
 */
#ifndef NODES_H
#define NODES_H

/*
 * The first field of every node is NodeTag. Each node created (with makeNode)
 * will have one of the following tags as the value of its first field.
 *
 * Note that the numbers of the node tags are not contiguous. We left holes
 * here so that we can add more tags without changing the existing enum's.
 * (Since node tag numbers never exist outside backend memory, there's no
 * real harm in renumbering, it just costs a full rebuild ...)
 */
typedef enum NodeTag
{
	T_Invalid = 0,

	/*
	 * TAGS FOR EXECUTOR NODES (execnodes.h)
	 */
	T_IndexInfo = 10,
	T_ExprContext,
	T_ProjectionInfo,
	T_JunkFilter,
	T_ResultRelInfo,
	T_EState,
	T_TupleTableSlot,
	T_CdbProcess,
	T_Slice,
	T_SliceTable,
	T_ShareNodeEntry,
	T_PartitionState,
	
	/*
	 * TAGS FOR PLAN NODES (plannodes.h)
	 */
	T_Plan = 100,
	T_Scan,
	T_Join,
	T_CteScan,

	/* Real plan node starts below.  Scan and Join are "Virtal nodes",
	 * It will take the form of IndexScan, SeqScan, etc. 
	 * CteScan will take the form of SubqueryScan.
	 */
	T_Result,
	T_Plan_Start = T_Result,
	T_Append,
	T_Sequence,
	T_BitmapAnd,
	T_BitmapOr,
	T_SeqScan,
	T_ExternalScan,
	T_AppendOnlyScan,
	T_AOCSScan,
	T_TableScan,
	T_DynamicTableScan,
	T_IndexScan,
	T_DynamicIndexScan,
	T_BitmapIndexScan,
	T_BitmapHeapScan,
	T_BitmapAppendOnlyScan,
	T_BitmapTableScan,
	T_TidScan,
	T_SubqueryScan,
	T_FunctionScan,
	T_TableFunctionScan,
	T_ValuesScan,
	T_NestLoop,
	T_MergeJoin,
	T_HashJoin,
	T_Material,
	T_Sort,
	T_Agg,
	T_Unique,
	T_Hash,
	T_SetOp,
	T_Limit,
	T_Motion,
	T_ShareInputScan,
	T_Window,
	T_Repeat,
	T_DML,
	T_SplitUpdate,
	T_RowTrigger,
	T_AssertOp,
	T_PartitionSelector,
	T_Plan_End,
	/* this one isn't a subclass of Plan: */
	T_PlanInvalItem,

	/*
	 * TAGS FOR PLAN STATE NODES (execnodes.h)
	 *
	 * These should correspond one-to-one with Plan node types.
	 */
	T_PlanState = 200,
	T_ScanState,
	T_JoinState,

	/* Real plan node starts below.  Scan and Join are "Virtal nodes",
	 * It will take the form of IndexScan, SeqScan, etc. 
	 */
	T_ResultState,
	T_PlanState_Start = T_ResultState,
	T_AppendState,
	T_SequenceState,
	T_BitmapAndState,
	T_BitmapOrState,
	T_SeqScanState,
	T_AppendOnlyScanState,
	T_AOCSScanState,
	T_TableScanState,
	T_DynamicTableScanState,
	T_ExternalScanState,
	T_IndexScanState,
	T_DynamicIndexScanState,
	T_BitmapIndexScanState,
	T_BitmapHeapScanState,
	T_BitmapAppendOnlyScanState,
	T_BitmapTableScanState,
	T_TidScanState,
	T_SubqueryScanState,
	T_FunctionScanState,
	T_TableFunctionState,
	T_ValuesScanState,
	T_NestLoopState,
	T_MergeJoinState,
	T_HashJoinState,
	T_MaterialState,
	T_SortState,
	T_AggState,
	T_UniqueState,
	T_HashState,
	T_SetOpState,
	T_LimitState,
	T_MotionState,
	T_ShareInputScanState,
	T_WindowState,
	T_RepeatState,
	T_DMLState,
	T_SplitUpdateState,
	T_RowTriggerState,
	T_AssertOpState,
	T_PartitionSelectorState,
	T_PlanState_End,
	T_TupleDescNode,

	/*
	 * TAGS FOR PRIMITIVE NODES (primnodes.h)
	 */
	T_Alias = 300,
	T_RangeVar,
	T_Expr,
	T_Var,
	T_Const,
	T_Param,
	T_Aggref,
	T_WindowRef,
	T_ArrayRef,
	T_FuncExpr,
	T_OpExpr,
	T_DistinctExpr,
	T_ScalarArrayOpExpr,
	T_BoolExpr,
	T_SubLink,
	T_SubPlan,
	T_FieldSelect,
	T_FieldStore,
	T_RelabelType,
	T_ConvertRowtypeExpr,
	T_CaseExpr,
	T_CaseWhen,
	T_CaseTestExpr,
	T_ArrayExpr,
	T_RowExpr,
	T_RowCompareExpr,
	T_CoalesceExpr,
	T_MinMaxExpr,
	T_NullIfExpr,
	T_NullTest,
	T_BooleanTest,
	T_CoerceToDomain,
	T_CoerceToDomainValue,
	T_SetToDefault,
	T_CurrentOfExpr,
	T_TargetEntry,
	T_RangeTblRef,
	T_JoinExpr,
	T_FromExpr,
<<<<<<< HEAD
	T_Flow,
	T_WindowFrame,
	T_WindowFrameEdge,
	T_WindowKey,
	T_Grouping,
	T_GroupId,
	T_IntoClause,
    T_AggOrder,
	T_PercentileExpr,
	T_DMLActionExpr,
	T_PartOidExpr,
	T_PartDefaultExpr,
	T_PartBoundExpr,
	T_PartBoundInclusionExpr,
	T_PartBoundOpenExpr,
=======
	T_XmlExpr,
>>>>>>> d31ccb6c

	/*
	 * TAGS FOR EXPRESSION STATE NODES (execnodes.h)
	 *
	 * These correspond (not always one-for-one) to primitive nodes derived
	 * from Expr.
	 */
	T_ExprState = 400,
	T_GenericExprState,
	T_AggrefExprState,
	T_ArrayRefExprState,
	T_FuncExprState,
	T_ScalarArrayOpExprState,
	T_BoolExprState,
	T_SubPlanState,
	T_FieldSelectState,
	T_FieldStoreState,
	T_ConvertRowtypeExprState,
	T_CaseExprState,
	T_CaseWhenState,
	T_ArrayExprState,
	T_RowExprState,
	T_RowCompareExprState,
	T_CoalesceExprState,
	T_MinMaxExprState,
	T_NullTestState,
	T_CoerceToDomainState,
	T_DomainConstraintState,
<<<<<<< HEAD
	T_WindowRefExprState,
	T_GroupingFuncExprState,
	T_PercentileExprState,
	T_PartOidExprState,
	T_PartDefaultExprState,
	T_PartBoundExprState,
	T_PartBoundInclusionExprState,
	T_PartBoundOpenExprState,
=======
	T_XmlExprState,
>>>>>>> d31ccb6c

	/*
	 * TAGS FOR PLANNER NODES (relation.h)
	 */
	T_PlannerInfo = 500,
	T_PlannerGlobal,
	T_RelOptInfo,
	T_IndexOptInfo,
	T_Path,
	T_AppendOnlyPath,
	T_AOCSPath,
	T_ExternalPath,
	T_IndexPath,
	T_BitmapHeapPath,
	T_BitmapAppendOnlyPath,
	T_BitmapTableScanPath,
	T_BitmapAndPath,
	T_BitmapOrPath,
	T_NestPath,
	T_MergePath,
	T_HashPath,
	T_TidPath,
	T_AppendPath,
	T_ResultPath,
	T_MaterialPath,
	T_UniquePath,
	T_CtePath,
	T_PathKeyItem,
	T_RestrictInfo,
	T_InnerIndexscanInfo,
	T_OuterJoinInfo,
	T_InClauseInfo,
	T_AppendRelInfo,
	T_Partition,
	T_PartitionRule,
	T_PartitionNode,
	T_PgPartRule,
	T_SegfileMapNode,
	T_PlannerParamItem,

    /* Tags for MPP planner nodes (relation.h) */
    T_CdbMotionPath = 580,
    T_CdbRelDedupInfo,
    T_CdbRelColumnInfo,

	/*
	 * TAGS FOR MEMORY NODES (memnodes.h)
	 */
	T_MemoryContext = 600,
	T_AllocSetContext,
	T_MPoolContext,
	T_MemoryAccount,
	T_SerializedMemoryAccount,

    T_AsetDirectContext = 610,                                      /*CDB*/

	/*
	 * TAGS FOR VALUE NODES (value.h)
	 */
	T_Value = 650,
	T_Integer,
	T_Float,
	T_String,
	T_BitString,
	T_Null,

	/*
	 * TAGS FOR LIST NODES (pg_list.h)
	 */
	T_List,
	T_IntList,
	T_OidList,

	/*
	 * TAGS FOR PARSE TREE NODES (parsenodes.h)
	 */
	T_Query = 700,
	T_PlannedStmt,
	T_InsertStmt,
	T_DeleteStmt,
	T_UpdateStmt,
	T_SelectStmt,
	T_AlterTableStmt,
	T_AlterTableCmd,
	T_AlterDomainStmt,
	T_SetOperationStmt,
	T_GrantStmt,
	T_GrantRoleStmt,
	T_ClosePortalStmt,
	T_ClusterStmt,
	T_CopyStmt,
	T_CreateStmt,
	T_SingleRowErrorDesc,
	T_ExtTableTypeDesc,
	T_CreateExternalStmt,
	T_DefineStmt,
	T_DropStmt,
	T_TruncateStmt,
	T_CommentStmt,
	T_FetchStmt,
	T_IndexStmt,
	T_CreateFunctionStmt,
	T_AlterFunctionStmt,
	T_RemoveFuncStmt,
	T_RenameStmt,
	T_RuleStmt,
	T_NotifyStmt,
	T_ListenStmt,
	T_UnlistenStmt,
	T_TransactionStmt,
	T_ViewStmt,
	T_LoadStmt,
	T_CreateDomainStmt,
	T_CreatedbStmt,
	T_DropdbStmt,
	T_VacuumStmt,
	T_ExplainStmt,
	T_CreateSeqStmt,
	T_AlterSeqStmt,
	T_VariableSetStmt,
	T_VariableShowStmt,
	T_VariableResetStmt,
	T_CreateTrigStmt,
	T_DropPropertyStmt,
	T_CreatePLangStmt,
	T_DropPLangStmt,
	T_CreateRoleStmt,
	T_AlterRoleStmt,
	T_DropRoleStmt,
	T_CreateQueueStmt,
	T_AlterQueueStmt,
	T_DropQueueStmt,
	T_LockStmt,
	T_ConstraintsSetStmt,
	T_ReindexStmt,
	T_CheckPointStmt,
	T_CreateSchemaStmt,
	T_AlterDatabaseStmt,
	T_AlterDatabaseSetStmt,
	T_AlterRoleSetStmt,
	T_CreateConversionStmt,
	T_CreateCastStmt,
	T_DropCastStmt,
	T_CreateOpClassStmt,
	T_RemoveOpClassStmt,
	T_PrepareStmt,
	T_ExecuteStmt,
	T_DeallocateStmt,
	T_DeclareCursorStmt,
	T_CreateTableSpaceStmt,
	T_DropTableSpaceStmt,           /* Removed, See DropStmt */
	T_AlterObjectSchemaStmt,
	T_AlterOwnerStmt,
	T_DropOwnedStmt,
	T_ReassignOwnedStmt,
	T_WindowSpec,
	T_WindowSpecParse,
	T_PartitionBy,
	T_PartitionElem,
	T_PartitionRangeItem,
	T_PartitionBoundSpec,
	T_PartitionSpec,
	T_PartitionValuesSpec,
	T_AlterPartitionId,
	T_AlterPartitionCmd,
	T_InheritPartitionCmd,
	T_CreateFileSpaceStmt,
	T_FileSpaceEntry,
	T_TableValueExpr,
	T_DenyLoginInterval,
	T_DenyLoginPoint,
	T_AlterTypeStmt,

	/**/
	
	T_A_Expr = 850,
	T_ColumnRef,
	T_ParamRef,
	T_A_Const,
	T_FuncCall,
	T_A_Indices,
	T_A_Indirection,
	T_ResTarget,
	T_TypeCast,
	T_SortBy,
	T_RangeSubselect,
	T_RangeFunction,
	T_TypeName,
	T_ColumnDef,
	T_IndexElem,
	T_Constraint,
	T_DefElem,
	T_RangeTblEntry,
	T_SortClause,
	T_GroupClause,
	T_GroupingClause,
	T_GroupingFunc,
	T_FkConstraint,
	T_PrivGrantee,
	T_FuncWithArgs,
	T_PrivTarget,
	T_CreateOpClassItem,
	T_CompositeTypeStmt,
	T_InhRelation,
	T_FunctionParameter,
	T_LockingClause,
	T_RowMarkClause,
	T_WithClause,
	T_CommonTableExpr,
	T_ColumnReferenceStorageDirective,

	/*
	 * TAGS FOR REPLICATION GRAMMAR PARSE NODES (replnodes.h)
	 */
	T_IdentifySystemCmd,
	T_BaseBackupCmd,
	T_StartReplicationCmd,

	/*
	 * TAGS FOR RANDOM OTHER STUFF
	 *
	 * These are objects that aren't part of parse/plan/execute node tree
	 * structures, but we give them NodeTags anyway for identification
	 * purposes (usually because they are involved in APIs where we want to
	 * pass multiple object types through the same pointer).
	 */
	T_TriggerData = 900,		/* in commands/trigger.h */
	T_ReturnSetInfo,			/* in nodes/execnodes.h */
    T_HashBitmap,               /* in nodes/tidbitmap.h */
    T_StreamBitmap,             /* in nodes/tidbitmap.h */
	T_FormatterData,            /* in access/formatter.h */
	T_ExtProtocolData,          /* in access/extprotocol.h */
	T_ExtProtocolValidatorData, /* in access/extprotocol.h */
	T_PartitionConstraints,     /* in executor/nodePartitionSelector.h */
	T_SelectedParts,            /* in executor/nodePartitionSelector.h */
	
    /* CDB: tags for random other stuff */
    T_CdbExplain_StatHdr = 950,             /* in cdb/cdbexplain.c */

    /*
     * TAGS FOR CAQL PARSER
     */
	T_CaQLSelect = 2000,
	T_CaQLInsert,
	T_CaQLDelete,
	T_CaQLExpr,
} NodeTag;

/*
 * The first field of a node of any type is guaranteed to be the NodeTag.
 * Hence the type of any node can be gotten by casting it to Node. Declaring
 * a variable to be of Node * (instead of void *) can also facilitate
 * debugging.
 */
typedef struct Node
{
	NodeTag		type;
} Node;

#define nodeTag(nodeptr)		(((Node*)(nodeptr))->type)

/*
 * newNode -
 *	  create a new node of the specified size and tag the node with the
 *	  specified tag.
 *
 * !WARNING!: Avoid using newNode directly. You should be using the
 *	  macro makeNode.  eg. to create a Query node, use makeNode(Query)
 *
 * Note: the size argument should always be a compile-time constant, so the
 * apparent risk of multiple evaluation doesn't matter in practice.
 */
#ifdef __GNUC__

/* With GCC, we can use a compound statement within an expression */
#define newNode(size, tag) \
({	Node   *_result; \
	AssertMacro((size) >= sizeof(Node));		/* need the tag, at least */ \
	_result = (Node *) palloc0fast(size); \
	_result->type = (tag); \
	_result; \
})
#else

/*
 *	There is no way to dereference the palloc'ed pointer to assign the
 *	tag, and also return the pointer itself, so we need a holder variable.
 *	Fortunately, this macro isn't recursive so we just define
 *	a global variable for this purpose.
 */
extern PGDLLIMPORT Node *newNodeMacroHolder;

#define newNode(size, tag) \
( \
	AssertMacro((size) >= sizeof(Node)),		/* need the tag, at least */ \
	newNodeMacroHolder = (Node *) palloc0fast(size), \
	newNodeMacroHolder->type = (tag), \
	newNodeMacroHolder \
)
#endif   /* __GNUC__ */


#define makeNode(_type_)		((_type_ *) newNode(sizeof(_type_),T_##_type_))
#define NodeSetTag(nodeptr,t)	(((Node*)(nodeptr))->type = (t))

#define IsA(nodeptr,_type_)		(nodeTag(nodeptr) == T_##_type_)

/* ----------------------------------------------------------------
 *					  extern declarations follow
 * ----------------------------------------------------------------
 */

/*
 * nodes/{outfuncs.c,print.c}
 */
extern char *nodeToString(void *obj);

/*
 * nodes/outfast.c. This special version of nodeToString is only used by serializeNode.
 * It's a quick hack that allocates 8K buffer for StringInfo struct through initStringIinfoSizeOf
 */
extern char *nodeToBinaryStringFast(void *obj, int * size);

extern Node *readNodeFromBinaryString(const char *str, int len);
/*
 * nodes/{readfuncs.c,read.c}
 */
extern void *stringToNode(char *str);

/*
 * nodes/copyfuncs.c
 */
extern void *copyObject(void *obj);

/*
 * nodes/equalfuncs.c
 */
extern bool equal(void *a, void *b);


/*
 * Typedefs for identifying qualifier selectivities and plan costs as such.
 * These are just plain "double"s, but declaring a variable as Selectivity
 * or Cost makes the intent more obvious.
 *
 * These could have gone into plannodes.h or some such, but many files
 * depend on them...
 */
typedef double Selectivity;		/* fraction of tuples a qualifier will pass */
typedef double Cost;			/* execution cost (in page-access units) */


/*
 * CmdType -
 *	  enums for type of operation represented by a Query
 *
 * ??? could have put this in parsenodes.h but many files not in the
 *	  optimizer also need this...
 */
typedef enum CmdType
{
	CMD_UNKNOWN,
	CMD_SELECT,					/* select stmt */
	CMD_UPDATE,					/* update stmt */
	CMD_INSERT,					/* insert stmt */
	CMD_DELETE,
	CMD_UTILITY,				/* cmds like create, destroy, copy, vacuum,
								 * etc. */
	CMD_NOTHING					/* dummy command for instead nothing rules
								 * with qual */
} CmdType;


/*
 * JoinType -
 *	  enums for types of relation joins
 *
 * JoinType determines the exact semantics of joining two relations using
 * a matching qualification.  For example, it tells what to do with a tuple
 * that has no match in the other relation.
 *
 * This is needed in both parsenodes.h and plannodes.h, so put it here...
 */
typedef enum JoinType
{
	/*
	 * The canonical kinds of joins according to the SQL JOIN syntax. Only
	 * these codes can appear in parser output (e.g., JoinExpr nodes).
	 */
	JOIN_INNER,					/* matching tuple pairs only */
	JOIN_LEFT,					/* pairs + unmatched LHS tuples */
	JOIN_FULL,					/* pairs + unmatched LHS + unmatched RHS */
	JOIN_RIGHT,					/* pairs + unmatched RHS tuples */

	/*
	 * These are used for queries like WHERE foo IN (SELECT bar FROM ...).
	 * Only JOIN_IN is actually implemented in the executor; the others are
	 * defined for internal use in the planner.
     *
     * CDB: We no longer use JOIN_REVERSE_IN, JOIN_UNIQUE_OUTER or
     * JOIN_UNIQUE_INNER.  The definitions are retained in case they 
     * might be referenced in the source code of user-defined 
     * selectivity functions brought over from PostgreSQL.
	 */
	JOIN_IN,					/* at most one result per outer row */
	JOIN_REVERSE_IN,			/* at most one result per inner row */
	JOIN_UNIQUE_OUTER,			/* outer path must be made unique */
	JOIN_UNIQUE_INNER,			/* inner path must be made unique */
	JOIN_LASJ,					/* Left Anti Semi Join:
								   one copy of outer row with no match in inner */
	JOIN_LASJ_NOTIN				/* Left Anti Semi Join with Not-In semantics:
									If any NULL values are produced by inner side,
									return no join results. Otherwise, same as LASJ */

	/*
	 * We might need additional join types someday.
	 */
} JoinType;

#define IS_OUTER_JOIN(jointype) \
	((jointype) == JOIN_LEFT || \
	 (jointype) == JOIN_FULL || \
	 (jointype) == JOIN_RIGHT)



/*
 * FlowType - kinds of tuple flows in parallelized plans.
 *
 * This enum is a MPP extension.
 */
typedef enum FlowType
{
	FLOW_UNDEFINED,		/* used prior to calculation of type of derived flow */
	FLOW_SINGLETON,		/* flow has single stream */
	FLOW_REPLICATED,	/* flow is replicated across IOPs */
	FLOW_PARTITIONED,	/* flow is partitioned across IOPs */
} FlowType;

/*
 * DispatchMethod - MPP dispatch method.
 *
 * There are currently three possibilties, an initial value of undetermined,
 * and a value for each of the ways the dispatch code implements.
 */
typedef enum DispatchMethod
{
	DISPATCH_UNDETERMINED = 0,	/* Used prior to determination. */
	DISPATCH_SEQUENTIAL,		/* Dispatch on entry postgres process only. */
	DISPATCH_PARALLEL			/* Dispatch on query executor and entry processes. */
	
} DispatchMethod;

/* 
 * Inside the executor, if a caller to some data type manipulation functions
 * (e.g., int8inc()) is doing aggregate or window function work, we want to
 * avoid copying the input datum and just write directly over the input. This
 * isn't legal if the function is being used outside this context.
 */
#define IS_AGG_EXECUTION_NODE(node) \
	((IsA((Node *)(node), AggState) || IsA((Node *)(node), WindowState)) ? \
	 true : false)

/*
 * If the partIndex in Scan set to 0 then we don't have
 * any dynamic partition scanning
 */
#define INVALID_PART_INDEX 0

#endif   /* NODES_H */<|MERGE_RESOLUTION|>--- conflicted
+++ resolved
@@ -190,6 +190,7 @@
 	T_RowCompareExpr,
 	T_CoalesceExpr,
 	T_MinMaxExpr,
+	T_XmlExpr,
 	T_NullIfExpr,
 	T_NullTest,
 	T_BooleanTest,
@@ -201,7 +202,6 @@
 	T_RangeTblRef,
 	T_JoinExpr,
 	T_FromExpr,
-<<<<<<< HEAD
 	T_Flow,
 	T_WindowFrame,
 	T_WindowFrameEdge,
@@ -217,9 +217,6 @@
 	T_PartBoundExpr,
 	T_PartBoundInclusionExpr,
 	T_PartBoundOpenExpr,
-=======
-	T_XmlExpr,
->>>>>>> d31ccb6c
 
 	/*
 	 * TAGS FOR EXPRESSION STATE NODES (execnodes.h)
@@ -245,10 +242,10 @@
 	T_RowCompareExprState,
 	T_CoalesceExprState,
 	T_MinMaxExprState,
+	T_XmlExprState,
 	T_NullTestState,
 	T_CoerceToDomainState,
 	T_DomainConstraintState,
-<<<<<<< HEAD
 	T_WindowRefExprState,
 	T_GroupingFuncExprState,
 	T_PercentileExprState,
@@ -257,9 +254,6 @@
 	T_PartBoundExprState,
 	T_PartBoundInclusionExprState,
 	T_PartBoundOpenExprState,
-=======
-	T_XmlExprState,
->>>>>>> d31ccb6c
 
 	/*
 	 * TAGS FOR PLANNER NODES (relation.h)
@@ -467,6 +461,7 @@
 	T_FunctionParameter,
 	T_LockingClause,
 	T_RowMarkClause,
+	T_XmlSerialize,
 	T_WithClause,
 	T_CommonTableExpr,
 	T_ColumnReferenceStorageDirective,
