/*-------------------------------------------------------------------------
 *
 * pg_list.h
 *	  interface for PostgreSQL generic linked list package
 *
 * This package implements singly-linked homogeneous lists.
 *
 * It is important to have constant-time length, append, and prepend
 * operations. To achieve this, we deal with two distinct data
 * structures:
 *
 *		1. A set of "list cells": each cell contains a data field and
 *		   a link to the next cell in the list or NULL.
 *		2. A single structure containing metadata about the list: the
 *		   type of the list, pointers to the head and tail cells, and
 *		   the length of the list.
 *
 * We support three types of lists:
 *
 *	T_List: lists of pointers
 *		(in practice usually pointers to Nodes, but not always;
 *		declared as "void *" to minimize casting annoyances)
 *	T_IntList: lists of integers
 *	T_OidList: lists of Oids
 *
 * (At the moment, ints and Oids are the same size, but they may not
 * always be so; try to be careful to maintain the distinction.)
 *
 *
 * Portions Copyright (c) 1996-2019, PostgreSQL Global Development Group
 * Portions Copyright (c) 1994, Regents of the University of California
 *
 * src/include/nodes/pg_list.h
 *
 *-------------------------------------------------------------------------
 */
#ifndef PG_LIST_H
#define PG_LIST_H

#include "nodes/nodes.h"


typedef struct ListCell ListCell;

typedef struct List
{
	NodeTag		type;			/* T_List, T_IntList, or T_OidList */
	int			length;
	ListCell   *head;
	ListCell   *tail;
} List;

struct ListCell
{
	union
	{
		void	   *ptr_value;
		int			int_value;
		Oid			oid_value;
	}			data;
	ListCell   *next;
};

/*
 * The *only* valid representation of an empty list is NIL; in other
 * words, a non-NIL list is guaranteed to have length >= 1 and
 * head/tail != NULL
 */
#define NIL						((List *) NULL)

/*
 * These routines are used frequently. However, we can't implement
 * them as macros, since we want to avoid double-evaluation of macro
 * arguments.
 */
static inline ListCell *
list_head(const List *l)
{
	return l ? l->head : NULL;
}

static inline ListCell *
list_tail(List *l)
{
	return l ? l->tail : NULL;
}

static inline int
list_length(const List *l)
{
	return l ? l->length : 0;
}

/*
 * NB: There is an unfortunate legacy from a previous incarnation of
 * the List API: the macro lfirst() was used to mean "the data in this
 * cons cell". To avoid changing every usage of lfirst(), that meaning
 * has been kept. As a result, lfirst() takes a ListCell and returns
 * the data it contains; to get the data in the first cell of a
 * List, use linitial(). Worse, lsecond() is more closely related to
 * linitial() than lfirst(): given a List, lsecond() returns the data
 * in the second cons cell.
 */

#define lnext(lc)				((lc)->next)
#define lfirst(lc)				((lc)->data.ptr_value)
#define lfirst_int(lc)			((lc)->data.int_value)
#define lfirst_oid(lc)			((lc)->data.oid_value)
#define lfirst_node(type,lc)	castNode(type, lfirst(lc))

#define linitial(l)				lfirst(list_head(l))
#define linitial_int(l)			lfirst_int(list_head(l))
#define linitial_oid(l)			lfirst_oid(list_head(l))
#define linitial_node(type,l)	castNode(type, linitial(l))

#define lsecond(l)				lfirst(lnext(list_head(l)))
#define lsecond_int(l)			lfirst_int(lnext(list_head(l)))
#define lsecond_oid(l)			lfirst_oid(lnext(list_head(l)))
#define lsecond_node(type,l)	castNode(type, lsecond(l))

#define lthird(l)				lfirst(lnext(lnext(list_head(l))))
#define lthird_int(l)			lfirst_int(lnext(lnext(list_head(l))))
#define lthird_oid(l)			lfirst_oid(lnext(lnext(list_head(l))))
#define lthird_node(type,l)		castNode(type, lthird(l))

#define lfourth(l)				lfirst(lnext(lnext(lnext(list_head(l)))))
#define lfourth_int(l)			lfirst_int(lnext(lnext(lnext(list_head(l)))))
#define lfourth_oid(l)			lfirst_oid(lnext(lnext(lnext(list_head(l)))))
#define lfourth_node(type,l)	castNode(type, lfourth(l))

#define llast(l)				lfirst(list_tail(l))
#define llast_int(l)			lfirst_int(list_tail(l))
#define llast_oid(l)			lfirst_oid(list_tail(l))
#define llast_node(type,l)		castNode(type, llast(l))

/*
 * Convenience macros for building fixed-length lists
 */
#define list_make1(x1)				lcons(x1, NIL)
#define list_make2(x1,x2)			lcons(x1, list_make1(x2))
#define list_make3(x1,x2,x3)		lcons(x1, list_make2(x2, x3))
#define list_make4(x1,x2,x3,x4)		lcons(x1, list_make3(x2, x3, x4))
#define list_make5(x1,x2,x3,x4,x5)	lcons(x1, list_make4(x2, x3, x4, x5))

#define list_make1_int(x1)			lcons_int(x1, NIL)
#define list_make2_int(x1,x2)		lcons_int(x1, list_make1_int(x2))
#define list_make3_int(x1,x2,x3)	lcons_int(x1, list_make2_int(x2, x3))
#define list_make4_int(x1,x2,x3,x4) lcons_int(x1, list_make3_int(x2, x3, x4))
#define list_make5_int(x1,x2,x3,x4,x5)	lcons_int(x1, list_make4_int(x2, x3, x4, x5))

#define list_make1_oid(x1)			lcons_oid(x1, NIL)
#define list_make2_oid(x1,x2)		lcons_oid(x1, list_make1_oid(x2))
#define list_make3_oid(x1,x2,x3)	lcons_oid(x1, list_make2_oid(x2, x3))
#define list_make4_oid(x1,x2,x3,x4) lcons_oid(x1, list_make3_oid(x2, x3, x4))
#define list_make5_oid(x1,x2,x3,x4,x5)	lcons_oid(x1, list_make4_oid(x2, x3, x4, x5))

/*
 * foreach -
 *	  a convenience macro which loops through the list
 */
#define foreach(cell, l)	\
	for ((cell) = list_head(l); (cell) != NULL; (cell) = lnext(cell))

/*
 * for_each_cell -
 *	  a convenience macro which loops through a list starting from a
 *	  specified cell
 */
#define for_each_cell(cell, initcell)	\
	for ((cell) = (initcell); (cell) != NULL; (cell) = lnext(cell))

#define foreach_with_count(cell, list, counter) \
	for ((cell) = list_head(list), (counter)=0; \
	     (cell) != NULL; \
	     (cell) = lnext(cell), ++(counter))


/*
 * forboth -
 *	  a convenience macro for advancing through two linked lists
 *	  simultaneously. This macro loops through both lists at the same
 *	  time, stopping when either list runs out of elements. Depending
 *	  on the requirements of the call site, it may also be wise to
 *	  assert that the lengths of the two lists are equal.
 */
#define forboth(cell1, list1, cell2, list2)							\
	for ((cell1) = list_head(list1), (cell2) = list_head(list2);	\
		 (cell1) != NULL && (cell2) != NULL;						\
		 (cell1) = lnext(cell1), (cell2) = lnext(cell2))

/*
 * for_both_cell -
 *	  a convenience macro which loops through two lists starting from the
 *	  specified cells of each. This macro loops through both lists at the same
 *	  time, stopping when either list runs out of elements.  Depending on the
 *	  requirements of the call site, it may also be wise to assert that the
 *	  lengths of the two lists are equal, and initcell1 and initcell2 are at
 *	  the same position in the respective lists.
 */
#define for_both_cell(cell1, initcell1, cell2, initcell2)	\
	for ((cell1) = (initcell1), (cell2) = (initcell2);		\
		 (cell1) != NULL && (cell2) != NULL;				\
		 (cell1) = lnext(cell1), (cell2) = lnext(cell2))

/*
 * forthree -
 *	  the same for three lists
 */
#define forthree(cell1, list1, cell2, list2, cell3, list3)			\
	for ((cell1) = list_head(list1), (cell2) = list_head(list2), (cell3) = list_head(list3); \
		 (cell1) != NULL && (cell2) != NULL && (cell3) != NULL;		\
		 (cell1) = lnext(cell1), (cell2) = lnext(cell2), (cell3) = lnext(cell3))

/*
 * forfour -
 *	  the same for four lists
 */
#define forfour(cell1, list1, cell2, list2, cell3, list3, cell4, list4) \
	for ((cell1) = list_head(list1), (cell2) = list_head(list2), \
		 (cell3) = list_head(list3), (cell4) = list_head(list4); \
		 (cell1) != NULL && (cell2) != NULL && \
		 (cell3) != NULL && (cell4) != NULL; \
		 (cell1) = lnext(cell1), (cell2) = lnext(cell2), \
		 (cell3) = lnext(cell3), (cell4) = lnext(cell4))

/*
 * forfive -
 *	  the same for five lists
 */
#define forfive(cell1, list1, cell2, list2, cell3, list3, cell4, list4, cell5, list5) \
	for ((cell1) = list_head(list1), (cell2) = list_head(list2), \
		 (cell3) = list_head(list3), (cell4) = list_head(list4), \
		 (cell5) = list_head(list5); \
		 (cell1) != NULL && (cell2) != NULL && (cell3) != NULL && \
		 (cell4) != NULL && (cell5) != NULL; \
		 (cell1) = lnext(cell1), (cell2) = lnext(cell2), \
		 (cell3) = lnext(cell3), (cell4) = lnext(cell4), \
		 (cell5) = lnext(cell5))

extern List *lappend(List *list, void *datum);
extern List *lappend_int(List *list, int datum);
extern List *lappend_oid(List *list, Oid datum);

extern ListCell *lappend_cell(List *list, ListCell *prev, void *datum);
extern ListCell *lappend_cell_int(List *list, ListCell *prev, int datum);
extern ListCell *lappend_cell_oid(List *list, ListCell *prev, Oid datum);

extern List *lcons(void *datum, List *list);
extern List *lcons_int(int datum, List *list);
extern List *lcons_oid(Oid datum, List *list);

extern List *list_concat(List *list1, List *list2);
extern List *list_truncate(List *list, int new_size);

extern ListCell *list_nth_cell(const List *list, int n);
extern void *list_nth(const List *list, int n);
extern int	list_nth_int(const List *list, int n);
extern Oid	list_nth_oid(const List *list, int n);
#define list_nth_node(type,list,n)	castNode(type, list_nth(list, n))

extern bool list_member(const List *list, const void *datum);
extern bool list_member_ptr(const List *list, const void *datum);
extern bool list_member_int(const List *list, int datum);
extern bool list_member_oid(const List *list, Oid datum);

extern List *list_delete(List *list, void *datum);
extern List *list_delete_ptr(List *list, void *datum);
extern List *list_delete_int(List *list, int datum);
extern List *list_delete_oid(List *list, Oid datum);
extern List *list_delete_first(List *list);
extern List *list_delete_cell(List *list, ListCell *cell, ListCell *prev);

extern List *list_union(const List *list1, const List *list2);
extern List *list_union_ptr(const List *list1, const List *list2);
extern List *list_union_int(const List *list1, const List *list2);
extern List *list_union_oid(const List *list1, const List *list2);

extern List *list_intersection(const List *list1, const List *list2);
extern List *list_intersection_int(const List *list1, const List *list2);

/* currently, there's no need for list_intersection_ptr etc */

extern List *list_difference(const List *list1, const List *list2);
extern List *list_difference_ptr(const List *list1, const List *list2);
extern List *list_difference_int(const List *list1, const List *list2);
extern List *list_difference_oid(const List *list1, const List *list2);

extern List *list_append_unique(List *list, void *datum);
extern List *list_append_unique_ptr(List *list, void *datum);
extern List *list_append_unique_int(List *list, int datum);
extern List *list_append_unique_oid(List *list, Oid datum);

extern List *list_concat_unique(List *list1, List *list2);
extern List *list_concat_unique_ptr(List *list1, List *list2);
extern List *list_concat_unique_int(List *list1, List *list2);
extern List *list_concat_unique_oid(List *list1, List *list2);

extern void list_free(List *list);
extern void list_free_deep(List *list);

extern List *list_copy(const List *list);
extern List *list_copy_tail(const List *list, int nskip);

<<<<<<< HEAD
extern void *list_nth_replace(List *list, int n, void *new_data);
=======
typedef int (*list_qsort_comparator) (const void *a, const void *b);
extern List *list_qsort(const List *list, list_qsort_comparator cmp);
>>>>>>> 9e1c9f95

/*
 * To ease migration to the new list API, a set of compatibility
 * macros are provided that reduce the impact of the list API changes
 * as far as possible. Until client code has been rewritten to use the
 * new list API, the ENABLE_LIST_COMPAT symbol can be defined before
 * including pg_list.h
 */
#ifdef ENABLE_LIST_COMPAT

#define lfirsti(lc)					lfirst_int(lc)
#define lfirsto(lc)					lfirst_oid(lc)

#define makeList1(x1)				list_make1(x1)
#define makeList2(x1, x2)			list_make2(x1, x2)
#define makeList3(x1, x2, x3)		list_make3(x1, x2, x3)
#define makeList4(x1, x2, x3, x4)	list_make4(x1, x2, x3, x4)

#define makeListi1(x1)				list_make1_int(x1)
#define makeListi2(x1, x2)			list_make2_int(x1, x2)

#define makeListo1(x1)				list_make1_oid(x1)
#define makeListo2(x1, x2)			list_make2_oid(x1, x2)

#define lconsi(datum, list)			lcons_int(datum, list)
#define lconso(datum, list)			lcons_oid(datum, list)

#define lappendi(list, datum)		lappend_int(list, datum)
#define lappendo(list, datum)		lappend_oid(list, datum)

#define nconc(l1, l2)				list_concat(l1, l2)

#define nth(n, list)				list_nth(list, n)

#define member(datum, list)			list_member(list, datum)
#define ptrMember(datum, list)		list_member_ptr(list, datum)
#define intMember(datum, list)		list_member_int(list, datum)
#define oidMember(datum, list)		list_member_oid(list, datum)

/*
 * Note that the old lremove() determined equality via pointer
 * comparison, whereas the new list_delete() uses equal(); in order to
 * keep the same behavior, we therefore need to map lremove() calls to
 * list_delete_ptr() rather than list_delete()
 */
#define lremove(elem, list)			list_delete_ptr(list, elem)
#define LispRemove(elem, list)		list_delete(list, elem)
#define lremovei(elem, list)		list_delete_int(list, elem)
#define lremoveo(elem, list)		list_delete_oid(list, elem)

#define ltruncate(n, list)			list_truncate(list, n)

#define set_union(l1, l2)			list_union(l1, l2)
#define set_uniono(l1, l2)			list_union_oid(l1, l2)
#define set_ptrUnion(l1, l2)		list_union_ptr(l1, l2)

#define set_difference(l1, l2)		list_difference(l1, l2)
#define set_differenceo(l1, l2)		list_difference_oid(l1, l2)
#define set_ptrDifference(l1, l2)	list_difference_ptr(l1, l2)

#define equali(l1, l2)				equal(l1, l2)
#define equalo(l1, l2)				equal(l1, l2)

#define freeList(list)				list_free(list)

#define listCopy(list)				list_copy(list)

extern int	length(List *list);
#endif							/* ENABLE_LIST_COMPAT */

#endif							/* PG_LIST_H */<|MERGE_RESOLUTION|>--- conflicted
+++ resolved
@@ -301,12 +301,10 @@
 extern List *list_copy(const List *list);
 extern List *list_copy_tail(const List *list, int nskip);
 
-<<<<<<< HEAD
 extern void *list_nth_replace(List *list, int n, void *new_data);
-=======
-typedef int (*list_qsort_comparator) (const void *a, const void *b);
-extern List *list_qsort(const List *list, list_qsort_comparator cmp);
->>>>>>> 9e1c9f95
+
+typedef int (*list_qsort_comparator) (const void *a, const void *b, void *arg);
+extern List *list_qsort(const List *list, list_qsort_comparator cmp, void *arg);
 
 /*
  * To ease migration to the new list API, a set of compatibility
