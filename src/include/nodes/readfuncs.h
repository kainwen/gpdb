/*-------------------------------------------------------------------------
 *
 * readfuncs.h
 *	  header file for read.c and readfuncs.c. These functions are internal
 *	  to the stringToNode interface and should not be used by anyone else.
 *
<<<<<<< HEAD
 * Portions Copyright (c) 2006-2009, Greenplum inc
 * Portions Copyright (c) 1996-2009, PostgreSQL Global Development Group
=======
 * Portions Copyright (c) 1996-2008, PostgreSQL Global Development Group
>>>>>>> d13f41d2
 * Portions Copyright (c) 1994, Regents of the University of California
 *
 * $PostgreSQL: pgsql/src/include/nodes/readfuncs.h,v 1.24 2008/01/01 19:45:58 momjian Exp $
 *
 *-------------------------------------------------------------------------
 */
#ifndef READFUNCS_H
#define READFUNCS_H

#include "nodes/nodes.h"

/*
 * prototypes for functions in read.c (the lisp token parser)
 */
extern char *pg_strtok(int *length);
extern char *debackslash(char *token, int length);
extern void *nodeRead(char *token, int tok_len);

/*
 * nodeReadSkip
 *    Skips next item (a token, list or subtree).
 */
void
nodeReadSkip(void);

/*
 * pg_strtok_peek_fldname
 *    Peeks at the token that will be returned by the next call to
 *    pg_strtok.  Returns true if the token is, case-sensitively,
 *          :fldname
 */
bool
pg_strtok_peek_fldname(const char *fldname);

/*
 * pg_strtok_prereq
 *    If the next tokens to be returned by pg_strtok are, case-sensitively,
 *          :prereq <featurename>
 *    then this function consumes them and returns true.  Otherwise false
 *    is returned and no tokens are consumed.
 */
bool
pg_strtok_prereq(const char *featurename);


/*-------------------------------------------------------------------------
 * prototypes for functions in readfuncs.c
 */
extern Node *parseNodeString(void);

#endif   /* READFUNCS_H */<|MERGE_RESOLUTION|>--- conflicted
+++ resolved
@@ -4,12 +4,8 @@
  *	  header file for read.c and readfuncs.c. These functions are internal
  *	  to the stringToNode interface and should not be used by anyone else.
  *
-<<<<<<< HEAD
  * Portions Copyright (c) 2006-2009, Greenplum inc
  * Portions Copyright (c) 1996-2009, PostgreSQL Global Development Group
-=======
- * Portions Copyright (c) 1996-2008, PostgreSQL Global Development Group
->>>>>>> d13f41d2
  * Portions Copyright (c) 1994, Regents of the University of California
  *
  * $PostgreSQL: pgsql/src/include/nodes/readfuncs.h,v 1.24 2008/01/01 19:45:58 momjian Exp $
