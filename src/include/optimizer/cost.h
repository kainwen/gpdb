/*-------------------------------------------------------------------------
 *
 * cost.h
 *	  prototypes for costsize.c and clausesel.c.
 *
 *
 * Portions Copyright (c) 2005-2008, Greenplum inc
 * Portions Copyright (c) 2012-Present Pivotal Software, Inc.
 * Portions Copyright (c) 1996-2008, PostgreSQL Global Development Group
 * Portions Copyright (c) 1994, Regents of the University of California
 *
 * $PostgreSQL: pgsql/src/include/optimizer/cost.h,v 1.93 2008/10/04 21:56:55 tgl Exp $
 *
 *-------------------------------------------------------------------------
 */
#ifndef COST_H
#define COST_H

#include "nodes/plannodes.h"
#include "nodes/relation.h"


/* defaults for costsize.c's Cost parameters */
/* NB: cost-estimation code should use the variables, not these constants! */
/* If you change these, update backend/utils/misc/postgresql.sample.conf */
#define DEFAULT_SEQ_PAGE_COST  1.0
#define DEFAULT_RANDOM_PAGE_COST  100.0
#define DEFAULT_CPU_TUPLE_COST	0.01
#define DEFAULT_CPU_INDEX_TUPLE_COST 0.005
#define DEFAULT_CPU_OPERATOR_COST  0.0025

#define DEFAULT_EFFECTIVE_CACHE_SIZE  16384		/* measured in pages */


/*
 * clamp_row_est
 *		Force a row-count estimate to a sane value.
 */
static inline double
clamp_row_est(double nrows)
{
	/*
	 * Force estimate to be at least one row, to make explain output look
	 * better and to avoid possible divide-by-zero when interpolating costs.
     * CDB: Don't round to integer.
	 */
    return (nrows < 1.0) ? 1.0 : nrows;
}


/*
 * prototypes for costsize.c
 *	  routines to compute costs and sizes
 */

/* parameter variables and flags */
extern PGDLLIMPORT double seq_page_cost;
extern PGDLLIMPORT double random_page_cost;
extern PGDLLIMPORT double cpu_tuple_cost;
extern PGDLLIMPORT double cpu_index_tuple_cost;
extern PGDLLIMPORT double cpu_operator_cost;
extern PGDLLIMPORT int effective_cache_size;
extern Cost disable_cost;
extern bool enable_seqscan;
extern bool enable_indexscan;
extern bool enable_bitmapscan;
extern bool enable_tidscan;
extern bool enable_sort;
extern bool enable_hashagg;
extern bool enable_groupagg;
extern bool enable_nestloop;
extern bool enable_mergejoin;
extern bool enable_hashjoin;
extern bool constraint_exclusion;

extern Cost disable_cost;

extern bool gp_enable_hashjoin_size_heuristic;          /*CDB*/
extern bool gp_enable_fallback_plan;
extern bool gp_enable_predicate_propagation;

extern double index_pages_fetched(double tuples_fetched, BlockNumber pages,
					double index_pages, PlannerInfo *root);
extern void cost_seqscan(Path *path, PlannerInfo *root, RelOptInfo *baserel);
extern void cost_externalscan(ExternalPath *path, PlannerInfo *root, RelOptInfo *baserel);
extern void cost_appendonlyscan(AppendOnlyPath *path, PlannerInfo *root, RelOptInfo *baserel);
extern void cost_aocsscan(AOCSPath *path, PlannerInfo *root, RelOptInfo *baserel);
extern void cost_index(IndexPath *path, PlannerInfo *root, IndexOptInfo *index,
		   List *indexQuals, RelOptInfo *outer_rel);
extern void cost_bitmap_heap_scan(Path *path, PlannerInfo *root, RelOptInfo *baserel,
					  Path *bitmapqual, RelOptInfo *outer_rel);
extern void cost_bitmap_appendonly_scan(Path *path, PlannerInfo *root, RelOptInfo *baserel,
					  Path *bitmapqual, RelOptInfo *outer_rel);
extern void cost_bitmap_table_scan(Path *path, PlannerInfo *root, RelOptInfo *baserel,
					  Path *bitmapqual, RelOptInfo *outer_rel);
extern void cost_bitmap_and_node(BitmapAndPath *path, PlannerInfo *root);
extern void cost_bitmap_or_node(BitmapOrPath *path, PlannerInfo *root);
extern void cost_bitmap_tree_node(Path *path, Cost *cost, Selectivity *selec);
extern void cost_tidscan(Path *path, PlannerInfo *root,
			 RelOptInfo *baserel, List *tidquals);
extern void cost_subqueryscan(Path *path, RelOptInfo *baserel);
extern void cost_functionscan(Path *path, PlannerInfo *root,
				  RelOptInfo *baserel);
extern void cost_tablefunction(Path *path, PlannerInfo *root,
							   RelOptInfo *baserel);
extern void cost_valuesscan(Path *path, PlannerInfo *root,
				RelOptInfo *baserel);
extern void cost_ctescan(Path *path, PlannerInfo *root, RelOptInfo *baserel);
extern void cost_recursive_union(Plan *runion, Plan *nrterm, Plan *rterm);
extern void cost_sort(Path *path, PlannerInfo *root,
		  List *pathkeys, Cost input_cost, double tuples, int width,
		  double limit_tuples);
extern bool sort_exceeds_work_mem(Sort *sort);
extern void cost_material(Path *path, PlannerInfo *root,
			  Cost input_cost, double tuples, int width);
extern void cost_agg(Path *path, PlannerInfo *root,
					 AggStrategy aggstrategy, int numAggs,
					 int numGroupCols, double numGroups,
					 Cost input_startup_cost, Cost input_total_cost,
					 double input_tuples, double input_width, double hash_batches,
					 double hashentry_width, bool hash_streaming);
extern void cost_group(Path *path, PlannerInfo *root,
		   int numGroupCols, double numGroups,
		   Cost input_startup_cost, Cost input_total_cost,
		   double input_tuples);
<<<<<<< HEAD
extern void cost_window(Path *path, PlannerInfo *root,
		   int numOrderCols,
		   Cost input_startup_cost, Cost input_total_cost,
		   double input_tuples);
extern void cost_shareinputscan(Path *path, PlannerInfo *root, Cost sharecost, double ntuples, int width);
=======
>>>>>>> 38e93482
extern void cost_nestloop(NestPath *path, PlannerInfo *root,
						  SpecialJoinInfo *sjinfo);
extern void cost_mergejoin(MergePath *path, PlannerInfo *root,
						   SpecialJoinInfo *sjinfo);
extern void cost_hashjoin(HashPath *path, PlannerInfo *root,
						  SpecialJoinInfo *sjinfo);
extern void cost_subplan(PlannerInfo *root, SubPlan *subplan, Plan *plan);
extern void cost_qual_eval(QualCost *cost, List *quals, PlannerInfo *root);
extern void cost_qual_eval_node(QualCost *cost, Node *qual, PlannerInfo *root);
extern void set_baserel_size_estimates(PlannerInfo *root, RelOptInfo *rel);
extern void set_joinrel_size_estimates(PlannerInfo *root, RelOptInfo *rel,
						   RelOptInfo *outer_rel,
						   RelOptInfo *inner_rel,
						   SpecialJoinInfo *sjinfo,
						   List *restrictlist);
extern void set_function_size_estimates(PlannerInfo *root, RelOptInfo *rel);
extern void set_table_function_size_estimates(PlannerInfo *root, RelOptInfo *rel);
extern void set_rel_width(PlannerInfo *root, RelOptInfo *rel);
extern void set_values_size_estimates(PlannerInfo *root, RelOptInfo *rel);
<<<<<<< HEAD
extern void set_cte_size_estimates(PlannerInfo *root, RelOptInfo *rel, Plan *cteplan);

/* Additional costsize.c prototypes for CDB incremental cost functions. */
extern Cost incremental_hashjoin_cost(double rows, 
									  int inner_width, int outer_width, 
									  List *hashclauses,
									  PlannerInfo *root);
extern Cost incremental_mergejoin_cost(double rows, List *mergeclauses, PlannerInfo *root);
=======
extern void set_cte_size_estimates(PlannerInfo *root, RelOptInfo *rel,
								   Plan *cteplan);
>>>>>>> 38e93482

/*
 * prototypes for clausesel.c
 *	  routines to compute clause selectivities
 */
extern Selectivity clauselist_selectivity(PlannerInfo *root,
					   List *clauses,
					   int varRelid,
					   JoinType jointype,
<<<<<<< HEAD
					   SpecialJoinInfo *sjinfo,
					   bool use_damping);
=======
					   SpecialJoinInfo *sjinfo);
>>>>>>> 38e93482
extern Selectivity clause_selectivity(PlannerInfo *root,
				   Node *clause,
				   int varRelid,
				   JoinType jointype,
<<<<<<< HEAD
				   SpecialJoinInfo *sjinfo,
				   bool use_damping);
extern int planner_segment_count(void);
extern double global_work_mem(PlannerInfo *root);
=======
				   SpecialJoinInfo *sjinfo);

>>>>>>> 38e93482
#endif   /* COST_H */<|MERGE_RESOLUTION|>--- conflicted
+++ resolved
@@ -123,14 +123,11 @@
 		   int numGroupCols, double numGroups,
 		   Cost input_startup_cost, Cost input_total_cost,
 		   double input_tuples);
-<<<<<<< HEAD
 extern void cost_window(Path *path, PlannerInfo *root,
 		   int numOrderCols,
 		   Cost input_startup_cost, Cost input_total_cost,
 		   double input_tuples);
 extern void cost_shareinputscan(Path *path, PlannerInfo *root, Cost sharecost, double ntuples, int width);
-=======
->>>>>>> 38e93482
 extern void cost_nestloop(NestPath *path, PlannerInfo *root,
 						  SpecialJoinInfo *sjinfo);
 extern void cost_mergejoin(MergePath *path, PlannerInfo *root,
@@ -150,8 +147,8 @@
 extern void set_table_function_size_estimates(PlannerInfo *root, RelOptInfo *rel);
 extern void set_rel_width(PlannerInfo *root, RelOptInfo *rel);
 extern void set_values_size_estimates(PlannerInfo *root, RelOptInfo *rel);
-<<<<<<< HEAD
-extern void set_cte_size_estimates(PlannerInfo *root, RelOptInfo *rel, Plan *cteplan);
+extern void set_cte_size_estimates(PlannerInfo *root, RelOptInfo *rel,
+								   Plan *cteplan);
 
 /* Additional costsize.c prototypes for CDB incremental cost functions. */
 extern Cost incremental_hashjoin_cost(double rows, 
@@ -159,10 +156,6 @@
 									  List *hashclauses,
 									  PlannerInfo *root);
 extern Cost incremental_mergejoin_cost(double rows, List *mergeclauses, PlannerInfo *root);
-=======
-extern void set_cte_size_estimates(PlannerInfo *root, RelOptInfo *rel,
-								   Plan *cteplan);
->>>>>>> 38e93482
 
 /*
  * prototypes for clausesel.c
@@ -172,23 +165,15 @@
 					   List *clauses,
 					   int varRelid,
 					   JoinType jointype,
-<<<<<<< HEAD
 					   SpecialJoinInfo *sjinfo,
 					   bool use_damping);
-=======
-					   SpecialJoinInfo *sjinfo);
->>>>>>> 38e93482
 extern Selectivity clause_selectivity(PlannerInfo *root,
 				   Node *clause,
 				   int varRelid,
 				   JoinType jointype,
-<<<<<<< HEAD
 				   SpecialJoinInfo *sjinfo,
 				   bool use_damping);
 extern int planner_segment_count(void);
 extern double global_work_mem(PlannerInfo *root);
-=======
-				   SpecialJoinInfo *sjinfo);
 
->>>>>>> 38e93482
 #endif   /* COST_H */