--- conflicted
+++ resolved
@@ -757,18 +757,10 @@
 extern void pgstat_reset_single_counter(Oid objectid, PgStat_Single_Reset_Type type);
 
 extern void pgstat_report_autovac(Oid dboid);
-<<<<<<< HEAD
 extern void pgstat_report_vacuum(Oid tableoid, bool shared,
-					 bool analyze, PgStat_Counter tuples);
+					 PgStat_Counter tuples);
 extern void pgstat_report_analyze(Relation rel,
-					  PgStat_Counter livetuples,
-					  PgStat_Counter deadtuples);
-=======
-extern void pgstat_report_vacuum(Oid tableoid, bool shared, bool adopt_counts,
-					 PgStat_Counter tuples);
-extern void pgstat_report_analyze(Relation rel, bool adopt_counts,
 					  PgStat_Counter livetuples, PgStat_Counter deadtuples);
->>>>>>> 1084f317
 
 extern void pgstat_initialize(void);
 extern void pgstat_bestart(void);
