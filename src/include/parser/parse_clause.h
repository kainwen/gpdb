--- conflicted
+++ resolved
@@ -41,16 +41,9 @@
 extern List *transformDistinctClause(ParseState *pstate,
 									 List **targetlist, List *sortClause, bool is_agg);
 extern List *transformDistinctOnClause(ParseState *pstate, List *distinctlist,
-<<<<<<< HEAD
 						  List **targetlist, List *sortClause);
 extern List *transformScatterClause(ParseState *pstate, List *scatterlist,
 									List **targetlist);
-extern List *addTargetToSortList(ParseState *pstate, TargetEntry *tle,
-					List *sortlist, List *targetlist, SortBy *sortby,
-					bool resolveUnknown);
-=======
-									   List **targetlist, List *sortClause);
->>>>>>> 9e1c9f95
 extern void transformOnConflictArbiter(ParseState *pstate,
 									   OnConflictClause *onConflictClause,
 									   List **arbiterExpr, Node **arbiterWhere,
