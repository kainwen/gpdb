/*-------------------------------------------------------------------------
 *
 * libpq-be.h
 *	  This file contains definitions for structures and externs used
 *	  by the postmaster during client authentication.
 *
 *	  Note that this is backend-internal and is NOT exported to clients.
 *	  Structs that need to be client-visible are in pqcomm.h.
 *
 *
 * Portions Copyright (c) 1996-2019, PostgreSQL Global Development Group
 * Portions Copyright (c) 1994, Regents of the University of California
 *
 * src/include/libpq/libpq-be.h
 *
 *-------------------------------------------------------------------------
 */
#ifndef LIBPQ_BE_H
#define LIBPQ_BE_H

#include <sys/time.h>
#ifdef USE_OPENSSL
#include <openssl/ssl.h>
#include <openssl/err.h>
#endif
#ifdef HAVE_NETINET_TCP_H
#include <netinet/tcp.h>
#endif

#ifdef ENABLE_GSS
#if defined(HAVE_GSSAPI_H)
#include <gssapi.h>
#else
#include <gssapi/gssapi.h>
#endif							/* HAVE_GSSAPI_H */
/*
 * GSSAPI brings in headers that set a lot of things in the global namespace on win32,
 * that doesn't match the msvc build. It gives a bunch of compiler warnings that we ignore,
 * but also defines a symbol that simply does not exist. Undefine it again.
 */
#ifdef _MSC_VER
#undef HAVE_GETADDRINFO
#endif
#endif							/* ENABLE_GSS */

#ifdef ENABLE_SSPI
#define SECURITY_WIN32
#if defined(WIN32) && !defined(_MSC_VER)
#include <ntsecapi.h>
#endif
#include <security.h>
#undef SECURITY_WIN32

#ifndef ENABLE_GSS
#ifndef GSS_BUFFER_DESC_DEFINED
/*
 * Define a fake structure compatible with GSSAPI on Unix.
 */
typedef struct
{
	void	   *value;
	int			length;
} gss_buffer_desc;
#define GSS_BUFFER_DESC_DEFINED
#endif
#endif
#endif							/* ENABLE_SSPI */

#include "datatype/timestamp.h"
#include "libpq/hba.h"
#include "libpq/pqcomm.h"


typedef enum CAC_state
{
	CAC_OK, CAC_STARTUP, CAC_SHUTDOWN, CAC_RECOVERY, CAC_TOOMANY,
<<<<<<< HEAD
	CAC_WAITBACKUP, CAC_MIRROR_READY, CAC_RESET
=======
	CAC_SUPERUSER
>>>>>>> 7cd0d523
} CAC_state;


/*
 * GSSAPI specific state information
 */
#if defined(ENABLE_GSS) | defined(ENABLE_SSPI)
typedef struct
{
	gss_buffer_desc outbuf;		/* GSSAPI output token buffer */
#ifdef ENABLE_GSS
	gss_cred_id_t cred;			/* GSSAPI connection cred's */
	gss_ctx_id_t ctx;			/* GSSAPI connection context */
	gss_name_t	name;			/* GSSAPI client name */
	char	   *princ;			/* GSSAPI Principal used for auth, NULL if
								 * GSSAPI auth was not used */
	bool		auth;			/* GSSAPI Authentication used */
	bool		enc;			/* GSSAPI encryption in use */
#endif
} pg_gssinfo;
#endif

/*
 * This is used by the postmaster in its communication with frontends.  It
 * contains all state information needed during this communication before the
 * backend is run.  The Port structure is kept in malloc'd memory and is
 * still available when a backend is running (see MyProcPort).  The data
 * it points to must also be malloc'd, or else palloc'd in TopMemoryContext,
 * so that it survives into PostgresMain execution!
 *
 * remote_hostname is set if we did a successful reverse lookup of the
 * client's IP address during connection setup.
 * remote_hostname_resolv tracks the state of hostname verification:
 *	+1 = remote_hostname is known to resolve to client's IP address
 *	-1 = remote_hostname is known NOT to resolve to client's IP address
 *	 0 = we have not done the forward DNS lookup yet
 *	-2 = there was an error in name resolution
 * If reverse lookup of the client IP address fails, remote_hostname will be
 * left NULL while remote_hostname_resolv is set to -2.  If reverse lookup
 * succeeds but forward lookup fails, remote_hostname_resolv is also set to -2
 * (the case is distinguishable because remote_hostname isn't NULL).  In
 * either of the -2 cases, remote_hostname_errcode saves the lookup return
 * code for possible later use with gai_strerror.
 */

typedef struct Port
{
	pgsocket	sock;			/* File descriptor */
	bool		noblock;		/* is the socket in non-blocking mode? */
	ProtocolVersion proto;		/* FE/BE protocol version */
	SockAddr	laddr;			/* local addr (postmaster) */
	SockAddr	raddr;			/* remote addr (client) */
	char	   *remote_host;	/* name (or ip addr) of remote host */
	char	   *remote_hostname;	/* name (not ip addr) of remote host, if
									 * available */
	int			remote_hostname_resolv; /* see above */
	int			remote_hostname_errcode;	/* see above */
	char	   *remote_port;	/* text rep of remote port */
	CAC_state	canAcceptConnections;	/* postmaster connection status */

	/*
	 * Information that needs to be saved from the startup packet and passed
	 * into backend execution.  "char *" fields are NULL if not set.
	 * guc_options points to a List of alternating option names and values.
	 */
	char	   *database_name;
	char	   *user_name;
	char	   *cmdline_options;
	char	   *diff_options;
	List	   *guc_options;

	/*
	 * The startup packet application name, only used here for the "connection
	 * authorized" log message. We shouldn't use this post-startup, instead
	 * the GUC should be used as application can change it afterward.
	 */
	char	   *application_name;

	/*
	 * Information that needs to be held during the authentication cycle.
	 */
	HbaLine    *hba;

	/*
	 * TCP keepalive and user timeout settings.
	 *
	 * default values are 0 if AF_UNIX or not yet known; current values are 0
	 * if AF_UNIX or using the default. Also, -1 in a default value means we
	 * were unable to find out the default (getsockopt failed).
	 */
	int			default_keepalives_idle;
	int			default_keepalives_interval;
	int			default_keepalives_count;
	int			default_tcp_user_timeout;
	int			keepalives_idle;
	int			keepalives_interval;
	int			keepalives_count;
	int			tcp_user_timeout;

	/*
	 * GSSAPI structures.
	 */
#if defined(ENABLE_GSS) || defined(ENABLE_SSPI)

	/*
	 * If GSSAPI is supported and used on this connection, store GSSAPI
	 * information.  Even when GSSAPI is not compiled in, store a NULL pointer
	 * to keep struct offsets the same (for extension ABI compatibility).
	 */
	pg_gssinfo *gss;
#else
	void	   *gss;
#endif

	/*
	 * SSL structures.
	 */
	bool		ssl_in_use;
	char	   *peer_cn;
	bool		peer_cert_valid;

	/*
	 * OpenSSL structures. (Keep these last so that the locations of other
	 * fields are the same whether or not you build with OpenSSL.)
	 */
#ifdef USE_OPENSSL
	SSL		   *ssl;
	X509	   *peer;
#endif
} Port;

#ifdef USE_SSL
/*
 *	Hardcoded DH parameters, used in ephemeral DH keying.  (See also
 *	README.SSL for more details on EDH.)
 *
 *	If you want to create your own hardcoded DH parameters
 *	for fun and profit, review "Assigned Number for SKIP
 *	Protocols" (http://www.skip-vpn.org/spec/numbers.html)
 *	for suggestions.
 */
#define FILE_DH2048 \
"-----BEGIN DH PARAMETERS-----\n\
MIIBCAKCAQEA9kJXtwh/CBdyorrWqULzBej5UxE5T7bxbrlLOCDaAadWoxTpj0BV\n\
89AHxstDqZSt90xkhkn4DIO9ZekX1KHTUPj1WV/cdlJPPT2N286Z4VeSWc39uK50\n\
T8X8dryDxUcwYc58yWb/Ffm7/ZFexwGq01uejaClcjrUGvC/RgBYK+X0iP1YTknb\n\
zSC0neSRBzZrM2w4DUUdD3yIsxx8Wy2O9vPJI8BD8KVbGI2Ou1WMuF040zT9fBdX\n\
Q6MdGGzeMyEstSr/POGxKUAYEY18hKcKctaGxAMZyAcpesqVDNmWn6vQClCbAkbT\n\
CD1mpF1Bn5x8vYlLIhkmuquiXsNV6TILOwIBAg==\n\
-----END DH PARAMETERS-----\n"

/*
 * These functions are implemented by the glue code specific to each
 * SSL implementation (e.g. be-secure-openssl.c)
 */

/*
 * Initialize global SSL context.
 *
 * If isServerStart is true, report any errors as FATAL (so we don't return).
 * Otherwise, log errors at LOG level and return -1 to indicate trouble,
 * preserving the old SSL state if any.  Returns 0 if OK.
 */
extern int	be_tls_init(bool isServerStart);

/*
 * Destroy global SSL context, if any.
 */
extern void be_tls_destroy(void);

/*
 * Attempt to negotiate SSL connection.
 */
extern int	be_tls_open_server(Port *port);

/*
 * Close SSL connection.
 */
extern void be_tls_close(Port *port);

/*
 * Read data from a secure connection.
 */
extern ssize_t be_tls_read(Port *port, void *ptr, size_t len, int *waitfor);

/*
 * Write data to a secure connection.
 */
extern ssize_t be_tls_write(Port *port, void *ptr, size_t len, int *waitfor);

/*
 * Return information about the SSL connection.
 */
extern int	be_tls_get_cipher_bits(Port *port);
extern bool be_tls_get_compression(Port *port);
extern const char *be_tls_get_version(Port *port);
extern const char *be_tls_get_cipher(Port *port);
extern void be_tls_get_peer_subject_name(Port *port, char *ptr, size_t len);
extern void be_tls_get_peer_issuer_name(Port *port, char *ptr, size_t len);
extern void be_tls_get_peer_serial(Port *port, char *ptr, size_t len);

/*
 * Get the server certificate hash for SCRAM channel binding type
 * tls-server-end-point.
 *
 * The result is a palloc'd hash of the server certificate with its
 * size, and NULL if there is no certificate available.
 *
 * This is not supported with old versions of OpenSSL that don't have
 * the X509_get_signature_nid() function.
 */
#if defined(USE_OPENSSL) && defined(HAVE_X509_GET_SIGNATURE_NID)
#define HAVE_BE_TLS_GET_CERTIFICATE_HASH
extern char *be_tls_get_certificate_hash(Port *port, size_t *len);
#endif

#endif							/* USE_SSL */

#ifdef ENABLE_GSS
/*
 * Return information about the GSSAPI authenticated connection
 */
extern bool be_gssapi_get_auth(Port *port);
extern bool be_gssapi_get_enc(Port *port);
extern const char *be_gssapi_get_princ(Port *port);

/* Read and write to a GSSAPI-encrypted connection. */
extern ssize_t be_gssapi_read(Port *port, void *ptr, size_t len);
extern ssize_t be_gssapi_write(Port *port, void *ptr, size_t len);
#endif							/* ENABLE_GSS */

extern ProtocolVersion FrontendProtocol;

/* TCP keepalives configuration. These are no-ops on an AF_UNIX socket. */

extern int	pq_getkeepalivesidle(Port *port);
extern int	pq_getkeepalivesinterval(Port *port);
extern int	pq_getkeepalivescount(Port *port);
extern int	pq_gettcpusertimeout(Port *port);

extern int	pq_setkeepalivesidle(int idle, Port *port);
extern int	pq_setkeepalivesinterval(int interval, Port *port);
extern int	pq_setkeepalivescount(int count, Port *port);
extern int	pq_settcpusertimeout(int timeout, Port *port);

#endif							/* LIBPQ_BE_H */<|MERGE_RESOLUTION|>--- conflicted
+++ resolved
@@ -74,11 +74,7 @@
 typedef enum CAC_state
 {
 	CAC_OK, CAC_STARTUP, CAC_SHUTDOWN, CAC_RECOVERY, CAC_TOOMANY,
-<<<<<<< HEAD
-	CAC_WAITBACKUP, CAC_MIRROR_READY, CAC_RESET
-=======
-	CAC_SUPERUSER
->>>>>>> 7cd0d523
+	CAC_SUPERUSER, CAC_MIRROR_READY, CAC_RESET
 } CAC_state;
 
 
