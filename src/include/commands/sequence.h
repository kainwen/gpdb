/*-------------------------------------------------------------------------
 *
 * sequence.h
 *	  prototypes for sequence.c.
 *
<<<<<<< HEAD
 * Portions Copyright (c) 2006-2008, Greenplum inc.
 * Portions Copyright (c) 2012-Present Pivotal Software, Inc.
 * Portions Copyright (c) 1996-2016, PostgreSQL Global Development Group
=======
 * Portions Copyright (c) 1996-2019, PostgreSQL Global Development Group
>>>>>>> 9e1c9f95
 * Portions Copyright (c) 1994, Regents of the University of California
 *
 * src/include/commands/sequence.h
 *
 *-------------------------------------------------------------------------
 */
#ifndef SEQUENCE_H
#define SEQUENCE_H

#include "access/xlogreader.h"
#include "catalog/objectaddress.h"
#include "fmgr.h"
#include "lib/stringinfo.h"
#include "nodes/parsenodes.h"
#include "parser/parse_node.h"
#include "storage/relfilenode.h"


typedef struct FormData_pg_sequence_data
{
	int64		last_value;
	int64		log_cnt;
	bool		is_called;
} FormData_pg_sequence_data;

typedef FormData_pg_sequence_data *Form_pg_sequence_data;

/*
 * Columns of a sequence relation
 */

#define SEQ_COL_LASTVAL			1
#define SEQ_COL_LOG				2
#define SEQ_COL_CALLED			3

#define SEQ_COL_FIRSTCOL		SEQ_COL_LASTVAL
#define SEQ_COL_LASTCOL			SEQ_COL_CALLED

/* XLOG stuff */
#define XLOG_SEQ_LOG			0x00

#define SEQ_NEXTVAL_FALSE		'f'
#define SEQ_NEXTVAL_TRUE		't'
#define SEQ_NEXTVAL_QUERY_RESPONSE	'?'

typedef struct xl_seq_rec
{
	RelFileNode 	node;

	/* SEQUENCE TUPLE DATA FOLLOWS AT THE END */
} xl_seq_rec;

extern int64 nextval_internal(Oid relid, bool check_permissions);
extern Datum nextval(PG_FUNCTION_ARGS);
<<<<<<< HEAD
extern Datum nextval_oid(PG_FUNCTION_ARGS);
extern void nextval_qd(Oid relid, int64 *plast, int64 *pcached, int64  *pincrement, bool *poverflow);
extern Datum currval_oid(PG_FUNCTION_ARGS);
extern Datum setval_oid(PG_FUNCTION_ARGS);
extern Datum setval3_oid(PG_FUNCTION_ARGS);
extern Datum lastval(PG_FUNCTION_ARGS);
=======
extern List *sequence_options(Oid relid);
>>>>>>> 9e1c9f95

extern ObjectAddress DefineSequence(ParseState *pstate, CreateSeqStmt *stmt);
extern ObjectAddress AlterSequence(ParseState *pstate, AlterSeqStmt *stmt);
extern void DeleteSequenceTuple(Oid relid);
extern void ResetSequence(Oid seq_relid);
extern void ResetSequenceCaches(void);

extern void seq_redo(XLogReaderState *rptr);
extern void seq_desc(StringInfo buf, XLogReaderState *rptr);
extern const char *seq_identify(uint8 info);
extern void seq_mask(char *pagedata, BlockNumber blkno);

#endif							/* SEQUENCE_H */<|MERGE_RESOLUTION|>--- conflicted
+++ resolved
@@ -3,13 +3,9 @@
  * sequence.h
  *	  prototypes for sequence.c.
  *
-<<<<<<< HEAD
  * Portions Copyright (c) 2006-2008, Greenplum inc.
  * Portions Copyright (c) 2012-Present Pivotal Software, Inc.
- * Portions Copyright (c) 1996-2016, PostgreSQL Global Development Group
-=======
  * Portions Copyright (c) 1996-2019, PostgreSQL Global Development Group
->>>>>>> 9e1c9f95
  * Portions Copyright (c) 1994, Regents of the University of California
  *
  * src/include/commands/sequence.h
@@ -62,18 +58,10 @@
 	/* SEQUENCE TUPLE DATA FOLLOWS AT THE END */
 } xl_seq_rec;
 
-extern int64 nextval_internal(Oid relid, bool check_permissions);
+extern int64 nextval_internal(Oid relid, bool check_permissions, bool called_from_dispatcher);
 extern Datum nextval(PG_FUNCTION_ARGS);
-<<<<<<< HEAD
-extern Datum nextval_oid(PG_FUNCTION_ARGS);
 extern void nextval_qd(Oid relid, int64 *plast, int64 *pcached, int64  *pincrement, bool *poverflow);
-extern Datum currval_oid(PG_FUNCTION_ARGS);
-extern Datum setval_oid(PG_FUNCTION_ARGS);
-extern Datum setval3_oid(PG_FUNCTION_ARGS);
-extern Datum lastval(PG_FUNCTION_ARGS);
-=======
 extern List *sequence_options(Oid relid);
->>>>>>> 9e1c9f95
 
 extern ObjectAddress DefineSequence(ParseState *pstate, CreateSeqStmt *stmt);
 extern ObjectAddress AlterSequence(ParseState *pstate, AlterSeqStmt *stmt);
