--- conflicted
+++ resolved
@@ -27,16 +27,6 @@
 
 /* commands/indexcmds.c */
 extern ObjectAddress DefineIndex(Oid relationId,
-<<<<<<< HEAD
-			IndexStmt *stmt,
-			Oid indexRelationId,
-			bool is_alter_table,
-			bool check_rights,
-			bool skip_build,
-			bool quiet);
-extern Oid	ReindexIndex(ReindexStmt *stmt);
-extern Oid	ReindexTable(ReindexStmt *stmt);
-=======
 								 IndexStmt *stmt,
 								 Oid indexRelationId,
 								 Oid parentIndexId,
@@ -45,40 +35,32 @@
 								 bool check_rights,
 								 bool check_not_in_use,
 								 bool skip_build,
-								 bool quiet);
-extern void ReindexIndex(RangeVar *indexRelation, int options, bool concurrent);
-extern Oid	ReindexTable(RangeVar *relation, int options, bool concurrent);
->>>>>>> 9e1c9f95
+								 bool quiet,
+								 bool is_new_table);
+extern void ReindexIndex(ReindexStmt *stmt);
+extern Oid	ReindexTable(ReindexStmt *stmt);
 extern void ReindexMultipleTables(const char *objectName, ReindexObjectType objectKind,
 								  int options, bool concurrent);
 extern char *makeObjectName(const char *name1, const char *name2,
 							const char *label);
 extern char *ChooseRelationName(const char *name1, const char *name2,
-<<<<<<< HEAD
-				   const char *label, Oid namespaceid);
+								const char *label, Oid namespaceid,
+								bool isconstraint);
 extern char *ChooseRelationNameWithCache(const char *name1, const char *name2,
-								const char *label, Oid namespaceid, 
-								struct HTAB *cache);
+										 const char *label, Oid namespaceid, 
+										 bool isconstraint,
+										 struct HTAB *cache);
 extern char *ChooseIndexName(const char *tabname, Oid namespaceId,
 				List *colnames, List *exclusionOpNames,
 				bool primary, bool isconstraint);
 extern List *ChooseIndexColumnNames(List *indexElems);
-=======
-								const char *label, Oid namespaceid,
-								bool isconstraint);
->>>>>>> 9e1c9f95
 extern bool CheckIndexCompatible(Oid oldId,
 								 const char *accessMethodName,
 								 List *attributeList,
 								 List *exclusionOpNames);
 extern Oid	GetDefaultOpClass(Oid type_id, Oid am_id);
-<<<<<<< HEAD
-extern Oid GetIndexOpClass(List *opclass, Oid attrType,
-				char *accessMethodName, Oid accessMethodId);
-=======
 extern Oid	ResolveOpClass(List *opclass, Oid attrType,
 						   const char *accessMethodName, Oid accessMethodId);
->>>>>>> 9e1c9f95
 
 /* commands/functioncmds.c */
 extern ObjectAddress CreateFunction(ParseState *pstate, CreateFunctionStmt *stmt);
@@ -189,6 +171,9 @@
 extern Oid	get_am_oid(const char *amname, bool missing_ok);
 extern char *get_am_name(Oid amOid);
 
+/* Greenplum specific */
+extern Oid  get_table_am_handler_oid(const char *amname, bool missing_ok);
+
 /* support routines in commands/define.c */
 
 extern char *defGetString(DefElem *def);
