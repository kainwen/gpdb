/*-------------------------------------------------------------------------
 *
 * vacuum.h
 *	  header file for postgres vacuum cleaner and statistics analyzer
 *
 *
 * Portions Copyright (c) 1996-2015, PostgreSQL Global Development Group
 * Portions Copyright (c) 1994, Regents of the University of California
 *
 * src/include/commands/vacuum.h
 *
 *-------------------------------------------------------------------------
 */
#ifndef VACUUM_H
#define VACUUM_H

#include "access/htup.h"
#include "catalog/pg_statistic.h"
#include "catalog/pg_type.h"
#include "nodes/parsenodes.h"
#include "storage/buf.h"
#include "storage/lock.h"
#include "utils/relcache.h"
#include "utils/tqual.h"

/*----------
 * ANALYZE builds one of these structs for each attribute (column) that is
 * to be analyzed.  The struct and subsidiary data are in anl_context,
 * so they live until the end of the ANALYZE operation.
 *
 * The type-specific typanalyze function is passed a pointer to this struct
 * and must return TRUE to continue analysis, FALSE to skip analysis of this
 * column.  In the TRUE case it must set the compute_stats and minrows fields,
 * and can optionally set extra_data to pass additional info to compute_stats.
 * minrows is its request for the minimum number of sample rows to be gathered
 * (but note this request might not be honored, eg if there are fewer rows
 * than that in the table).
 *
 * The compute_stats routine will be called after sample rows have been
 * gathered.  Aside from this struct, it is passed:
 *		fetchfunc: a function for accessing the column values from the
 *				   sample rows
 *		samplerows: the number of sample tuples
 *		totalrows: estimated total number of rows in relation
 * The fetchfunc may be called with rownum running from 0 to samplerows-1.
 * It returns a Datum and an isNull flag.
 *
 * compute_stats should set stats_valid TRUE if it is able to compute
 * any useful statistics.  If it does, the remainder of the struct holds
 * the information to be stored in a pg_statistic row for the column.  Be
 * careful to allocate any pointed-to data in anl_context, which will NOT
 * be CurrentMemoryContext when compute_stats is called.
 *
 * Note: for the moment, all comparisons done for statistical purposes
 * should use the database's default collation (DEFAULT_COLLATION_OID).
 * This might change in some future release.
 *----------
 */
typedef struct VacAttrStats *VacAttrStatsP;

typedef Datum (*AnalyzeAttrFetchFunc) (VacAttrStatsP stats, int rownum,
												   bool *isNull);

typedef void (*AnalyzeAttrComputeStatsFunc) (VacAttrStatsP stats,
											  AnalyzeAttrFetchFunc fetchfunc,
														 int samplerows,
														 double totalrows);

typedef struct VacAttrStats
{
	/*
	 * These fields are set up by the main ANALYZE code before invoking the
	 * type-specific typanalyze function.
	 *
	 * Note: do not assume that the data being analyzed has the same datatype
	 * shown in attr, ie do not trust attr->atttypid, attlen, etc.  This is
	 * because some index opclasses store a different type than the underlying
	 * column/expression.  Instead use attrtypid, attrtypmod, and attrtype for
	 * information about the datatype being fed to the typanalyze function.
	 */
	Form_pg_attribute attr;		/* copy of pg_attribute row for column */
	Oid			attrtypid;		/* type of data being analyzed */
	int32		attrtypmod;		/* typmod of data being analyzed */
	Form_pg_type attrtype;		/* copy of pg_type row for attrtypid */
	char		relstorage;		/* pg_class.relstorage for table */
	MemoryContext anl_context;	/* where to save long-lived data */
	int16		elevel;			/* set to LOG for ANALYZE VERBOSE */

	/*
	 * These fields must be filled in by the typanalyze routine, unless it
	 * returns FALSE.
	 */
	AnalyzeAttrComputeStatsFunc compute_stats;	/* function pointer */
	int			minrows;		/* Minimum # of rows wanted for stats */
	void	   *extra_data;		/* for extra type-specific data */

	/*
	 * These fields are to be filled in by the compute_stats routine. (They
	 * are initialized to zero when the struct is created.)
	 */
	bool		stats_valid;
	float4		stanullfrac;	/* fraction of entries that are NULL */
	int32		stawidth;		/* average width of column values */
	float4		stadistinct;	/* # distinct values */
	int16		stakind[STATISTIC_NUM_SLOTS];
	Oid			staop[STATISTIC_NUM_SLOTS];
	int			numnumbers[STATISTIC_NUM_SLOTS];
	float4	   *stanumbers[STATISTIC_NUM_SLOTS];
	int			numvalues[STATISTIC_NUM_SLOTS];
	Datum	   *stavalues[STATISTIC_NUM_SLOTS];

	bytea *stahll;			/* storing hyperloglog counter for sampled data */
	bytea *stahll_full;			/* storing hyperloglog counter for entire table scan */
	/*
	 * These fields describe the stavalues[n] element types. They will be
	 * initialized to match attrtypid, but a custom typanalyze function might
	 * want to store an array of something other than the analyzed column's
	 * elements. It should then overwrite these fields.
	 */
	Oid			statypid[STATISTIC_NUM_SLOTS];
	int16		statyplen[STATISTIC_NUM_SLOTS];
	bool		statypbyval[STATISTIC_NUM_SLOTS];
	char		statypalign[STATISTIC_NUM_SLOTS];

	/*
	 * These fields are private to the main ANALYZE code and should not be
	 * looked at by type-specific functions.
	 */
	int			tupattnum;		/* attribute number within tuples */
	HeapTuple  *rows;			/* access info for std fetch function */
	TupleDesc	tupDesc;
	Datum	   *exprvals;		/* access info for index fetch function */
	bool	   *exprnulls;
	int			rowstride;
	bool		merge_stats;
} VacAttrStats;

/*
<<<<<<< HEAD
 * To avoid consuming too much memory during analysis and/or too much space
 * in the resulting pg_statistic rows, ANALYZE ignores varlena datums that are wider
 * than WIDTH_THRESHOLD (after detoasting!).  This is legitimate for MCV
 * and distinct-value calculations since a wide value is unlikely to be
 * duplicated at all, much less be a most-common value.  For the same reason,
 * ignoring wide values will not affect our estimates of histogram bin
 * boundaries very much.
 *
 * NOTE: In upstream, this is private to analyze.c, but GPDB needs it in
 * analyzefuncs.c
 */
#define WIDTH_THRESHOLD  1024

/*
 * VPgClassStats is used to hold the stats information that are stored in
 * pg_class. It is sent from QE to QD in a special libpq message , when a
 * QE runs VACUUM on a table.
 */
typedef struct VPgClassStats
{
	Oid			relid;
	BlockNumber rel_pages;
	double		rel_tuples;
	BlockNumber relallvisible;
} VPgClassStats;
=======
 * Parameters customizing behavior of VACUUM and ANALYZE.
 */
typedef struct VacuumParams
{
	int			freeze_min_age; /* min freeze age, -1 to use default */
	int			freeze_table_age;		/* age at which to scan whole table */
	int			multixact_freeze_min_age;		/* min multixact freeze age,
												 * -1 to use default */
	int			multixact_freeze_table_age;		/* multixact age at which to
												 * scan whole table */
	bool		is_wraparound;	/* force a for-wraparound vacuum */
	int			log_min_duration;		/* minimum execution threshold in ms
										 * at which  verbose logs are
										 * activated, -1 to use default */
} VacuumParams;
>>>>>>> ab93f90c

/* GUC parameters */
extern PGDLLIMPORT int default_statistics_target;		/* PGDLLIMPORT for
														 * PostGIS */
extern int	vacuum_freeze_min_age;
extern int	vacuum_freeze_table_age;
extern int	vacuum_multixact_freeze_min_age;
extern int	vacuum_multixact_freeze_table_age;


/* in commands/vacuum.c */
extern void ExecVacuum(VacuumStmt *vacstmt, bool isTopLevel);
extern void vacuum(int options, RangeVar *relation, Oid relid,
	   VacuumParams *params, List *va_cols,
	   BufferAccessStrategy bstrategy, bool isTopLevel);
extern void vac_open_indexes(Relation relation, LOCKMODE lockmode,
				 int *nindexes, Relation **Irel);
extern void vac_close_indexes(int nindexes, Relation *Irel, LOCKMODE lockmode);
extern double vac_estimate_reltuples(Relation relation, bool is_analyze,
					   BlockNumber total_pages,
					   BlockNumber scanned_pages,
					   double scanned_tuples);
extern void vac_update_relstats(Relation relation,
					BlockNumber num_pages,
					double num_tuples,
					BlockNumber num_all_visible_pages,
					bool hasindex,
					TransactionId frozenxid,
					MultiXactId minmulti,
<<<<<<< HEAD
					bool in_outer_xact,
					bool isvacuum);
=======
					bool in_outer_xact);
>>>>>>> ab93f90c
extern void vacuum_set_xid_limits(Relation rel,
					  int freeze_min_age, int freeze_table_age,
					  int multixact_freeze_min_age,
					  int multixact_freeze_table_age,
					  TransactionId *oldestXmin,
					  TransactionId *freezeLimit,
					  TransactionId *xidFullScanLimit,
					  MultiXactId *multiXactCutoff,
					  MultiXactId *mxactFullScanLimit);
extern void vac_update_datfrozenxid(void);
extern void vacuum_delay_point(void);

extern bool vacuumStatement_IsTemporary(Relation onerel);

/* in commands/vacuumlazy.c */
<<<<<<< HEAD
extern void lazy_vacuum_rel(Relation onerel, VacuumStmt *vacstmt,
				BufferAccessStrategy bstrategy);
extern void vacuum_appendonly_rel(Relation aorel, VacuumStmt *vacstmt);
extern void vacuum_appendonly_fill_stats(Relation aorel, Snapshot snapshot,
										 BlockNumber *rel_pages, double *rel_tuples,
										 bool *relhasindex);
extern int vacuum_appendonly_indexes(Relation aoRelation, VacuumStmt *vacstmt);

/* in commands/analyze.c */
extern void analyze_rel(Oid relid, VacuumStmt *vacstmt,
			bool in_outer_xact, BufferAccessStrategy bstrategy);

=======
extern void lazy_vacuum_rel(Relation onerel, int options,
				VacuumParams *params, BufferAccessStrategy bstrategy);

/* in commands/analyze.c */
extern void analyze_rel(Oid relid, RangeVar *relation, int options,
			VacuumParams *params, List *va_cols, bool in_outer_xact,
			BufferAccessStrategy bstrategy);
>>>>>>> ab93f90c
extern bool std_typanalyze(VacAttrStats *stats);

/* in utils/misc/sampling.c --- duplicate of declarations in utils/sampling.h */
extern double anl_random_fract(void);
extern double anl_init_selection_state(int n);
extern double anl_get_next_S(double t, int n, double *stateptr);

extern int acquire_sample_rows(Relation onerel, int elevel,
							   HeapTuple *rows, int targrows,
							   double *totalrows, double *totaldeadrows);
extern int acquire_inherited_sample_rows(Relation onerel, int elevel,
							  HeapTuple *rows, int targrows,
							  double *totalrows, double *totaldeadrows);

/* in commands/analyzefuncs.c */
extern Datum gp_acquire_sample_rows(PG_FUNCTION_ARGS);
extern Oid gp_acquire_sample_rows_col_type(Oid typid);

#endif   /* VACUUM_H */<|MERGE_RESOLUTION|>--- conflicted
+++ resolved
@@ -136,7 +136,6 @@
 } VacAttrStats;
 
 /*
-<<<<<<< HEAD
  * To avoid consuming too much memory during analysis and/or too much space
  * in the resulting pg_statistic rows, ANALYZE ignores varlena datums that are wider
  * than WIDTH_THRESHOLD (after detoasting!).  This is legitimate for MCV
@@ -162,7 +161,8 @@
 	double		rel_tuples;
 	BlockNumber relallvisible;
 } VPgClassStats;
-=======
+
+/*
  * Parameters customizing behavior of VACUUM and ANALYZE.
  */
 typedef struct VacuumParams
@@ -178,7 +178,6 @@
 										 * at which  verbose logs are
 										 * activated, -1 to use default */
 } VacuumParams;
->>>>>>> ab93f90c
 
 /* GUC parameters */
 extern PGDLLIMPORT int default_statistics_target;		/* PGDLLIMPORT for
@@ -193,7 +192,8 @@
 extern void ExecVacuum(VacuumStmt *vacstmt, bool isTopLevel);
 extern void vacuum(int options, RangeVar *relation, Oid relid,
 	   VacuumParams *params, List *va_cols,
-	   BufferAccessStrategy bstrategy, bool isTopLevel);
+	   BufferAccessStrategy bstrategy, bool isTopLevel,
+	   bool skip_twophase, AOVacuumPhaseConfig *ao_vacuum_phase_config);
 extern void vac_open_indexes(Relation relation, LOCKMODE lockmode,
 				 int *nindexes, Relation **Irel);
 extern void vac_close_indexes(int nindexes, Relation *Irel, LOCKMODE lockmode);
@@ -208,12 +208,8 @@
 					bool hasindex,
 					TransactionId frozenxid,
 					MultiXactId minmulti,
-<<<<<<< HEAD
 					bool in_outer_xact,
 					bool isvacuum);
-=======
-					bool in_outer_xact);
->>>>>>> ab93f90c
 extern void vacuum_set_xid_limits(Relation rel,
 					  int freeze_min_age, int freeze_table_age,
 					  int multixact_freeze_min_age,
@@ -229,28 +225,23 @@
 extern bool vacuumStatement_IsTemporary(Relation onerel);
 
 /* in commands/vacuumlazy.c */
-<<<<<<< HEAD
-extern void lazy_vacuum_rel(Relation onerel, VacuumStmt *vacstmt,
-				BufferAccessStrategy bstrategy);
-extern void vacuum_appendonly_rel(Relation aorel, VacuumStmt *vacstmt);
-extern void vacuum_appendonly_fill_stats(Relation aorel, Snapshot snapshot,
-										 BlockNumber *rel_pages, double *rel_tuples,
-										 bool *relhasindex);
-extern int vacuum_appendonly_indexes(Relation aoRelation, VacuumStmt *vacstmt);
-
-/* in commands/analyze.c */
-extern void analyze_rel(Oid relid, VacuumStmt *vacstmt,
-			bool in_outer_xact, BufferAccessStrategy bstrategy);
-
-=======
 extern void lazy_vacuum_rel(Relation onerel, int options,
-				VacuumParams *params, BufferAccessStrategy bstrategy);
+				VacuumParams *params, BufferAccessStrategy bstrategy,
+				AOVacuumPhaseConfig *ao_vacuum_phase_config);
 
 /* in commands/analyze.c */
 extern void analyze_rel(Oid relid, RangeVar *relation, int options,
 			VacuumParams *params, List *va_cols, bool in_outer_xact,
 			BufferAccessStrategy bstrategy);
->>>>>>> ab93f90c
+
+/* GPDB only */
+extern void vacuum_appendonly_rel(Relation aorel, int options,
+								  AOVacuumPhaseConfig *ao_vacuum_phase_config);
+extern void vacuum_appendonly_fill_stats(Relation aorel, Snapshot snapshot,
+										 BlockNumber *rel_pages, double *rel_tuples,
+										 bool *relhasindex);
+extern int vacuum_appendonly_indexes(Relation aoRelation, int options);
+
 extern bool std_typanalyze(VacAttrStats *stats);
 
 /* in utils/misc/sampling.c --- duplicate of declarations in utils/sampling.h */
