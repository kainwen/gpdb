/*-------------------------------------------------------------------------
 *
 * builtins.h
 *	  Declarations for operations on built-in types.
 *
 *
 * Portions Copyright (c) 2005-2010, Greenplum inc
 * Portions Copyright (c) 2012-Present Pivotal Software, Inc.
 * Portions Copyright (c) 1996-2009, PostgreSQL Global Development Group
 * Portions Copyright (c) 1994, Regents of the University of California
 *
 * $PostgreSQL: pgsql/src/include/utils/builtins.h,v 1.328 2008/12/19 16:25:19 petere Exp $
 *
 *-------------------------------------------------------------------------
 */
#ifndef BUILTINS_H
#define BUILTINS_H

#include "fmgr.h"
#include "nodes/parsenodes.h"
#include "executor/executor.h" /* for AttrMap */

/*
 *		Defined in adt/
 */

/* acl.c */
extern Datum has_table_privilege_name_name(PG_FUNCTION_ARGS);
extern Datum has_table_privilege_name_id(PG_FUNCTION_ARGS);
extern Datum has_table_privilege_id_name(PG_FUNCTION_ARGS);
extern Datum has_table_privilege_id_id(PG_FUNCTION_ARGS);
extern Datum has_table_privilege_name(PG_FUNCTION_ARGS);
extern Datum has_table_privilege_id(PG_FUNCTION_ARGS);
extern Datum has_database_privilege_name_name(PG_FUNCTION_ARGS);
extern Datum has_database_privilege_name_id(PG_FUNCTION_ARGS);
extern Datum has_database_privilege_id_name(PG_FUNCTION_ARGS);
extern Datum has_database_privilege_id_id(PG_FUNCTION_ARGS);
extern Datum has_database_privilege_name(PG_FUNCTION_ARGS);
extern Datum has_database_privilege_id(PG_FUNCTION_ARGS);
extern Datum has_foreign_data_wrapper_privilege_name_name(PG_FUNCTION_ARGS);
extern Datum has_foreign_data_wrapper_privilege_name_id(PG_FUNCTION_ARGS);
extern Datum has_foreign_data_wrapper_privilege_id_name(PG_FUNCTION_ARGS);
extern Datum has_foreign_data_wrapper_privilege_id_id(PG_FUNCTION_ARGS);
extern Datum has_foreign_data_wrapper_privilege_name(PG_FUNCTION_ARGS);
extern Datum has_foreign_data_wrapper_privilege_id(PG_FUNCTION_ARGS);
extern Datum has_function_privilege_name_name(PG_FUNCTION_ARGS);
extern Datum has_function_privilege_name_id(PG_FUNCTION_ARGS);
extern Datum has_function_privilege_id_name(PG_FUNCTION_ARGS);
extern Datum has_function_privilege_id_id(PG_FUNCTION_ARGS);
extern Datum has_function_privilege_name(PG_FUNCTION_ARGS);
extern Datum has_function_privilege_id(PG_FUNCTION_ARGS);
extern Datum has_language_privilege_name_name(PG_FUNCTION_ARGS);
extern Datum has_language_privilege_name_id(PG_FUNCTION_ARGS);
extern Datum has_language_privilege_id_name(PG_FUNCTION_ARGS);
extern Datum has_language_privilege_id_id(PG_FUNCTION_ARGS);
extern Datum has_language_privilege_name(PG_FUNCTION_ARGS);
extern Datum has_language_privilege_id(PG_FUNCTION_ARGS);
extern Datum has_schema_privilege_name_name(PG_FUNCTION_ARGS);
extern Datum has_schema_privilege_name_id(PG_FUNCTION_ARGS);
extern Datum has_schema_privilege_id_name(PG_FUNCTION_ARGS);
extern Datum has_schema_privilege_id_id(PG_FUNCTION_ARGS);
extern Datum has_schema_privilege_name(PG_FUNCTION_ARGS);
extern Datum has_schema_privilege_id(PG_FUNCTION_ARGS);
extern Datum has_server_privilege_name_name(PG_FUNCTION_ARGS);
extern Datum has_server_privilege_name_id(PG_FUNCTION_ARGS);
extern Datum has_server_privilege_id_name(PG_FUNCTION_ARGS);
extern Datum has_server_privilege_id_id(PG_FUNCTION_ARGS);
extern Datum has_server_privilege_name(PG_FUNCTION_ARGS);
extern Datum has_server_privilege_id(PG_FUNCTION_ARGS);
extern Datum has_tablespace_privilege_name_name(PG_FUNCTION_ARGS);
extern Datum has_tablespace_privilege_name_id(PG_FUNCTION_ARGS);
extern Datum has_tablespace_privilege_id_name(PG_FUNCTION_ARGS);
extern Datum has_tablespace_privilege_id_id(PG_FUNCTION_ARGS);
extern Datum has_tablespace_privilege_name(PG_FUNCTION_ARGS);
extern Datum has_tablespace_privilege_id(PG_FUNCTION_ARGS);
extern Datum pg_has_role_name_name(PG_FUNCTION_ARGS);
extern Datum pg_has_role_name_id(PG_FUNCTION_ARGS);
extern Datum pg_has_role_id_name(PG_FUNCTION_ARGS);
extern Datum pg_has_role_id_id(PG_FUNCTION_ARGS);
extern Datum pg_has_role_name(PG_FUNCTION_ARGS);
extern Datum pg_has_role_id(PG_FUNCTION_ARGS);

/* bool.c */
extern Datum boolin(PG_FUNCTION_ARGS);
extern Datum boolout(PG_FUNCTION_ARGS);
extern Datum boolrecv(PG_FUNCTION_ARGS);
extern Datum boolsend(PG_FUNCTION_ARGS);
extern Datum booltext(PG_FUNCTION_ARGS);
extern Datum booleq(PG_FUNCTION_ARGS);
extern Datum boolne(PG_FUNCTION_ARGS);
extern Datum boollt(PG_FUNCTION_ARGS);
extern Datum boolgt(PG_FUNCTION_ARGS);
extern Datum boolle(PG_FUNCTION_ARGS);
extern Datum boolge(PG_FUNCTION_ARGS);
extern Datum booland_statefunc(PG_FUNCTION_ARGS);
extern Datum boolor_statefunc(PG_FUNCTION_ARGS);
extern bool parse_bool(const char *value, bool *result);
extern bool parse_bool_with_len(const char *value, size_t len, bool *result);

/* char.c */
extern Datum charin(PG_FUNCTION_ARGS);
extern Datum charout(PG_FUNCTION_ARGS);
extern Datum charrecv(PG_FUNCTION_ARGS);
extern Datum charsend(PG_FUNCTION_ARGS);
extern Datum chareq(PG_FUNCTION_ARGS);
extern Datum charne(PG_FUNCTION_ARGS);
extern Datum charlt(PG_FUNCTION_ARGS);
extern Datum charle(PG_FUNCTION_ARGS);
extern Datum chargt(PG_FUNCTION_ARGS);
extern Datum charge(PG_FUNCTION_ARGS);
extern Datum chartoi4(PG_FUNCTION_ARGS);
extern Datum i4tochar(PG_FUNCTION_ARGS);
extern Datum text_char(PG_FUNCTION_ARGS);
extern Datum char_text(PG_FUNCTION_ARGS);

/* domains.c */
extern Datum domain_in(PG_FUNCTION_ARGS);
extern Datum domain_recv(PG_FUNCTION_ARGS);

/* encode.c */
extern Datum binary_encode(PG_FUNCTION_ARGS);
extern Datum binary_decode(PG_FUNCTION_ARGS);
extern unsigned hex_encode(const char *src, unsigned len, char *dst);
extern unsigned hex_decode(const char *src, unsigned len, char *dst);

/* enum.c */
extern Datum enum_in(PG_FUNCTION_ARGS);
extern Datum enum_out(PG_FUNCTION_ARGS);
extern Datum enum_recv(PG_FUNCTION_ARGS);
extern Datum enum_send(PG_FUNCTION_ARGS);
extern Datum enum_lt(PG_FUNCTION_ARGS);
extern Datum enum_le(PG_FUNCTION_ARGS);
extern Datum enum_eq(PG_FUNCTION_ARGS);
extern Datum enum_ne(PG_FUNCTION_ARGS);
extern Datum enum_ge(PG_FUNCTION_ARGS);
extern Datum enum_gt(PG_FUNCTION_ARGS);
extern Datum enum_cmp(PG_FUNCTION_ARGS);
extern Datum enum_smaller(PG_FUNCTION_ARGS);
extern Datum enum_larger(PG_FUNCTION_ARGS);
extern Datum enum_first(PG_FUNCTION_ARGS);
extern Datum enum_last(PG_FUNCTION_ARGS);
extern Datum enum_range_bounds(PG_FUNCTION_ARGS);
extern Datum enum_range_all(PG_FUNCTION_ARGS);

/* int.c */
extern Datum int2in(PG_FUNCTION_ARGS);
extern Datum int2out(PG_FUNCTION_ARGS);
extern Datum int2recv(PG_FUNCTION_ARGS);
extern Datum int2send(PG_FUNCTION_ARGS);
extern Datum int2vectorin(PG_FUNCTION_ARGS);
extern Datum int2vectorout(PG_FUNCTION_ARGS);
extern Datum int2vectorrecv(PG_FUNCTION_ARGS);
extern Datum int2vectorsend(PG_FUNCTION_ARGS);
extern Datum int2vectoreq(PG_FUNCTION_ARGS);
extern Datum int4in(PG_FUNCTION_ARGS);
extern Datum int4out(PG_FUNCTION_ARGS);
extern Datum int4recv(PG_FUNCTION_ARGS);
extern Datum int4send(PG_FUNCTION_ARGS);
extern Datum i2toi4(PG_FUNCTION_ARGS);
extern Datum i4toi2(PG_FUNCTION_ARGS);
extern Datum int4_bool(PG_FUNCTION_ARGS);
extern Datum bool_int4(PG_FUNCTION_ARGS);
extern Datum int4eq(PG_FUNCTION_ARGS);
extern Datum int4ne(PG_FUNCTION_ARGS);
extern Datum int4lt(PG_FUNCTION_ARGS);
extern Datum int4le(PG_FUNCTION_ARGS);
extern Datum int4gt(PG_FUNCTION_ARGS);
extern Datum int4ge(PG_FUNCTION_ARGS);
extern Datum int2eq(PG_FUNCTION_ARGS);
extern Datum int2ne(PG_FUNCTION_ARGS);
extern Datum int2lt(PG_FUNCTION_ARGS);
extern Datum int2le(PG_FUNCTION_ARGS);
extern Datum int2gt(PG_FUNCTION_ARGS);
extern Datum int2ge(PG_FUNCTION_ARGS);
extern Datum int24eq(PG_FUNCTION_ARGS);
extern Datum int24ne(PG_FUNCTION_ARGS);
extern Datum int24lt(PG_FUNCTION_ARGS);
extern Datum int24le(PG_FUNCTION_ARGS);
extern Datum int24gt(PG_FUNCTION_ARGS);
extern Datum int24ge(PG_FUNCTION_ARGS);
extern Datum int42eq(PG_FUNCTION_ARGS);
extern Datum int42ne(PG_FUNCTION_ARGS);
extern Datum int42lt(PG_FUNCTION_ARGS);
extern Datum int42le(PG_FUNCTION_ARGS);
extern Datum int42gt(PG_FUNCTION_ARGS);
extern Datum int42ge(PG_FUNCTION_ARGS);
extern Datum int4um(PG_FUNCTION_ARGS);
extern Datum int4up(PG_FUNCTION_ARGS);
extern Datum int4pl(PG_FUNCTION_ARGS);
extern Datum int4mi(PG_FUNCTION_ARGS);
extern Datum int4mul(PG_FUNCTION_ARGS);
extern Datum int4div(PG_FUNCTION_ARGS);
extern Datum int4abs(PG_FUNCTION_ARGS);
extern Datum int4inc(PG_FUNCTION_ARGS);
extern Datum int2um(PG_FUNCTION_ARGS);
extern Datum int2up(PG_FUNCTION_ARGS);
extern Datum int2pl(PG_FUNCTION_ARGS);
extern Datum int2mi(PG_FUNCTION_ARGS);
extern Datum int2mul(PG_FUNCTION_ARGS);
extern Datum int2div(PG_FUNCTION_ARGS);
extern Datum int2abs(PG_FUNCTION_ARGS);
extern Datum int24pl(PG_FUNCTION_ARGS);
extern Datum int24mi(PG_FUNCTION_ARGS);
extern Datum int24mul(PG_FUNCTION_ARGS);
extern Datum int24div(PG_FUNCTION_ARGS);
extern Datum int42pl(PG_FUNCTION_ARGS);
extern Datum int42mi(PG_FUNCTION_ARGS);
extern Datum int42mul(PG_FUNCTION_ARGS);
extern Datum int42div(PG_FUNCTION_ARGS);
extern Datum int4mod(PG_FUNCTION_ARGS);
extern Datum int2mod(PG_FUNCTION_ARGS);
extern Datum int2larger(PG_FUNCTION_ARGS);
extern Datum int2smaller(PG_FUNCTION_ARGS);
extern Datum int4larger(PG_FUNCTION_ARGS);
extern Datum int4smaller(PG_FUNCTION_ARGS);

extern Datum int4and(PG_FUNCTION_ARGS);
extern Datum int4or(PG_FUNCTION_ARGS);
extern Datum int4xor(PG_FUNCTION_ARGS);
extern Datum int4not(PG_FUNCTION_ARGS);
extern Datum int4shl(PG_FUNCTION_ARGS);
extern Datum int4shr(PG_FUNCTION_ARGS);
extern Datum int2and(PG_FUNCTION_ARGS);
extern Datum int2or(PG_FUNCTION_ARGS);
extern Datum int2xor(PG_FUNCTION_ARGS);
extern Datum int2not(PG_FUNCTION_ARGS);
extern Datum int2shl(PG_FUNCTION_ARGS);
extern Datum int2shr(PG_FUNCTION_ARGS);
extern Datum generate_series_int4(PG_FUNCTION_ARGS);
extern Datum generate_series_step_int4(PG_FUNCTION_ARGS);
extern int2vector *buildint2vector(const int2 *int2s, int n);

/* name.c */
extern Datum namein(PG_FUNCTION_ARGS);
extern Datum nameout(PG_FUNCTION_ARGS);
extern Datum namerecv(PG_FUNCTION_ARGS);
extern Datum namesend(PG_FUNCTION_ARGS);
extern Datum nameeq(PG_FUNCTION_ARGS);
extern Datum namene(PG_FUNCTION_ARGS);
extern Datum namelt(PG_FUNCTION_ARGS);
extern Datum namele(PG_FUNCTION_ARGS);
extern Datum namegt(PG_FUNCTION_ARGS);
extern Datum namege(PG_FUNCTION_ARGS);
extern int	namecpy(Name n1, Name n2);
extern int	namestrcpy(Name name, const char *str);
extern int	namestrcmp(Name name, const char *str);
extern Datum current_user(PG_FUNCTION_ARGS);
extern Datum session_user(PG_FUNCTION_ARGS);
extern Datum current_schema(PG_FUNCTION_ARGS);
extern Datum current_schemas(PG_FUNCTION_ARGS);

/* numutils.c */
extern int32 pg_atoi(char *s, int size, int c);
extern void pg_itoa(int16 i, char *a);
extern void pg_ltoa(int32 l, char *a);

/*
 *		Per-opclass comparison functions for new btrees.  These are
 *		stored in pg_amproc and defined in access/nbtree/nbtcompare.c
 */
extern Datum btboolcmp(PG_FUNCTION_ARGS);
extern Datum btint2cmp(PG_FUNCTION_ARGS);
extern Datum btint4cmp(PG_FUNCTION_ARGS);
extern Datum btint8cmp(PG_FUNCTION_ARGS);
extern Datum btfloat4cmp(PG_FUNCTION_ARGS);
extern Datum btfloat8cmp(PG_FUNCTION_ARGS);
extern Datum btint48cmp(PG_FUNCTION_ARGS);
extern Datum btint84cmp(PG_FUNCTION_ARGS);
extern Datum btint24cmp(PG_FUNCTION_ARGS);
extern Datum btint42cmp(PG_FUNCTION_ARGS);
extern Datum btint28cmp(PG_FUNCTION_ARGS);
extern Datum btint82cmp(PG_FUNCTION_ARGS);
extern Datum btfloat48cmp(PG_FUNCTION_ARGS);
extern Datum btfloat84cmp(PG_FUNCTION_ARGS);
extern Datum btoidcmp(PG_FUNCTION_ARGS);
extern Datum btoidvectorcmp(PG_FUNCTION_ARGS);
extern Datum btabstimecmp(PG_FUNCTION_ARGS);
extern Datum btreltimecmp(PG_FUNCTION_ARGS);
extern Datum bttintervalcmp(PG_FUNCTION_ARGS);
extern Datum btcharcmp(PG_FUNCTION_ARGS);
extern Datum btnamecmp(PG_FUNCTION_ARGS);
extern Datum bttextcmp(PG_FUNCTION_ARGS);

/* float.c */
extern PGDLLIMPORT int extra_float_digits;

extern double get_float8_infinity(void);
extern float get_float4_infinity(void);
extern double get_float8_nan(void);
extern float get_float4_nan(void);
extern int	is_infinite(double val);

extern Datum float4in(PG_FUNCTION_ARGS);
extern Datum float4out(PG_FUNCTION_ARGS);
extern Datum float4recv(PG_FUNCTION_ARGS);
extern Datum float4send(PG_FUNCTION_ARGS);
extern Datum float8in(PG_FUNCTION_ARGS);
extern Datum float8out(PG_FUNCTION_ARGS);
extern Datum float8recv(PG_FUNCTION_ARGS);
extern Datum float8send(PG_FUNCTION_ARGS);
extern Datum float4abs(PG_FUNCTION_ARGS);
extern Datum float4um(PG_FUNCTION_ARGS);
extern Datum float4up(PG_FUNCTION_ARGS);
extern Datum float4larger(PG_FUNCTION_ARGS);
extern Datum float4smaller(PG_FUNCTION_ARGS);
extern Datum float8abs(PG_FUNCTION_ARGS);
extern Datum float8um(PG_FUNCTION_ARGS);
extern Datum float8up(PG_FUNCTION_ARGS);
extern Datum float8larger(PG_FUNCTION_ARGS);
extern Datum float8smaller(PG_FUNCTION_ARGS);
extern Datum float4pl(PG_FUNCTION_ARGS);
extern Datum float4mi(PG_FUNCTION_ARGS);
extern Datum float4mul(PG_FUNCTION_ARGS);
extern Datum float4div(PG_FUNCTION_ARGS);
extern Datum float8pl(PG_FUNCTION_ARGS);
extern Datum float8mi(PG_FUNCTION_ARGS);
extern Datum float8mul(PG_FUNCTION_ARGS);
extern Datum float8div(PG_FUNCTION_ARGS);
extern Datum float4eq(PG_FUNCTION_ARGS);
extern Datum float4ne(PG_FUNCTION_ARGS);
extern Datum float4lt(PG_FUNCTION_ARGS);
extern Datum float4le(PG_FUNCTION_ARGS);
extern Datum float4gt(PG_FUNCTION_ARGS);
extern Datum float4ge(PG_FUNCTION_ARGS);
extern Datum float8eq(PG_FUNCTION_ARGS);
extern Datum float8ne(PG_FUNCTION_ARGS);
extern Datum float8lt(PG_FUNCTION_ARGS);
extern Datum float8le(PG_FUNCTION_ARGS);
extern Datum float8gt(PG_FUNCTION_ARGS);
extern Datum float8ge(PG_FUNCTION_ARGS);
extern Datum ftod(PG_FUNCTION_ARGS);
extern Datum i4tod(PG_FUNCTION_ARGS);
extern Datum i2tod(PG_FUNCTION_ARGS);
extern Datum dtof(PG_FUNCTION_ARGS);
extern Datum dtoi4(PG_FUNCTION_ARGS);
extern Datum dtoi2(PG_FUNCTION_ARGS);
extern Datum i4tof(PG_FUNCTION_ARGS);
extern Datum i2tof(PG_FUNCTION_ARGS);
extern Datum ftoi4(PG_FUNCTION_ARGS);
extern Datum ftoi2(PG_FUNCTION_ARGS);
extern Datum dround(PG_FUNCTION_ARGS);
extern Datum dceil(PG_FUNCTION_ARGS);
extern Datum dfloor(PG_FUNCTION_ARGS);
extern Datum dsign(PG_FUNCTION_ARGS);
extern Datum dtrunc(PG_FUNCTION_ARGS);
extern Datum dsqrt(PG_FUNCTION_ARGS);
extern Datum dcbrt(PG_FUNCTION_ARGS);
extern Datum dpow(PG_FUNCTION_ARGS);
extern Datum dexp(PG_FUNCTION_ARGS);
extern Datum dlog1(PG_FUNCTION_ARGS);
extern Datum dlog10(PG_FUNCTION_ARGS);
extern Datum dacos(PG_FUNCTION_ARGS);
extern Datum dasin(PG_FUNCTION_ARGS);
extern Datum datan(PG_FUNCTION_ARGS);
extern Datum datan2(PG_FUNCTION_ARGS);
extern Datum dcos(PG_FUNCTION_ARGS);
extern Datum dcosh(PG_FUNCTION_ARGS);
extern Datum dcot(PG_FUNCTION_ARGS);
extern Datum dsin(PG_FUNCTION_ARGS);
extern Datum dsinh(PG_FUNCTION_ARGS);
extern Datum dtan(PG_FUNCTION_ARGS);
extern Datum dtanh(PG_FUNCTION_ARGS);
extern Datum degrees(PG_FUNCTION_ARGS);
extern Datum dpi(PG_FUNCTION_ARGS);
extern Datum radians(PG_FUNCTION_ARGS);
extern Datum drandom(PG_FUNCTION_ARGS);
extern Datum setseed(PG_FUNCTION_ARGS);
extern Datum float8_accum(PG_FUNCTION_ARGS);
extern Datum float4_accum(PG_FUNCTION_ARGS);
extern Datum float8_decum(PG_FUNCTION_ARGS);
extern Datum float4_decum(PG_FUNCTION_ARGS);
extern Datum float8_avg(PG_FUNCTION_ARGS);
extern Datum float8_var_pop(PG_FUNCTION_ARGS);
extern Datum float8_var_samp(PG_FUNCTION_ARGS);
extern Datum float8_stddev_pop(PG_FUNCTION_ARGS);
extern Datum float8_stddev_samp(PG_FUNCTION_ARGS);
extern Datum float8_regr_accum(PG_FUNCTION_ARGS);
extern Datum float8_regr_sxx(PG_FUNCTION_ARGS);
extern Datum float8_regr_syy(PG_FUNCTION_ARGS);
extern Datum float8_regr_sxy(PG_FUNCTION_ARGS);
extern Datum float8_regr_avgx(PG_FUNCTION_ARGS);
extern Datum float8_regr_avgy(PG_FUNCTION_ARGS);
extern Datum float8_covar_pop(PG_FUNCTION_ARGS);
extern Datum float8_covar_samp(PG_FUNCTION_ARGS);
extern Datum float8_corr(PG_FUNCTION_ARGS);
extern Datum float8_regr_r2(PG_FUNCTION_ARGS);
extern Datum float8_regr_slope(PG_FUNCTION_ARGS);
extern Datum float8_regr_intercept(PG_FUNCTION_ARGS);
extern Datum float48pl(PG_FUNCTION_ARGS);
extern Datum float48mi(PG_FUNCTION_ARGS);
extern Datum float48mul(PG_FUNCTION_ARGS);
extern Datum float48div(PG_FUNCTION_ARGS);
extern Datum float84pl(PG_FUNCTION_ARGS);
extern Datum float84mi(PG_FUNCTION_ARGS);
extern Datum float84mul(PG_FUNCTION_ARGS);
extern Datum float84div(PG_FUNCTION_ARGS);
extern Datum float48eq(PG_FUNCTION_ARGS);
extern Datum float48ne(PG_FUNCTION_ARGS);
extern Datum float48lt(PG_FUNCTION_ARGS);
extern Datum float48le(PG_FUNCTION_ARGS);
extern Datum float48gt(PG_FUNCTION_ARGS);
extern Datum float48ge(PG_FUNCTION_ARGS);
extern Datum float84eq(PG_FUNCTION_ARGS);
extern Datum float84ne(PG_FUNCTION_ARGS);
extern Datum float84lt(PG_FUNCTION_ARGS);
extern Datum float84le(PG_FUNCTION_ARGS);
extern Datum float84gt(PG_FUNCTION_ARGS);
extern Datum float84ge(PG_FUNCTION_ARGS);
extern Datum width_bucket_float8(PG_FUNCTION_ARGS);
extern Datum float8_amalg(PG_FUNCTION_ARGS); /* MPP */
extern Datum float8_demalg(PG_FUNCTION_ARGS); /* MPP */
extern Datum float8_regr_amalg(PG_FUNCTION_ARGS); /* MPP */
extern Datum pg_highest_oid(PG_FUNCTION_ARGS); /* MPP */
extern Datum gp_max_distributed_xid(PG_FUNCTION_ARGS); /* MPP */
extern Datum gp_distributed_xid(PG_FUNCTION_ARGS); /* MPP */

/* dbsize.c */
extern Datum pg_tablespace_size_oid(PG_FUNCTION_ARGS);
extern Datum pg_tablespace_size_name(PG_FUNCTION_ARGS);
extern Datum pg_database_size_oid(PG_FUNCTION_ARGS);
extern Datum pg_database_size_name(PG_FUNCTION_ARGS);
extern Datum pg_relation_size(PG_FUNCTION_ARGS);
extern Datum pg_total_relation_size(PG_FUNCTION_ARGS);
extern Datum pg_size_pretty(PG_FUNCTION_ARGS);
extern Datum gp_statistics_estimate_reltuples_relpages_oid(PG_FUNCTION_ARGS);

/* genfile.c */
extern bytea *read_binary_file(const char *filename,
						 int64 seek_offset, int64 bytes_to_read);
extern Datum pg_stat_file(PG_FUNCTION_ARGS);
extern Datum pg_read_file(PG_FUNCTION_ARGS);
extern Datum pg_ls_dir(PG_FUNCTION_ARGS);
extern Datum pg_file_write(PG_FUNCTION_ARGS);
extern Datum pg_file_rename(PG_FUNCTION_ARGS);
extern Datum pg_file_unlink(PG_FUNCTION_ARGS);
extern Datum pg_logdir_ls(PG_FUNCTION_ARGS);
extern Datum pg_file_length(PG_FUNCTION_ARGS);

/* misc.c */
extern Datum current_database(PG_FUNCTION_ARGS);
extern Datum current_query(PG_FUNCTION_ARGS);
extern Datum pg_cancel_backend(PG_FUNCTION_ARGS);
extern Datum pg_terminate_backend(PG_FUNCTION_ARGS);
extern Datum pg_cancel_backend_msg(PG_FUNCTION_ARGS);
extern Datum pg_terminate_backend_msg(PG_FUNCTION_ARGS);
extern Datum gp_cancel_query(PG_FUNCTION_ARGS);
extern Datum pg_reload_conf(PG_FUNCTION_ARGS);
extern Datum pg_tablespace_databases(PG_FUNCTION_ARGS);
extern Datum pg_rotate_logfile(PG_FUNCTION_ARGS);
extern Datum pg_sleep(PG_FUNCTION_ARGS);
extern Datum pg_get_keywords(PG_FUNCTION_ARGS);
extern Datum pg_typeof(PG_FUNCTION_ARGS);

/* oid.c */
extern Datum oidin(PG_FUNCTION_ARGS);
extern Datum oidout(PG_FUNCTION_ARGS);
extern Datum oidrecv(PG_FUNCTION_ARGS);
extern Datum oidsend(PG_FUNCTION_ARGS);
extern Datum oideq(PG_FUNCTION_ARGS);
extern Datum oidne(PG_FUNCTION_ARGS);
extern Datum oidlt(PG_FUNCTION_ARGS);
extern Datum oidle(PG_FUNCTION_ARGS);
extern Datum oidge(PG_FUNCTION_ARGS);
extern Datum oidgt(PG_FUNCTION_ARGS);
extern Datum oidlarger(PG_FUNCTION_ARGS);
extern Datum oidsmaller(PG_FUNCTION_ARGS);
extern Datum oidvectorin(PG_FUNCTION_ARGS);
extern Datum oidvectorout(PG_FUNCTION_ARGS);
extern Datum oidvectorrecv(PG_FUNCTION_ARGS);
extern Datum oidvectorsend(PG_FUNCTION_ARGS);
extern Datum oidvectoreq(PG_FUNCTION_ARGS);
extern Datum oidvectorne(PG_FUNCTION_ARGS);
extern Datum oidvectorlt(PG_FUNCTION_ARGS);
extern Datum oidvectorle(PG_FUNCTION_ARGS);
extern Datum oidvectorge(PG_FUNCTION_ARGS);
extern Datum oidvectorgt(PG_FUNCTION_ARGS);
extern oidvector *buildoidvector(const Oid *oids, int n);

/* pseudotypes.c */
extern Datum cstring_in(PG_FUNCTION_ARGS);
extern Datum cstring_out(PG_FUNCTION_ARGS);
extern Datum cstring_recv(PG_FUNCTION_ARGS);
extern Datum cstring_send(PG_FUNCTION_ARGS);
extern Datum any_in(PG_FUNCTION_ARGS);
extern Datum any_out(PG_FUNCTION_ARGS);
extern Datum anyarray_in(PG_FUNCTION_ARGS);
extern Datum anyarray_out(PG_FUNCTION_ARGS);
extern Datum anyarray_recv(PG_FUNCTION_ARGS);
extern Datum anyarray_send(PG_FUNCTION_ARGS);
extern Datum anynonarray_in(PG_FUNCTION_ARGS);
extern Datum anynonarray_out(PG_FUNCTION_ARGS);
extern Datum anyenum_in(PG_FUNCTION_ARGS);
extern Datum anyenum_out(PG_FUNCTION_ARGS);
extern Datum void_in(PG_FUNCTION_ARGS);
extern Datum void_out(PG_FUNCTION_ARGS);
extern Datum trigger_in(PG_FUNCTION_ARGS);
extern Datum trigger_out(PG_FUNCTION_ARGS);
extern Datum language_handler_in(PG_FUNCTION_ARGS);
extern Datum language_handler_out(PG_FUNCTION_ARGS);
extern Datum internal_in(PG_FUNCTION_ARGS);
extern Datum internal_out(PG_FUNCTION_ARGS);
extern Datum opaque_in(PG_FUNCTION_ARGS);
extern Datum opaque_out(PG_FUNCTION_ARGS);
extern Datum anyelement_in(PG_FUNCTION_ARGS);
extern Datum anyelement_out(PG_FUNCTION_ARGS);
extern Datum shell_in(PG_FUNCTION_ARGS);
extern Datum shell_out(PG_FUNCTION_ARGS);
extern Datum anytable_in(PG_FUNCTION_ARGS);
extern Datum anytable_out(PG_FUNCTION_ARGS);

/* regexp.c */
extern Datum nameregexeq(PG_FUNCTION_ARGS);
extern Datum nameregexne(PG_FUNCTION_ARGS);
extern Datum textregexeq(PG_FUNCTION_ARGS);
extern Datum textregexne(PG_FUNCTION_ARGS);
extern Datum nameicregexeq(PG_FUNCTION_ARGS);
extern Datum nameicregexne(PG_FUNCTION_ARGS);
extern Datum texticregexeq(PG_FUNCTION_ARGS);
extern Datum texticregexne(PG_FUNCTION_ARGS);
extern Datum textregexsubstr(PG_FUNCTION_ARGS);
extern Datum textregexreplace_noopt(PG_FUNCTION_ARGS);
extern Datum textregexreplace(PG_FUNCTION_ARGS);
extern Datum similar_escape(PG_FUNCTION_ARGS);
extern Datum regexp_matches(PG_FUNCTION_ARGS);
extern Datum regexp_matches_no_flags(PG_FUNCTION_ARGS);
extern Datum regexp_split_to_table(PG_FUNCTION_ARGS);
extern Datum regexp_split_to_table_no_flags(PG_FUNCTION_ARGS);
extern Datum regexp_split_to_array(PG_FUNCTION_ARGS);
extern Datum regexp_split_to_array_no_flags(PG_FUNCTION_ARGS);
extern bool regex_flavor_is_basic(void);
extern char *regexp_fixed_prefix(text *text_re, bool case_insensitive,
								 bool *exact);

/* regproc.c */
extern Datum regprocin(PG_FUNCTION_ARGS);
extern Datum regprocout(PG_FUNCTION_ARGS);
extern Datum regprocrecv(PG_FUNCTION_ARGS);
extern Datum regprocsend(PG_FUNCTION_ARGS);
extern Datum regprocedurein(PG_FUNCTION_ARGS);
extern Datum regprocedureout(PG_FUNCTION_ARGS);
extern Datum regprocedurerecv(PG_FUNCTION_ARGS);
extern Datum regproceduresend(PG_FUNCTION_ARGS);
extern Datum regoperin(PG_FUNCTION_ARGS);
extern Datum regoperout(PG_FUNCTION_ARGS);
extern Datum regoperrecv(PG_FUNCTION_ARGS);
extern Datum regopersend(PG_FUNCTION_ARGS);
extern Datum regoperatorin(PG_FUNCTION_ARGS);
extern Datum regoperatorout(PG_FUNCTION_ARGS);
extern Datum regoperatorrecv(PG_FUNCTION_ARGS);
extern Datum regoperatorsend(PG_FUNCTION_ARGS);
extern Datum regclassin(PG_FUNCTION_ARGS);
extern Datum regclassout(PG_FUNCTION_ARGS);
extern Datum regclassrecv(PG_FUNCTION_ARGS);
extern Datum regclasssend(PG_FUNCTION_ARGS);
extern Datum regtypein(PG_FUNCTION_ARGS);
extern Datum regtypeout(PG_FUNCTION_ARGS);
extern Datum regtyperecv(PG_FUNCTION_ARGS);
extern Datum regtypesend(PG_FUNCTION_ARGS);
extern Datum regconfigin(PG_FUNCTION_ARGS);
extern Datum regconfigout(PG_FUNCTION_ARGS);
extern Datum regconfigrecv(PG_FUNCTION_ARGS);
extern Datum regconfigsend(PG_FUNCTION_ARGS);
extern Datum regdictionaryin(PG_FUNCTION_ARGS);
extern Datum regdictionaryout(PG_FUNCTION_ARGS);
extern Datum regdictionaryrecv(PG_FUNCTION_ARGS);
extern Datum regdictionarysend(PG_FUNCTION_ARGS);
extern Datum text_regclass(PG_FUNCTION_ARGS);
extern List *stringToQualifiedNameList(const char *string);
extern char *format_procedure(Oid procedure_oid);
extern char *format_operator(Oid operator_oid);

/* rowtypes.c */
extern Datum record_in(PG_FUNCTION_ARGS);
extern Datum record_out(PG_FUNCTION_ARGS);
extern Datum record_recv(PG_FUNCTION_ARGS);
extern Datum record_send(PG_FUNCTION_ARGS);
extern Datum record_eq(PG_FUNCTION_ARGS);
extern Datum record_ne(PG_FUNCTION_ARGS);
extern Datum record_lt(PG_FUNCTION_ARGS);
extern Datum record_gt(PG_FUNCTION_ARGS);
extern Datum record_le(PG_FUNCTION_ARGS);
extern Datum record_ge(PG_FUNCTION_ARGS);
extern Datum btrecordcmp(PG_FUNCTION_ARGS);

/* ruleutils.c */
extern Datum pg_get_ruledef(PG_FUNCTION_ARGS);
extern Datum pg_get_ruledef_ext(PG_FUNCTION_ARGS);
extern Datum pg_get_viewdef(PG_FUNCTION_ARGS);
extern Datum pg_get_viewdef_ext(PG_FUNCTION_ARGS);
extern Datum pg_get_viewdef_name(PG_FUNCTION_ARGS);
extern Datum pg_get_viewdef_name_ext(PG_FUNCTION_ARGS);
extern Datum pg_get_indexdef(PG_FUNCTION_ARGS);
extern Datum pg_get_indexdef_ext(PG_FUNCTION_ARGS);
extern char *pg_get_indexdef_string(Oid indexrelid);
extern char *pg_get_indexdef_columns(Oid indexrelid, bool pretty);
extern Datum pg_get_triggerdef(PG_FUNCTION_ARGS);
extern Datum pg_get_constraintdef(PG_FUNCTION_ARGS);
extern Datum pg_get_constraintdef_ext(PG_FUNCTION_ARGS);
extern char *pg_get_constraintdef_string(Oid constraintId);
extern char *pg_get_constraintexpr_string(Oid constraintId);
extern Datum pg_get_expr(PG_FUNCTION_ARGS);
extern Datum pg_get_expr_ext(PG_FUNCTION_ARGS);
extern Datum pg_get_userbyid(PG_FUNCTION_ARGS);
extern Datum pg_get_serial_sequence(PG_FUNCTION_ARGS);
extern Datum pg_get_functiondef(PG_FUNCTION_ARGS);
extern Datum pg_get_function_arguments(PG_FUNCTION_ARGS);
extern Datum pg_get_function_identity_arguments(PG_FUNCTION_ARGS);
extern Datum pg_get_function_result(PG_FUNCTION_ARGS);
extern char *deparse_expression(Node *expr, List *dpcontext,
				   bool forceprefix, bool showimplicit);
extern char *deparse_expr_sweet(Node *expr, List *dpcontext,
				   bool forceprefix, bool showimplicit);                /*CDB*/
extern List *deparse_context_for(const char *aliasname, Oid relid);
<<<<<<< HEAD
extern const char *quote_literal_internal(const char *literal);
=======
>>>>>>> 38e93482
extern List *deparse_context_for_plan(Node *plan, Node *outer_plan,
						 List *rtable, List *subplans);
extern const char *quote_identifier(const char *ident);
extern char *quote_qualified_identifier(const char *qualifier,
						   const char *ident);
extern Datum pg_get_partition_def(PG_FUNCTION_ARGS);
extern Datum pg_get_partition_def_ext(PG_FUNCTION_ARGS);
extern Datum pg_get_partition_def_ext2(PG_FUNCTION_ARGS);
extern Datum pg_get_partition_rule_def(PG_FUNCTION_ARGS);
extern Datum pg_get_partition_rule_def_ext(PG_FUNCTION_ARGS);
extern Datum pg_get_partition_template_def(PG_FUNCTION_ARGS);

/* tid.c */
extern Datum tidin(PG_FUNCTION_ARGS);
extern Datum tidout(PG_FUNCTION_ARGS);
extern Datum tidrecv(PG_FUNCTION_ARGS);
extern Datum tidsend(PG_FUNCTION_ARGS);
extern Datum tidtoi8(PG_FUNCTION_ARGS);     /*CDB*/
extern Datum tideq(PG_FUNCTION_ARGS);
extern Datum tidne(PG_FUNCTION_ARGS);
extern Datum tidlt(PG_FUNCTION_ARGS);
extern Datum tidle(PG_FUNCTION_ARGS);
extern Datum tidgt(PG_FUNCTION_ARGS);
extern Datum tidge(PG_FUNCTION_ARGS);
extern Datum bttidcmp(PG_FUNCTION_ARGS);
extern Datum tidlarger(PG_FUNCTION_ARGS);
extern Datum tidsmaller(PG_FUNCTION_ARGS);
extern Datum currtid_byreloid(PG_FUNCTION_ARGS);
extern Datum currtid_byrelname(PG_FUNCTION_ARGS);

/* appendonlytid.c */
extern Datum gpaotidin(PG_FUNCTION_ARGS);
extern Datum gpaotidout(PG_FUNCTION_ARGS);
extern Datum gpaotidrecv(PG_FUNCTION_ARGS);
extern Datum gpaotidsend(PG_FUNCTION_ARGS);

/* xlog.c */
extern Datum gpxloglocin(PG_FUNCTION_ARGS);
extern Datum gpxloglocout(PG_FUNCTION_ARGS);
extern Datum gpxloglocrecv(PG_FUNCTION_ARGS);
extern Datum gpxloglocsend(PG_FUNCTION_ARGS);
extern Datum gpxlogloclarger(PG_FUNCTION_ARGS);
extern Datum gpxloglocsmaller(PG_FUNCTION_ARGS);
extern Datum gpxlogloceq(PG_FUNCTION_ARGS);
extern Datum gpxloglocne(PG_FUNCTION_ARGS);
extern Datum gpxlogloclt(PG_FUNCTION_ARGS);
extern Datum gpxloglocle(PG_FUNCTION_ARGS);
extern Datum gpxloglocgt(PG_FUNCTION_ARGS);
extern Datum gpxloglocge(PG_FUNCTION_ARGS);
extern Datum btgpxlogloccmp(PG_FUNCTION_ARGS);

/* varchar.c */
extern Datum bpcharin(PG_FUNCTION_ARGS);
extern Datum bpcharout(PG_FUNCTION_ARGS);
extern Datum bpcharrecv(PG_FUNCTION_ARGS);
extern Datum bpcharsend(PG_FUNCTION_ARGS);
extern Datum bpchartypmodin(PG_FUNCTION_ARGS);
extern Datum bpchartypmodout(PG_FUNCTION_ARGS);
extern Datum bpchar(PG_FUNCTION_ARGS);
extern Datum char_bpchar(PG_FUNCTION_ARGS);
extern Datum name_bpchar(PG_FUNCTION_ARGS);
extern Datum bpchar_name(PG_FUNCTION_ARGS);
extern Datum bpchareq(PG_FUNCTION_ARGS);
extern Datum bpcharne(PG_FUNCTION_ARGS);
extern Datum bpcharlt(PG_FUNCTION_ARGS);
extern Datum bpcharle(PG_FUNCTION_ARGS);
extern Datum bpchargt(PG_FUNCTION_ARGS);
extern Datum bpcharge(PG_FUNCTION_ARGS);
extern Datum bpcharcmp(PG_FUNCTION_ARGS);
extern Datum bpchar_larger(PG_FUNCTION_ARGS);
extern Datum bpchar_smaller(PG_FUNCTION_ARGS);
extern Datum bpcharlen(PG_FUNCTION_ARGS);
extern Datum bpcharoctetlen(PG_FUNCTION_ARGS);
extern Datum hashbpchar(PG_FUNCTION_ARGS);
extern Datum bpchar_pattern_lt(PG_FUNCTION_ARGS);
extern Datum bpchar_pattern_le(PG_FUNCTION_ARGS);
extern Datum bpchar_pattern_gt(PG_FUNCTION_ARGS);
extern Datum bpchar_pattern_ge(PG_FUNCTION_ARGS);
extern Datum btbpchar_pattern_cmp(PG_FUNCTION_ARGS);

extern Datum varcharin(PG_FUNCTION_ARGS);
extern Datum varcharout(PG_FUNCTION_ARGS);
extern Datum varcharrecv(PG_FUNCTION_ARGS);
extern Datum varcharsend(PG_FUNCTION_ARGS);
extern Datum varchartypmodin(PG_FUNCTION_ARGS);
extern Datum varchartypmodout(PG_FUNCTION_ARGS);
extern Datum varchar(PG_FUNCTION_ARGS);

/* varlena.c */
extern text *cstring_to_text(const char *s);
extern text *cstring_to_text_with_len(const char *s, int len);
extern char *text_to_cstring(const text *t);
extern void text_to_cstring_buffer(const text *src, char *dst, size_t dst_len);

#define CStringGetTextDatum(s) PointerGetDatum(cstring_to_text(s))
#define TextDatumGetCString(d) text_to_cstring((text *) DatumGetPointer(d))

extern Datum textin(PG_FUNCTION_ARGS);
extern Datum textout(PG_FUNCTION_ARGS);
extern Datum textrecv(PG_FUNCTION_ARGS);
extern Datum textsend(PG_FUNCTION_ARGS);
extern Datum textcat(PG_FUNCTION_ARGS);
extern Datum texteq(PG_FUNCTION_ARGS);
extern Datum textne(PG_FUNCTION_ARGS);
extern Datum text_lt(PG_FUNCTION_ARGS);
extern Datum text_le(PG_FUNCTION_ARGS);
extern Datum text_gt(PG_FUNCTION_ARGS);
extern Datum text_ge(PG_FUNCTION_ARGS);
extern Datum text_larger(PG_FUNCTION_ARGS);
extern Datum text_smaller(PG_FUNCTION_ARGS);
extern Datum text_pattern_lt(PG_FUNCTION_ARGS);
extern Datum text_pattern_le(PG_FUNCTION_ARGS);
extern Datum text_pattern_gt(PG_FUNCTION_ARGS);
extern Datum text_pattern_ge(PG_FUNCTION_ARGS);
extern Datum bttext_pattern_cmp(PG_FUNCTION_ARGS);
extern Datum textlen(PG_FUNCTION_ARGS);
extern Datum textoctetlen(PG_FUNCTION_ARGS);
extern Datum textpos(PG_FUNCTION_ARGS);
extern Datum text_substr(PG_FUNCTION_ARGS);
extern Datum text_substr_no_len(PG_FUNCTION_ARGS);
extern Datum name_text(PG_FUNCTION_ARGS);
extern Datum text_name(PG_FUNCTION_ARGS);
extern int	varstr_cmp(char *arg1, int len1, char *arg2, int len2);
extern List *textToQualifiedNameList(text *textval);
extern bool SplitIdentifierString(char *rawstring, char separator,
					  List **namelist);
extern Datum replace_text(PG_FUNCTION_ARGS);
extern text *replace_text_regexp(text *src_text, void *regexp,
					text *replace_text, bool glob);
extern Datum split_text(PG_FUNCTION_ARGS);
extern Datum text_to_array(PG_FUNCTION_ARGS);
extern Datum array_to_text(PG_FUNCTION_ARGS);
extern Datum to_hex32(PG_FUNCTION_ARGS);
extern Datum to_hex64(PG_FUNCTION_ARGS);
extern Datum md5_text(PG_FUNCTION_ARGS);
extern Datum md5_bytea(PG_FUNCTION_ARGS);

extern Datum unknownin(PG_FUNCTION_ARGS);
extern Datum unknownout(PG_FUNCTION_ARGS);
extern Datum unknownrecv(PG_FUNCTION_ARGS);
extern Datum unknownsend(PG_FUNCTION_ARGS);

extern Datum pg_column_size(PG_FUNCTION_ARGS);

extern Datum string_agg_transfn(PG_FUNCTION_ARGS);
extern Datum string_agg_delim_transfn(PG_FUNCTION_ARGS);
extern Datum string_agg_finalfn(PG_FUNCTION_ARGS);

/* version.c */
extern Datum pgsql_version(PG_FUNCTION_ARGS);

/* xid.c */
extern Datum xidin(PG_FUNCTION_ARGS);
extern Datum xidout(PG_FUNCTION_ARGS);
extern Datum xidrecv(PG_FUNCTION_ARGS);
extern Datum xidsend(PG_FUNCTION_ARGS);
extern Datum xideq(PG_FUNCTION_ARGS);
extern Datum xidne(PG_FUNCTION_ARGS);
extern Datum xidlt(PG_FUNCTION_ARGS);
extern Datum xidgt(PG_FUNCTION_ARGS);
extern Datum xidle(PG_FUNCTION_ARGS);
extern Datum xidge(PG_FUNCTION_ARGS);
extern Datum btxidcmp(PG_FUNCTION_ARGS);
extern Datum xid_age(PG_FUNCTION_ARGS);
extern Datum cidin(PG_FUNCTION_ARGS);
extern Datum cidout(PG_FUNCTION_ARGS);
extern Datum cidrecv(PG_FUNCTION_ARGS);
extern Datum cidsend(PG_FUNCTION_ARGS);
extern Datum cideq(PG_FUNCTION_ARGS);

/* like.c */
extern Datum namelike(PG_FUNCTION_ARGS);
extern Datum namenlike(PG_FUNCTION_ARGS);
extern Datum nameiclike(PG_FUNCTION_ARGS);
extern Datum nameicnlike(PG_FUNCTION_ARGS);
extern Datum textlike(PG_FUNCTION_ARGS);
extern Datum textnlike(PG_FUNCTION_ARGS);
extern Datum texticlike(PG_FUNCTION_ARGS);
extern Datum texticnlike(PG_FUNCTION_ARGS);
extern Datum bytealike(PG_FUNCTION_ARGS);
extern Datum byteanlike(PG_FUNCTION_ARGS);
extern Datum like_escape(PG_FUNCTION_ARGS);
extern Datum like_escape_bytea(PG_FUNCTION_ARGS);

/* oracle_compat.c */
extern Datum lower(PG_FUNCTION_ARGS);
extern Datum upper(PG_FUNCTION_ARGS);
extern Datum initcap(PG_FUNCTION_ARGS);
extern Datum lpad(PG_FUNCTION_ARGS);
extern Datum rpad(PG_FUNCTION_ARGS);
extern Datum btrim(PG_FUNCTION_ARGS);
extern Datum btrim1(PG_FUNCTION_ARGS);
extern Datum byteatrim(PG_FUNCTION_ARGS);
extern Datum ltrim(PG_FUNCTION_ARGS);
extern Datum ltrim1(PG_FUNCTION_ARGS);
extern Datum rtrim(PG_FUNCTION_ARGS);
extern Datum rtrim1(PG_FUNCTION_ARGS);
extern Datum translate(PG_FUNCTION_ARGS);
extern Datum chr (PG_FUNCTION_ARGS);
extern Datum repeat(PG_FUNCTION_ARGS);
extern Datum ascii(PG_FUNCTION_ARGS);

/* inet_cidr_ntop.c */
extern char *inet_cidr_ntop(int af, const void *src, int bits,
			   char *dst, size_t size);

/* inet_net_pton.c */
extern int inet_net_pton(int af, const char *src,
			  void *dst, size_t size);

/* network.c */
extern Datum inet_in(PG_FUNCTION_ARGS);
extern Datum inet_out(PG_FUNCTION_ARGS);
extern Datum inet_recv(PG_FUNCTION_ARGS);
extern Datum inet_send(PG_FUNCTION_ARGS);
extern Datum cidr_in(PG_FUNCTION_ARGS);
extern Datum cidr_out(PG_FUNCTION_ARGS);
extern Datum cidr_recv(PG_FUNCTION_ARGS);
extern Datum cidr_send(PG_FUNCTION_ARGS);
extern Datum network_cmp(PG_FUNCTION_ARGS);
extern Datum network_lt(PG_FUNCTION_ARGS);
extern Datum network_le(PG_FUNCTION_ARGS);
extern Datum network_eq(PG_FUNCTION_ARGS);
extern Datum network_ge(PG_FUNCTION_ARGS);
extern Datum network_gt(PG_FUNCTION_ARGS);
extern Datum network_ne(PG_FUNCTION_ARGS);
extern Datum hashinet(PG_FUNCTION_ARGS);
extern Datum network_sub(PG_FUNCTION_ARGS);
extern Datum network_subeq(PG_FUNCTION_ARGS);
extern Datum network_sup(PG_FUNCTION_ARGS);
extern Datum network_supeq(PG_FUNCTION_ARGS);
extern Datum network_network(PG_FUNCTION_ARGS);
extern Datum network_netmask(PG_FUNCTION_ARGS);
extern Datum network_hostmask(PG_FUNCTION_ARGS);
extern Datum network_masklen(PG_FUNCTION_ARGS);
extern Datum network_family(PG_FUNCTION_ARGS);
extern Datum network_broadcast(PG_FUNCTION_ARGS);
extern Datum network_host(PG_FUNCTION_ARGS);
extern Datum network_show(PG_FUNCTION_ARGS);
extern Datum inet_abbrev(PG_FUNCTION_ARGS);
extern Datum cidr_abbrev(PG_FUNCTION_ARGS);
extern double convert_network_to_scalar(Datum value, Oid typid);
extern Datum inet_to_cidr(PG_FUNCTION_ARGS);
extern Datum inet_set_masklen(PG_FUNCTION_ARGS);
extern Datum cidr_set_masklen(PG_FUNCTION_ARGS);
extern Datum network_scan_first(Datum in);
extern Datum network_scan_last(Datum in);
extern Datum inet_client_addr(PG_FUNCTION_ARGS);
extern Datum inet_client_port(PG_FUNCTION_ARGS);
extern Datum inet_server_addr(PG_FUNCTION_ARGS);
extern Datum inet_server_port(PG_FUNCTION_ARGS);
extern Datum inetnot(PG_FUNCTION_ARGS);
extern Datum inetand(PG_FUNCTION_ARGS);
extern Datum inetor(PG_FUNCTION_ARGS);
extern Datum inetpl(PG_FUNCTION_ARGS);
extern Datum inetmi_int8(PG_FUNCTION_ARGS);
extern Datum inetmi(PG_FUNCTION_ARGS);
extern void clean_ipv6_addr(int addr_family, char *addr);

/* mac.c */
extern Datum macaddr_in(PG_FUNCTION_ARGS);
extern Datum macaddr_out(PG_FUNCTION_ARGS);
extern Datum macaddr_recv(PG_FUNCTION_ARGS);
extern Datum macaddr_send(PG_FUNCTION_ARGS);
extern Datum macaddr_cmp(PG_FUNCTION_ARGS);
extern Datum macaddr_lt(PG_FUNCTION_ARGS);
extern Datum macaddr_le(PG_FUNCTION_ARGS);
extern Datum macaddr_eq(PG_FUNCTION_ARGS);
extern Datum macaddr_ge(PG_FUNCTION_ARGS);
extern Datum macaddr_gt(PG_FUNCTION_ARGS);
extern Datum macaddr_ne(PG_FUNCTION_ARGS);
extern Datum macaddr_trunc(PG_FUNCTION_ARGS);
extern Datum hashmacaddr(PG_FUNCTION_ARGS);

/* numeric.c */
extern Datum numeric_in(PG_FUNCTION_ARGS);
extern Datum numeric_out(PG_FUNCTION_ARGS);
extern Datum numeric_recv(PG_FUNCTION_ARGS);
extern Datum numeric_send(PG_FUNCTION_ARGS);
extern Datum numerictypmodin(PG_FUNCTION_ARGS);
extern Datum numerictypmodout(PG_FUNCTION_ARGS);
extern Datum numeric (PG_FUNCTION_ARGS);
extern Datum numeric_abs(PG_FUNCTION_ARGS);
extern Datum numeric_uminus(PG_FUNCTION_ARGS);
extern Datum numeric_uplus(PG_FUNCTION_ARGS);
extern Datum numeric_sign(PG_FUNCTION_ARGS);
extern Datum numeric_round(PG_FUNCTION_ARGS);
extern Datum numeric_trunc(PG_FUNCTION_ARGS);
extern Datum numeric_ceil(PG_FUNCTION_ARGS);
extern Datum numeric_floor(PG_FUNCTION_ARGS);
extern Datum numeric_cmp(PG_FUNCTION_ARGS);
extern Datum numeric_eq(PG_FUNCTION_ARGS);
extern Datum numeric_ne(PG_FUNCTION_ARGS);
extern Datum numeric_gt(PG_FUNCTION_ARGS);
extern Datum numeric_ge(PG_FUNCTION_ARGS);
extern Datum numeric_lt(PG_FUNCTION_ARGS);
extern Datum numeric_le(PG_FUNCTION_ARGS);
extern Datum numeric_add(PG_FUNCTION_ARGS);
extern Datum numeric_sub(PG_FUNCTION_ARGS);
extern Datum numeric_mul(PG_FUNCTION_ARGS);
extern Datum numeric_div(PG_FUNCTION_ARGS);
extern Datum numeric_div_trunc(PG_FUNCTION_ARGS);
extern Datum numeric_mod(PG_FUNCTION_ARGS);
extern Datum numeric_inc(PG_FUNCTION_ARGS);
extern Datum numeric_dec(PG_FUNCTION_ARGS);
extern Datum numeric_smaller(PG_FUNCTION_ARGS);
extern Datum numeric_larger(PG_FUNCTION_ARGS);
extern Datum numeric_fac(PG_FUNCTION_ARGS);
extern Datum numeric_sqrt(PG_FUNCTION_ARGS);
extern Datum numeric_exp(PG_FUNCTION_ARGS);
extern Datum numeric_ln(PG_FUNCTION_ARGS);
extern Datum numeric_log(PG_FUNCTION_ARGS);
extern Datum numeric_power(PG_FUNCTION_ARGS);
extern Datum numeric_interval_bound(PG_FUNCTION_ARGS);
extern Datum numeric_interval_bound_shift(PG_FUNCTION_ARGS);
extern Datum numeric_interval_bound_shift_rbound(PG_FUNCTION_ARGS);
extern Datum int4_numeric(PG_FUNCTION_ARGS);
extern Datum numeric_int4(PG_FUNCTION_ARGS);
extern Datum int8_numeric(PG_FUNCTION_ARGS);
extern Datum numeric_int8(PG_FUNCTION_ARGS);
extern Datum int2_numeric(PG_FUNCTION_ARGS);
extern Datum numeric_int2(PG_FUNCTION_ARGS);
extern Datum float8_numeric(PG_FUNCTION_ARGS);
extern Datum numeric_float8(PG_FUNCTION_ARGS);
extern Datum numeric_float8_no_overflow(PG_FUNCTION_ARGS);
extern Datum float4_numeric(PG_FUNCTION_ARGS);
extern Datum numeric_float4(PG_FUNCTION_ARGS);
extern Datum numeric_accum(PG_FUNCTION_ARGS);
extern Datum numeric_decum(PG_FUNCTION_ARGS);
extern Datum int2_accum(PG_FUNCTION_ARGS);
extern Datum int4_accum(PG_FUNCTION_ARGS);
extern Datum int8_accum(PG_FUNCTION_ARGS);
extern Datum int2_decum(PG_FUNCTION_ARGS);
extern Datum int4_decum(PG_FUNCTION_ARGS);
extern Datum int8_decum(PG_FUNCTION_ARGS);
extern Datum numeric_avg(PG_FUNCTION_ARGS);
extern Datum numeric_var_pop(PG_FUNCTION_ARGS);
extern Datum numeric_var_samp(PG_FUNCTION_ARGS);
extern Datum numeric_stddev_pop(PG_FUNCTION_ARGS);
extern Datum numeric_stddev_samp(PG_FUNCTION_ARGS);
extern Datum int2_sum(PG_FUNCTION_ARGS);
extern Datum int4_sum(PG_FUNCTION_ARGS);
extern Datum int8_sum(PG_FUNCTION_ARGS);
extern Datum int2_invsum(PG_FUNCTION_ARGS);
extern Datum int4_invsum(PG_FUNCTION_ARGS);
extern Datum int8_invsum(PG_FUNCTION_ARGS);
extern Datum int2_avg_accum(PG_FUNCTION_ARGS);
extern Datum int4_avg_accum(PG_FUNCTION_ARGS);
extern Datum int8_avg_accum(PG_FUNCTION_ARGS);
extern Datum float4_avg_accum(PG_FUNCTION_ARGS);
extern Datum float8_avg_accum(PG_FUNCTION_ARGS);
extern Datum numeric_avg_accum(PG_FUNCTION_ARGS);
extern Datum int2_avg_decum(PG_FUNCTION_ARGS);
extern Datum int4_avg_decum(PG_FUNCTION_ARGS);
extern Datum int8_avg_decum(PG_FUNCTION_ARGS);
extern Datum float4_avg_decum(PG_FUNCTION_ARGS);
extern Datum float8_avg_decum(PG_FUNCTION_ARGS);
extern Datum numeric_avg_decum(PG_FUNCTION_ARGS);
extern Datum int8_avg(PG_FUNCTION_ARGS);
extern Datum float8_avg(PG_FUNCTION_ARGS);
extern Datum width_bucket_numeric(PG_FUNCTION_ARGS);
extern Datum hash_numeric(PG_FUNCTION_ARGS);

extern Datum numeric_amalg(PG_FUNCTION_ARGS); /* MPP */
extern Datum int8_avg_amalg(PG_FUNCTION_ARGS); /* MPP */
extern Datum float8_avg_amalg(PG_FUNCTION_ARGS); /* MPP */
extern Datum numeric_avg_amalg(PG_FUNCTION_ARGS); /* MPP */
extern Datum numeric_demalg(PG_FUNCTION_ARGS); /* MPP */ 
extern Datum int8_avg_demalg(PG_FUNCTION_ARGS); /* MPP */
extern Datum float8_avg_demalg(PG_FUNCTION_ARGS); /* MPP */
extern Datum numeric_avg_demalg(PG_FUNCTION_ARGS); /* MPP */

/* complex_type.c */
extern Datum complex_cmp(PG_FUNCTION_ARGS);
extern Datum complex_lt(PG_FUNCTION_ARGS);
extern Datum complex_gt(PG_FUNCTION_ARGS);
extern Datum complex_gte(PG_FUNCTION_ARGS);
extern Datum complex_lte(PG_FUNCTION_ARGS);

/* ri_triggers.c */
extern Datum RI_FKey_check_ins(PG_FUNCTION_ARGS);
extern Datum RI_FKey_check_upd(PG_FUNCTION_ARGS);
extern Datum RI_FKey_noaction_del(PG_FUNCTION_ARGS);
extern Datum RI_FKey_noaction_upd(PG_FUNCTION_ARGS);
extern Datum RI_FKey_cascade_del(PG_FUNCTION_ARGS);
extern Datum RI_FKey_cascade_upd(PG_FUNCTION_ARGS);
extern Datum RI_FKey_restrict_del(PG_FUNCTION_ARGS);
extern Datum RI_FKey_restrict_upd(PG_FUNCTION_ARGS);
extern Datum RI_FKey_setnull_del(PG_FUNCTION_ARGS);
extern Datum RI_FKey_setnull_upd(PG_FUNCTION_ARGS);
extern Datum RI_FKey_setdefault_del(PG_FUNCTION_ARGS);
extern Datum RI_FKey_setdefault_upd(PG_FUNCTION_ARGS);

/* trigfuncs.c */
extern Datum suppress_redundant_updates_trigger(PG_FUNCTION_ARGS);

/* encoding support functions */
extern Datum getdatabaseencoding(PG_FUNCTION_ARGS);
extern Datum database_character_set(PG_FUNCTION_ARGS);
extern Datum pg_client_encoding(PG_FUNCTION_ARGS);
extern Datum PG_encoding_to_char(PG_FUNCTION_ARGS);
extern Datum PG_char_to_encoding(PG_FUNCTION_ARGS);
extern Datum PG_character_set_name(PG_FUNCTION_ARGS);
extern Datum PG_character_set_id(PG_FUNCTION_ARGS);
extern Datum pg_convert(PG_FUNCTION_ARGS);
extern Datum pg_convert_to(PG_FUNCTION_ARGS);
extern Datum pg_convert_from(PG_FUNCTION_ARGS);
extern Datum length_in_encoding(PG_FUNCTION_ARGS);

/* format_type.c */
extern Datum format_type(PG_FUNCTION_ARGS);
extern char *format_type_be(Oid type_oid);
extern char *format_type_with_typemod(Oid type_oid, int32 typemod);
extern Datum oidvectortypes(PG_FUNCTION_ARGS);
extern int32 type_maximum_size(Oid type_oid, int32 typemod);

/* quote.c */
extern Datum quote_ident(PG_FUNCTION_ARGS);
extern Datum quote_literal(PG_FUNCTION_ARGS);
extern Datum quote_nullable(PG_FUNCTION_ARGS);

/* guc.c */
extern Datum show_config_by_name(PG_FUNCTION_ARGS);
extern Datum set_config_by_name(PG_FUNCTION_ARGS);
extern Datum show_all_settings(PG_FUNCTION_ARGS);

/* lockfuncs.c */
extern Datum pg_lock_status(PG_FUNCTION_ARGS);
extern Datum pg_advisory_lock_int8(PG_FUNCTION_ARGS);
extern Datum pg_advisory_lock_shared_int8(PG_FUNCTION_ARGS);
extern Datum pg_try_advisory_lock_int8(PG_FUNCTION_ARGS);
extern Datum pg_try_advisory_lock_shared_int8(PG_FUNCTION_ARGS);
extern Datum pg_advisory_unlock_int8(PG_FUNCTION_ARGS);
extern Datum pg_advisory_unlock_shared_int8(PG_FUNCTION_ARGS);
extern Datum pg_advisory_lock_int4(PG_FUNCTION_ARGS);
extern Datum pg_advisory_lock_shared_int4(PG_FUNCTION_ARGS);
extern Datum pg_try_advisory_lock_int4(PG_FUNCTION_ARGS);
extern Datum pg_try_advisory_lock_shared_int4(PG_FUNCTION_ARGS);
extern Datum pg_advisory_unlock_int4(PG_FUNCTION_ARGS);
extern Datum pg_advisory_unlock_shared_int4(PG_FUNCTION_ARGS);
extern Datum pg_advisory_unlock_all(PG_FUNCTION_ARGS);

/* txid.c */
extern Datum txid_snapshot_in(PG_FUNCTION_ARGS);
extern Datum txid_snapshot_out(PG_FUNCTION_ARGS);
extern Datum txid_snapshot_recv(PG_FUNCTION_ARGS);
extern Datum txid_snapshot_send(PG_FUNCTION_ARGS);
extern Datum txid_current(PG_FUNCTION_ARGS);
extern Datum txid_current_snapshot(PG_FUNCTION_ARGS);
extern Datum txid_snapshot_xmin(PG_FUNCTION_ARGS);
extern Datum txid_snapshot_xmax(PG_FUNCTION_ARGS);
extern Datum txid_snapshot_xip(PG_FUNCTION_ARGS);
extern Datum txid_visible_in_snapshot(PG_FUNCTION_ARGS);

/* uuid.c */
extern Datum uuid_in(PG_FUNCTION_ARGS);
extern Datum uuid_out(PG_FUNCTION_ARGS);
extern Datum uuid_send(PG_FUNCTION_ARGS);
extern Datum uuid_recv(PG_FUNCTION_ARGS);
extern Datum uuid_lt(PG_FUNCTION_ARGS);
extern Datum uuid_le(PG_FUNCTION_ARGS);
extern Datum uuid_eq(PG_FUNCTION_ARGS);
extern Datum uuid_ge(PG_FUNCTION_ARGS);
extern Datum uuid_gt(PG_FUNCTION_ARGS);
extern Datum uuid_ne(PG_FUNCTION_ARGS);
extern Datum uuid_cmp(PG_FUNCTION_ARGS);
extern Datum uuid_hash(PG_FUNCTION_ARGS);

/* access/transam/twophase.c */
extern Datum pg_prepared_xact(PG_FUNCTION_ARGS);

/* commands/extension.c */
extern Datum pg_available_extensions(PG_FUNCTION_ARGS);
extern Datum pg_available_extension_versions(PG_FUNCTION_ARGS);
extern Datum pg_extension_update_paths(PG_FUNCTION_ARGS);
extern Datum pg_extension_config_dump(PG_FUNCTION_ARGS);

/* commands/prepare.c */
extern Datum pg_prepared_statement(PG_FUNCTION_ARGS);

/* utils/mmgr/portalmem.c */
extern Datum pg_cursor(PG_FUNCTION_ARGS);

/* utils/resscheduler/resqueue.c */
extern Datum pg_resqueue_status(PG_FUNCTION_ARGS);
extern Datum pg_resqueue_status_kv(PG_FUNCTION_ARGS);

/* utils/resgroup/resgroup.c */
extern Datum pg_resgroup_get_status(PG_FUNCTION_ARGS);
extern Datum pg_resgroup_get_status_kv(PG_FUNCTION_ARGS);

/* utils/adt/matrix.c */
extern Datum matrix_add(PG_FUNCTION_ARGS);

/* utils/adt/pivot.c */
Datum int4_pivot_accum(PG_FUNCTION_ARGS);
Datum int8_pivot_accum(PG_FUNCTION_ARGS);
Datum float8_pivot_accum(PG_FUNCTION_ARGS);

/* cdb/cdbpersistentbuild.c */
Datum gp_persistent_build_db(PG_FUNCTION_ARGS);
Datum gp_persistent_build_all(PG_FUNCTION_ARGS);
Datum gp_persistent_reset_all(PG_FUNCTION_ARGS);
Datum gp_persistent_repair_delete(PG_FUNCTION_ARGS);

Datum gp_dbspecific_ptcat_verification(PG_FUNCTION_ARGS);
Datum gp_nondbspecific_ptcat_verification(PG_FUNCTION_ARGS);

/* utils/error/elog.c */
extern Datum gp_elog(PG_FUNCTION_ARGS);

/* utils/fmgr/deprecated.c */
extern Datum gp_deprecated(PG_FUNCTION_ARGS);

/* utils/gp/segadmin.c */
extern Datum gp_add_master_standby_port(PG_FUNCTION_ARGS);
extern Datum gp_add_master_standby(PG_FUNCTION_ARGS);
extern Datum gp_remove_master_standby(PG_FUNCTION_ARGS);
extern Datum gp_activate_standby(PG_FUNCTION_ARGS);

extern Datum gp_add_segment_primary(PG_FUNCTION_ARGS);
extern Datum gp_add_segment_mirror(PG_FUNCTION_ARGS);
extern Datum gp_remove_segment_mirror(PG_FUNCTION_ARGS);
extern Datum gp_add_segment(PG_FUNCTION_ARGS);
extern Datum gp_remove_segment(PG_FUNCTION_ARGS);

extern Datum gp_prep_new_segment(PG_FUNCTION_ARGS);

extern Datum gp_add_segment_persistent_entries(PG_FUNCTION_ARGS);
extern Datum gp_remove_segment_persistent_entries(PG_FUNCTION_ARGS);

extern Datum gp_request_fts_probe_scan(PG_FUNCTION_ARGS);

/* utils/gp/persistentutil.c */
extern Datum gp_add_persistent_filespace_node_entry(PG_FUNCTION_ARGS);
extern Datum gp_add_persistent_tablespace_node_entry(PG_FUNCTION_ARGS);
extern Datum gp_add_persistent_database_node_entry(PG_FUNCTION_ARGS);
extern Datum gp_add_persistent_relation_node_entry(PG_FUNCTION_ARGS);
extern Datum gp_add_global_sequence_entry(PG_FUNCTION_ARGS);
extern Datum gp_add_relation_node_entry(PG_FUNCTION_ARGS);

extern Datum gp_update_persistent_filespace_node_entry(PG_FUNCTION_ARGS);
extern Datum gp_update_persistent_tablespace_node_entry(PG_FUNCTION_ARGS);
extern Datum gp_update_persistent_database_node_entry(PG_FUNCTION_ARGS);
extern Datum gp_update_persistent_relation_node_entry(PG_FUNCTION_ARGS);
extern Datum gp_update_global_sequence_entry(PG_FUNCTION_ARGS);
extern Datum gp_update_relation_node_entry(PG_FUNCTION_ARGS);

extern Datum gp_delete_persistent_filespace_node_entry(PG_FUNCTION_ARGS);
extern Datum gp_delete_persistent_tablespace_node_entry(PG_FUNCTION_ARGS);
extern Datum gp_delete_persistent_database_node_entry(PG_FUNCTION_ARGS);
extern Datum gp_delete_persistent_relation_node_entry(PG_FUNCTION_ARGS);
extern Datum gp_delete_global_sequence_entry(PG_FUNCTION_ARGS);
extern Datum gp_delete_relation_node_entry(PG_FUNCTION_ARGS);

extern Datum gp_persistent_relation_node_check(PG_FUNCTION_ARGS);

/* storage/compress.c */
extern Datum quicklz_constructor(PG_FUNCTION_ARGS);
extern Datum quicklz_destructor(PG_FUNCTION_ARGS);
extern Datum quicklz_compress(PG_FUNCTION_ARGS);
extern Datum quicklz_decompress(PG_FUNCTION_ARGS);
extern Datum quicklz_validator(PG_FUNCTION_ARGS);

extern Datum zlib_constructor(PG_FUNCTION_ARGS);
extern Datum zlib_destructor(PG_FUNCTION_ARGS);
extern Datum zlib_compress(PG_FUNCTION_ARGS);
extern Datum zlib_decompress(PG_FUNCTION_ARGS);
extern Datum zlib_validator(PG_FUNCTION_ARGS);

extern Datum rle_type_constructor(PG_FUNCTION_ARGS);
extern Datum rle_type_destructor(PG_FUNCTION_ARGS);
extern Datum rle_type_compress(PG_FUNCTION_ARGS);
extern Datum rle_type_decompress(PG_FUNCTION_ARGS);
extern Datum rle_type_validator(PG_FUNCTION_ARGS);

extern Datum delta_constructor(PG_FUNCTION_ARGS);
extern Datum delta_destructor(PG_FUNCTION_ARGS);
extern Datum delta_compress(PG_FUNCTION_ARGS);
extern Datum delta_decompress(PG_FUNCTION_ARGS);
extern Datum delta_validator(PG_FUNCTION_ARGS);

extern Datum dummy_compression_constructor(PG_FUNCTION_ARGS);
extern Datum dummy_compression_destructor(PG_FUNCTION_ARGS);
extern Datum dummy_compression_compress(PG_FUNCTION_ARGS);
extern Datum dummy_compression_decompress(PG_FUNCTION_ARGS);
extern Datum dummy_compression_validator(PG_FUNCTION_ARGS);

extern Datum gp_compressor(PG_FUNCTION_ARGS);
extern Datum gp_decompressor(PG_FUNCTION_ARGS);
extern Datum test_quicklz_compression(PG_FUNCTION_ARGS);

/* percentile.c */
extern Datum percentile_cont_trans(PG_FUNCTION_ARGS);
extern Datum percentile_disc_trans(PG_FUNCTION_ARGS);

/* gp_partition_functions.c */
extern void dumpDynamicTableScanPidIndex(EState *estate, int index);

/* XForms */
extern Datum disable_xform(PG_FUNCTION_ARGS);
extern Datum enable_xform(PG_FUNCTION_ARGS);

/* Optimizer's version */
extern Datum gp_opt_version(PG_FUNCTION_ARGS);

#endif   /* BUILTINS_H */<|MERGE_RESOLUTION|>--- conflicted
+++ resolved
@@ -611,10 +611,7 @@
 extern char *deparse_expr_sweet(Node *expr, List *dpcontext,
 				   bool forceprefix, bool showimplicit);                /*CDB*/
 extern List *deparse_context_for(const char *aliasname, Oid relid);
-<<<<<<< HEAD
 extern const char *quote_literal_internal(const char *literal);
-=======
->>>>>>> 38e93482
 extern List *deparse_context_for_plan(Node *plan, Node *outer_plan,
 						 List *rtable, List *subplans);
 extern const char *quote_identifier(const char *ident);
