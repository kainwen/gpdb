--- conflicted
+++ resolved
@@ -7,30 +7,19 @@
  * Portions Copyright (c) 1996-2008, PostgreSQL Global Development Group
  * Portions Copyright (c) 1994, Regents of the University of California
  *
-<<<<<<< HEAD
- * $PostgreSQL: pgsql/src/include/access/relscan.h,v 1.61 2008/03/26 16:20:48 alvherre Exp $
-=======
  * $PostgreSQL: pgsql/src/include/access/relscan.h,v 1.66 2008/06/19 00:46:06 alvherre Exp $
->>>>>>> 49f001d8
  *
  *-------------------------------------------------------------------------
  */
 #ifndef RELSCAN_H
 #define RELSCAN_H
 
-<<<<<<< HEAD
+#include "access/genam.h"
+#include "access/heapam.h"
+
 #include "access/formatter.h"
-#include "access/htup.h"
-#include "access/skey.h"
 #include "access/memtup.h"
 #include "access/aosegfiles.h"
-#include "storage/bufpage.h"
-#include "utils/snapshot.h"
-=======
-#include "access/genam.h"
-#include "access/heapam.h"
->>>>>>> 49f001d8
-
 
 typedef struct HeapScanDescData
 {
@@ -98,9 +87,6 @@
 	TransactionId xs_prev_xmax; /* previous HOT chain member's XMAX, if any */
 } IndexScanDescData;
 
-<<<<<<< HEAD
-typedef IndexScanDescData *IndexScanDesc;
-
 /*
  * used for scan of external relations with the file protocol
  */
@@ -142,27 +128,6 @@
 
 typedef FileScanDescData *FileScanDesc;
 
-/*
- * used for scan of append only relations using BufferedRead and VarBlocks
- * Defined in cdb/cdbappendonlyam.h
- */
-
-/*
-  typedef AppendOnlyScanDescData *AppendOnlyScanDesc;
- */
-
-/*
- * HeapScanIsValid
- *		True iff the heap scan is valid.
- */
-#define HeapScanIsValid(scan) PointerIsValid(scan)
-
-/*
- * IndexScanIsValid
- *		True iff the index scan is valid.
- */
-#define IndexScanIsValid(scan) PointerIsValid(scan)
-=======
 /* Struct for heap-or-index scans of system tables */
 typedef struct SysScanDescData
 {
@@ -171,6 +136,5 @@
 	HeapScanDesc scan;			/* only valid in heap-scan case */
 	IndexScanDesc iscan;		/* only valid in index-scan case */
 } SysScanDescData;
->>>>>>> 49f001d8
 
 #endif   /* RELSCAN_H */