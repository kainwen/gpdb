/*-------------------------------------------------------------------------
 *
 * nodeAgg.h
 *	  prototypes for nodeAgg.c
 *
 *
 * Portions Copyright (c) 1996-2019, PostgreSQL Global Development Group
 * Portions Copyright (c) 1994, Regents of the University of California
 *
 * src/include/executor/nodeAgg.h
 *
 *-------------------------------------------------------------------------
 */
#ifndef NODEAGG_H
#define NODEAGG_H

#include "fmgr.h"
#include "executor/tuptable.h"
#include "nodes/execnodes.h"
#include "nodes/primnodes.h"
#include "utils/tuplesort.h"


/*
 * AggStatePerTransData - per aggregate state value information
 *
 * Working state for updating the aggregate's state value, by calling the
 * transition function with an input row. This struct does not store the
 * information needed to produce the final aggregate result from the transition
 * state, that's stored in AggStatePerAggData instead. This separation allows
 * multiple aggregate results to be produced from a single state value.
 */
typedef struct AggStatePerTransData
{
	/*
	 * These values are set up during ExecInitAgg() and do not change
	 * thereafter:
	 */

	/*
	 * Link to an Aggref expr this state value is for.
	 *
	 * There can be multiple Aggref's sharing the same state value, so long as
	 * the inputs and transition functions are identical and the final
	 * functions are not read-write.  This points to the first one of them.
	 */
	Aggref	   *aggref;

	/*
	 * Is this state value actually being shared by more than one Aggref?
	 */
	bool		aggshared;

	/*
	 * Number of aggregated input columns.  This includes ORDER BY expressions
	 * in both the plain-agg and ordered-set cases.  Ordered-set direct args
	 * are not counted, though.
	 */
	int			numInputs;

	/*
	 * Number of aggregated input columns to pass to the transfn.  This
	 * includes the ORDER BY columns for ordered-set aggs, but not for plain
	 * aggs.  (This doesn't count the transition state value!)
	 */
	int			numTransInputs;

	/* Oid of the state transition or combine function */
	Oid			transfn_oid;

	/* Oid of the serialization function or InvalidOid */
	Oid			serialfn_oid;

	/* Oid of the deserialization function or InvalidOid */
	Oid			deserialfn_oid;

	/* Oid of state value's datatype */
	Oid			aggtranstype;

	/*
	 * fmgr lookup data for transition function or combine function.  Note in
	 * particular that the fn_strict flag is kept here.
	 */
	FmgrInfo	transfn;

	/* fmgr lookup data for serialization function */
	FmgrInfo	serialfn;

	/* fmgr lookup data for deserialization function */
	FmgrInfo	deserialfn;

	/* Input collation derived for aggregate */
	Oid			aggCollation;

	/* number of sorting columns */
	int			numSortCols;

	/* number of sorting columns to consider in DISTINCT comparisons */
	/* (this is either zero or the same as numSortCols) */
	int			numDistinctCols;

	/* deconstructed sorting information (arrays of length numSortCols) */
	AttrNumber *sortColIdx;
	Oid		   *sortOperators;
	Oid		   *sortCollations;
	bool	   *sortNullsFirst;

	/*
	 * Comparators for input columns --- only set/used when aggregate has
	 * DISTINCT flag. equalfnOne version is used for single-column
	 * comparisons, equalfnMulti for the case of multiple columns.
	 */
	FmgrInfo	equalfnOne;
	ExprState  *equalfnMulti;

	/*
	 * initial value from pg_aggregate entry
	 */
	Datum		initValue;
	bool		initValueIsNull;

	/*
	 * We need the len and byval info for the agg's input and transition data
	 * types in order to know how to copy/delete values.
	 *
	 * Note that the info for the input type is used only when handling
	 * DISTINCT aggs with just one argument, so there is only one input type.
	 */
	int16		inputtypeLen,
				transtypeLen;
	bool		inputtypeByVal,
				transtypeByVal;

	/*
	 * Slots for holding the evaluated input arguments.  These are set up
	 * during ExecInitAgg() and then used for each input row requiring either
	 * FILTER or ORDER BY/DISTINCT processing.
	 */
	TupleTableSlot *sortslot;	/* current input tuple */
	TupleTableSlot *uniqslot;	/* used for multi-column DISTINCT */
	TupleDesc	sortdesc;		/* descriptor of input tuples */

	/*
	 * These values are working state that is initialized at the start of an
	 * input tuple group and updated for each input tuple.
	 *
	 * For a simple (non DISTINCT/ORDER BY) aggregate, we just feed the input
	 * values straight to the transition function.  If it's DISTINCT or
	 * requires ORDER BY, we pass the input values into a Tuplesort object;
	 * then at completion of the input tuple group, we scan the sorted values,
	 * eliminate duplicates if needed, and run the transition function on the
	 * rest.
	 *
	 * We need a separate tuplesort for each grouping set.
	 */

	Tuplesortstate **sortstates;	/* sort objects, if DISTINCT or ORDER BY */

	/*
	 * This field is a pre-initialized FunctionCallInfo struct used for
	 * calling this aggregate's transfn.  We save a few cycles per row by not
	 * re-initializing the unchanging fields; which isn't much, but it seems
	 * worth the extra space consumption.
	 */
	FunctionCallInfo transfn_fcinfo;

	/* Likewise for serialization and deserialization functions */
	FunctionCallInfo serialfn_fcinfo;

	FunctionCallInfo deserialfn_fcinfo;
}			AggStatePerTransData;

/*
 * AggStatePerAggData - per-aggregate information
 *
 * This contains the information needed to call the final function, to produce
 * a final aggregate result from the state value. If there are multiple
 * identical Aggrefs in the query, they can all share the same per-agg data.
 *
 * These values are set up during ExecInitAgg() and do not change thereafter.
 */
typedef struct AggStatePerAggData
{
	/*
	 * Link to an Aggref expr this state value is for.
	 *
	 * There can be multiple identical Aggref's sharing the same per-agg. This
	 * points to the first one of them.
	 */
	Aggref	   *aggref;

	/* index to the state value which this agg should use */
	int			transno;

	/* Optional Oid of final function (may be InvalidOid) */
	Oid			finalfn_oid;

	/*
	 * fmgr lookup data for final function --- only valid when finalfn_oid is
	 * not InvalidOid.
	 */
	FmgrInfo	finalfn;

	/*
	 * Number of arguments to pass to the finalfn.  This is always at least 1
	 * (the transition state value) plus any ordered-set direct args. If the
	 * finalfn wants extra args then we pass nulls corresponding to the
	 * aggregated input columns.
	 */
	int			numFinalArgs;

	/* ExprStates for any direct-argument expressions */
	List	   *aggdirectargs;

	/*
	 * We need the len and byval info for the agg's result data type in order
	 * to know how to copy/delete values.
	 */
	int16		resulttypeLen;
	bool		resulttypeByVal;

	/*
	 * "shareable" is false if this agg cannot share state values with other
	 * aggregates because the final function is read-write.
	 */
	bool		shareable;
}			AggStatePerAggData;

/*
 * AggStatePerGroupData - per-aggregate-per-group working state
 *
 * These values are working state that is initialized at the start of
 * an input tuple group and updated for each input tuple.
 *
 * In AGG_PLAIN and AGG_SORTED modes, we have a single array of these
 * structs (pointed to by aggstate->pergroup); we re-use the array for
 * each input group, if it's AGG_SORTED mode.  In AGG_HASHED mode, the
 * hash table contains an array of these structs for each tuple group.
 *
 * Logically, the sortstate field belongs in this struct, but we do not
 * keep it here for space reasons: we don't support DISTINCT aggregates
 * in AGG_HASHED mode, so there's no reason to use up a pointer field
 * in every entry of the hashtable.
 */
typedef struct AggStatePerGroupData
{
#define FIELDNO_AGGSTATEPERGROUPDATA_TRANSVALUE 0
	Datum		transValue;		/* current transition value */
#define FIELDNO_AGGSTATEPERGROUPDATA_TRANSVALUEISNULL 1
	bool		transValueIsNull;

#define FIELDNO_AGGSTATEPERGROUPDATA_NOTRANSVALUE 2
	bool		noTransValue;	/* true if transValue not set yet */

	/*
	 * Note: noTransValue initially has the same value as transValueIsNull,
	 * and if true both are cleared to false at the same time.  They are not
	 * the same though: if transfn later returns a NULL, we want to keep that
	 * NULL and not auto-replace it with a later input value. Only the first
	 * non-NULL input will be auto-substituted.
	 */
}			AggStatePerGroupData;

/*
 * AggStatePerPhaseData - per-grouping-set-phase state
 *
 * Grouping sets are divided into "phases", where a single phase can be
 * processed in one pass over the input. If there is more than one phase, then
 * at the end of input from the current phase, state is reset and another pass
 * taken over the data which has been re-sorted in the mean time.
 *
 * Accordingly, each phase specifies a list of grouping sets and group clause
 * information, plus each phase after the first also has a sort order.
 */
typedef struct AggStatePerPhaseData
{
	AggStrategy aggstrategy;	/* strategy for this phase */
	int			numsets;		/* number of grouping sets (or 0) */
	int		   *gset_lengths;	/* lengths of grouping sets */
	Bitmapset **grouped_cols;	/* column groupings for rollup */
	ExprState **eqfunctions;	/* expression returning equality, indexed by
								 * nr of cols to compare */
	Agg		   *aggnode;		/* Agg node for phase data */
	Sort	   *sortnode;		/* Sort node for input ordering for phase */

	ExprState  *evaltrans;		/* evaluation of transition functions  */
}			AggStatePerPhaseData;

/*
 * AggStatePerHashData - per-hashtable state
 *
 * When doing grouping sets with hashing, we have one of these for each
 * grouping set. (When doing hashing without grouping sets, we have just one of
 * them.)
 */
typedef struct AggStatePerHashData
{
	TupleHashTable hashtable;	/* hash table with one entry per group */
	TupleHashIterator hashiter; /* for iterating through hash table */
	TupleTableSlot *hashslot;	/* slot for loading hash table */
	FmgrInfo   *hashfunctions;	/* per-grouping-field hash fns */
	Oid		   *eqfuncoids;		/* per-grouping-field equality fns */
	int			numCols;		/* number of hash key columns */
	int			numhashGrpCols; /* number of columns in hash table */
	int			largestGrpColIdx;	/* largest col required for hashing */
	AttrNumber *hashGrpColIdxInput; /* hash col indices in input slot */
	AttrNumber *hashGrpColIdxHash;	/* indices in hashtbl tuples */
	Agg		   *aggnode;		/* original Agg node, for numGroups etc. */
}			AggStatePerHashData;


extern AggState *ExecInitAgg(Agg *node, EState *estate, int eflags);
<<<<<<< HEAD
extern struct TupleTableSlot *ExecAgg(AggState *node);
=======
>>>>>>> 9e1c9f95
extern void ExecEndAgg(AggState *node);
extern void ExecReScanAgg(AggState *node);

extern Size hash_agg_entry_size(int numAggs);

extern Datum aggregate_dummy(PG_FUNCTION_ARGS);

<<<<<<< HEAD
/* MPP needs to see these in execHHashAgg.c */

/*
 * AggStatePerTransData - per aggregate state value information
 *
 * Working state for updating the aggregate's state value, by calling the
 * transition function with an input row. This struct does not store the
 * information needed to produce the final aggregate result from the transition
 * state, that's stored in AggStatePerAggData instead. This separation allows
 * multiple aggregate results to be produced from a single state value.
 */
typedef struct AggStatePerTransData
{
	/*
	 * These values are set up during ExecInitAgg() and do not change
	 * thereafter:
	 */

	/*
	 * Link to an Aggref expr this state value is for.
	 *
	 * There can be multiple Aggref's sharing the same state value, as long as
	 * the inputs and transition function are identical. This points to the
	 * first one of them.
	 */
	Aggref	   *aggref;

	/*
	 * Nominal number of arguments for aggregate function.  For plain aggs,
	 * this excludes any ORDER BY expressions.  For ordered-set aggs, this
	 * counts both the direct and aggregated (ORDER BY) arguments.
	 */
	int			numArguments;

	/*
	 * Number of aggregated input columns.  This includes ORDER BY expressions
	 * in both the plain-agg and ordered-set cases.  Ordered-set direct args
	 * are not counted, though.
	 */
	int			numInputs;

	/*
	 * Number of aggregated input columns to pass to the transfn.  This
	 * includes the ORDER BY columns for ordered-set aggs, but not for plain
	 * aggs.  (This doesn't count the transition state value!)
	 */
	int			numTransInputs;

	/* Oids of transfer functions */
	Oid			transfn_oid;

	/* Oids of combine functions, for spilling */
	Oid			combinefn_oid;

	/* Oid of the serialization function or InvalidOid */
	Oid			serialfn_oid;

	/* Oid of the deserialization function or InvalidOid */
	Oid			deserialfn_oid;

	/* Oid of state value's datatype */
	Oid			aggtranstype;

	/* ExprStates of the FILTER and argument expressions. */
	ExprState  *aggfilter;		/* state of FILTER expression, if any */
	List	   *args;			/* states of aggregated-argument expressions */
	List	   *aggdirectargs;	/* states of direct-argument expressions */

	/*
	 * fmgr lookup data for transition function or combine function.  Note in
	 * particular that the fn_strict flag is kept here.
	 */
	FmgrInfo	transfn;

	/* fmgr lookup data for combine function */
	FmgrInfo	combinefn;

	/* fmgr lookup data for serialization function */
	FmgrInfo	serialfn;

	/* fmgr lookup data for deserialization function */
	FmgrInfo	deserialfn;

	/* Input collation derived for aggregate */
	Oid			aggCollation;

	/* number of sorting columns */
	int			numSortCols;

	/* number of sorting columns to consider in DISTINCT comparisons */
	/* (this is either zero or the same as numSortCols) */
	int			numDistinctCols;

	/* deconstructed sorting information (arrays of length numSortCols) */
	AttrNumber *sortColIdx;
	Oid		   *sortOperators;
	Oid		   *sortCollations;
	bool	   *sortNullsFirst;

	/*
	 * fmgr lookup data for input columns' equality operators --- only
	 * set/used when aggregate has DISTINCT flag.  Note that these are in
	 * order of sort column index, not parameter index.
	 */
	FmgrInfo   *equalfns;		/* array of length numDistinctCols */

	/*
	 * initial value from pg_aggregate entry
	 */
	Datum		initValue;
	bool		initValueIsNull;

	/*
	 * We need the len and byval info for the agg's input and transition data
	 * types in order to know how to copy/delete values.
	 *
	 * Note that the info for the input type is used only when handling
	 * DISTINCT aggs with just one argument, so there is only one input type.
	 */
	int16		inputtypeLen,
				transtypeLen;
	bool		inputtypeByVal,
				transtypeByVal;

	/*
	 * Stuff for evaluation of inputs.  We used to just use ExecEvalExpr, but
	 * with the addition of ORDER BY we now need at least a slot for passing
	 * data to the sort object, which requires a tupledesc, so we might as
	 * well go whole hog and use ExecProject too.
	 */
	TupleDesc	evaldesc;		/* descriptor of input tuples */
	ProjectionInfo *evalproj;	/* projection machinery */

	/*
	 * Slots for holding the evaluated input arguments.  These are set up
	 * during ExecInitAgg() and then used for each input row.
	 */
	TupleTableSlot *evalslot;	/* current input tuple */
	TupleTableSlot *uniqslot;	/* used for multi-column DISTINCT */

	/*
	 * These values are working state that is initialized at the start of an
	 * input tuple group and updated for each input tuple.
	 *
	 * For a simple (non DISTINCT/ORDER BY) aggregate, we just feed the input
	 * values straight to the transition function.  If it's DISTINCT or
	 * requires ORDER BY, we pass the input values into a Tuplesort object;
	 * then at completion of the input tuple group, we scan the sorted values,
	 * eliminate duplicates if needed, and run the transition function on the
	 * rest.
	 *
	 * We need a separate tuplesort for each grouping set.
	 */

	Tuplesortstate **sortstates;	/* sort objects, if DISTINCT or ORDER BY */

	/*
	 * This field is a pre-initialized FunctionCallInfo struct used for
	 * calling this aggregate's transfn.  We save a few cycles per row by not
	 * re-initializing the unchanging fields; which isn't much, but it seems
	 * worth the extra space consumption.
	 */
	FunctionCallInfoData transfn_fcinfo;

	/* Likewise for serialization and deserialization functions */
	FunctionCallInfoData serialfn_fcinfo;

	FunctionCallInfoData deserialfn_fcinfo;

	/* in GPDB, we need to call both trans and combine functions if the hash
	 * table spills, so we need this separately from transfn_fcinfo. Like
	 * in upstream, if this is the final stage of an aggregate, transfn
	 * actually points to the combine function, but this one points to the
	 * combine function in all cases.
	 */
	FunctionCallInfoData combinefn_fcinfo;
}	AggStatePerTransData;

/*
 * AggStatePerAggData - per-aggregate information
 *
 * This contains the information needed to call the final function, to produce
 * a final aggregate result from the state value. If there are multiple
 * identical Aggrefs in the query, they can all share the same per-agg data.
 *
 * These values are set up during ExecInitAgg() and do not change thereafter.
 */
typedef struct AggStatePerAggData
{
	/*
	 * Link to an Aggref expr this state value is for.
	 *
	 * There can be multiple identical Aggref's sharing the same per-agg. This
	 * points to the first one of them.
	 */
	Aggref	   *aggref;

	/* index to the state value which this agg should use */
	int			transno;

	/* Optional Oid of final function (may be InvalidOid) */
	Oid			finalfn_oid;

	/*
	 * fmgr lookup data for final function --- only valid when finalfn_oid oid
	 * is not InvalidOid.
	 */
	FmgrInfo	finalfn;

	/*
	 * Number of arguments to pass to the finalfn.  This is always at least 1
	 * (the transition state value) plus any ordered-set direct args. If the
	 * finalfn wants extra args then we pass nulls corresponding to the
	 * aggregated input columns.
	 */
	int			numFinalArgs;

	/*
	 * We need the len and byval info for the agg's result data type in order
	 * to know how to copy/delete values.
	 */
	int16		resulttypeLen;
	bool		resulttypeByVal;

}	AggStatePerAggData;

/*
 * AggStatePerGroupData - per-aggregate-per-group working state
 *
 * These values are working state that is initialized at the start of
 * an input tuple group and updated for each input tuple.
 *
 * In AGG_PLAIN and AGG_SORTED modes, we have a single array of these
 * structs (pointed to by aggstate->pergroup); we re-use the array for
 * each input group, if it's AGG_SORTED mode.  In AGG_HASHED mode, the
 * hash table contains an array of these structs for each tuple group.
 *
 * Logically, the sortstate field belongs in this struct, but we do not
 * keep it here for space reasons: we don't support DISTINCT aggregates
 * in AGG_HASHED mode, so there's no reason to use up a pointer field
 * in every entry of the hashtable.
 */
typedef struct AggStatePerGroupData
{
	Datum		transValue;		/* current transition value */
	bool		transValueIsNull;

	bool		noTransValue;	/* true if transValue not set yet */

	/*
	 * Note: noTransValue initially has the same value as transValueIsNull,
	 * and if true both are cleared to false at the same time.  They are not
	 * the same though: if transfn later returns a NULL, we want to keep that
	 * NULL and not auto-replace it with a later input value. Only the first
	 * non-NULL input will be auto-substituted.
	 */
} AggStatePerGroupData;

extern void initialize_aggregates(AggState *aggstate,
					  AggStatePerGroup pergroup,
					  int numReset);
extern void advance_aggregates(AggState *aggstate, AggStatePerGroup pergroup);
extern void combine_aggregates(AggState *aggstate, AggStatePerGroup pergroup);
extern TupleTableSlot *fetch_input_tuple(AggState *aggstate);

extern Datum GetAggInitVal(Datum textInitVal, Oid transtype);

extern void advance_combine_function(AggState *aggstate,
						 AggStatePerTrans pertrans,
						 AggStatePerGroup pergroupstate,
						 FunctionCallInfo fcinfo);

extern Datum datumCopyWithMemManager(Datum oldvalue, Datum value, bool typByVal, int typLen,
									 MemoryManagerContainer *mem_manager);
extern void ExecSquelchAgg(AggState *aggstate);

#endif   /* NODEAGG_H */
=======
#endif							/* NODEAGG_H */
>>>>>>> 9e1c9f95
<|MERGE_RESOLUTION|>--- conflicted
+++ resolved
@@ -14,11 +14,7 @@
 #ifndef NODEAGG_H
 #define NODEAGG_H
 
-#include "fmgr.h"
-#include "executor/tuptable.h"
 #include "nodes/execnodes.h"
-#include "nodes/primnodes.h"
-#include "utils/tuplesort.h"
 
 
 /*
@@ -284,6 +280,14 @@
 	Sort	   *sortnode;		/* Sort node for input ordering for phase */
 
 	ExprState  *evaltrans;		/* evaluation of transition functions  */
+
+	int		   *group_id;		/* on per gset */
+	int		   *gset_id;		/* on per gset */
+
+	/* cached variants of the compiled expression */
+	ExprState  *evaltrans_cache
+				[2]		/* 0: outerops; 1: TTSOpsMinimalTuple */
+				[2];	/* 0: no NULL check; 1: with NULL check */
 }			AggStatePerPhaseData;
 
 /*
@@ -310,295 +314,17 @@
 
 
 extern AggState *ExecInitAgg(Agg *node, EState *estate, int eflags);
-<<<<<<< HEAD
-extern struct TupleTableSlot *ExecAgg(AggState *node);
-=======
->>>>>>> 9e1c9f95
 extern void ExecEndAgg(AggState *node);
 extern void ExecReScanAgg(AggState *node);
 
-extern Size hash_agg_entry_size(int numAggs);
+extern Size hash_agg_entry_size(int numTrans, Size tupleWidth,
+								Size transitionSpace);
+extern void hash_agg_set_limits(AggState *aggstate, double hashentrysize, uint64 input_groups,
+								int used_bits, Size *mem_limit,
+								uint64 *ngroups_limit, int *num_partitions);
 
 extern Datum aggregate_dummy(PG_FUNCTION_ARGS);
 
-<<<<<<< HEAD
-/* MPP needs to see these in execHHashAgg.c */
-
-/*
- * AggStatePerTransData - per aggregate state value information
- *
- * Working state for updating the aggregate's state value, by calling the
- * transition function with an input row. This struct does not store the
- * information needed to produce the final aggregate result from the transition
- * state, that's stored in AggStatePerAggData instead. This separation allows
- * multiple aggregate results to be produced from a single state value.
- */
-typedef struct AggStatePerTransData
-{
-	/*
-	 * These values are set up during ExecInitAgg() and do not change
-	 * thereafter:
-	 */
-
-	/*
-	 * Link to an Aggref expr this state value is for.
-	 *
-	 * There can be multiple Aggref's sharing the same state value, as long as
-	 * the inputs and transition function are identical. This points to the
-	 * first one of them.
-	 */
-	Aggref	   *aggref;
-
-	/*
-	 * Nominal number of arguments for aggregate function.  For plain aggs,
-	 * this excludes any ORDER BY expressions.  For ordered-set aggs, this
-	 * counts both the direct and aggregated (ORDER BY) arguments.
-	 */
-	int			numArguments;
-
-	/*
-	 * Number of aggregated input columns.  This includes ORDER BY expressions
-	 * in both the plain-agg and ordered-set cases.  Ordered-set direct args
-	 * are not counted, though.
-	 */
-	int			numInputs;
-
-	/*
-	 * Number of aggregated input columns to pass to the transfn.  This
-	 * includes the ORDER BY columns for ordered-set aggs, but not for plain
-	 * aggs.  (This doesn't count the transition state value!)
-	 */
-	int			numTransInputs;
-
-	/* Oids of transfer functions */
-	Oid			transfn_oid;
-
-	/* Oids of combine functions, for spilling */
-	Oid			combinefn_oid;
-
-	/* Oid of the serialization function or InvalidOid */
-	Oid			serialfn_oid;
-
-	/* Oid of the deserialization function or InvalidOid */
-	Oid			deserialfn_oid;
-
-	/* Oid of state value's datatype */
-	Oid			aggtranstype;
-
-	/* ExprStates of the FILTER and argument expressions. */
-	ExprState  *aggfilter;		/* state of FILTER expression, if any */
-	List	   *args;			/* states of aggregated-argument expressions */
-	List	   *aggdirectargs;	/* states of direct-argument expressions */
-
-	/*
-	 * fmgr lookup data for transition function or combine function.  Note in
-	 * particular that the fn_strict flag is kept here.
-	 */
-	FmgrInfo	transfn;
-
-	/* fmgr lookup data for combine function */
-	FmgrInfo	combinefn;
-
-	/* fmgr lookup data for serialization function */
-	FmgrInfo	serialfn;
-
-	/* fmgr lookup data for deserialization function */
-	FmgrInfo	deserialfn;
-
-	/* Input collation derived for aggregate */
-	Oid			aggCollation;
-
-	/* number of sorting columns */
-	int			numSortCols;
-
-	/* number of sorting columns to consider in DISTINCT comparisons */
-	/* (this is either zero or the same as numSortCols) */
-	int			numDistinctCols;
-
-	/* deconstructed sorting information (arrays of length numSortCols) */
-	AttrNumber *sortColIdx;
-	Oid		   *sortOperators;
-	Oid		   *sortCollations;
-	bool	   *sortNullsFirst;
-
-	/*
-	 * fmgr lookup data for input columns' equality operators --- only
-	 * set/used when aggregate has DISTINCT flag.  Note that these are in
-	 * order of sort column index, not parameter index.
-	 */
-	FmgrInfo   *equalfns;		/* array of length numDistinctCols */
-
-	/*
-	 * initial value from pg_aggregate entry
-	 */
-	Datum		initValue;
-	bool		initValueIsNull;
-
-	/*
-	 * We need the len and byval info for the agg's input and transition data
-	 * types in order to know how to copy/delete values.
-	 *
-	 * Note that the info for the input type is used only when handling
-	 * DISTINCT aggs with just one argument, so there is only one input type.
-	 */
-	int16		inputtypeLen,
-				transtypeLen;
-	bool		inputtypeByVal,
-				transtypeByVal;
-
-	/*
-	 * Stuff for evaluation of inputs.  We used to just use ExecEvalExpr, but
-	 * with the addition of ORDER BY we now need at least a slot for passing
-	 * data to the sort object, which requires a tupledesc, so we might as
-	 * well go whole hog and use ExecProject too.
-	 */
-	TupleDesc	evaldesc;		/* descriptor of input tuples */
-	ProjectionInfo *evalproj;	/* projection machinery */
-
-	/*
-	 * Slots for holding the evaluated input arguments.  These are set up
-	 * during ExecInitAgg() and then used for each input row.
-	 */
-	TupleTableSlot *evalslot;	/* current input tuple */
-	TupleTableSlot *uniqslot;	/* used for multi-column DISTINCT */
-
-	/*
-	 * These values are working state that is initialized at the start of an
-	 * input tuple group and updated for each input tuple.
-	 *
-	 * For a simple (non DISTINCT/ORDER BY) aggregate, we just feed the input
-	 * values straight to the transition function.  If it's DISTINCT or
-	 * requires ORDER BY, we pass the input values into a Tuplesort object;
-	 * then at completion of the input tuple group, we scan the sorted values,
-	 * eliminate duplicates if needed, and run the transition function on the
-	 * rest.
-	 *
-	 * We need a separate tuplesort for each grouping set.
-	 */
-
-	Tuplesortstate **sortstates;	/* sort objects, if DISTINCT or ORDER BY */
-
-	/*
-	 * This field is a pre-initialized FunctionCallInfo struct used for
-	 * calling this aggregate's transfn.  We save a few cycles per row by not
-	 * re-initializing the unchanging fields; which isn't much, but it seems
-	 * worth the extra space consumption.
-	 */
-	FunctionCallInfoData transfn_fcinfo;
-
-	/* Likewise for serialization and deserialization functions */
-	FunctionCallInfoData serialfn_fcinfo;
-
-	FunctionCallInfoData deserialfn_fcinfo;
-
-	/* in GPDB, we need to call both trans and combine functions if the hash
-	 * table spills, so we need this separately from transfn_fcinfo. Like
-	 * in upstream, if this is the final stage of an aggregate, transfn
-	 * actually points to the combine function, but this one points to the
-	 * combine function in all cases.
-	 */
-	FunctionCallInfoData combinefn_fcinfo;
-}	AggStatePerTransData;
-
-/*
- * AggStatePerAggData - per-aggregate information
- *
- * This contains the information needed to call the final function, to produce
- * a final aggregate result from the state value. If there are multiple
- * identical Aggrefs in the query, they can all share the same per-agg data.
- *
- * These values are set up during ExecInitAgg() and do not change thereafter.
- */
-typedef struct AggStatePerAggData
-{
-	/*
-	 * Link to an Aggref expr this state value is for.
-	 *
-	 * There can be multiple identical Aggref's sharing the same per-agg. This
-	 * points to the first one of them.
-	 */
-	Aggref	   *aggref;
-
-	/* index to the state value which this agg should use */
-	int			transno;
-
-	/* Optional Oid of final function (may be InvalidOid) */
-	Oid			finalfn_oid;
-
-	/*
-	 * fmgr lookup data for final function --- only valid when finalfn_oid oid
-	 * is not InvalidOid.
-	 */
-	FmgrInfo	finalfn;
-
-	/*
-	 * Number of arguments to pass to the finalfn.  This is always at least 1
-	 * (the transition state value) plus any ordered-set direct args. If the
-	 * finalfn wants extra args then we pass nulls corresponding to the
-	 * aggregated input columns.
-	 */
-	int			numFinalArgs;
-
-	/*
-	 * We need the len and byval info for the agg's result data type in order
-	 * to know how to copy/delete values.
-	 */
-	int16		resulttypeLen;
-	bool		resulttypeByVal;
-
-}	AggStatePerAggData;
-
-/*
- * AggStatePerGroupData - per-aggregate-per-group working state
- *
- * These values are working state that is initialized at the start of
- * an input tuple group and updated for each input tuple.
- *
- * In AGG_PLAIN and AGG_SORTED modes, we have a single array of these
- * structs (pointed to by aggstate->pergroup); we re-use the array for
- * each input group, if it's AGG_SORTED mode.  In AGG_HASHED mode, the
- * hash table contains an array of these structs for each tuple group.
- *
- * Logically, the sortstate field belongs in this struct, but we do not
- * keep it here for space reasons: we don't support DISTINCT aggregates
- * in AGG_HASHED mode, so there's no reason to use up a pointer field
- * in every entry of the hashtable.
- */
-typedef struct AggStatePerGroupData
-{
-	Datum		transValue;		/* current transition value */
-	bool		transValueIsNull;
-
-	bool		noTransValue;	/* true if transValue not set yet */
-
-	/*
-	 * Note: noTransValue initially has the same value as transValueIsNull,
-	 * and if true both are cleared to false at the same time.  They are not
-	 * the same though: if transfn later returns a NULL, we want to keep that
-	 * NULL and not auto-replace it with a later input value. Only the first
-	 * non-NULL input will be auto-substituted.
-	 */
-} AggStatePerGroupData;
-
-extern void initialize_aggregates(AggState *aggstate,
-					  AggStatePerGroup pergroup,
-					  int numReset);
-extern void advance_aggregates(AggState *aggstate, AggStatePerGroup pergroup);
-extern void combine_aggregates(AggState *aggstate, AggStatePerGroup pergroup);
-extern TupleTableSlot *fetch_input_tuple(AggState *aggstate);
-
-extern Datum GetAggInitVal(Datum textInitVal, Oid transtype);
-
-extern void advance_combine_function(AggState *aggstate,
-						 AggStatePerTrans pertrans,
-						 AggStatePerGroup pergroupstate,
-						 FunctionCallInfo fcinfo);
-
-extern Datum datumCopyWithMemManager(Datum oldvalue, Datum value, bool typByVal, int typLen,
-									 MemoryManagerContainer *mem_manager);
 extern void ExecSquelchAgg(AggState *aggstate);
 
-#endif   /* NODEAGG_H */
-=======
-#endif							/* NODEAGG_H */
->>>>>>> 9e1c9f95
+#endif							/* NODEAGG_H */