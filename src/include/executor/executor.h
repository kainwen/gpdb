/*-------------------------------------------------------------------------
 *
 * executor.h
 *	  support for the POSTGRES executor module
 *
 *
<<<<<<< HEAD
 * Portions Copyright (c) 2005-2009, Greenplum inc
 * Portions Copyright (c) 2012-Present Pivotal Software, Inc.
 * Portions Copyright (c) 1996-2016, PostgreSQL Global Development Group
=======
 * Portions Copyright (c) 1996-2019, PostgreSQL Global Development Group
>>>>>>> 9e1c9f95
 * Portions Copyright (c) 1994, Regents of the University of California
 *
 * src/include/executor/executor.h
 *
 *-------------------------------------------------------------------------
 */
#ifndef EXECUTOR_H
#define EXECUTOR_H

#include "executor/execdesc.h"
#include "nodes/lockoptions.h"
#include "nodes/parsenodes.h"
#include "utils/memutils.h"

#include "cdb/cdbdef.h"                 /* CdbVisitOpt */

struct ChunkTransportState;             /* #include "cdb/cdbinterconnect.h" */

/*
 * The "eflags" argument to ExecutorStart and the various ExecInitNode
 * routines is a bitwise OR of the following flag bits, which tell the
 * called plan node what to expect.  Note that the flags will get modified
 * as they are passed down the plan tree, since an upper node may require
 * functionality in its subnode not demanded of the plan as a whole
 * (example: MergeJoin requires mark/restore capability in its inner input),
 * or an upper node may shield its input from some functionality requirement
 * (example: Materialize shields its input from needing to do backward scan).
 *
 * EXPLAIN_ONLY indicates that the plan tree is being initialized just so
 * EXPLAIN can print it out; it will not be run.  Hence, no side-effects
 * of startup should occur.  However, error checks (such as permission checks)
 * should be performed.
 *
 * REWIND indicates that the plan node should expect to be rescanned. This
 * implies delaying freeing up resources when EagerFree is called. XXX
 *
 * BACKWARD indicates that the plan node must respect the es_direction flag.
 * When this is not passed, the plan node will only be run forwards.
 *
 * MARK indicates that the plan node must support Mark/Restore calls.
 * When this is not passed, no Mark/Restore will occur.
 *
 * SKIP_TRIGGERS tells ExecutorStart/ExecutorFinish to skip calling
 * AfterTriggerBeginQuery/AfterTriggerEndQuery.  This does not necessarily
 * mean that the plan can't queue any AFTER triggers; just that the caller
 * is responsible for there being a trigger context for them to be queued in.
 */
#define EXEC_FLAG_EXPLAIN_ONLY	0x0001	/* EXPLAIN, no ANALYZE */
#define EXEC_FLAG_REWIND		0x0002	/* expect rescan */
#define EXEC_FLAG_BACKWARD		0x0004	/* need backward scan */
#define EXEC_FLAG_MARK			0x0008	/* need mark/restore */
#define EXEC_FLAG_SKIP_TRIGGERS 0x0010	/* skip AfterTrigger calls */
#define EXEC_FLAG_WITH_NO_DATA	0x0020	/* rel scannability doesn't matter */

#define RelinfoGetStorage(relinfo) ((relinfo)->ri_RelationDesc->rd_rel->relstorage)

/*
 * Indicate whether an executor node is running in the slice
 * that a QE process is processing.
 *
 * This is currently called inside ExecInitXXX for each executor
 * node.
 *
 * If this is called in QD or utility mode, this will return true.
 */

/* Hook for plugins to get control in ExecutorStart() */
typedef void (*ExecutorStart_hook_type) (QueryDesc *queryDesc, int eflags);
extern PGDLLIMPORT ExecutorStart_hook_type ExecutorStart_hook;

/* Hook for plugins to get control in ExecutorRun() */
typedef void (*ExecutorRun_hook_type) (QueryDesc *queryDesc,
									   ScanDirection direction,
									   uint64 count,
									   bool execute_once);
extern PGDLLIMPORT ExecutorRun_hook_type ExecutorRun_hook;

/* Hook for plugins to get control in ExecutorFinish() */
typedef void (*ExecutorFinish_hook_type) (QueryDesc *queryDesc);
extern PGDLLIMPORT ExecutorFinish_hook_type ExecutorFinish_hook;

/* Hook for plugins to get control in ExecutorEnd() */
typedef void (*ExecutorEnd_hook_type) (QueryDesc *queryDesc);
extern PGDLLIMPORT ExecutorEnd_hook_type ExecutorEnd_hook;

/* Hook for plugins to get control in ExecCheckRTPerms() */
typedef bool (*ExecutorCheckPerms_hook_type) (List *, bool);
extern PGDLLIMPORT ExecutorCheckPerms_hook_type ExecutorCheckPerms_hook;


/*
 * prototypes from functions in execAmi.c
 */
struct Path;					/* avoid including pathnodes.h here */

extern void ExecReScan(PlanState *node);
extern void ExecMarkPos(PlanState *node);
extern void ExecRestrPos(PlanState *node);
extern bool ExecSupportsMarkRestore(struct Path *pathnode);
extern bool ExecSupportsBackwardScan(Plan *node);
extern bool ExecMaterializesOutput(NodeTag plantype);

/*
 * prototypes from functions in execCurrent.c
 */
extern void getCurrentOf(CurrentOfExpr *cexpr,
			  ExprContext *econtext,
			  Oid table_oid,
			  ItemPointer current_tid,
			  int *current_gp_segment_id,
			  Oid *current_table_oid,
			  char **cursor_name_p);
extern bool execCurrentOf(CurrentOfExpr *cexpr,
						  ExprContext *econtext,
						  Oid table_oid,
						  ItemPointer current_tid);

/*
 * prototypes from functions in execGrouping.c
 */
extern ExprState *execTuplesMatchPrepare(TupleDesc desc,
										 int numCols,
										 const AttrNumber *keyColIdx,
										 const Oid *eqOperators,
										 const Oid *collations,
										 PlanState *parent);
extern void execTuplesHashPrepare(int numCols,
								  const Oid *eqOperators,
								  Oid **eqFuncOids,
								  FmgrInfo **hashFunctions);
extern TupleHashTable BuildTupleHashTable(PlanState *parent,
										  TupleDesc inputDesc,
										  int numCols, AttrNumber *keyColIdx,
										  const Oid *eqfuncoids,
										  FmgrInfo *hashfunctions,
										  Oid *collations,
										  long nbuckets, Size additionalsize,
										  MemoryContext tablecxt,
										  MemoryContext tempcxt, bool use_variable_hash_iv);
extern TupleHashTable BuildTupleHashTableExt(PlanState *parent,
											 TupleDesc inputDesc,
											 int numCols, AttrNumber *keyColIdx,
											 const Oid *eqfuncoids,
											 FmgrInfo *hashfunctions,
											 Oid *collations,
											 long nbuckets, Size additionalsize,
											 MemoryContext metacxt,
											 MemoryContext tablecxt,
											 MemoryContext tempcxt, bool use_variable_hash_iv);
extern TupleHashEntry LookupTupleHashEntry(TupleHashTable hashtable,
										   TupleTableSlot *slot,
										   bool *isnew);
extern TupleHashEntry FindTupleHashEntry(TupleHashTable hashtable,
										 TupleTableSlot *slot,
										 ExprState *eqcomp,
										 FmgrInfo *hashfunctions);
extern void ResetTupleHashTable(TupleHashTable hashtable);

/*
 * prototypes from functions in execJunk.c
 */
extern JunkFilter *ExecInitJunkFilter(List *targetList,
									  TupleTableSlot *slot);
extern JunkFilter *ExecInitJunkFilterConversion(List *targetList,
												TupleDesc cleanTupType,
												TupleTableSlot *slot);
extern AttrNumber ExecFindJunkAttribute(JunkFilter *junkfilter,
										const char *attrName);
extern AttrNumber ExecFindJunkAttributeInTlist(List *targetlist,
											   const char *attrName);
extern Datum ExecGetJunkAttribute(TupleTableSlot *slot, AttrNumber attno,
								  bool *isNull);
extern TupleTableSlot *ExecFilterJunk(JunkFilter *junkfilter,
									  TupleTableSlot *slot);


/*
 * prototypes from functions in execMain.c
 */
extern void ExecutorStart(QueryDesc *queryDesc, int eflags);
extern void standard_ExecutorStart(QueryDesc *queryDesc, int eflags);
extern void ExecutorRun(QueryDesc *queryDesc,
						ScanDirection direction, uint64 count, bool execute_once);
extern void standard_ExecutorRun(QueryDesc *queryDesc,
								 ScanDirection direction, uint64 count, bool execute_once);
extern void ExecutorFinish(QueryDesc *queryDesc);
extern void standard_ExecutorFinish(QueryDesc *queryDesc);
extern void ExecutorEnd(QueryDesc *queryDesc);
extern void standard_ExecutorEnd(QueryDesc *queryDesc);
extern void ExecutorRewind(QueryDesc *queryDesc);
extern bool ExecCheckRTPerms(List *rangeTable, bool ereport_on_violation);
<<<<<<< HEAD
extern bool ExecCheckRTEPerms(RangeTblEntry *rte);
extern void CheckValidResultRel(Relation resultRel, CmdType operation);
=======
extern void CheckValidResultRel(ResultRelInfo *resultRelInfo, CmdType operation);
>>>>>>> 9e1c9f95
extern void InitResultRelInfo(ResultRelInfo *resultRelInfo,
							  Relation resultRelationDesc,
							  Index resultRelationIndex,
							  Relation partition_root,
							  int instrument_options);
extern ResultRelInfo *ExecGetTriggerResultRel(EState *estate, Oid relid);
extern void ExecCleanUpTriggerState(EState *estate);
extern void ExecConstraints(ResultRelInfo *resultRelInfo,
							TupleTableSlot *slot, EState *estate);
extern bool ExecPartitionCheck(ResultRelInfo *resultRelInfo,
							   TupleTableSlot *slot, EState *estate, bool emitError);
extern void ExecPartitionCheckEmitError(ResultRelInfo *resultRelInfo,
										TupleTableSlot *slot, EState *estate);
extern void ExecWithCheckOptions(WCOKind kind, ResultRelInfo *resultRelInfo,
								 TupleTableSlot *slot, EState *estate);
extern LockTupleMode ExecUpdateLockMode(EState *estate, ResultRelInfo *relinfo);
extern ExecRowMark *ExecFindRowMark(EState *estate, Index rti, bool missing_ok);
extern ExecAuxRowMark *ExecBuildAuxRowMark(ExecRowMark *erm, List *targetlist);
extern TupleTableSlot *EvalPlanQual(EState *estate, EPQState *epqstate,
									Relation relation, Index rti, TupleTableSlot *testslot);
extern void EvalPlanQualInit(EPQState *epqstate, EState *estate,
							 Plan *subplan, List *auxrowmarks, int epqParam);
extern void EvalPlanQualSetPlan(EPQState *epqstate,
								Plan *subplan, List *auxrowmarks);
extern TupleTableSlot *EvalPlanQualSlot(EPQState *epqstate,
										Relation relation, Index rti);

#define EvalPlanQualSetSlot(epqstate, slot)  ((epqstate)->origslot = (slot))
extern void EvalPlanQualFetchRowMarks(EPQState *epqstate);
extern TupleTableSlot *EvalPlanQualNext(EPQState *epqstate);
extern void EvalPlanQualBegin(EPQState *epqstate, EState *parentestate);
extern void EvalPlanQualEnd(EPQState *epqstate);

extern Oid GetIntoRelOid(QueryDesc *queryDesc);

extern bool map_part_attrs(Relation base, Relation part, TupleConversionMap **map_ptr, bool throwerror);
extern Node *attrMapExpr(TupleConversionMap *map, Node *expr);
extern PartitionState *createPartitionState(PartitionNode *partsAndRules, int resultPartSize);
extern List *InitializePartsMetadata(Oid rootOid);

/*
 * functions in execProcnode.c
 */
extern PlanState *ExecInitNode(Plan *node, EState *estate, int eflags);
extern void ExecSetExecProcNode(PlanState *node, ExecProcNodeMtd function);
extern Node *MultiExecProcNode(PlanState *node);
extern void ExecEndNode(PlanState *node);
extern bool ExecShutdownNode(PlanState *node);
extern void ExecSetTupleBound(int64 tuples_needed, PlanState *child_node);


/* ----------------------------------------------------------------
 *		ExecProcNode
 *
 *		Execute the given node to return a(nother) tuple.
 * ----------------------------------------------------------------
 */
#ifndef FRONTEND
static inline TupleTableSlot *
ExecProcNode(PlanState *node)
{
	if (node->chgParam != NULL) /* something changed? */
		ExecReScan(node);		/* let ReScan handle this */

	return node->ExecProcNode(node);
}
#endif

extern void ExecSquelchNode(PlanState *node);

typedef enum
{
	GP_IGNORE,
	GP_ROOT_SLICE,
	GP_NON_ROOT_ON_QE
} GpExecIdentity;

/* PlanState tree walking functions in execProcnode.c */
CdbVisitOpt
planstate_walk_node(PlanState      *planstate,
			        CdbVisitOpt   (*walker)(PlanState *planstate, void *context),
			        void           *context);

/*
 * prototypes from functions in execExpr.c
 */
<<<<<<< HEAD
extern Datum GetAttributeByNum(HeapTupleHeader tuple, AttrNumber attrno,
				  bool *isNull);
extern Datum GetAttributeByName(HeapTupleHeader tuple, const char *attname,
				   bool *isNull);
extern void init_fcache(Oid foid, Oid input_collation, FuncExprState *fcache,
			MemoryContext fcacheCxt, bool needDescForSets);
extern ExprDoneCond ExecEvalFuncArgs(FunctionCallInfo fcinfo,
									 List *argList, 
									 ExprContext *econtext);
extern Tuplestorestate *ExecMakeTableFunctionResult(ExprState *funcexpr,
							ExprContext *econtext,
							MemoryContext argContext,
							TupleDesc expectedDesc,
							bool randomAccess,
							uint64 operatorMemKB);
extern Datum ExecEvalExprSwitchContext(ExprState *expression, ExprContext *econtext,
						  bool *isNull, ExprDoneCond *isDone);
=======
>>>>>>> 9e1c9f95
extern ExprState *ExecInitExpr(Expr *node, PlanState *parent);
extern ExprState *ExecInitExprWithParams(Expr *node, ParamListInfo ext_params);
extern ExprState *ExecInitQual(List *qual, PlanState *parent);
extern ExprState *ExecInitCheck(List *qual, PlanState *parent);
extern List *ExecInitExprList(List *nodes, PlanState *parent);
extern ExprState *ExecBuildAggTrans(AggState *aggstate, struct AggStatePerPhaseData *phase,
									bool doSort, bool doHash);
extern ExprState *ExecBuildGroupingEqual(TupleDesc ldesc, TupleDesc rdesc,
										 const TupleTableSlotOps *lops, const TupleTableSlotOps *rops,
										 int numCols,
										 const AttrNumber *keyColIdx,
										 const Oid *eqfunctions,
										 const Oid *collations,
										 PlanState *parent);
extern ProjectionInfo *ExecBuildProjectionInfo(List *targetList,
											   ExprContext *econtext,
											   TupleTableSlot *slot,
											   PlanState *parent,
											   TupleDesc inputDesc);
extern ExprState *ExecPrepareExpr(Expr *node, EState *estate);
<<<<<<< HEAD
extern bool ExecQual(List *qual, ExprContext *econtext, bool resultForNull);
extern int	ExecTargetListLength(List *targetlist);
extern int	ExecCleanTargetListLength(List *targetlist);
extern TupleTableSlot *ExecProject(ProjectionInfo *projInfo,
			ExprDoneCond *isDone);
extern Datum ExecEvalFunctionArgToConst(FuncExpr *fexpr, int argno, bool *isnull);
extern void GetNeededColumnsForScan(Node *expr, bool *mask, int n);
extern bool isJoinExprNull(List *joinExpr, ExprContext *econtext);
=======
extern ExprState *ExecPrepareQual(List *qual, EState *estate);
extern ExprState *ExecPrepareCheck(List *qual, EState *estate);
extern List *ExecPrepareExprList(List *nodes, EState *estate);

/*
 * ExecEvalExpr
 *
 * Evaluate expression identified by "state" in the execution context
 * given by "econtext".  *isNull is set to the is-null flag for the result,
 * and the Datum value is the function result.
 *
 * The caller should already have switched into the temporary memory
 * context econtext->ecxt_per_tuple_memory.  The convenience entry point
 * ExecEvalExprSwitchContext() is provided for callers who don't prefer to
 * do the switch in an outer loop.
 */
#ifndef FRONTEND
static inline Datum
ExecEvalExpr(ExprState *state,
			 ExprContext *econtext,
			 bool *isNull)
{
	return state->evalfunc(state, econtext, isNull);
}
#endif

/*
 * ExecEvalExprSwitchContext
 *
 * Same as ExecEvalExpr, but get into the right allocation context explicitly.
 */
#ifndef FRONTEND
static inline Datum
ExecEvalExprSwitchContext(ExprState *state,
						  ExprContext *econtext,
						  bool *isNull)
{
	Datum		retDatum;
	MemoryContext oldContext;

	oldContext = MemoryContextSwitchTo(econtext->ecxt_per_tuple_memory);
	retDatum = state->evalfunc(state, econtext, isNull);
	MemoryContextSwitchTo(oldContext);
	return retDatum;
}
#endif

/*
 * ExecProject
 *
 * Projects a tuple based on projection info and stores it in the slot passed
 * to ExecBuildProjectInfo().
 *
 * Note: the result is always a virtual tuple; therefore it may reference
 * the contents of the exprContext's scan tuples and/or temporary results
 * constructed in the exprContext.  If the caller wishes the result to be
 * valid longer than that data will be valid, he must call ExecMaterializeSlot
 * on the result slot.
 */
#ifndef FRONTEND
static inline TupleTableSlot *
ExecProject(ProjectionInfo *projInfo)
{
	ExprContext *econtext = projInfo->pi_exprContext;
	ExprState  *state = &projInfo->pi_state;
	TupleTableSlot *slot = state->resultslot;
	bool		isnull;

	/*
	 * Clear any former contents of the result slot.  This makes it safe for
	 * us to use the slot's Datum/isnull arrays as workspace.
	 */
	ExecClearTuple(slot);

	/* Run the expression, discarding scalar result from the last column. */
	(void) ExecEvalExprSwitchContext(state, econtext, &isnull);

	/*
	 * Successfully formed a result row.  Mark the result slot as containing a
	 * valid virtual tuple (inlined version of ExecStoreVirtualTuple()).
	 */
	slot->tts_flags &= ~TTS_FLAG_EMPTY;
	slot->tts_nvalid = slot->tts_tupleDescriptor->natts;

	return slot;
}
#endif

/*
 * ExecQual - evaluate a qual prepared with ExecInitQual (possibly via
 * ExecPrepareQual).  Returns true if qual is satisfied, else false.
 *
 * Note: ExecQual used to have a third argument "resultForNull".  The
 * behavior of this function now corresponds to resultForNull == false.
 * If you want the resultForNull == true behavior, see ExecCheck.
 */
#ifndef FRONTEND
static inline bool
ExecQual(ExprState *state, ExprContext *econtext)
{
	Datum		ret;
	bool		isnull;

	/* short-circuit (here and in ExecInitQual) for empty restriction list */
	if (state == NULL)
		return true;

	/* verify that expression was compiled using ExecInitQual */
	Assert(state->flags & EEO_FLAG_IS_QUAL);

	ret = ExecEvalExprSwitchContext(state, econtext, &isnull);

	/* EEOP_QUAL should never return NULL */
	Assert(!isnull);

	return DatumGetBool(ret);
}
#endif

/*
 * ExecQualAndReset() - evaluate qual with ExecQual() and reset expression
 * context.
 */
#ifndef FRONTEND
static inline bool
ExecQualAndReset(ExprState *state, ExprContext *econtext)
{
	bool		ret = ExecQual(state, econtext);

	/* inline ResetExprContext, to avoid ordering issue in this file */
	MemoryContextReset(econtext->ecxt_per_tuple_memory);
	return ret;
}
#endif

extern bool ExecCheck(ExprState *state, ExprContext *context);

/*
 * prototypes from functions in execSRF.c
 */
extern SetExprState *ExecInitTableFunctionResult(Expr *expr,
												 ExprContext *econtext, PlanState *parent);
extern Tuplestorestate *ExecMakeTableFunctionResult(SetExprState *setexpr,
													ExprContext *econtext,
													MemoryContext argContext,
													TupleDesc expectedDesc,
													bool randomAccess);
extern SetExprState *ExecInitFunctionResultSet(Expr *expr,
											   ExprContext *econtext, PlanState *parent);
extern Datum ExecMakeFunctionResultSet(SetExprState *fcache,
									   ExprContext *econtext,
									   MemoryContext argContext,
									   bool *isNull,
									   ExprDoneCond *isDone);
>>>>>>> 9e1c9f95

/*
 * prototypes from functions in execScan.c
 */
typedef TupleTableSlot *(*ExecScanAccessMtd) (ScanState *node);
typedef bool (*ExecScanRecheckMtd) (ScanState *node, TupleTableSlot *slot);

extern TupleTableSlot *ExecScan(ScanState *node, ExecScanAccessMtd accessMtd,
								ExecScanRecheckMtd recheckMtd);
extern void ExecAssignScanProjectionInfo(ScanState *node);
extern void ExecAssignScanProjectionInfoWithVarno(ScanState *node, Index varno);
extern void ExecScanReScan(ScanState *node);

/*
 * prototypes from functions in execTuples.c
 */
extern void ExecInitResultTypeTL(PlanState *planstate);
extern void ExecInitResultSlot(PlanState *planstate,
							   const TupleTableSlotOps *tts_ops);
extern void ExecInitResultTupleSlotTL(PlanState *planstate,
									  const TupleTableSlotOps *tts_ops);
extern void ExecInitScanTupleSlot(EState *estate, ScanState *scanstate,
								  TupleDesc tupleDesc,
								  const TupleTableSlotOps *tts_ops);
extern TupleTableSlot *ExecInitExtraTupleSlot(EState *estate,
											  TupleDesc tupledesc,
											  const TupleTableSlotOps *tts_ops);
extern TupleTableSlot *ExecInitNullTupleSlot(EState *estate, TupleDesc tupType,
											 const TupleTableSlotOps *tts_ops);
extern TupleDesc ExecTypeFromTL(List *targetList);
extern TupleDesc ExecCleanTypeFromTL(List *targetList);
extern TupleDesc ExecTypeFromExprList(List *exprList);
extern void ExecTypeSetColNames(TupleDesc typeInfo, List *namesList);
extern void UpdateChangedParamSet(PlanState *node, Bitmapset *newchg);

typedef struct TupOutputState
{
	TupleTableSlot *slot;
	DestReceiver *dest;
} TupOutputState;

extern TupOutputState *begin_tup_output_tupdesc(DestReceiver *dest,
												TupleDesc tupdesc,
												const TupleTableSlotOps *tts_ops);
extern void do_tup_output(TupOutputState *tstate, Datum *values, bool *isnull);
extern void do_text_output_multiline(TupOutputState *tstate, const char *txt);
extern void end_tup_output(TupOutputState *tstate);

/*
 * Write a single line of text given as a C string.
 *
 * Should only be used with a single-TEXT-attribute tupdesc.
 */
#define do_text_output_oneline(tstate, str_to_emit) \
	do { \
		Datum	values_[1]; \
		bool	isnull_[1]; \
		values_[0] = PointerGetDatum(cstring_to_text(str_to_emit)); \
		isnull_[0] = false; \
		do_tup_output(tstate, values_, isnull_); \
		pfree(DatumGetPointer(values_[0])); \
	} while (0)


/*
 * prototypes from functions in execUtils.c
 */
extern EState *CreateExecutorState(void);
extern void FreeExecutorState(EState *estate);
extern void CloseResultRelInfo(ResultRelInfo *resultRelInfo);
extern ExprContext *CreateExprContext(EState *estate);
extern ExprContext *CreateStandaloneExprContext(void);
extern void FreeExprContext(ExprContext *econtext, bool isCommit);
extern void ReScanExprContext(ExprContext *econtext);

#define ResetExprContext(econtext) \
	MemoryContextReset((econtext)->ecxt_per_tuple_memory)

extern ExprContext *MakePerTupleExprContext(EState *estate);

/* Get an EState's per-output-tuple exprcontext, making it if first use */
#define GetPerTupleExprContext(estate) \
	((estate)->es_per_tuple_exprcontext ? \
	 (estate)->es_per_tuple_exprcontext : \
	 MakePerTupleExprContext(estate))

#define GetPerTupleMemoryContext(estate) \
	(GetPerTupleExprContext(estate)->ecxt_per_tuple_memory)

/* Reset an EState's per-output-tuple exprcontext, if one's been created */
#define ResetPerTupleExprContext(estate) \
	do { \
		if ((estate)->es_per_tuple_exprcontext) \
			ResetExprContext((estate)->es_per_tuple_exprcontext); \
	} while (0)

extern void ExecAssignExprContext(EState *estate, PlanState *planstate);
extern TupleDesc ExecGetResultType(PlanState *planstate);
extern const TupleTableSlotOps *ExecGetResultSlotOps(PlanState *planstate,
													 bool *isfixed);
extern void ExecAssignProjectionInfo(PlanState *planstate,
									 TupleDesc inputDesc);
extern void ExecConditionalAssignProjectionInfo(PlanState *planstate,
												TupleDesc inputDesc, Index varno);
extern void ExecFreeExprContext(PlanState *planstate);
extern void ExecAssignScanType(ScanState *scanstate, TupleDesc tupDesc);
extern void ExecCreateScanSlotFromOuterPlan(EState *estate,
											ScanState *scanstate,
											const TupleTableSlotOps *tts_ops);

extern bool ExecRelationIsTargetRelation(EState *estate, Index scanrelid);

extern Relation ExecOpenScanRelation(EState *estate, Index scanrelid, int eflags);
<<<<<<< HEAD
extern Relation ExecOpenScanExternalRelation(EState *estate, Index scanrelid);
extern void ExecCloseScanRelation(Relation scanrel);
=======

extern void ExecInitRangeTable(EState *estate, List *rangeTable);

static inline RangeTblEntry *
exec_rt_fetch(Index rti, EState *estate)
{
	Assert(rti > 0 && rti <= estate->es_range_table_size);
	return estate->es_range_table_array[rti - 1];
}

extern Relation ExecGetRangeTableRelation(EState *estate, Index rti);

extern int	executor_errposition(EState *estate, int location);
>>>>>>> 9e1c9f95

extern void RegisterExprContextCallback(ExprContext *econtext,
										ExprContextCallbackFunction function,
										Datum arg);
extern void UnregisterExprContextCallback(ExprContext *econtext,
										  ExprContextCallbackFunction function,
										  Datum arg);

extern Datum GetAttributeByName(HeapTupleHeader tuple, const char *attname,
								bool *isNull);
extern Datum GetAttributeByNum(HeapTupleHeader tuple, AttrNumber attrno,
							   bool *isNull);

extern int	ExecTargetListLength(List *targetlist);
extern int	ExecCleanTargetListLength(List *targetlist);

extern TupleTableSlot *ExecGetTriggerOldSlot(EState *estate, ResultRelInfo *relInfo);
extern TupleTableSlot *ExecGetTriggerNewSlot(EState *estate, ResultRelInfo *relInfo);
extern TupleTableSlot *ExecGetReturningSlot(EState *estate, ResultRelInfo *relInfo);

/*
 * prototypes from functions in execIndexing.c
 */
extern void ExecOpenIndices(ResultRelInfo *resultRelInfo, bool speculative);
extern void ExecCloseIndices(ResultRelInfo *resultRelInfo);
extern List *ExecInsertIndexTuples(TupleTableSlot *slot, EState *estate, bool noDupErr,
								   bool *specConflict, List *arbiterIndexes);
extern bool ExecCheckIndexConstraints(TupleTableSlot *slot, EState *estate,
									  ItemPointer conflictTid, List *arbiterIndexes);
extern void check_exclusion_constraint(Relation heap, Relation index,
<<<<<<< HEAD
						   IndexInfo *indexInfo,
						   ItemPointer tupleid,
						   Datum *values, bool *isnull,
						   EState *estate, bool newIndex);

extern void fake_outer_params(JoinState *node);
extern void ExecPrefetchJoinQual(JoinState *node);

/* ResultRelInfo and Append Only segment assignment */
extern void ResultRelInfoChooseSegno(ResultRelInfo *resultRelInfo);

/* Additions for MPP Slice table utilities defined in execUtils.c */
extern GpExecIdentity getGpExecIdentity(QueryDesc *queryDesc,
										  ScanDirection direction,
										  EState	   *estate);
extern void mppExecutorFinishup(QueryDesc *queryDesc);
extern void mppExecutorCleanup(QueryDesc *queryDesc);

extern ResultRelInfo *targetid_get_partition(Oid targetid, EState *estate, bool openIndices);
extern ResultRelInfo *slot_get_partition(TupleTableSlot *slot, EState *estate, bool openIndices);
=======
									   IndexInfo *indexInfo,
									   ItemPointer tupleid,
									   Datum *values, bool *isnull,
									   EState *estate, bool newIndex);
>>>>>>> 9e1c9f95

/*
 * prototypes from functions in execReplication.c
 */
extern bool RelationFindReplTupleByIndex(Relation rel, Oid idxoid,
										 LockTupleMode lockmode,
										 TupleTableSlot *searchslot,
										 TupleTableSlot *outslot);
extern bool RelationFindReplTupleSeq(Relation rel, LockTupleMode lockmode,
									 TupleTableSlot *searchslot, TupleTableSlot *outslot);

extern void ExecSimpleRelationInsert(EState *estate, TupleTableSlot *slot);
extern void ExecSimpleRelationUpdate(EState *estate, EPQState *epqstate,
									 TupleTableSlot *searchslot, TupleTableSlot *slot);
extern void ExecSimpleRelationDelete(EState *estate, EPQState *epqstate,
									 TupleTableSlot *searchslot);
extern void CheckCmdReplicaIdentity(Relation rel, CmdType cmd);

extern void CheckSubscriptionRelkind(char relkind, const char *nspname,
									 const char *relname);

#endif							/* EXECUTOR_H  */<|MERGE_RESOLUTION|>--- conflicted
+++ resolved
@@ -4,13 +4,9 @@
  *	  support for the POSTGRES executor module
  *
  *
-<<<<<<< HEAD
  * Portions Copyright (c) 2005-2009, Greenplum inc
  * Portions Copyright (c) 2012-Present Pivotal Software, Inc.
- * Portions Copyright (c) 1996-2016, PostgreSQL Global Development Group
-=======
  * Portions Copyright (c) 1996-2019, PostgreSQL Global Development Group
->>>>>>> 9e1c9f95
  * Portions Copyright (c) 1994, Regents of the University of California
  *
  * src/include/executor/executor.h
@@ -163,6 +159,11 @@
 extern TupleHashEntry LookupTupleHashEntry(TupleHashTable hashtable,
 										   TupleTableSlot *slot,
 										   bool *isnew);
+extern uint32 TupleHashTableHash(TupleHashTable hashtable,
+								 TupleTableSlot *slot);
+extern TupleHashEntry LookupTupleHashEntryHash(TupleHashTable hashtable,
+											   TupleTableSlot *slot,
+											   bool *isnew, uint32 hash);
 extern TupleHashEntry FindTupleHashEntry(TupleHashTable hashtable,
 										 TupleTableSlot *slot,
 										 ExprState *eqcomp,
@@ -202,12 +203,7 @@
 extern void standard_ExecutorEnd(QueryDesc *queryDesc);
 extern void ExecutorRewind(QueryDesc *queryDesc);
 extern bool ExecCheckRTPerms(List *rangeTable, bool ereport_on_violation);
-<<<<<<< HEAD
-extern bool ExecCheckRTEPerms(RangeTblEntry *rte);
-extern void CheckValidResultRel(Relation resultRel, CmdType operation);
-=======
 extern void CheckValidResultRel(ResultRelInfo *resultRelInfo, CmdType operation);
->>>>>>> 9e1c9f95
 extern void InitResultRelInfo(ResultRelInfo *resultRelInfo,
 							  Relation resultRelationDesc,
 							  Index resultRelationIndex,
@@ -243,10 +239,7 @@
 
 extern Oid GetIntoRelOid(QueryDesc *queryDesc);
 
-extern bool map_part_attrs(Relation base, Relation part, TupleConversionMap **map_ptr, bool throwerror);
 extern Node *attrMapExpr(TupleConversionMap *map, Node *expr);
-extern PartitionState *createPartitionState(PartitionNode *partsAndRules, int resultPartSize);
-extern List *InitializePartsMetadata(Oid rootOid);
 
 /*
  * functions in execProcnode.c
@@ -294,33 +287,13 @@
 /*
  * prototypes from functions in execExpr.c
  */
-<<<<<<< HEAD
-extern Datum GetAttributeByNum(HeapTupleHeader tuple, AttrNumber attrno,
-				  bool *isNull);
-extern Datum GetAttributeByName(HeapTupleHeader tuple, const char *attname,
-				   bool *isNull);
-extern void init_fcache(Oid foid, Oid input_collation, FuncExprState *fcache,
-			MemoryContext fcacheCxt, bool needDescForSets);
-extern ExprDoneCond ExecEvalFuncArgs(FunctionCallInfo fcinfo,
-									 List *argList, 
-									 ExprContext *econtext);
-extern Tuplestorestate *ExecMakeTableFunctionResult(ExprState *funcexpr,
-							ExprContext *econtext,
-							MemoryContext argContext,
-							TupleDesc expectedDesc,
-							bool randomAccess,
-							uint64 operatorMemKB);
-extern Datum ExecEvalExprSwitchContext(ExprState *expression, ExprContext *econtext,
-						  bool *isNull, ExprDoneCond *isDone);
-=======
->>>>>>> 9e1c9f95
 extern ExprState *ExecInitExpr(Expr *node, PlanState *parent);
 extern ExprState *ExecInitExprWithParams(Expr *node, ParamListInfo ext_params);
 extern ExprState *ExecInitQual(List *qual, PlanState *parent);
 extern ExprState *ExecInitCheck(List *qual, PlanState *parent);
 extern List *ExecInitExprList(List *nodes, PlanState *parent);
 extern ExprState *ExecBuildAggTrans(AggState *aggstate, struct AggStatePerPhaseData *phase,
-									bool doSort, bool doHash);
+									bool doSort, bool doHash, bool nullcheck);
 extern ExprState *ExecBuildGroupingEqual(TupleDesc ldesc, TupleDesc rdesc,
 										 const TupleTableSlotOps *lops, const TupleTableSlotOps *rops,
 										 int numCols,
@@ -334,19 +307,11 @@
 											   PlanState *parent,
 											   TupleDesc inputDesc);
 extern ExprState *ExecPrepareExpr(Expr *node, EState *estate);
-<<<<<<< HEAD
-extern bool ExecQual(List *qual, ExprContext *econtext, bool resultForNull);
-extern int	ExecTargetListLength(List *targetlist);
-extern int	ExecCleanTargetListLength(List *targetlist);
-extern TupleTableSlot *ExecProject(ProjectionInfo *projInfo,
-			ExprDoneCond *isDone);
-extern Datum ExecEvalFunctionArgToConst(FuncExpr *fexpr, int argno, bool *isnull);
-extern void GetNeededColumnsForScan(Node *expr, bool *mask, int n);
-extern bool isJoinExprNull(List *joinExpr, ExprContext *econtext);
-=======
 extern ExprState *ExecPrepareQual(List *qual, EState *estate);
 extern ExprState *ExecPrepareCheck(List *qual, EState *estate);
 extern List *ExecPrepareExprList(List *nodes, EState *estate);
+extern Datum ExecEvalFunctionArgToConst(FuncExpr *fexpr, int argno, bool *isnull);
+extern bool isJoinExprNull(List *joinExpr, ExprContext *econtext);
 
 /*
  * ExecEvalExpr
@@ -490,7 +455,8 @@
 													ExprContext *econtext,
 													MemoryContext argContext,
 													TupleDesc expectedDesc,
-													bool randomAccess);
+													bool randomAccess,
+													uint64 operatorMemKB);
 extern SetExprState *ExecInitFunctionResultSet(Expr *expr,
 											   ExprContext *econtext, PlanState *parent);
 extern Datum ExecMakeFunctionResultSet(SetExprState *fcache,
@@ -498,7 +464,6 @@
 									   MemoryContext argContext,
 									   bool *isNull,
 									   ExprDoneCond *isDone);
->>>>>>> 9e1c9f95
 
 /*
  * prototypes from functions in execScan.c
@@ -570,6 +535,7 @@
 extern void FreeExecutorState(EState *estate);
 extern void CloseResultRelInfo(ResultRelInfo *resultRelInfo);
 extern ExprContext *CreateExprContext(EState *estate);
+extern ExprContext *CreateWorkExprContext(EState *estate);
 extern ExprContext *CreateStandaloneExprContext(void);
 extern void FreeExprContext(ExprContext *econtext, bool isCommit);
 extern void ReScanExprContext(ExprContext *econtext);
@@ -612,10 +578,7 @@
 extern bool ExecRelationIsTargetRelation(EState *estate, Index scanrelid);
 
 extern Relation ExecOpenScanRelation(EState *estate, Index scanrelid, int eflags);
-<<<<<<< HEAD
 extern Relation ExecOpenScanExternalRelation(EState *estate, Index scanrelid);
-extern void ExecCloseScanRelation(Relation scanrel);
-=======
 
 extern void ExecInitRangeTable(EState *estate, List *rangeTable);
 
@@ -629,7 +592,6 @@
 extern Relation ExecGetRangeTableRelation(EState *estate, Index rti);
 
 extern int	executor_errposition(EState *estate, int location);
->>>>>>> 9e1c9f95
 
 extern void RegisterExprContextCallback(ExprContext *econtext,
 										ExprContextCallbackFunction function,
@@ -660,17 +622,32 @@
 extern bool ExecCheckIndexConstraints(TupleTableSlot *slot, EState *estate,
 									  ItemPointer conflictTid, List *arbiterIndexes);
 extern void check_exclusion_constraint(Relation heap, Relation index,
-<<<<<<< HEAD
-						   IndexInfo *indexInfo,
-						   ItemPointer tupleid,
-						   Datum *values, bool *isnull,
-						   EState *estate, bool newIndex);
+									   IndexInfo *indexInfo,
+									   ItemPointer tupleid,
+									   Datum *values, bool *isnull,
+									   EState *estate, bool newIndex);
+
+/*
+ * prototypes from functions in execReplication.c
+ */
+extern bool RelationFindReplTupleByIndex(Relation rel, Oid idxoid,
+										 LockTupleMode lockmode,
+										 TupleTableSlot *searchslot,
+										 TupleTableSlot *outslot);
+extern bool RelationFindReplTupleSeq(Relation rel, LockTupleMode lockmode,
+									 TupleTableSlot *searchslot, TupleTableSlot *outslot);
+extern void ExecSimpleRelationInsert(EState *estate, TupleTableSlot *slot);
+extern void ExecSimpleRelationUpdate(EState *estate, EPQState *epqstate,
+									 TupleTableSlot *searchslot, TupleTableSlot *slot);
+extern void ExecSimpleRelationDelete(EState *estate, EPQState *epqstate,
+									 TupleTableSlot *searchslot);
+extern void CheckCmdReplicaIdentity(Relation rel, CmdType cmd);
+
+extern void CheckSubscriptionRelkind(char relkind, const char *nspname,
+									 const char *relname);
 
 extern void fake_outer_params(JoinState *node);
 extern void ExecPrefetchJoinQual(JoinState *node);
-
-/* ResultRelInfo and Append Only segment assignment */
-extern void ResultRelInfoChooseSegno(ResultRelInfo *resultRelInfo);
 
 /* Additions for MPP Slice table utilities defined in execUtils.c */
 extern GpExecIdentity getGpExecIdentity(QueryDesc *queryDesc,
@@ -681,31 +658,5 @@
 
 extern ResultRelInfo *targetid_get_partition(Oid targetid, EState *estate, bool openIndices);
 extern ResultRelInfo *slot_get_partition(TupleTableSlot *slot, EState *estate, bool openIndices);
-=======
-									   IndexInfo *indexInfo,
-									   ItemPointer tupleid,
-									   Datum *values, bool *isnull,
-									   EState *estate, bool newIndex);
->>>>>>> 9e1c9f95
-
-/*
- * prototypes from functions in execReplication.c
- */
-extern bool RelationFindReplTupleByIndex(Relation rel, Oid idxoid,
-										 LockTupleMode lockmode,
-										 TupleTableSlot *searchslot,
-										 TupleTableSlot *outslot);
-extern bool RelationFindReplTupleSeq(Relation rel, LockTupleMode lockmode,
-									 TupleTableSlot *searchslot, TupleTableSlot *outslot);
-
-extern void ExecSimpleRelationInsert(EState *estate, TupleTableSlot *slot);
-extern void ExecSimpleRelationUpdate(EState *estate, EPQState *epqstate,
-									 TupleTableSlot *searchslot, TupleTableSlot *slot);
-extern void ExecSimpleRelationDelete(EState *estate, EPQState *epqstate,
-									 TupleTableSlot *searchslot);
-extern void CheckCmdReplicaIdentity(Relation rel, CmdType cmd);
-
-extern void CheckSubscriptionRelkind(char relkind, const char *nspname,
-									 const char *relname);
 
 #endif							/* EXECUTOR_H  */