/*-------------------------------------------------------------------------
 *
 * pg_listener.h
 *	  Asynchronous notification
 *
 *
 * Portions Copyright (c) 1996-2009, PostgreSQL Global Development Group
 * Portions Copyright (c) 1994, Regents of the University of California
 *
 * $PostgreSQL: pgsql/src/include/catalog/pg_listener.h,v 1.26 2009/07/21 20:24:51 petere Exp $
 *
 * NOTES
 *	  the genbki.sh script reads this file and generates .bki
 *	  information from the DATA() statements.
 *
 *-------------------------------------------------------------------------
 */
#ifndef PG_LISTENER_H
#define PG_LISTENER_H

#include "catalog/genbki.h"

/* ----------------------------------------------------------------
 *		pg_listener definition.
 *
 *		cpp turns this into typedef struct FormData_pg_listener
 * ----------------------------------------------------------------
 */
#define ListenerRelationId	2614

CATALOG(pg_listener,2614) BKI_WITHOUT_OIDS
{
	NameData	relname;
	int4		listenerpid;
	int4		notification;
} FormData_pg_listener;

/* GPDB added foreign key definitions for gpcheckcat. */
/* none */

/* ----------------
 *		Form_pg_listener corresponds to a pointer to a tuple with
 *		the format of pg_listener relation.
 * ----------------
 */
typedef FormData_pg_listener *Form_pg_listener;

/* ----------------
 *		compiler constants for pg_listener
 * ----------------
 */
#define Natts_pg_listener						3
#define Anum_pg_listener_relname				1
#define Anum_pg_listener_listenerpid			2
<<<<<<< HEAD
#define Anum_pg_listener_notify					3
=======
#define Anum_pg_listener_notification			3
>>>>>>> 78a09145

/* ----------------
 *		initial contents of pg_listener are NOTHING.
 * ----------------
 */

#endif   /* PG_LISTENER_H */<|MERGE_RESOLUTION|>--- conflicted
+++ resolved
@@ -52,11 +52,7 @@
 #define Natts_pg_listener						3
 #define Anum_pg_listener_relname				1
 #define Anum_pg_listener_listenerpid			2
-<<<<<<< HEAD
-#define Anum_pg_listener_notify					3
-=======
 #define Anum_pg_listener_notification			3
->>>>>>> 78a09145
 
 /* ----------------
  *		initial contents of pg_listener are NOTHING.
