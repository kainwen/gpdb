--- conflicted
+++ resolved
@@ -24,69 +24,8 @@
  *
  * In all cases, a dependency relationship indicates that the referenced
  * object may not be dropped without also dropping the dependent object.
-<<<<<<< HEAD
- * However, there are several subflavors:
- *
- * DEPENDENCY_NORMAL ('n'): normal relationship between separately-created
- * objects.  The dependent object may be dropped without affecting the
- * referenced object.  The referenced object may only be dropped by
- * specifying CASCADE, in which case the dependent object is dropped too.
- * Example: a table column has a normal dependency on its datatype.
- *
- * DEPENDENCY_AUTO ('a'): the dependent object can be dropped separately
- * from the referenced object, and should be automatically dropped
- * (regardless of RESTRICT or CASCADE mode) if the referenced object
- * is dropped.
- * Example: a named constraint on a table is made auto-dependent on
- * the table, so that it will go away if the table is dropped.
- *
- * DEPENDENCY_INTERNAL ('i'): the dependent object was created as part
- * of creation of the referenced object, and is really just a part of
- * its internal implementation.  A DROP of the dependent object will be
- * disallowed outright (we'll tell the user to issue a DROP against the
- * referenced object, instead).  A DROP of the referenced object will be
- * propagated through to drop the dependent object whether CASCADE is
- * specified or not.
- * Example: a trigger that's created to enforce a foreign-key constraint
- * is made internally dependent on the constraint's pg_constraint entry.
- *
- * DEPENDENCY_INTERNAL_AUTO ('I'): the dependent object was created as
- * part of creation of the referenced object, and is really just a part
- * of its internal implementation.  A DROP of the dependent object will
- * be disallowed outright (we'll tell the user to issue a DROP against the
- * referenced object, instead).  While a regular internal dependency will
- * prevent the dependent object from being dropped while any such
- * dependencies remain, DEPENDENCY_INTERNAL_AUTO will allow such a drop as
- * long as the object can be found by following any of such dependencies.
- * Example: an index on a partition is made internal-auto-dependent on
- * both the partition itself as well as on the index on the parent
- * partitioned table; so the partition index is dropped together with
- * either the partition it indexes, or with the parent index it is attached
- * to.
- *
- * DEPENDENCY_EXTENSION ('e'): the dependent object is a member of the
- * extension that is the referenced object.  The dependent object can be
- * dropped only via DROP EXTENSION on the referenced object.  Functionally
- * this dependency type acts the same as an internal dependency, but it's
- * kept separate for clarity and to simplify pg_dump.
- *
- * DEPENDENCY_AUTO_EXTENSION ('x'): the dependent object is not a member
- * of the extension that is the referenced object (and so should not be
- * ignored by pg_dump), but cannot function without the extension and
- * should be dropped when the extension itself is.  The dependent object
- * may be dropped on its own as well.
- *
- * DEPENDENCY_PIN ('p'): there is no dependent object; this type of entry
- * is a signal that the system itself depends on the referenced object,
- * and so that object must never be deleted.  Entries of this type are
- * created only during initdb.  The fields for the dependent object
- * contain zeroes.
- *
- * Other dependency flavors may be needed in future.
-=======
  * However, there are several subflavors; see the description of pg_depend
  * in catalogs.sgml for details.
->>>>>>> 9e1c9f95
  */
 
 typedef enum DependencyType
@@ -94,12 +33,8 @@
 	DEPENDENCY_NORMAL = 'n',
 	DEPENDENCY_AUTO = 'a',
 	DEPENDENCY_INTERNAL = 'i',
-<<<<<<< HEAD
-	DEPENDENCY_INTERNAL_AUTO = 'I',
-=======
 	DEPENDENCY_PARTITION_PRI = 'P',
 	DEPENDENCY_PARTITION_SEC = 'S',
->>>>>>> 9e1c9f95
 	DEPENDENCY_EXTENSION = 'e',
 	DEPENDENCY_AUTO_EXTENSION = 'x',
 	DEPENDENCY_PIN = 'p'
@@ -187,17 +122,13 @@
 	OCLASS_EXTENSION,			/* pg_extension */
 	OCLASS_EVENT_TRIGGER,		/* pg_event_trigger */
 	OCLASS_POLICY,				/* pg_policy */
-<<<<<<< HEAD
-	OCLASS_TRANSFORM,			/* pg_transform */
-
-	/* GPDB additions */
-	OCLASS_EXTPROTOCOL			/* pg_extprotocol */
-=======
 	OCLASS_PUBLICATION,			/* pg_publication */
 	OCLASS_PUBLICATION_REL,		/* pg_publication_rel */
 	OCLASS_SUBSCRIPTION,		/* pg_subscription */
-	OCLASS_TRANSFORM			/* pg_transform */
->>>>>>> 9e1c9f95
+	OCLASS_TRANSFORM,			/* pg_transform */
+
+	/* GPDB additions */
+	OCLASS_EXTPROTOCOL			/* pg_extprotocol */
 } ObjectClass;
 
 #define LAST_OCLASS		OCLASS_EXTPROTOCOL
@@ -322,12 +253,8 @@
 
 extern void shdepReassignOwned(List *relids, Oid newrole);
 
-<<<<<<< HEAD
 extern void checkDependencies(const ObjectAddresses *objects,
 							  const char *msg,
 							  const char *hint);
 
-#endif   /* DEPENDENCY_H */
-=======
-#endif							/* DEPENDENCY_H */
->>>>>>> 9e1c9f95
+#endif							/* DEPENDENCY_H */