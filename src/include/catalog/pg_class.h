/*-------------------------------------------------------------------------
 *
 * pg_class.h
 *	  definition of the system "relation" relation (pg_class)
 *	  along with the relation's initial contents.
 *
 *
 * Portions Copyright (c) 1996-2009, PostgreSQL Global Development Group
 * Portions Copyright (c) 1994, Regents of the University of California
 *
 * $PostgreSQL: pgsql/src/include/catalog/pg_class.h,v 1.114 2009/06/11 14:49:09 momjian Exp $
 *
 * NOTES
 *	  the genbki.sh script reads this file and generates .bki
 *	  information from the DATA() statements.
 *
 *-------------------------------------------------------------------------
 */
#ifndef PG_CLASS_H
#define PG_CLASS_H

#include "catalog/genbki.h"

/* ----------------
 *		postgres.h contains the system type definitions and the
 *		CATALOG(), BKI_BOOTSTRAP and DATA() sugar words so this file
 *		can be read by both genbki.sh and the C compiler.
 * ----------------
 */
#define RelationRelationId	1259

CATALOG(pg_class,1259) BKI_BOOTSTRAP
{
	NameData	relname;		/* class name */
	Oid			relnamespace;	/* OID of namespace containing this class */
	Oid			reltype;		/* OID of associated entry in pg_type */
	Oid			relowner;		/* class owner */
	Oid			relam;			/* index access method; 0 if not an index */
	Oid			relfilenode;	/* identifier of physical storage file */
	Oid			reltablespace;	/* identifier of table space for relation */
	int4		relpages;		/* # of blocks (not always up-to-date) */
	float4		reltuples;		/* # of tuples (not always up-to-date) */
	Oid			reltoastrelid;	/* OID of toast table; 0 if none */
	Oid			reltoastidxid;	/* if toast table, OID of chunk_id index */
	bool		relhasindex;	/* T if has (or has had) any indexes */
	bool		relisshared;	/* T if shared across databases */
	bool		relistemp;		/* T if temporary relation */
	char		relkind;		/* see RELKIND_xxx constants below */
	char		relstorage;		/* see RELSTORAGE_xxx constants below */
	int2		relnatts;		/* number of user attributes */

	/*
	 * Class pg_attribute must contain exactly "relnatts" user attributes
	 * (with attnums ranging from 1 to relnatts) for this class.  It may also
	 * contain entries with negative attnums for system attributes.
	 */
	int2		relchecks;		/* # of CHECK constraints for class */
	bool		relhasoids;		/* T if we generate OIDs for rows of rel */
	bool		relhaspkey;		/* has (or has had) PRIMARY KEY index */
	bool		relhasrules;	/* has (or has had) any rules */
	bool		relhastriggers; /* has (or has had) any TRIGGERs */
	bool		relhassubclass; /* has (or has had) derived classes */
	TransactionId relfrozenxid; /* all Xids < this are frozen in this rel */

	/*
	 * VARIABLE LENGTH FIELDS start here.  These fields may be NULL, too.
	 *
	 * NOTE: these fields are not present in a relcache entry's rd_rel field.
	 */

	aclitem		relacl[1];		/* access permissions */
	text		reloptions[1];	/* access-method-specific options */
} FormData_pg_class;

/* GPDB added foreign key definitions for gpcheckcat. */
FOREIGN_KEY(relnamespace REFERENCES pg_namespace(oid));
FOREIGN_KEY(reltype REFERENCES pg_type(oid));
FOREIGN_KEY(relowner REFERENCES pg_authid(oid));
FOREIGN_KEY(relam REFERENCES pg_am(oid));
FOREIGN_KEY(reltablespace REFERENCES pg_tablespace(oid));
FOREIGN_KEY(reltoastrelid REFERENCES pg_class(oid));
FOREIGN_KEY(reltoastidxid REFERENCES pg_class(oid));

/* Size of fixed part of pg_class tuples, not counting var-length fields */
#define CLASS_TUPLE_SIZE \
	 (offsetof(FormData_pg_class,relfrozenxid) + sizeof(TransactionId))

/* ----------------
 *		Form_pg_class corresponds to a pointer to a tuple with
 *		the format of pg_class relation.
 * ----------------
 */
typedef FormData_pg_class *Form_pg_class;

/* ----------------
 *		compiler constants for pg_class
 * ----------------
 */

#define Natts_pg_class					25
#define Anum_pg_class_relname			1
#define Anum_pg_class_relnamespace		2
#define Anum_pg_class_reltype			3
#define Anum_pg_class_relowner			4
#define Anum_pg_class_relam				5
#define Anum_pg_class_relfilenode		6
#define Anum_pg_class_reltablespace		7
#define Anum_pg_class_relpages			8
#define Anum_pg_class_reltuples			9
#define Anum_pg_class_reltoastrelid		10
#define Anum_pg_class_reltoastidxid		11
#define Anum_pg_class_relhasindex		12
#define Anum_pg_class_relisshared		13
<<<<<<< HEAD
#define Anum_pg_class_relkind			14
#define Anum_pg_class_relstorage		15
=======
#define Anum_pg_class_relistemp			14
#define Anum_pg_class_relkind			15
>>>>>>> 4d53a2f9
#define Anum_pg_class_relnatts			16
#define Anum_pg_class_relchecks			17
#define Anum_pg_class_relhasoids		18
#define Anum_pg_class_relhaspkey		19
#define Anum_pg_class_relhasrules		20
#define Anum_pg_class_relhastriggers	21
#define Anum_pg_class_relhassubclass	22
#define Anum_pg_class_relfrozenxid		23
#define Anum_pg_class_relacl			24
#define Anum_pg_class_reloptions		25

/* ----------------
 *		initial contents of pg_class
 *
 * NOTE: only "bootstrapped" relations need to be declared here.  Be sure that
 * the OIDs listed here match those given in their CATALOG macros, and that
 * the relnatts values are correct.
 * ----------------
 */

/* Note: "3" in the relfrozenxid column stands for FirstNormalTransactionId */
<<<<<<< HEAD
DATA(insert OID = 1247 (  pg_type		PGNSP 71 PGUID 0 1247 0 0 0 0 0 f f r h 28 0 t f f f f 3 _null_ _null_ ));
DESCR("");
DATA(insert OID = 1249 (  pg_attribute	PGNSP 75 PGUID 0 1249 0 0 0 0 0 f f r h 17 0 f f f f f 3 _null_ _null_ ));
DESCR("");
DATA(insert OID = 1255 (  pg_proc		PGNSP 81 PGUID 0 1255 0 0 0 0 0 f f r h 27 0 t f f f f 3 _null_ _null_ ));
DESCR("");
DATA(insert OID = 1259 (  pg_class		PGNSP 83 PGUID 0 1259 0 0 0 0 0 f f r h 25 0 t f f f f 3 _null_ _null_ ));
=======
DATA(insert OID = 1247 (  pg_type		PGNSP 71 PGUID 0 1247 0 0 0 0 0 f f f r 28 0 t f f f f 3 _null_ _null_ ));
DESCR("");
DATA(insert OID = 1249 (  pg_attribute	PGNSP 75 PGUID 0 1249 0 0 0 0 0 f f f r 18 0 f f f f f 3 _null_ _null_ ));
DESCR("");
DATA(insert OID = 1255 (  pg_proc		PGNSP 81 PGUID 0 1255 0 0 0 0 0 f f f r 25 0 t f f f f 3 _null_ _null_ ));
DESCR("");
DATA(insert OID = 1259 (  pg_class		PGNSP 83 PGUID 0 1259 0 0 0 0 0 f f f r 25 0 t f f f f 3 _null_ _null_ ));
>>>>>>> 4d53a2f9
DESCR("");


/*
 * pg_class table values for FormData_pg_class.
 */
#define Class_pg_class \
  {"pg_class"}, PG_CATALOG_NAMESPACE, PG_CLASS_RELTYPE_OID, BOOTSTRAP_SUPERUSERID, 0, \
               RelationRelationId, GLOBALTABLESPACE_OID, \
               0, 0, 0, 0, false, false, RELKIND_RELATION, RELSTORAGE_HEAP, Natts_pg_class, \
               0, true, false, false, false, false, FirstNormalTransactionId, {0}, {{{'\0','\0','\0','\0'},{'\0'}}}



#define		  RELKIND_INDEX			  'i'		/* secondary index */
#define		  RELKIND_RELATION		  'r'		/* ordinary cataloged heap */
#define		  RELKIND_SEQUENCE		  'S'		/* SEQUENCE relation */
#define		  RELKIND_UNCATALOGED	  'u'		/* temporary heap */
#define		  RELKIND_TOASTVALUE	  't'		/* moved off huge values */
#define		  RELKIND_AOSEGMENTS	  'o'		/* AO segment files and eof's */
#define		  RELKIND_AOBLOCKDIR	  'b'		/* AO block directory */
#define		  RELKIND_AOVISIMAP		  'm'		/* AO visibility map */
#define		  RELKIND_VIEW			  'v'		/* view */
#define		  RELKIND_COMPOSITE_TYPE  'c'		/* composite type */

/*
 * relstorage describes how a relkind is physically stored in the database.
 *
 * RELSTORAGE_HEAP    - stored on disk using heap storage.
 * RELSTORAGE_AOROWS  - stored on disk using append only storage.
 * RELSTORAGE_AOCOLS  - stored on dist using append only column storage.
 * RELSTORAGE_VIRTUAL - has virtual storage, meaning, relation has no
 *						data directly stored forit  (right now this
 *						relates to views and comp types).
 * RELSTORAGE_EXTERNAL-	stored externally using external tables.
 * RELSTORAGE_FOREIGN - stored in another server.  
 */
#define		  RELSTORAGE_HEAP	'h'
#define		  RELSTORAGE_AOROWS	'a'
#define 	  RELSTORAGE_AOCOLS	'c'
#define		  RELSTORAGE_PARQUET 'p'
#define		  RELSTORAGE_VIRTUAL	'v'
#define		  RELSTORAGE_EXTERNAL 'x'
#define		  RELSTORAGE_FOREIGN 'f'

static inline bool relstorage_is_buffer_pool(char c)
{
	return (c == RELSTORAGE_HEAP);
}

static inline bool relstorage_is_ao(char c)
{
	return (c == RELSTORAGE_AOROWS || c == RELSTORAGE_AOCOLS);
}

static inline bool relstorage_is_external(char c)
{
	return (c == RELSTORAGE_EXTERNAL);
}

static inline bool relstorage_is_foreign(char c)
{
	return (c == RELSTORAGE_FOREIGN);
}
#endif   /* PG_CLASS_H */<|MERGE_RESOLUTION|>--- conflicted
+++ resolved
@@ -97,7 +97,7 @@
  * ----------------
  */
 
-#define Natts_pg_class					25
+#define Natts_pg_class					26
 #define Anum_pg_class_relname			1
 #define Anum_pg_class_relnamespace		2
 #define Anum_pg_class_reltype			3
@@ -111,23 +111,19 @@
 #define Anum_pg_class_reltoastidxid		11
 #define Anum_pg_class_relhasindex		12
 #define Anum_pg_class_relisshared		13
-<<<<<<< HEAD
-#define Anum_pg_class_relkind			14
-#define Anum_pg_class_relstorage		15
-=======
 #define Anum_pg_class_relistemp			14
 #define Anum_pg_class_relkind			15
->>>>>>> 4d53a2f9
-#define Anum_pg_class_relnatts			16
-#define Anum_pg_class_relchecks			17
-#define Anum_pg_class_relhasoids		18
-#define Anum_pg_class_relhaspkey		19
-#define Anum_pg_class_relhasrules		20
-#define Anum_pg_class_relhastriggers	21
-#define Anum_pg_class_relhassubclass	22
-#define Anum_pg_class_relfrozenxid		23
-#define Anum_pg_class_relacl			24
-#define Anum_pg_class_reloptions		25
+#define Anum_pg_class_relstorage		16
+#define Anum_pg_class_relnatts			17
+#define Anum_pg_class_relchecks			18
+#define Anum_pg_class_relhasoids		19
+#define Anum_pg_class_relhaspkey		20
+#define Anum_pg_class_relhasrules		21
+#define Anum_pg_class_relhastriggers	22
+#define Anum_pg_class_relhassubclass	23
+#define Anum_pg_class_relfrozenxid		24
+#define Anum_pg_class_relacl			25
+#define Anum_pg_class_reloptions		26
 
 /* ----------------
  *		initial contents of pg_class
@@ -139,23 +135,13 @@
  */
 
 /* Note: "3" in the relfrozenxid column stands for FirstNormalTransactionId */
-<<<<<<< HEAD
-DATA(insert OID = 1247 (  pg_type		PGNSP 71 PGUID 0 1247 0 0 0 0 0 f f r h 28 0 t f f f f 3 _null_ _null_ ));
-DESCR("");
-DATA(insert OID = 1249 (  pg_attribute	PGNSP 75 PGUID 0 1249 0 0 0 0 0 f f r h 17 0 f f f f f 3 _null_ _null_ ));
-DESCR("");
-DATA(insert OID = 1255 (  pg_proc		PGNSP 81 PGUID 0 1255 0 0 0 0 0 f f r h 27 0 t f f f f 3 _null_ _null_ ));
-DESCR("");
-DATA(insert OID = 1259 (  pg_class		PGNSP 83 PGUID 0 1259 0 0 0 0 0 f f r h 25 0 t f f f f 3 _null_ _null_ ));
-=======
-DATA(insert OID = 1247 (  pg_type		PGNSP 71 PGUID 0 1247 0 0 0 0 0 f f f r 28 0 t f f f f 3 _null_ _null_ ));
-DESCR("");
-DATA(insert OID = 1249 (  pg_attribute	PGNSP 75 PGUID 0 1249 0 0 0 0 0 f f f r 18 0 f f f f f 3 _null_ _null_ ));
-DESCR("");
-DATA(insert OID = 1255 (  pg_proc		PGNSP 81 PGUID 0 1255 0 0 0 0 0 f f f r 25 0 t f f f f 3 _null_ _null_ ));
-DESCR("");
-DATA(insert OID = 1259 (  pg_class		PGNSP 83 PGUID 0 1259 0 0 0 0 0 f f f r 25 0 t f f f f 3 _null_ _null_ ));
->>>>>>> 4d53a2f9
+DATA(insert OID = 1247 (  pg_type		PGNSP 71 PGUID 0 1247 0 0 0 0 0 f f f r h 28 0 t f f f f 3 _null_ _null_ ));
+DESCR("");
+DATA(insert OID = 1249 (  pg_attribute	PGNSP 75 PGUID 0 1249 0 0 0 0 0 f f f r h 18 0 f f f f f 3 _null_ _null_ ));
+DESCR("");
+DATA(insert OID = 1255 (  pg_proc		PGNSP 81 PGUID 0 1255 0 0 0 0 0 f f f r h 27 0 t f f f f 3 _null_ _null_ ));
+DESCR("");
+DATA(insert OID = 1259 (  pg_class		PGNSP 83 PGUID 0 1259 0 0 0 0 0 f f f r h 26 0 t f f f f 3 _null_ _null_ ));
 DESCR("");
 
 
@@ -165,7 +151,7 @@
 #define Class_pg_class \
   {"pg_class"}, PG_CATALOG_NAMESPACE, PG_CLASS_RELTYPE_OID, BOOTSTRAP_SUPERUSERID, 0, \
                RelationRelationId, GLOBALTABLESPACE_OID, \
-               0, 0, 0, 0, false, false, RELKIND_RELATION, RELSTORAGE_HEAP, Natts_pg_class, \
+               0, 0, 0, 0, false, false, false, RELKIND_RELATION, RELSTORAGE_HEAP, Natts_pg_class, \
                0, true, false, false, false, false, FirstNormalTransactionId, {0}, {{{'\0','\0','\0','\0'},{'\0'}}}
 
 
