--- conflicted
+++ resolved
@@ -13,10 +13,4 @@
 # Rule for building shared libs (currently used only for regression test
 # shlib ... should go away, since this is not really enough knowledge)
 %.so: %.o
-<<<<<<< HEAD
-	$(CC) $(CFLAGS) $(LDFLAGS) $(LDFLAGS_SL) -bundle $(BE_DLLLIBS) -o $@ $<
-
-sqlmansect = 7
-=======
-	$(CC) $(CFLAGS) -bundle -o $@ $< $(BE_DLLLIBS)
->>>>>>> 38e93482
+	$(CC) $(CFLAGS) $(LDFLAGS) $(LDFLAGS_SL) -bundle $(BE_DLLLIBS) -o $@ $<