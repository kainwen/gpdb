--- conflicted
+++ resolved
@@ -239,13 +239,8 @@
 	MultiByteToWideChar(CP_ACP, 0, ctype, -1, wctype, LOCALE_NAME_MAX_LENGTH);
 
 	if (GetLocaleInfoEx(wctype,
-<<<<<<< HEAD
-			LOCALE_IDEFAULTANSICODEPAGE | LOCALE_RETURN_NUMBER,
-			(LPWSTR) &cp, sizeof(cp) / sizeof(WCHAR)) > 0)
-=======
 						LOCALE_IDEFAULTANSICODEPAGE | LOCALE_RETURN_NUMBER,
 						(LPWSTR) &cp, sizeof(cp) / sizeof(WCHAR)) > 0)
->>>>>>> b5bce6c1
 	{
 		r = malloc(16);			/* excess */
 		if (r != NULL)
@@ -254,10 +249,6 @@
 	else
 #endif
 	{
-<<<<<<< HEAD
-
-=======
->>>>>>> b5bce6c1
 		/*
 		 * Locale format on Win32 is <Language>_<Country>.<CodePage> . For
 		 * example, English_United States.1252.
