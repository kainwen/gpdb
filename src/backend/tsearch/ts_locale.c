--- conflicted
+++ resolved
@@ -48,11 +48,7 @@
 {
 	int			clen = pg_mblen(ptr);
 	wchar_t		character[WC_BUF_LEN];
-<<<<<<< HEAD
-	Oid			collation = DEFAULT_COLLATION_OID;		/* TODO */
-=======
-	Oid			collation = DEFAULT_COLLATION_OID;	/* TODO */
->>>>>>> 9e1c9f95
+	Oid			collation = DEFAULT_COLLATION_OID;	/* TODO */
 	pg_locale_t mylocale = 0;	/* TODO */
 
 	if (clen == 1 || lc_ctype_is_c(collation))
@@ -68,11 +64,7 @@
 {
 	int			clen = pg_mblen(ptr);
 	wchar_t		character[WC_BUF_LEN];
-<<<<<<< HEAD
-	Oid			collation = DEFAULT_COLLATION_OID;		/* TODO */
-=======
-	Oid			collation = DEFAULT_COLLATION_OID;	/* TODO */
->>>>>>> 9e1c9f95
+	Oid			collation = DEFAULT_COLLATION_OID;	/* TODO */
 	pg_locale_t mylocale = 0;	/* TODO */
 
 	if (clen == 1 || lc_ctype_is_c(collation))
@@ -88,11 +80,7 @@
 {
 	int			clen = pg_mblen(ptr);
 	wchar_t		character[WC_BUF_LEN];
-<<<<<<< HEAD
-	Oid			collation = DEFAULT_COLLATION_OID;		/* TODO */
-=======
-	Oid			collation = DEFAULT_COLLATION_OID;	/* TODO */
->>>>>>> 9e1c9f95
+	Oid			collation = DEFAULT_COLLATION_OID;	/* TODO */
 	pg_locale_t mylocale = 0;	/* TODO */
 
 	if (clen == 1 || lc_ctype_is_c(collation))
@@ -108,11 +96,7 @@
 {
 	int			clen = pg_mblen(ptr);
 	wchar_t		character[WC_BUF_LEN];
-<<<<<<< HEAD
-	Oid			collation = DEFAULT_COLLATION_OID;		/* TODO */
-=======
-	Oid			collation = DEFAULT_COLLATION_OID;	/* TODO */
->>>>>>> 9e1c9f95
+	Oid			collation = DEFAULT_COLLATION_OID;	/* TODO */
 	pg_locale_t mylocale = 0;	/* TODO */
 
 	if (clen == 1 || lc_ctype_is_c(collation))
