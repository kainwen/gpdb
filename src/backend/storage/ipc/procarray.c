--- conflicted
+++ resolved
@@ -18,11 +18,7 @@
  * backend PGPROCs at need by checking for pid == 0.
  *
  *
-<<<<<<< HEAD
  * Portions Copyright (c) 1996-2009, PostgreSQL Global Development Group
-=======
- * Portions Copyright (c) 1996-2007, PostgreSQL Global Development Group
->>>>>>> 29dccf5f
  * Portions Copyright (c) 1994, Regents of the University of California
  *
  *
