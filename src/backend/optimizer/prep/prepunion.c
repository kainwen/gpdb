/*-------------------------------------------------------------------------
 *
 * prepunion.c
 *	  Routines to plan set-operation queries.  The filename is a leftover
 *	  from a time when only UNIONs were implemented.
 *
 * There are two code paths in the planner for set-operation queries.
 * If a subquery consists entirely of simple UNION ALL operations, it
 * is converted into an "append relation".	Otherwise, it is handled
 * by the general code in this module (plan_set_operations and its
 * subroutines).  There is some support code here for the append-relation
 * case, but most of the heavy lifting for that is done elsewhere,
 * notably in prepjointree.c and allpaths.c.
 *
 * There is also some code here to support planning of queries that use
 * inheritance (SELECT FROM foo*).	Inheritance trees are converted into
 * append relations, and thenceforth share code with the UNION ALL case.
 *
 *
 * Portions Copyright (c) 2006-2008, Greenplum inc
 * Portions Copyright (c) 2012-Present Pivotal Software, Inc.
 * Portions Copyright (c) 1996-2009, PostgreSQL Global Development Group
 * Portions Copyright (c) 1994, Regents of the University of California
 *
 *
 * IDENTIFICATION
 *	  $PostgreSQL: pgsql/src/backend/optimizer/prep/prepunion.c,v 1.178 2009/10/26 02:26:35 tgl Exp $
 *
 *-------------------------------------------------------------------------
 */
#include "postgres.h"


#include "access/heapam.h"
#include "access/sysattr.h"
#include "catalog/namespace.h"
#include "catalog/pg_inherits_fn.h"
#include "catalog/pg_type.h"
#include "cdb/cdbpartition.h"
#include "commands/tablecmds.h"
#include "miscadmin.h"
#include "nodes/makefuncs.h"
#include "nodes/nodeFuncs.h"
#include "optimizer/cost.h"
#include "optimizer/pathnode.h"
#include "optimizer/paths.h"
#include "optimizer/planmain.h"
#include "optimizer/planner.h"
#include "optimizer/prep.h"
#include "optimizer/tlist.h"
#include "parser/parse_clause.h"
#include "parser/parse_coerce.h"
#include "parser/parsetree.h"
#include "utils/lsyscache.h"
#include "utils/rel.h"
#include "utils/selfuncs.h"

#include "cdb/cdbllize.h"                   /* pull_up_Flow() */
#include "cdb/cdbvars.h"
#include "cdb/cdbsetop.h"

/*
 * In PostgreSQL, adjust_appendrel_attrs_mutator() uses AppendRelInfo as the
 * 'context'. But in GPDB, we need the PlannerInfo as well, so we pass this
 * struct instead.
 * Struct to enable adjusting for partitioned tables.
 */
typedef struct AppendRelInfoContext
{
	PlannerInfo *root;
	AppendRelInfo *appinfo;
} AppendRelInfoContext;

static Node *adjust_appendrel_attrs_mutator(Node *node, AppendRelInfoContext *ctx);

static Plan *recurse_set_operations(Node *setOp, PlannerInfo *root,
					   double tuple_fraction,
					   List *colTypes, bool junkOK,
					   int flag, List *refnames_tlist,
					   List **sortClauses, double *pNumGroups);
static Plan *generate_recursion_plan(SetOperationStmt *setOp,
						PlannerInfo *root, double tuple_fraction,
						List *refnames_tlist,
						List **sortClauses);
static Plan *generate_union_plan(SetOperationStmt *op, PlannerInfo *root,
					double tuple_fraction,
					List *refnames_tlist,
					List **sortClauses, double *pNumGroups);
static Plan *generate_nonunion_plan(SetOperationStmt *op, PlannerInfo *root,
					   double tuple_fraction,
					   List *refnames_tlist,
					   List **sortClauses, double *pNumGroups);
static List *recurse_union_children(Node *setOp, PlannerInfo *root,
					   double tuple_fraction,
					   SetOperationStmt *top_union,
					   List *refnames_tlist);
static Plan *make_union_unique(SetOperationStmt *op, Plan *plan,
				  PlannerInfo *root, double tuple_fraction,
				  List **sortClauses);
static bool choose_hashed_setop(PlannerInfo *root, List *groupClauses,
					Plan *input_plan,
					double dNumGroups, double dNumOutputRows,
					double tuple_fraction,
					const char *construct);
static List *generate_setop_tlist(List *colTypes, int flag,
					 Index varno,
					 bool hack_constants,
					 List *input_tlist,
					 List *refnames_tlist);
static List *generate_append_tlist(List *colTypes, bool flag,
					  List *input_plans,
					  List *refnames_tlist);
static List *generate_setop_grouplist(SetOperationStmt *op, List *targetlist);
static void expand_inherited_rtentry(PlannerInfo *root, RangeTblEntry *rte,
						 Index rti);
static void make_inh_translation_list(Relation oldrelation,
						  Relation newrelation,
						  Index newvarno,
						  List **translated_vars);
static Bitmapset *translate_col_privs(const Bitmapset *parent_privs,
					List *translated_vars);
static Relids adjust_relid_set(Relids relids, Index oldrelid, Index newrelid);
static List *adjust_inherited_tlist(List *tlist,
					   AppendRelInfo *apprelinfo);


/*
 * plan_set_operations
 *
 *	  Plans the queries for a tree of set operations (UNION/INTERSECT/EXCEPT)
 *
 * This routine only deals with the setOperations tree of the given query.
 * Any top-level ORDER BY requested in root->parse->sortClause will be added
 * when we return to grouping_planner.
 *
 * tuple_fraction is the fraction of tuples we expect will be retrieved.
 * tuple_fraction is interpreted as for grouping_planner(); in particular,
 * zero means "all the tuples will be fetched".  Any LIMIT present at the
 * top level has already been factored into tuple_fraction.
 *
 * *sortClauses is an output argument: it is set to a list of SortGroupClauses
 * representing the result ordering of the topmost set operation.  (This will
 * be NIL if the output isn't ordered.)
 */
Plan *
plan_set_operations(PlannerInfo *root, double tuple_fraction,
					List **sortClauses)
{
	Query	   *parse = root->parse;
	SetOperationStmt *topop = (SetOperationStmt *) parse->setOperations;
	Node	   *node;
	Query	   *leftmostQuery;

	Assert(topop && IsA(topop, SetOperationStmt));

	/* check for unsupported stuff */
	Assert(parse->jointree->fromlist == NIL);
	Assert(parse->jointree->quals == NULL);
	Assert(parse->groupClause == NIL);
	Assert(parse->havingQual == NULL);
	Assert(parse->windowClause == NIL);
	Assert(parse->distinctClause == NIL);

	/*
	 * Find the leftmost component Query.  We need to use its column names for
	 * all generated tlists (else SELECT INTO won't work right).
	 */
	node = topop->larg;
	while (node && IsA(node, SetOperationStmt))
		node = ((SetOperationStmt *) node)->larg;
	Assert(node && IsA(node, RangeTblRef));
	leftmostQuery = rt_fetch(((RangeTblRef *) node)->rtindex,
							 parse->rtable)->subquery;
	Assert(leftmostQuery != NULL);

	/*
	 * If the topmost node is a recursive union, it needs special processing.
	 */
	if (root->hasRecursion)
		return generate_recursion_plan(topop, root, tuple_fraction,
									   leftmostQuery->targetList,
									   sortClauses);

	/*
	 * Recurse on setOperations tree to generate plans for set ops. The final
	 * output plan should have just the column types shown as the output from
	 * the top-level node, plus possibly resjunk working columns (we can rely
	 * on upper-level nodes to deal with that).
	 */
	return recurse_set_operations((Node *) topop, root, tuple_fraction,
								  topop->colTypes, true, -1,
								  leftmostQuery->targetList,
								  sortClauses, NULL);
}

/*
 * recurse_set_operations
 *	  Recursively handle one step in a tree of set operations
 *
 * tuple_fraction: fraction of tuples we expect to retrieve from node
 * colTypes: list of type OIDs of expected output columns
 * junkOK: if true, child resjunk columns may be left in the result
 * flag: if >= 0, add a resjunk output column indicating value of flag
 * refnames_tlist: targetlist to take column names from
 *
 * Returns a plan for the subtree, as well as these output parameters:
 * *sortClauses: receives list of SortGroupClauses for result plan, if any
 * *pNumGroups: if not NULL, we estimate the number of distinct groups
 *		in the result, and store it there
 *
 * We don't have to care about typmods here: the only allowed difference
 * between set-op input and output typmods is input is a specific typmod
 * and output is -1, and that does not require a coercion.
 */
static Plan *
recurse_set_operations(Node *setOp, PlannerInfo *root,
					   double tuple_fraction,
					   List *colTypes, bool junkOK,
					   int flag, List *refnames_tlist,
					   List **sortClauses, double *pNumGroups)
{
	if (IsA(setOp, RangeTblRef))
	{
		RangeTblRef *rtr = (RangeTblRef *) setOp;
		RangeTblEntry *rte = rt_fetch(rtr->rtindex, root->parse->rtable);
		Query	   *subquery = rte->subquery;
		PlannerInfo *subroot = NULL;
		Plan	   *subplan,
				   *plan;

		Assert(subquery != NULL);

		/*
		 * Generate plan for primitive subquery
		 */
		PlannerConfig *config = CopyPlannerConfig(root->config);
		config->honor_order_by = false;
		subplan = subquery_planner(root->glob, subquery,
								   root,
								   false,
								   tuple_fraction,
								   &subroot,
								   config);

		/*
		 * Estimate number of groups if caller wants it.  If the subquery used
		 * grouping or aggregation, its output is probably mostly unique
		 * anyway; otherwise do statistical estimation.
		 */
		if (pNumGroups)
		{
			if (subquery->groupClause || subquery->distinctClause ||
				subroot->hasHavingQual || subquery->hasAggs)
				*pNumGroups = subplan->plan_rows;
			else
				*pNumGroups = estimate_num_groups(subroot,
								get_tlist_exprs(subquery->targetList, false),
												  subplan->plan_rows);
		}

		/*
		 * Add a SubqueryScan with the caller-requested targetlist
		 */
		plan = (Plan *)
			make_subqueryscan(root, generate_setop_tlist(colTypes, flag,
												   1,
												   true,
												   subplan->targetlist,
												   refnames_tlist),
							  NIL,
							  rtr->rtindex,
							  subplan,
<<<<<<< HEAD
							  subroot->parse->rtable);
		mark_passthru_locus(plan, FALSE, FALSE); /* CDB: no hash/sort keys */
=======
							  subroot->parse->rtable,
							  subroot->rowMarks);
>>>>>>> 78a09145

		/*
		 * We don't bother to determine the subquery's output ordering since
		 * it won't be reflected in the set-op result anyhow.
		 */
		*sortClauses = NIL;

		return plan;
	}
	else if (IsA(setOp, SetOperationStmt))
	{
		SetOperationStmt *op = (SetOperationStmt *) setOp;
		Plan	   *plan;

		/* UNIONs are much different from INTERSECT/EXCEPT */
		if (op->op == SETOP_UNION)
			plan = generate_union_plan(op, root, tuple_fraction,
									   refnames_tlist,
									   sortClauses, pNumGroups);
		else
			plan = generate_nonunion_plan(op, root, tuple_fraction,
										  refnames_tlist,
										  sortClauses, pNumGroups);

		/*
		 * If necessary, add a Result node to project the caller-requested
		 * output columns.
		 *
		 * XXX you don't really want to know about this: setrefs.c will apply
		 * fix_upper_expr() to the Result node's tlist. This would fail if the
		 * Vars generated by generate_setop_tlist() were not exactly equal()
		 * to the corresponding tlist entries of the subplan. However, since
		 * the subplan was generated by generate_union_plan() or
		 * generate_nonunion_plan(), and hence its tlist was generated by
		 * generate_append_tlist(), this will work.  We just tell
		 * generate_setop_tlist() to use varno OUTER (this was changed for
         * better EXPLAIN output in CDB/MPP; varno 0 is used in PostgreSQL).
		 */
		if (flag >= 0 ||
			!tlist_same_datatypes(plan->targetlist, colTypes, junkOK))
		{
			plan = (Plan *)
				make_result(root,
							generate_setop_tlist(colTypes, flag,
												 OUTER,
												 false,
												 plan->targetlist,
												 refnames_tlist),
							NULL,
							plan);
            plan->flow = pull_up_Flow(plan, plan->lefttree);
		}
		return plan;
	}
	else
	{
		elog(ERROR, "unrecognized node type: %d",
			 (int) nodeTag(setOp));
		return NULL;			/* keep compiler quiet */
	}
}

/*
 * Generate plan for a recursive UNION node
 */
static Plan *
generate_recursion_plan(SetOperationStmt *setOp, PlannerInfo *root,
						double tuple_fraction,
						List *refnames_tlist,
						List **sortClauses)
{
	Plan	   *plan;
	Plan	   *lplan;
	Plan	   *rplan;
	List	   *tlist;
	List	   *groupList;
	long		numGroups;

	/* Parser should have rejected other cases */
	if (setOp->op != SETOP_UNION)
		elog(ERROR, "only UNION queries can be recursive");
	/* Worktable ID should be assigned */
	Assert(root->wt_param_id >= 0);

	/*
	 * Unlike a regular UNION node, process the left and right inputs
	 * separately without any intention of combining them into one Append.
	 */
	lplan = recurse_set_operations(setOp->larg, root, tuple_fraction,
								   setOp->colTypes, false, -1,
								   refnames_tlist, sortClauses, NULL);
	/* The right plan will want to look at the left one ... */
	root->non_recursive_plan = lplan;
	rplan = recurse_set_operations(setOp->rarg, root, tuple_fraction,
								   setOp->colTypes, false, -1,
								   refnames_tlist, sortClauses, NULL);
	root->non_recursive_plan = NULL;

	/*
	 * Generate tlist for RecursiveUnion plan node --- same as in Append cases
	 */
	tlist = generate_append_tlist(setOp->colTypes, false,
								  list_make2(lplan, rplan),
								  refnames_tlist);

	/*
	 * If UNION, identify the grouping operators
	 */
	if (setOp->all)
	{
		groupList = NIL;
		numGroups = 0;
	}
	else
	{
		double		dNumGroups;

		/* Identify the grouping semantics */
		groupList = generate_setop_grouplist(setOp, tlist);

		/* We only support hashing here */
		if (!grouping_is_hashable(groupList))
			ereport(ERROR,
					(errcode(ERRCODE_FEATURE_NOT_SUPPORTED),
					 errmsg("could not implement recursive UNION"),
					 errdetail("All column datatypes must be hashable.")));

		/*
		 * For the moment, take the number of distinct groups as equal to the
		 * total input size, ie, the worst case.
		 */
		dNumGroups = lplan->plan_rows + rplan->plan_rows * 10;

		/* Also convert to long int --- but 'ware overflow! */
		numGroups = (long) Min(dNumGroups, (double) LONG_MAX);
	}

	/*
	 * And make the plan node.
	 */
	plan = (Plan *) make_recursive_union(tlist, lplan, rplan,
										 root->wt_param_id,
										 groupList, numGroups);

	*sortClauses = NIL;			/* RecursiveUnion result is always unsorted */

	return plan;
}

/*
 * Generate plan for a UNION or UNION ALL node
 */
static Plan *
generate_union_plan(SetOperationStmt *op, PlannerInfo *root,
					double tuple_fraction,
					List *refnames_tlist,
					List **sortClauses, double *pNumGroups)
{
	List	   *planlist;
	List	   *tlist;
	Plan	   *plan;
	GpSetOpType optype = PSETOP_NONE; /* CDB */

	/*
	 * If plain UNION, tell children to fetch all tuples.
	 *
	 * Note: in UNION ALL, we pass the top-level tuple_fraction unmodified to
	 * each arm of the UNION ALL.  One could make a case for reducing the
	 * tuple fraction for later arms (discounting by the expected size of the
	 * earlier arms' results) but it seems not worth the trouble. The normal
	 * case where tuple_fraction isn't already zero is a LIMIT at top level,
	 * and passing it down as-is is usually enough to get the desired result
	 * of preferring fast-start plans.
	 */
	if (!op->all)
		tuple_fraction = 0.0;

	/*
	 * If any of my children are identical UNION nodes (same op, all-flag, and
	 * colTypes) then they can be merged into this node so that we generate
	 * only one Append and unique-ification for the lot.  Recurse to find such
	 * nodes and compute their children's plans.
	 */
	planlist = list_concat(recurse_union_children(op->larg, root,
												  tuple_fraction,
												  op, refnames_tlist),
						   recurse_union_children(op->rarg, root,
												  tuple_fraction,
												  op, refnames_tlist));
	
	/* CDB: Decide on approach, condition argument plans to suit. */
	if ( Gp_role == GP_ROLE_DISPATCH )
	{
		optype = choose_setop_type(planlist);
		adjust_setop_arguments(root, planlist, optype);
	}
	else if (Gp_role == GP_ROLE_UTILITY ||
			 Gp_role == GP_ROLE_EXECUTE) /* MPP-2928 */
	{
		optype = PSETOP_SEQUENTIAL_QD;
	}

	/*
	 * Generate tlist for Append plan node.
	 *
	 * The tlist for an Append plan isn't important as far as the Append is
	 * concerned, but we must make it look real anyway for the benefit of the
	 * next plan level up.
	 */
	tlist = generate_append_tlist(op->colTypes, false,
								  planlist, refnames_tlist);

	/*
	 * Append the child results together.
	 */
<<<<<<< HEAD
	plan = (Plan *) make_append(planlist, false, tlist);
	mark_append_locus(plan, optype); /* CDB: Mark the plan result locus. */
=======
	plan = (Plan *) make_append(planlist, tlist);
>>>>>>> 78a09145

	/*
	 * For UNION ALL, we just need the Append plan.  For UNION, need to add
	 * node(s) to remove duplicates.
	 */
	if (op->all)
		*sortClauses = NIL;		/* result of UNION ALL is always unsorted */
	else
	{
		if ( optype == PSETOP_PARALLEL_PARTITIONED )
		{
			/* CDB: Hash motion to collocate non-distinct tuples. */
			plan = (Plan *) make_motion_hash_all_targets(root, plan);
		}
		plan = make_union_unique(op, plan, root, tuple_fraction, sortClauses);
	}

	/*
	 * Estimate number of groups if caller wants it.  For now we just assume
	 * the output is unique --- this is certainly true for the UNION case, and
	 * we want worst-case estimates anyway.
	 */
	if (pNumGroups)
		*pNumGroups = plan->plan_rows;

	return plan;
}

/*
 * Generate plan for an INTERSECT, INTERSECT ALL, EXCEPT, or EXCEPT ALL node
 */
static Plan *
generate_nonunion_plan(SetOperationStmt *op, PlannerInfo *root,
					   double tuple_fraction,
					   List *refnames_tlist,
					   List **sortClauses, double *pNumGroups)
{
	Plan	   *lplan,
			   *rplan,
			   *plan;
	List	   *tlist,
			   *groupList,
			   *planlist,
			   *child_sortclauses;
	double		dLeftGroups,
				dRightGroups,
				dNumGroups,
				dNumOutputRows;
	long		numGroups;
	bool		use_hash;
	SetOpCmd	cmd;
	int			firstFlag;
	GpSetOpType optype = PSETOP_NONE; /* CDB */

	/* Recurse on children, ensuring their outputs are marked */
	lplan = recurse_set_operations(op->larg, root,
								   0.0 /* all tuples needed */ ,
								   op->colTypes, false, 0,
								   refnames_tlist,
								   &child_sortclauses, &dLeftGroups);
	rplan = recurse_set_operations(op->rarg, root,
								   0.0 /* all tuples needed */ ,
								   op->colTypes, false, 1,
								   refnames_tlist,
								   &child_sortclauses, &dRightGroups);

	/*
	 * For EXCEPT, we must put the left input first.  For INTERSECT, either
	 * order should give the same results, and we prefer to put the smaller
	 * input first in order to minimize the size of the hash table in the
	 * hashing case.  "Smaller" means the one with the fewer groups.
	 */
	if (op->op == SETOP_EXCEPT || dLeftGroups <= dRightGroups)
	{
		planlist = list_make2(lplan, rplan);
		firstFlag = 0;
	}
	else
	{
		planlist = list_make2(rplan, lplan);
		firstFlag = 1;
	}

	/* CDB: Decide on approach, condition argument plans to suit. */
	if ( Gp_role == GP_ROLE_DISPATCH )
	{
		optype = choose_setop_type(planlist);
		adjust_setop_arguments(root, planlist, optype);
	}
	else if ( Gp_role == GP_ROLE_UTILITY 
			|| Gp_role == GP_ROLE_EXECUTE ) /* MPP-2928 */
	{
		optype = PSETOP_SEQUENTIAL_QD;
	}

	if ( optype == PSETOP_PARALLEL_PARTITIONED )
	{
		/*
		 * CDB: Collocate non-distinct tuples prior to sort or hash. We must
		 * put the Redistribute nodes below the Append, otherwise we lose
		 * the order of the firstFlags.
		 */
		ListCell   *lc;
		List	   *l = NIL;

		foreach(lc, planlist)
		{
			Plan	   *subplan = (Plan *) lfirst(lc);

			/*
			 * If the subplan already has a Motion at the top, peel it off
			 * first, so that we don't have a Motion on top of a Motion.
			 * That would be silly. I wish we could be smarter and not
			 * create such a Motion in the first place, but it's too late
			 * for that here.
			 */
			while (IsA(subplan, Motion))
				subplan = subplan->lefttree;

			l = lappend(l, make_motion_hash_all_targets(root, subplan));
		}
		planlist = l;
	}

	/*
	 * Generate tlist for Append plan node.
	 *
	 * The tlist for an Append plan isn't important as far as the Append is
	 * concerned, but we must make it look real anyway for the benefit of the
	 * next plan level up.	In fact, it has to be real enough that the flag
	 * column is shown as a variable not a constant, else setrefs.c will get
	 * confused.
	 */
	tlist = generate_append_tlist(op->colTypes, true,
								  planlist, refnames_tlist);

	/*
	 * Append the child results together.
	 */
<<<<<<< HEAD
	plan = (Plan *) make_append(planlist, false, tlist);
	mark_append_locus(plan, optype); /* CDB: Mark the plan result locus. */
=======
	plan = (Plan *) make_append(planlist, tlist);
>>>>>>> 78a09145

	/* Identify the grouping semantics */
	groupList = generate_setop_grouplist(op, tlist);

	/* punt if nothing to group on (can this happen?) */
	if (groupList == NIL)
	{
		*sortClauses = NIL;
		return plan;
	}

	/*
	 * Estimate number of distinct groups that we'll need hashtable entries
	 * for; this is the size of the left-hand input for EXCEPT, or the smaller
	 * input for INTERSECT.  Also estimate the number of eventual output rows.
	 * In non-ALL cases, we estimate each group produces one output row; in
	 * ALL cases use the relevant relation size.  These are worst-case
	 * estimates, of course, but we need to be conservative.
	 */
	if (op->op == SETOP_EXCEPT)
	{
		dNumGroups = dLeftGroups;
		dNumOutputRows = op->all ? lplan->plan_rows : dNumGroups;
	}
	else
	{
		dNumGroups = Min(dLeftGroups, dRightGroups);
		dNumOutputRows = op->all ? Min(lplan->plan_rows, rplan->plan_rows) : dNumGroups;
	}

	/* Also convert to long int --- but 'ware overflow! */
	numGroups = (long) Min(dNumGroups, (double) LONG_MAX);

	/*
	 * Decide whether to hash or sort, and add a sort node if needed.
	 */
	use_hash = choose_hashed_setop(root, groupList, plan,
								   dNumGroups, dNumOutputRows, tuple_fraction,
					   (op->op == SETOP_INTERSECT) ? "INTERSECT" : "EXCEPT");

	if (!use_hash)
	{
		plan = (Plan *) make_sort_from_sortclauses(root, groupList, plan);
		mark_sort_locus(plan); /* CDB */
	}

	/*
	 * Finally, add a SetOp plan node to generate the correct output.
	 */
	switch (op->op)
	{
		case SETOP_INTERSECT:
			cmd = op->all ? SETOPCMD_INTERSECT_ALL : SETOPCMD_INTERSECT;
			break;
		case SETOP_EXCEPT:
			cmd = op->all ? SETOPCMD_EXCEPT_ALL : SETOPCMD_EXCEPT;
			break;
		default:
			elog(ERROR, "unrecognized set op: %d", (int) op->op);
			cmd = SETOPCMD_INTERSECT;	/* keep compiler quiet */
			break;
	}
	plan = (Plan *) make_setop(cmd, use_hash ? SETOP_HASHED : SETOP_SORTED,
							   plan, groupList,
							   list_length(op->colTypes) + 1,
							   use_hash ? firstFlag : -1,
							   numGroups, dNumOutputRows);
    plan->flow = pull_up_Flow(plan, plan->lefttree);

	/* Result is sorted only if we're not hashing */
	*sortClauses = use_hash ? NIL : groupList;

	if (pNumGroups)
		*pNumGroups = dNumGroups;

	return plan;
}

/*
 * Pull up children of a UNION node that are identically-propertied UNIONs.
 *
 * NOTE: we can also pull a UNION ALL up into a UNION, since the distinct
 * output rows will be lost anyway.
 */
static List *
recurse_union_children(Node *setOp, PlannerInfo *root,
					   double tuple_fraction,
					   SetOperationStmt *top_union,
					   List *refnames_tlist)
{
	List	   *child_sortclauses;

	if (IsA(setOp, SetOperationStmt))
	{
		SetOperationStmt *op = (SetOperationStmt *) setOp;

		if (op->op == top_union->op &&
			(op->all == top_union->all || op->all) &&
			equal(op->colTypes, top_union->colTypes))
		{
			/* Same UNION, so fold children into parent's subplan list */
			return list_concat(recurse_union_children(op->larg, root,
													  tuple_fraction,
													  top_union,
													  refnames_tlist),
							   recurse_union_children(op->rarg, root,
													  tuple_fraction,
													  top_union,
													  refnames_tlist));
		}
	}

	/*
	 * Not same, so plan this child separately.
	 *
	 * Note we disallow any resjunk columns in child results.  This is
	 * necessary since the Append node that implements the union won't do any
	 * projection, and upper levels will get confused if some of our output
	 * tuples have junk and some don't.  This case only arises when we have an
	 * EXCEPT or INTERSECT as child, else there won't be resjunk anyway.
	 */
	return list_make1(recurse_set_operations(setOp, root,
											 tuple_fraction,
											 top_union->colTypes, false,
											 -1, refnames_tlist,
											 &child_sortclauses, NULL));
}

/*
 * Add nodes to the given plan tree to unique-ify the result of a UNION.
 */
static Plan *
make_union_unique(SetOperationStmt *op, Plan *plan,
				  PlannerInfo *root, double tuple_fraction,
				  List **sortClauses)
{
	List	   *groupList;
	double		dNumGroups;
	long		numGroups;

	/* Identify the grouping semantics */
	groupList = generate_setop_grouplist(op, plan->targetlist);

	/* punt if nothing to group on (can this happen?) */
	if (groupList == NIL)
	{
		*sortClauses = NIL;
		return plan;
	}

	/*
	 * XXX for the moment, take the number of distinct groups as equal to the
	 * total input size, ie, the worst case.  This is too conservative, but we
	 * don't want to risk having the hashtable overrun memory; also, it's not
	 * clear how to get a decent estimate of the true size.  One should note
	 * as well the propensity of novices to write UNION rather than UNION ALL
	 * even when they don't expect any duplicates...
	 */
	dNumGroups = plan->plan_rows;

	/* Also convert to long int --- but 'ware overflow! */
	numGroups = (long) Min(dNumGroups, (double) LONG_MAX);

	/* Decide whether to hash or sort */
	if (choose_hashed_setop(root, groupList, plan,
							dNumGroups, dNumGroups, tuple_fraction,
							"UNION"))
	{
		/* Hashed aggregate plan --- no sort needed */
		plan = (Plan *) make_agg(root,
								 plan->targetlist,
								 NIL,
								 AGG_HASHED,
								 false, /* streaming */
								 list_length(groupList),
								 extract_grouping_cols(groupList,
													   plan->targetlist),
								 extract_grouping_ops(groupList),
								 numGroups,
								 /* GPDB_84_MERGE_FIXME: What would be
								  * appropriate values for these extra
								  * arguments? */
								 0, /* num_nullcols */
								 0, /* input_grouping */
								 0, /* grouping */
								 0, /* rollupGSTimes */
								 0,
								 0, /* transSpace */
								 plan);
		/* Hashed aggregation produces randomly-ordered results */
		*sortClauses = NIL;
	}
	else
	{
		/* Sort and Unique */
		plan = (Plan *) make_sort_from_sortclauses(root, groupList, plan);
		mark_sort_locus(plan); /* CDB */
		plan = (Plan *) make_unique(plan, groupList);
		plan->plan_rows = dNumGroups;
		/* We know the sort order of the result */
		*sortClauses = groupList;
	}
	plan->flow = pull_up_Flow(plan, plan->lefttree);

	return plan;
}

/*
 * choose_hashed_setop - should we use hashing for a set operation?
 */
static bool
choose_hashed_setop(PlannerInfo *root, List *groupClauses,
					Plan *input_plan,
					double dNumGroups, double dNumOutputRows,
					double tuple_fraction,
					const char *construct)
{
	int			numGroupCols = list_length(groupClauses);
	bool		can_sort;
	bool		can_hash;
	Size		hashentrysize;
	Path		hashed_p;
	Path		sorted_p;

	/* Check whether the operators support sorting or hashing */
	can_sort = grouping_is_sortable(groupClauses);
	can_hash = grouping_is_hashable(groupClauses);
	if (can_hash && can_sort)
	{
		/* we have a meaningful choice to make, continue ... */
	}
	else if (can_hash)
		return true;
	else if (can_sort)
		return false;
	else
		ereport(ERROR,
				(errcode(ERRCODE_FEATURE_NOT_SUPPORTED),
		/* translator: %s is UNION, INTERSECT, or EXCEPT */
				 errmsg("could not implement %s", construct),
				 errdetail("Some of the datatypes only support hashing, while others only support sorting.")));

	/* Prefer sorting when enable_hashagg is off */
	if (!enable_hashagg)
		return false;

	/*
	 * Don't do it if it doesn't look like the hashtable will fit into
	 * work_mem.
	 */
	hashentrysize = MAXALIGN(input_plan->plan_width) + MAXALIGN(sizeof(MinimalTupleData));

	if (hashentrysize * dNumGroups > work_mem * 1024L)
		return false;

	/*
	 * See if the estimated cost is no more than doing it the other way.
	 *
	 * We need to consider input_plan + hashagg versus input_plan + sort +
	 * group.  Note that the actual result plan might involve a SetOp or
	 * Unique node, not Agg or Group, but the cost estimates for Agg and Group
	 * should be close enough for our purposes here.
	 *
	 * These path variables are dummies that just hold cost fields; we don't
	 * make actual Paths for these steps.
	 */
	cost_agg(&hashed_p, root, AGG_HASHED, 0,
			 numGroupCols, dNumGroups,
			 input_plan->startup_cost, input_plan->total_cost,
			 input_plan->plan_rows,
			 /* GPDB_84_MERGE_FIXME: What would be appropriate values for these extra
			  * arguments? */
			 0, /* input_width */
			 0, /* hash_batches */
			 0, /* hashentry_width */
			 false /* hash_streaming */);

	/*
	 * Now for the sorted case.  Note that the input is *always* unsorted,
	 * since it was made by appending unrelated sub-relations together.
	 */
	sorted_p.startup_cost = input_plan->startup_cost;
	sorted_p.total_cost = input_plan->total_cost;
	/* XXX cost_sort doesn't actually look at pathkeys, so just pass NIL */
	cost_sort(&sorted_p, root, NIL, sorted_p.total_cost,
			  input_plan->plan_rows, input_plan->plan_width, -1.0);
	cost_group(&sorted_p, root, numGroupCols, dNumGroups,
			   sorted_p.startup_cost, sorted_p.total_cost,
			   input_plan->plan_rows);

	/*
	 * Now make the decision using the top-level tuple fraction.  First we
	 * have to convert an absolute count (LIMIT) into fractional form.
	 */
	if (tuple_fraction >= 1.0)
		tuple_fraction /= dNumOutputRows;

	if (compare_fractional_path_costs(&hashed_p, &sorted_p,
									  tuple_fraction) < 0)
	{
		/* Hashed is cheaper, so use it */
		return true;
	}
	return false;
}

/*
 * Generate targetlist for a set-operation plan node
 *
 * colTypes: column datatypes for non-junk columns
 * flag: -1 if no flag column needed, 0 or 1 to create a const flag column
 * varno: varno to use in generated Vars
 * hack_constants: true to copy up constants (see comments in code)
 * input_tlist: targetlist of this node's input node
 * refnames_tlist: targetlist to take column names from
 */
static List *
generate_setop_tlist(List *colTypes, int flag,
					 Index varno,
					 bool hack_constants,
					 List *input_tlist,
					 List *refnames_tlist)
{
	List	   *tlist = NIL;
	int			resno = 1;
	ListCell   *i,
			   *j,
			   *k;
	TargetEntry *tle;
	Node	   *expr;

	j = list_head(input_tlist);
	k = list_head(refnames_tlist);
	foreach(i, colTypes)
	{
		Oid			colType = lfirst_oid(i);
		TargetEntry *inputtle = (TargetEntry *) lfirst(j);
		TargetEntry *reftle = (TargetEntry *) lfirst(k);

		Assert(inputtle->resno == resno);
		Assert(reftle->resno == resno);
		Assert(!inputtle->resjunk);
		Assert(!reftle->resjunk);

		/*
		 * Generate columns referencing input columns and having appropriate
		 * data types and column names.  Insert datatype coercions where
		 * necessary.
		 *
		 * HACK: constants in the input's targetlist are copied up as-is
		 * rather than being referenced as subquery outputs.  This is mainly
		 * to ensure that when we try to coerce them to the output column's
		 * datatype, the right things happen for UNKNOWN constants.  But do
		 * this only at the first level of subquery-scan plans; we don't want
		 * phony constants appearing in the output tlists of upper-level
		 * nodes!
		 */
		if (hack_constants && inputtle->expr && IsA(inputtle->expr, Const))
			expr = (Node *) inputtle->expr;
		else
			expr = (Node *) makeVar(varno,
									inputtle->resno,
									exprType((Node *) inputtle->expr),
									exprTypmod((Node *) inputtle->expr),
									0);
		if (exprType(expr) != colType)
		{
			expr = coerce_to_common_type(NULL,	/* no UNKNOWNs here */
										 expr,
										 colType,
										 "UNION/INTERSECT/EXCEPT");
		}
		tle = makeTargetEntry((Expr *) expr,
							  (AttrNumber) resno++,
							  pstrdup(reftle->resname),
							  false);
		tlist = lappend(tlist, tle);

		j = lnext(j);
		k = lnext(k);
	}

	if (flag >= 0)
	{
		/* Add a resjunk flag column */
		/* flag value is the given constant */
		expr = (Node *) makeConst(INT4OID,
								  -1,
								  sizeof(int4),
								  Int32GetDatum(flag),
								  false,
								  true);
		tle = makeTargetEntry((Expr *) expr,
							  (AttrNumber) resno++,
							  pstrdup("flag"),
							  true);
		tlist = lappend(tlist, tle);
	}

	return tlist;
}

/*
 * Generate targetlist for a set-operation Append node
 *
 * colTypes: column datatypes for non-junk columns
 * flag: true to create a flag column copied up from subplans
 * input_plans: list of sub-plans of the Append
 * refnames_tlist: targetlist to take column names from
 *
 * The entries in the Append's targetlist should always be simple Vars;
 * we just have to make sure they have the right datatypes and typmods.
 * The Vars are always generated with varno OUTER (CDB/MPP change for
 * EXPLAIN; varno 0 was used in PostgreSQL).
 */
static List *
generate_append_tlist(List *colTypes, bool flag,
					  List *input_plans,
					  List *refnames_tlist)
{
	List	   *tlist = NIL;
	int			resno = 1;
	ListCell   *curColType;
	ListCell   *ref_tl_item;
	int			colindex;
	TargetEntry *tle;
	Node	   *expr;
	ListCell   *planl;
	int32	   *colTypmods;

	/*
	 * First extract typmods to use.
	 *
	 * If the inputs all agree on type and typmod of a particular column, use
	 * that typmod; else use -1.
	 */
	colTypmods = (int32 *) palloc(list_length(colTypes) * sizeof(int32));

	foreach(planl, input_plans)
	{
		Plan	   *subplan = (Plan *) lfirst(planl);
		ListCell   *subtlist;

		curColType = list_head(colTypes);
		colindex = 0;
		foreach(subtlist, subplan->targetlist)
		{
			TargetEntry *subtle = (TargetEntry *) lfirst(subtlist);

			if (subtle->resjunk)
				continue;
			Assert(curColType != NULL);
			if (exprType((Node *) subtle->expr) == lfirst_oid(curColType))
			{
				/* If first subplan, copy the typmod; else compare */
				int32		subtypmod = exprTypmod((Node *) subtle->expr);

				if (planl == list_head(input_plans))
					colTypmods[colindex] = subtypmod;
				else if (subtypmod != colTypmods[colindex])
					colTypmods[colindex] = -1;
			}
			else
			{
				/* types disagree, so force typmod to -1 */
				colTypmods[colindex] = -1;
			}
			curColType = lnext(curColType);
			colindex++;
		}
		Assert(curColType == NULL);
	}

	/*
	 * Now we can build the tlist for the Append.
	 */
	colindex = 0;
	forboth(curColType, colTypes, ref_tl_item, refnames_tlist)
	{
		Oid			colType = lfirst_oid(curColType);
		int32		colTypmod = colTypmods[colindex++];
		TargetEntry *reftle = (TargetEntry *) lfirst(ref_tl_item);

		Assert(reftle->resno == resno);
		Assert(!reftle->resjunk);
		expr = (Node *) makeVar(OUTER,
								resno,
								colType,
								colTypmod,
								0);
		tle = makeTargetEntry((Expr *) expr,
							  (AttrNumber) resno++,
							  pstrdup(reftle->resname),
							  false);
		tlist = lappend(tlist, tle);
	}

	if (flag)
	{
		/* Add a resjunk flag column */
		/* flag value is shown as copied up from subplan */
		expr = (Node *) makeVar(OUTER,
								resno,
								INT4OID,
								-1,
								0);
		tle = makeTargetEntry((Expr *) expr,
							  (AttrNumber) resno++,
							  pstrdup("flag"),
							  true);
		tlist = lappend(tlist, tle);
	}

	pfree(colTypmods);

	return tlist;
}

/*
 * generate_setop_grouplist
 *		Build a SortGroupClause list defining the sort/grouping properties
 *		of the setop's output columns.
 *
 * Parse analysis already determined the properties and built a suitable
 * list, except that the entries do not have sortgrouprefs set because
 * the parser output representation doesn't include a tlist for each
 * setop.  So what we need to do here is copy that list and install
 * proper sortgrouprefs into it and into the targetlist.
 */
static List *
generate_setop_grouplist(SetOperationStmt *op, List *targetlist)
{
	List	   *grouplist = (List *) copyObject(op->groupClauses);
	ListCell   *lg;
	ListCell   *lt;
	Index		refno = 1;

	lg = list_head(grouplist);
	foreach(lt, targetlist)
	{
		TargetEntry *tle = (TargetEntry *) lfirst(lt);
		SortGroupClause *sgc;

		/* tlist shouldn't have any sortgrouprefs yet */
		Assert(tle->ressortgroupref == 0);

		if (tle->resjunk)
			continue;			/* ignore resjunk columns */

		/* non-resjunk columns should have grouping clauses */
		Assert(lg != NULL);
		sgc = (SortGroupClause *) lfirst(lg);
		lg = lnext(lg);
		Assert(sgc->tleSortGroupRef == 0);

		/* we could use assignSortGroupRef here, but seems a bit silly */
		sgc->tleSortGroupRef = tle->ressortgroupref = refno++;
	}
	Assert(lg == NULL);
	return grouplist;
}


/*
 * expand_inherited_tables
 *		Expand each rangetable entry that represents an inheritance set
 *		into an "append relation".	At the conclusion of this process,
 *		the "inh" flag is set in all and only those RTEs that are append
 *		relation parents.
 */
void
expand_inherited_tables(PlannerInfo *root)
{
	Index		nrtes;
	Index		rti;
	ListCell   *rl;

	/*
	 * expand_inherited_rtentry may add RTEs to parse->rtable; there is no
	 * need to scan them since they can't have inh=true.  So just scan as far
	 * as the original end of the rtable list.
	 */
	nrtes = list_length(root->parse->rtable);
	rl = list_head(root->parse->rtable);
	for (rti = 1; rti <= nrtes; rti++)
	{
		RangeTblEntry *rte = (RangeTblEntry *) lfirst(rl);

		expand_inherited_rtentry(root, rte, rti);
		rl = lnext(rl);
	}
}

/*
 * expand_inherited_rtentry
 *		Check whether a rangetable entry represents an inheritance set.
 *		If so, add entries for all the child tables to the query's
 *		rangetable, and build AppendRelInfo nodes for all the child tables
 *		and add them to root->append_rel_list.	If not, clear the entry's
 *		"inh" flag to prevent later code from looking for AppendRelInfos.
 *
 * Note that the original RTE is considered to represent the whole
 * inheritance set.  The first of the generated RTEs is an RTE for the same
 * table, but with inh = false, to represent the parent table in its role
 * as a simple member of the inheritance set.
 *
 * A childless table is never considered to be an inheritance set; therefore
 * a parent RTE must always have at least two associated AppendRelInfos.
 */
static void
expand_inherited_rtentry(PlannerInfo *root, RangeTblEntry *rte, Index rti)
{
	Query	   *parse = root->parse;
	Oid			parentOID;
	PlanRowMark *oldrc;
	Relation	oldrelation;
	LOCKMODE	lockmode;
	List	   *inhOIDs;
	List	   *appinfos;
	ListCell   *l;
	bool		parent_is_partitioned;
	Relids		child_relids = NULL;

	/* Does RT entry allow inheritance? */
	if (!rte->inh)
		return;
	/* Ignore any already-expanded UNION ALL nodes */
	if (rte->rtekind != RTE_RELATION)
	{
		Assert(rte->rtekind == RTE_SUBQUERY);
		return;
	}
	/* Fast path for common case of childless table */
	parentOID = rte->relid;
	if (!has_subclass(parentOID))
	{
		/* Clear flag before returning */
		rte->inh = false;
		return;
	}

	parent_is_partitioned = rel_is_partitioned(parentOID);

	/*
	 * The rewriter should already have obtained an appropriate lock on each
	 * relation named in the query.  However, for each child relation we add
	 * to the query, we must obtain an appropriate lock, because this will be
	 * the first use of those relations in the parse/rewrite/plan pipeline.
	 *
	 * If the parent relation is the query's result relation, then we need
	 * RowExclusiveLock.  Otherwise, if it's accessed FOR UPDATE/SHARE, we
	 * need RowShareLock; otherwise AccessShareLock.  We can't just grab
	 * AccessShareLock because then the executor would be trying to upgrade
	 * the lock, leading to possible deadlocks.  (This code should match the
	 * parser and rewriter.)
	 */
	oldrc = get_plan_rowmark(root->rowMarks, rti);
	if (rti == parse->resultRelation)
		lockmode = RowExclusiveLock;
	else if (oldrc && RowMarkRequiresRowShareLock(oldrc->markType))
		lockmode = RowShareLock;
	else
		lockmode = AccessShareLock;

	/* Scan for all members of inheritance set, acquire needed locks */
	inhOIDs = find_all_inheritors(parentOID, lockmode);

	/*
	 * Check that there's at least one descendant, else treat as no-child
	 * case.  This could happen despite above has_subclass() check, if table
	 * once had a child but no longer does.
	 */
	if (list_length(inhOIDs) < 2)
	{
		/* Clear flag before returning */
		rte->inh = false;
		return;
	}

	/*
	 * If parent relation is selected FOR UPDATE/SHARE, we need to mark its
	 * PlanRowMark as isParent = true, and generate a new PlanRowMark for
	 * each child.
	 */
	if (oldrc)
		oldrc->isParent = true;

	/*
	 * Must open the parent relation to examine its tupdesc.  We need not lock
	 * it; we assume the rewriter already did.
	 */
	oldrelation = heap_open(parentOID, NoLock);

	/* Scan the inheritance set and expand it */
	appinfos = NIL;
	foreach(l, inhOIDs)
	{
		Oid			childOID = lfirst_oid(l);
		Relation	newrelation;
		RangeTblEntry *childrte;
		Index		childRTindex;
		AppendRelInfo *appinfo;

		/* Open rel if needed; we already have required locks */
		if (childOID != parentOID)
			newrelation = heap_open(childOID, NoLock);
		else
			newrelation = oldrelation;

		/*
		 * It is possible that the parent table has children that are temp
		 * tables of other backends.  We cannot safely access such tables
		 * (because of buffering issues), and the best thing to do seems to be
		 * to silently ignore them.
		 */
		if (childOID != parentOID && RELATION_IS_OTHER_TEMP(newrelation))
		{
			heap_close(newrelation, lockmode);
			continue;
		}

		/*
		 * show root and leaf partitions
		 */
		if (parent_is_partitioned && !rel_is_leaf_partition(childOID))
		{
			if (childOID != parentOID)
				heap_close(newrelation, lockmode);
			continue;
		}

		/*
		 * Build an RTE for the child, and attach to query's rangetable list.
		 * We copy most fields of the parent's RTE, but replace relation OID,
		 * and set inh = false.
		 */
		childrte = copyObject(rte);
		childrte->relid = childOID;
		childrte->inh = false;
		childrte->requiredPerms = 0; /* do not require permissions on child tables */
		parse->rtable = lappend(parse->rtable, childrte);
		childRTindex = list_length(parse->rtable);

		child_relids = bms_add_member(child_relids, childRTindex);

		/*
		 * Build an AppendRelInfo for this parent and child.
		 */
		appinfo = makeNode(AppendRelInfo);
		appinfo->parent_relid = rti;
		appinfo->child_relid = childRTindex;
		appinfo->parent_reltype = oldrelation->rd_rel->reltype;
		appinfo->child_reltype = newrelation->rd_rel->reltype;
		make_inh_translation_list(oldrelation, newrelation, childRTindex,
								  &appinfo->translated_vars);
		appinfo->parent_reloid = parentOID;
		appinfos = lappend(appinfos, appinfo);

		/*
		 * Translate the column permissions bitmaps to the child's attnums (we
		 * have to build the translated_vars list before we can do this). But
		 * if this is the parent table, leave copyObject's result alone.
		 */
		if (childOID != parentOID)
		{
			childrte->selectedCols = translate_col_privs(rte->selectedCols,
												   appinfo->translated_vars);
			childrte->modifiedCols = translate_col_privs(rte->modifiedCols,
												   appinfo->translated_vars);
		}

		/*
		 * Build a PlanRowMark if parent is marked FOR UPDATE/SHARE.
		 */
		if (oldrc)
		{
			PlanRowMark *newrc = makeNode(PlanRowMark);

			newrc->rti = childRTindex;
			newrc->prti = rti;
			newrc->markType = oldrc->markType;
			newrc->noWait = oldrc->noWait;
			newrc->isParent = false;
			/* junk attrs for children are not identified yet */
			newrc->ctidAttNo = InvalidAttrNumber;
			newrc->toidAttNo = InvalidAttrNumber;
			newrc->wholeAttNo = InvalidAttrNumber;

			root->rowMarks = lappend(root->rowMarks, newrc);
		}

		/* Close child relations, but keep locks */
		if (childOID != parentOID)
			heap_close(newrelation, rel_needs_long_lock(childOID) ? NoLock: lockmode);
	}

	heap_close(oldrelation, NoLock);

	if (parent_is_partitioned)
	{
		DynamicScanInfo *dsinfo;

		dsinfo = palloc(sizeof(DynamicScanInfo));
		dsinfo->parentOid = parentOID;
		dsinfo->rtindex = rti;
		dsinfo->hasSelector = false;

		dsinfo->children = child_relids;

		dsinfo->partKeyAttnos = rel_partition_key_attrs(parentOID);

		root->dynamicScans = lappend(root->dynamicScans, dsinfo);
		dsinfo->dynamicScanId = list_length(root->dynamicScans);
	}

	/*
	 * If all the children were temp tables, pretend it's a non-inheritance
	 * situation.  The duplicate RTE we added for the parent table is
	 * harmless, so we don't bother to get rid of it.
	 */
	if (list_length(appinfos) < 1)
	{
		/* Clear flag before returning */
		rte->inh = false;
		return;
	}

	/* Otherwise, OK to add to root->append_rel_list */
	root->append_rel_list = list_concat(root->append_rel_list, appinfos);

	/*
	 * The executor will check the parent table's access permissions when it
	 * examines the parent's added RTE entry.  There's no need to check twice,
	 * so turn off access check bits in the original RTE.
	 */
	rte->requiredPerms = 0;
}

/*
 * make_inh_translation_list
 *	  Build the list of translations from parent Vars to child Vars for
 *	  an inheritance child.
 *
 * For paranoia's sake, we match type as well as attribute name.
 */
static void
make_inh_translation_list(Relation oldrelation, Relation newrelation,
						  Index newvarno,
						  List **translated_vars)
{
	List	   *vars = NIL;
	TupleDesc	old_tupdesc = RelationGetDescr(oldrelation);
	TupleDesc	new_tupdesc = RelationGetDescr(newrelation);
	int			oldnatts = old_tupdesc->natts;
	int			newnatts = new_tupdesc->natts;
	int			old_attno;

	for (old_attno = 0; old_attno < oldnatts; old_attno++)
	{
		Form_pg_attribute att;
		char	   *attname;
		Oid			atttypid;
		int32		atttypmod;
		int			new_attno;

		att = old_tupdesc->attrs[old_attno];
		if (att->attisdropped)
		{
			/* Just put NULL into this list entry */
			vars = lappend(vars, NULL);
			continue;
		}
		attname = NameStr(att->attname);
		atttypid = att->atttypid;
		atttypmod = att->atttypmod;

		/*
		 * When we are generating the "translation list" for the parent table
		 * of an inheritance set, no need to search for matches.
		 */
		if (oldrelation == newrelation)
		{
			vars = lappend(vars, makeVar(newvarno,
										 (AttrNumber) (old_attno + 1),
										 atttypid,
										 atttypmod,
										 0));
			continue;
		}

		/*
		 * Otherwise we have to search for the matching column by name.
		 * There's no guarantee it'll have the same column position, because
		 * of cases like ALTER TABLE ADD COLUMN and multiple inheritance.
		 * However, in simple cases it will be the same column number, so try
		 * that before we go groveling through all the columns.
		 *
		 * Note: the test for (att = ...) != NULL cannot fail, it's just a
		 * notational device to include the assignment into the if-clause.
		 */
		if (old_attno < newnatts &&
			(att = new_tupdesc->attrs[old_attno]) != NULL &&
			!att->attisdropped && att->attinhcount != 0 &&
			strcmp(attname, NameStr(att->attname)) == 0)
			new_attno = old_attno;
		else
		{
			for (new_attno = 0; new_attno < newnatts; new_attno++)
			{
				att = new_tupdesc->attrs[new_attno];
				if (!att->attisdropped && att->attinhcount != 0 &&
					strcmp(attname, NameStr(att->attname)) == 0)
					break;
			}
			if (new_attno >= newnatts)
				elog(ERROR, "could not find inherited attribute \"%s\" of relation \"%s\"",
					 attname, RelationGetRelationName(newrelation));
		}

		/* Found it, check type */
		if (atttypid != att->atttypid || atttypmod != att->atttypmod)
			elog(ERROR, "attribute \"%s\" of relation \"%s\" does not match parent's type",
				 attname, RelationGetRelationName(newrelation));

		vars = lappend(vars, makeVar(newvarno,
									 (AttrNumber) (new_attno + 1),
									 atttypid,
									 atttypmod,
									 0));
	}

	*translated_vars = vars;
}

/*
 * translate_col_privs
 *	  Translate a bitmapset representing per-column privileges from the
 *	  parent rel's attribute numbering to the child's.
 *
 * The only surprise here is that we don't translate a parent whole-row
 * reference into a child whole-row reference.	That would mean requiring
 * permissions on all child columns, which is overly strict, since the
 * query is really only going to reference the inherited columns.  Instead
 * we set the per-column bits for all inherited columns.
 */
static Bitmapset *
translate_col_privs(const Bitmapset *parent_privs,
					List *translated_vars)
{
	Bitmapset  *child_privs = NULL;
	bool		whole_row;
	int			attno;
	ListCell   *lc;

	/* System attributes have the same numbers in all tables */
	for (attno = FirstLowInvalidHeapAttributeNumber + 1; attno < 0; attno++)
	{
		if (bms_is_member(attno - FirstLowInvalidHeapAttributeNumber,
						  parent_privs))
			child_privs = bms_add_member(child_privs,
								 attno - FirstLowInvalidHeapAttributeNumber);
	}

	/* Check if parent has whole-row reference */
	whole_row = bms_is_member(InvalidAttrNumber - FirstLowInvalidHeapAttributeNumber,
							  parent_privs);

	/* And now translate the regular user attributes, using the vars list */
	attno = InvalidAttrNumber;
	foreach(lc, translated_vars)
	{
		Var		   *var = (Var *) lfirst(lc);

		attno++;
		if (var == NULL)		/* ignore dropped columns */
			continue;
		Assert(IsA(var, Var));
		if (whole_row ||
			bms_is_member(attno - FirstLowInvalidHeapAttributeNumber,
						  parent_privs))
			child_privs = bms_add_member(child_privs,
						 var->varattno - FirstLowInvalidHeapAttributeNumber);
	}

	return child_privs;
}

/*
 * adjust_appendrel_attrs
 *	  Copy the specified query or expression and translate Vars referring
 *	  to the parent rel of the specified AppendRelInfo to refer to the
 *	  child rel instead.  We also update rtindexes appearing outside Vars,
 *	  such as resultRelation and jointree relids.
 *
 * Note: this is only applied after conversion of sublinks to subplans,
 * so we don't need to cope with recursion into sub-queries.
 *
 * Note: this is not hugely different from what pullup_replace_vars() does;
 * maybe we should try to fold the two routines together.
 */
Node *
adjust_appendrel_attrs(PlannerInfo *root, Node *node, AppendRelInfo *appinfo)
{
	Node	   *result;
	AppendRelInfoContext ctx;
	ctx.root = root;
	ctx.appinfo = appinfo;

	/*
	 * Must be prepared to start with a Query or a bare expression tree.
	 */
	if (node && IsA(node, Query))
	{
		Query	   *newnode;

		newnode = query_tree_mutator((Query *) node,
									 adjust_appendrel_attrs_mutator,
									 (void *) &ctx,
									 QTW_IGNORE_RC_SUBQUERIES);
		if (newnode->resultRelation == appinfo->parent_relid)
		{
			newnode->resultRelation = appinfo->child_relid;
			/* Fix tlist resnos too, if it's inherited UPDATE */
			if (newnode->commandType == CMD_UPDATE)
				newnode->targetList =
					adjust_inherited_tlist(newnode->targetList,
										   appinfo);
		}
		result = (Node *) newnode;
	}
	else
		result = adjust_appendrel_attrs_mutator(node, &ctx);

	return result;
}

/**
 * Mutator's function is to modify nodes so that they may be applicable
 * for a child partition.
 */
static Node *
adjust_appendrel_attrs_mutator(Node *node, AppendRelInfoContext *ctx)
{
	Assert(ctx);
	AppendRelInfo *appinfo = ctx->appinfo;
	Assert(appinfo);

	if (node == NULL)
		return NULL;
	if (IsA(node, Var))
	{
		Var		   *var = (Var *) copyObject(node);

		if (var->varlevelsup == 0 &&
			var->varno == appinfo->parent_relid)
		{
			var->varno = appinfo->child_relid;
			var->varnoold = appinfo->child_relid;
			if (var->varattno > 0)
			{
				Node	   *newnode;

				if (var->varattno > list_length(appinfo->translated_vars))
					elog(ERROR, "attribute %d of relation \"%s\" does not exist",
						 var->varattno, get_rel_name(appinfo->parent_reloid));
				newnode = copyObject(list_nth(appinfo->translated_vars,
											  var->varattno - 1));
				if (newnode == NULL)
					elog(ERROR, "attribute %d of relation \"%s\" does not exist",
						 var->varattno, get_rel_name(appinfo->parent_reloid));
				return newnode;
			}
			else if (var->varattno == 0)
			{
				/*
				 * Whole-row Var: if we are dealing with named rowtypes, we
				 * can use a whole-row Var for the child table plus a coercion
				 * step to convert the tuple layout to the parent's rowtype.
				 * Otherwise we have to generate a RowExpr.
				 */
				if (OidIsValid(appinfo->child_reltype))
				{
					Assert(var->vartype == appinfo->parent_reltype);
					if (appinfo->parent_reltype != appinfo->child_reltype)
					{
						ConvertRowtypeExpr *r = makeNode(ConvertRowtypeExpr);

						r->arg = (Expr *) var;
						r->resulttype = appinfo->parent_reltype;
						r->convertformat = COERCE_IMPLICIT_CAST;
						r->location = -1;
						/* Make sure the Var node has the right type ID, too */
						var->vartype = appinfo->child_reltype;
						return (Node *) r;
					}
				}
				else
				{
					/*
					 * Build a RowExpr containing the translated variables.
					 */
					RowExpr    *rowexpr;
					List	   *fields;

					fields = (List *) copyObject(appinfo->translated_vars);
					rowexpr = makeNode(RowExpr);
					rowexpr->args = fields;
					rowexpr->row_typeid = var->vartype;
					rowexpr->row_format = COERCE_IMPLICIT_CAST;
					rowexpr->colnames = NIL;
					rowexpr->location = -1;

					return (Node *) rowexpr;
				}
			}
			/* system attributes don't need any other translation */
		}
		return (Node *) var;
	}
	if (IsA(node, CurrentOfExpr))
	{
		CurrentOfExpr *cexpr = (CurrentOfExpr *) copyObject(node);

		if (cexpr->cvarno == appinfo->parent_relid)
			cexpr->cvarno = appinfo->child_relid;
		return (Node *) cexpr;
	}
	if (IsA(node, RangeTblRef))
	{
		RangeTblRef *rtr = (RangeTblRef *) copyObject(node);

		if (rtr->rtindex == appinfo->parent_relid)
			rtr->rtindex = appinfo->child_relid;
		return (Node *) rtr;
	}
	if (IsA(node, JoinExpr))
	{
		/* Copy the JoinExpr node with correct mutation of subnodes */
		JoinExpr   *j;

		j = (JoinExpr *) expression_tree_mutator(node,
											  adjust_appendrel_attrs_mutator,
												 (void *) ctx);
		/* now fix JoinExpr's rtindex (probably never happens) */
		if (j->rtindex == appinfo->parent_relid)
			j->rtindex = appinfo->child_relid;
		return (Node *) j;
	}
	if (IsA(node, PlaceHolderVar))
	{
		/* Copy the PlaceHolderVar node with correct mutation of subnodes */
		PlaceHolderVar *phv;

		phv = (PlaceHolderVar *) expression_tree_mutator(node,
											  adjust_appendrel_attrs_mutator,
														 (void *) ctx);
		/* now fix PlaceHolderVar's relid sets */
		if (phv->phlevelsup == 0)
			phv->phrels = adjust_relid_set(phv->phrels,
										   appinfo->parent_relid,
										   appinfo->child_relid);
		return (Node *) phv;
	}
	/* Shouldn't need to handle planner auxiliary nodes here */
	Assert(!IsA(node, SpecialJoinInfo));
	Assert(!IsA(node, AppendRelInfo));
	Assert(!IsA(node, PlaceHolderInfo));

	/*
	 * We have to process RestrictInfo nodes specially.  (Note: although
	 * set_append_rel_pathlist will hide RestrictInfos in the parent's
	 * baserestrictinfo list from us, it doesn't hide those in joininfo.)
	 */
	if (IsA(node, RestrictInfo))
	{
		RestrictInfo *oldinfo = (RestrictInfo *) node;
		RestrictInfo *newinfo = makeNode(RestrictInfo);

		/* Copy all flat-copiable fields */
		memcpy(newinfo, oldinfo, sizeof(RestrictInfo));

		/* Recursively fix the clause itself */
		newinfo->clause = (Expr *)
				adjust_appendrel_attrs_mutator((Node *) oldinfo->clause, ctx);

		/* and the modified version, if an OR clause */
		newinfo->orclause = (Expr *)
				adjust_appendrel_attrs_mutator((Node *) oldinfo->orclause, ctx);

		/* adjust relid sets too */
		newinfo->clause_relids = adjust_relid_set(oldinfo->clause_relids,
												  appinfo->parent_relid,
												  appinfo->child_relid);
		newinfo->required_relids = adjust_relid_set(oldinfo->required_relids,
<<<<<<< HEAD
													appinfo->parent_relid,
													appinfo->child_relid);
		newinfo->nullable_relids = adjust_relid_set(oldinfo->nullable_relids,
													appinfo->parent_relid,
													appinfo->child_relid);
=======
													context->parent_relid,
													context->child_relid);
		newinfo->nullable_relids = adjust_relid_set(oldinfo->nullable_relids,
													context->parent_relid,
													context->child_relid);
>>>>>>> 78a09145
		newinfo->left_relids = adjust_relid_set(oldinfo->left_relids,
												appinfo->parent_relid,
												appinfo->child_relid);
		newinfo->right_relids = adjust_relid_set(oldinfo->right_relids,
												 appinfo->parent_relid,
												 appinfo->child_relid);

		/*
		 * Reset cached derivative fields, since these might need to have
		 * different values when considering the child relation.
		 */
		newinfo->eval_cost.startup = -1;
		newinfo->norm_selec = -1;
		newinfo->outer_selec = -1;
		newinfo->left_ec = NULL;
		newinfo->right_ec = NULL;
		newinfo->left_em = NULL;
		newinfo->right_em = NULL;
		newinfo->scansel_cache = NIL;
		newinfo->left_bucketsize = -1;
		newinfo->right_bucketsize = -1;

		return (Node *) newinfo;
	}

	/*
	 * NOTE: we do not need to recurse into sublinks, because they should
	 * already have been converted to subplans before we see them.
	 */
	Assert(!IsA(node, SubLink));
	Assert(!IsA(node, Query));

	node = expression_tree_mutator(node, adjust_appendrel_attrs_mutator,
								   (void *) ctx);

	/*
	 * In GPDB, if you have two SubPlans referring to the same initplan, we
	 * require two separate copies of the subplan, one for each SubPlan
	 * reference. That's because even if a plan is otherwise the same, we
	 * may want to later apply different flow to different SubPlans
	 * referring it. Any subplan that is left unused, because we created
	 * the new copy here, will be removed by remove_unused_subplans().
	 */
	if (IsA(node, SubPlan))
	{
		SubPlan *sp = (SubPlan *) node;

		if (!sp->is_initplan)
		{
			PlannerInfo *root = ctx->root;
			Plan *newsubplan = (Plan *) copyObject(planner_subplan_get_plan(root, sp));
			List *newrtable = (List *) copyObject(planner_subplan_get_rtable(root, sp));

			/*
			 * Add the subplan and its rtable to the global lists.
			 */
			root->glob->subplans = lappend(root->glob->subplans, newsubplan);
			root->glob->subrtables = lappend(root->glob->subrtables, newrtable);

			/*
			 * expression_tree_mutator made a copy of the SubPlan already, so
			 * we can modify it directly.
			 */
			sp->plan_id = list_length(root->glob->subplans);
		}
	}

	return node;
}

/*
 * Substitute newrelid for oldrelid in a Relid set
 */
static Relids
adjust_relid_set(Relids relids, Index oldrelid, Index newrelid)
{
	if (bms_is_member(oldrelid, relids))
	{
		/* Ensure we have a modifiable copy */
		relids = bms_copy(relids);
		/* Remove old, add new */
		relids = bms_del_member(relids, oldrelid);
		relids = bms_add_member(relids, newrelid);
	}
	return relids;
}

/*
 * Adjust the targetlist entries of an inherited UPDATE operation
 *
 * The expressions have already been fixed, but we have to make sure that
 * the target resnos match the child table (they may not, in the case of
 * a column that was added after-the-fact by ALTER TABLE).	In some cases
 * this can force us to re-order the tlist to preserve resno ordering.
 * (We do all this work in special cases so that preptlist.c is fast for
 * the typical case.)
 *
 * The given tlist has already been through expression_tree_mutator;
 * therefore the TargetEntry nodes are fresh copies that it's okay to
 * scribble on.
 *
 * Note that this is not needed for INSERT because INSERT isn't inheritable.
 */
static List *
adjust_inherited_tlist(List *tlist, AppendRelInfo *context)
{
	bool		changed_it = false;
	ListCell   *tl;
	List	   *new_tlist;
	bool		more;
	int			attrno;

	/* This should only happen for an inheritance case, not UNION ALL */
	Assert(OidIsValid(context->parent_reloid));

	/* Scan tlist and update resnos to match attnums of child rel */
	foreach(tl, tlist)
	{
		TargetEntry *tle = (TargetEntry *) lfirst(tl);
		Var		   *childvar;

		if (tle->resjunk)
			continue;			/* ignore junk items */

		/* Look up the translation of this column: it must be a Var */
		if (tle->resno <= 0 ||
			tle->resno > list_length(context->translated_vars))
			elog(ERROR, "attribute %d of relation \"%s\" does not exist",
				 tle->resno, get_rel_name(context->parent_reloid));
		childvar = (Var *) list_nth(context->translated_vars, tle->resno - 1);
		if (childvar == NULL || !IsA(childvar, Var))
			elog(ERROR, "attribute %d of relation \"%s\" does not exist",
				 tle->resno, get_rel_name(context->parent_reloid));

		if (tle->resno != childvar->varattno)
		{
			tle->resno = childvar->varattno;
			changed_it = true;
		}
	}

	/*
	 * If we changed anything, re-sort the tlist by resno, and make sure
	 * resjunk entries have resnos above the last real resno.  The sort
	 * algorithm is a bit stupid, but for such a seldom-taken path, small is
	 * probably better than fast.
	 */
	if (!changed_it)
		return tlist;

	new_tlist = NIL;
	more = true;
	for (attrno = 1; more; attrno++)
	{
		more = false;
		foreach(tl, tlist)
		{
			TargetEntry *tle = (TargetEntry *) lfirst(tl);

			if (tle->resjunk)
				continue;		/* ignore junk items */

			if (tle->resno == attrno)
				new_tlist = lappend(new_tlist, tle);
			else if (tle->resno > attrno)
				more = true;
		}
	}

	foreach(tl, tlist)
	{
		TargetEntry *tle = (TargetEntry *) lfirst(tl);

		if (!tle->resjunk)
			continue;			/* here, ignore non-junk items */

		tle->resno = attrno;
		new_tlist = lappend(new_tlist, tle);
		attrno++;
	}

	return new_tlist;
}<|MERGE_RESOLUTION|>--- conflicted
+++ resolved
@@ -270,13 +270,9 @@
 							  NIL,
 							  rtr->rtindex,
 							  subplan,
-<<<<<<< HEAD
-							  subroot->parse->rtable);
-		mark_passthru_locus(plan, FALSE, FALSE); /* CDB: no hash/sort keys */
-=======
 							  subroot->parse->rtable,
 							  subroot->rowMarks);
->>>>>>> 78a09145
+		mark_passthru_locus(plan, FALSE, FALSE); /* CDB: no hash/sort keys */
 
 		/*
 		 * We don't bother to determine the subquery's output ordering since
@@ -492,12 +488,8 @@
 	/*
 	 * Append the child results together.
 	 */
-<<<<<<< HEAD
-	plan = (Plan *) make_append(planlist, false, tlist);
+	plan = (Plan *) make_append(planlist, tlist);
 	mark_append_locus(plan, optype); /* CDB: Mark the plan result locus. */
-=======
-	plan = (Plan *) make_append(planlist, tlist);
->>>>>>> 78a09145
 
 	/*
 	 * For UNION ALL, we just need the Append plan.  For UNION, need to add
@@ -637,12 +629,8 @@
 	/*
 	 * Append the child results together.
 	 */
-<<<<<<< HEAD
-	plan = (Plan *) make_append(planlist, false, tlist);
+	plan = (Plan *) make_append(planlist, tlist);
 	mark_append_locus(plan, optype); /* CDB: Mark the plan result locus. */
-=======
-	plan = (Plan *) make_append(planlist, tlist);
->>>>>>> 78a09145
 
 	/* Identify the grouping semantics */
 	groupList = generate_setop_grouplist(op, tlist);
@@ -1837,19 +1825,11 @@
 												  appinfo->parent_relid,
 												  appinfo->child_relid);
 		newinfo->required_relids = adjust_relid_set(oldinfo->required_relids,
-<<<<<<< HEAD
 													appinfo->parent_relid,
 													appinfo->child_relid);
 		newinfo->nullable_relids = adjust_relid_set(oldinfo->nullable_relids,
 													appinfo->parent_relid,
 													appinfo->child_relid);
-=======
-													context->parent_relid,
-													context->child_relid);
-		newinfo->nullable_relids = adjust_relid_set(oldinfo->nullable_relids,
-													context->parent_relid,
-													context->child_relid);
->>>>>>> 78a09145
 		newinfo->left_relids = adjust_relid_set(oldinfo->left_relids,
 												appinfo->parent_relid,
 												appinfo->child_relid);
@@ -1902,12 +1882,14 @@
 			PlannerInfo *root = ctx->root;
 			Plan *newsubplan = (Plan *) copyObject(planner_subplan_get_plan(root, sp));
 			List *newrtable = (List *) copyObject(planner_subplan_get_rtable(root, sp));
+			List *newrowmarks = (List *) copyObject(planner_subplan_get_rowmarks(root, sp));
 
 			/*
 			 * Add the subplan and its rtable to the global lists.
 			 */
 			root->glob->subplans = lappend(root->glob->subplans, newsubplan);
 			root->glob->subrtables = lappend(root->glob->subrtables, newrtable);
+			root->glob->subrowmarks = lappend(root->glob->subrowmarks, newrowmarks);
 
 			/*
 			 * expression_tree_mutator made a copy of the SubPlan already, so
