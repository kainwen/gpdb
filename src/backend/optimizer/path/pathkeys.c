--- conflicted
+++ resolved
@@ -7,13 +7,9 @@
  * the nature and use of path keys.
  *
  *
-<<<<<<< HEAD
  * Portions Copyright (c) 2005-2008, Greenplum inc
  * Portions Copyright (c) 2012-Present Pivotal Software, Inc.
- * Portions Copyright (c) 1996-2011, PostgreSQL Global Development Group
-=======
  * Portions Copyright (c) 1996-2012, PostgreSQL Global Development Group
->>>>>>> 80edfd76
  * Portions Copyright (c) 1994, Regents of the University of California
  *
  * IDENTIFICATION
@@ -32,13 +28,10 @@
 #include "optimizer/paths.h"
 #include "optimizer/planmain.h"
 #include "optimizer/tlist.h"
-<<<<<<< HEAD
 #include "optimizer/var.h"
 #include "optimizer/restrictinfo.h"
 #include "parser/parsetree.h"
 #include "parser/parse_oper.h" /* for compatible_oper_opid() */
-=======
->>>>>>> 80edfd76
 #include "utils/lsyscache.h"
 
 #include "cdb/cdbpullup.h"		/* cdbpullup_expr(), cdbpullup_make_var() */
@@ -185,6 +178,7 @@
 								  old_rinfo->outerjoin_delayed,
 								  old_rinfo->pseudoconstant,
 								  required_relids,
+								  old_rinfo->outer_relids, /* GPDB_92_MERGE_FIXME */
 								  old_rinfo->nullable_relids,
 								  old_rinfo->ojscope_relids);
 	check_mergejoinable(new_rinfo);
@@ -202,7 +196,7 @@
 										   PVC_RECURSE_AGGREGATES,
 										   PVC_INCLUDE_PLACEHOLDERS);
 
-		add_vars_to_targetlist(root, vars, required_relids);
+		add_vars_to_targetlist(root, vars, required_relids, false);
 		list_free(vars);
 	}
 
@@ -825,7 +819,12 @@
 		if (!pathkey_is_redundant(cpathkey, retval))
 			retval = lappend(retval, cpathkey);
 
-<<<<<<< HEAD
+		i++;
+	}
+
+	return retval;
+}
+
 /*
  * Find or make a Var node for the specified attribute of the rel.
  *
@@ -852,12 +851,13 @@
 		if (IsA(var, Var) &&
 			var->varattno == varattno)
 			return var;
-=======
-		i++;
->>>>>>> 80edfd76
-	}
-
-	return retval;
+	}
+
+	relid = rel->relid;
+	reloid = getrelid(relid, root->parse->rtable);
+	get_atttypetypmodcoll(reloid, varattno, &vartypeid, &type_mod, &varcollid);
+
+	return makeVar(relid, varattno, vartypeid, type_mod, varcollid, 0);
 }
 
 /*
@@ -1037,12 +1037,8 @@
 														sub_expr_type,
 														sub_expr_coll,
 														0,
-<<<<<<< HEAD
+														rel->relids,
 														true); /* create_it */
-=======
-														rel->relids,
-														false);
->>>>>>> 80edfd76
 
 					/*
 					 * If we don't find a matching EC, this sub-pathkey isn't
@@ -1197,6 +1193,7 @@
 									  typeoid,
 									  exprCollation(expr),
 									  0,
+									  NULL, /* GPDB_92_MERGE_FIXME: What is the expected rel here? */
 									  true);
 	if (!canonical)
 		pk = makePathKey(eclass, opfamily, strategy, false);
@@ -1296,6 +1293,7 @@
 										exprType((Node *) newexpr),
 										exprCollation((Node *) newexpr),
 										0,
+										relids,
 										true);
 
 	/* Find or create the equivalence class for the transformed expr. */
@@ -1303,7 +1301,7 @@
 								  outer_ec,
 								  pathkey->pk_opfamily,
 								  pathkey->pk_strategy,
-								  false);
+								  pathkey->pk_nulls_first);
 }
 
 
