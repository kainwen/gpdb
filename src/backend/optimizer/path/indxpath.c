/*-------------------------------------------------------------------------
 *
 * indxpath.c
 *	  Routines to determine which indexes are usable for scanning a
 *	  given relation, and create Paths accordingly.
 *
<<<<<<< HEAD
 * Portions Copyright (c) 2006-2008, Greenplum inc
 * Portions Copyright (c) 2012-Present Pivotal Software, Inc.
 * Portions Copyright (c) 1996-2016, PostgreSQL Global Development Group
=======
 * Portions Copyright (c) 1996-2019, PostgreSQL Global Development Group
>>>>>>> 9e1c9f95
 * Portions Copyright (c) 1994, Regents of the University of California
 *
 *
 * IDENTIFICATION
 *	  src/backend/optimizer/path/indxpath.c
 *
 *-------------------------------------------------------------------------
 */
#include "postgres.h"

#include <math.h>

#include "access/stratnum.h"
#include "access/sysattr.h"
#include "catalog/pg_am.h"
<<<<<<< HEAD
#include "catalog/pg_class.h"
#include "catalog/pg_collation.h"
=======
>>>>>>> 9e1c9f95
#include "catalog/pg_operator.h"
#include "catalog/pg_opfamily.h"
#include "catalog/pg_type.h"
#include "nodes/makefuncs.h"
#include "nodes/nodeFuncs.h"
#include "nodes/supportnodes.h"
#include "optimizer/cost.h"
#include "optimizer/optimizer.h"
#include "optimizer/pathnode.h"
#include "optimizer/paths.h"
#include "optimizer/prep.h"
#include "optimizer/restrictinfo.h"
<<<<<<< HEAD
#include "optimizer/subselect.h"
#include "optimizer/var.h"
#include "parser/parsetree.h"
#include "utils/builtins.h"
#include "utils/bytea.h"
=======
>>>>>>> 9e1c9f95
#include "utils/lsyscache.h"
#include "utils/selfuncs.h"


/* XXX see PartCollMatchesExprColl */
#define IndexCollMatchesExprColl(idxcollation, exprcollation) \
	((idxcollation) == InvalidOid || (idxcollation) == (exprcollation))

/* Whether we are looking for plain indexscan, bitmap scan, or either */
typedef enum
{
	ST_INDEXSCAN,				/* must support amgettuple */
	ST_BITMAPSCAN,				/* must support amgetbitmap */
	ST_ANYSCAN					/* either is okay */
} ScanTypeControl;

/* Data structure for collecting qual clauses that match an index */
typedef struct
{
	bool		nonempty;		/* True if lists are not all empty */
	/* Lists of IndexClause nodes, one list per index column */
	List	   *indexclauses[INDEX_MAX_KEYS];
} IndexClauseSet;

/* Per-path data used within choose_bitmap_and() */
typedef struct
{
	Path	   *path;			/* IndexPath, BitmapAndPath, or BitmapOrPath */
	List	   *quals;			/* the WHERE clauses it uses */
	List	   *preds;			/* predicates of its partial index(es) */
	Bitmapset  *clauseids;		/* quals+preds represented as a bitmapset */
	bool		unclassifiable; /* has too many quals+preds to process? */
} PathClauseUsage;

/* Callback argument for ec_member_matches_indexcol */
typedef struct
{
	IndexOptInfo *index;		/* index we're considering */
	int			indexcol;		/* index column we want to match to */
} ec_member_matches_arg;


static void consider_index_join_clauses(PlannerInfo *root, RelOptInfo *rel,
										IndexOptInfo *index,
										IndexClauseSet *rclauseset,
										IndexClauseSet *jclauseset,
										IndexClauseSet *eclauseset,
										List **bitindexpaths);
static void consider_index_join_outer_rels(PlannerInfo *root, RelOptInfo *rel,
										   IndexOptInfo *index,
										   IndexClauseSet *rclauseset,
										   IndexClauseSet *jclauseset,
										   IndexClauseSet *eclauseset,
										   List **bitindexpaths,
										   List *indexjoinclauses,
										   int considered_clauses,
										   List **considered_relids);
static void get_join_index_paths(PlannerInfo *root, RelOptInfo *rel,
								 IndexOptInfo *index,
								 IndexClauseSet *rclauseset,
								 IndexClauseSet *jclauseset,
								 IndexClauseSet *eclauseset,
								 List **bitindexpaths,
								 Relids relids,
								 List **considered_relids);
static bool eclass_already_used(EquivalenceClass *parent_ec, Relids oldrelids,
								List *indexjoinclauses);
static bool bms_equal_any(Relids relids, List *relids_list);
static void get_index_paths(PlannerInfo *root, RelOptInfo *rel,
							IndexOptInfo *index, IndexClauseSet *clauses,
							List **bitindexpaths);
static List *build_index_paths(PlannerInfo *root, RelOptInfo *rel,
							   IndexOptInfo *index, IndexClauseSet *clauses,
							   bool useful_predicate,
							   ScanTypeControl scantype,
							   bool *skip_nonnative_saop,
							   bool *skip_lower_saop);
static List *build_paths_for_OR(PlannerInfo *root, RelOptInfo *rel,
								List *clauses, List *other_clauses);
static List *generate_bitmap_or_paths(PlannerInfo *root, RelOptInfo *rel,
									  List *clauses, List *other_clauses);
static Path *choose_bitmap_and(PlannerInfo *root, RelOptInfo *rel,
							   List *paths);
static int	path_usage_comparator(const void *a, const void *b);
static Cost bitmap_scan_cost_est(PlannerInfo *root, RelOptInfo *rel,
								 Path *ipath);
static Cost bitmap_and_cost_est(PlannerInfo *root, RelOptInfo *rel,
								List *paths);
static PathClauseUsage *classify_index_clause_usage(Path *path,
													List **clauselist);
static Relids get_bitmap_tree_required_outer(Path *bitmapqual);
static void find_indexpath_quals(Path *bitmapqual, List **quals, List **preds);
static int	find_list_position(Node *node, List **nodelist);
static bool check_index_only(RelOptInfo *rel, IndexOptInfo *index);
static double get_loop_count(PlannerInfo *root, Index cur_relid, Relids outer_relids);
static double adjust_rowcount_for_semijoins(PlannerInfo *root,
											Index cur_relid,
											Index outer_relid,
											double rowcount);
static double approximate_joinrel_size(PlannerInfo *root, Relids relids);
static void match_restriction_clauses_to_index(PlannerInfo *root,
											   IndexOptInfo *index,
											   IndexClauseSet *clauseset);
static void match_join_clauses_to_index(PlannerInfo *root,
										RelOptInfo *rel, IndexOptInfo *index,
										IndexClauseSet *clauseset,
										List **joinorclauses);
static void match_eclass_clauses_to_index(PlannerInfo *root,
										  IndexOptInfo *index,
										  IndexClauseSet *clauseset);
static void match_clauses_to_index(PlannerInfo *root,
								   List *clauses,
								   IndexOptInfo *index,
								   IndexClauseSet *clauseset);
static void match_clause_to_index(PlannerInfo *root,
								  RestrictInfo *rinfo,
								  IndexOptInfo *index,
								  IndexClauseSet *clauseset);
static IndexClause *match_clause_to_indexcol(PlannerInfo *root,
											 RestrictInfo *rinfo,
											 int indexcol,
											 IndexOptInfo *index);
static IndexClause *match_boolean_index_clause(RestrictInfo *rinfo,
											   int indexcol, IndexOptInfo *index);
static IndexClause *match_opclause_to_indexcol(PlannerInfo *root,
											   RestrictInfo *rinfo,
											   int indexcol,
											   IndexOptInfo *index);
static IndexClause *match_funcclause_to_indexcol(PlannerInfo *root,
												 RestrictInfo *rinfo,
												 int indexcol,
												 IndexOptInfo *index);
static IndexClause *get_index_clause_from_support(PlannerInfo *root,
												  RestrictInfo *rinfo,
												  Oid funcid,
												  int indexarg,
												  int indexcol,
												  IndexOptInfo *index);
static IndexClause *match_saopclause_to_indexcol(RestrictInfo *rinfo,
												 int indexcol,
												 IndexOptInfo *index);
static IndexClause *match_rowcompare_to_indexcol(RestrictInfo *rinfo,
												 int indexcol,
												 IndexOptInfo *index);
static IndexClause *expand_indexqual_rowcompare(RestrictInfo *rinfo,
												int indexcol,
												IndexOptInfo *index,
												Oid expr_op,
												bool var_on_left);
static void match_pathkeys_to_index(IndexOptInfo *index, List *pathkeys,
									List **orderby_clauses_p,
									List **clause_columns_p);
static Expr *match_clause_to_ordering_op(IndexOptInfo *index,
										 int indexcol, Expr *clause, Oid pk_opfamily);
static bool ec_member_matches_indexcol(PlannerInfo *root, RelOptInfo *rel,
									   EquivalenceClass *ec, EquivalenceMember *em,
									   void *arg);


/*
 * create_index_paths()
 *	  Generate all interesting index paths for the given relation.
 *	  Candidate paths are added to the rel's pathlist (using add_path).
 *
 * To be considered for an index scan, an index must match one or more
 * restriction clauses or join clauses from the query's qual condition,
 * or match the query's ORDER BY condition, or have a predicate that
 * matches the query's qual condition.
 *
 * There are two basic kinds of index scans.  A "plain" index scan uses
 * only restriction clauses (possibly none at all) in its indexqual,
 * so it can be applied in any context.  A "parameterized" index scan uses
 * join clauses (plus restriction clauses, if available) in its indexqual.
 * When joining such a scan to one of the relations supplying the other
 * variables used in its indexqual, the parameterized scan must appear as
 * the inner relation of a nestloop join; it can't be used on the outer side,
 * nor in a merge or hash join.  In that context, values for the other rels'
 * attributes are available and fixed during any one scan of the indexpath.
 *
 * An IndexPath is generated and submitted to add_path() for each plain or
 * parameterized index scan this routine deems potentially interesting for
 * the current query.
 *
 * 'rel' is the relation for which we want to generate index paths
 *
 * Note: check_index_predicates() must have been run previously for this rel.
 *
 * Note: in cases involving LATERAL references in the relation's tlist, it's
 * possible that rel->lateral_relids is nonempty.  Currently, we include
 * lateral_relids into the parameterization reported for each path, but don't
 * take it into account otherwise.  The fact that any such rels *must* be
 * available as parameter sources perhaps should influence our choices of
 * index quals ... but for now, it doesn't seem worth troubling over.
 * In particular, comments below about "unparameterized" paths should be read
 * as meaning "unparameterized so far as the indexquals are concerned".
 */
void
create_index_paths(PlannerInfo *root, RelOptInfo *rel)
{
	List	   *indexpaths;
	List	   *bitindexpaths;
	List	   *bitjoinpaths;
	List	   *joinorclauses;
	IndexClauseSet rclauseset;
	IndexClauseSet jclauseset;
	IndexClauseSet eclauseset;
	ListCell   *lc;

	/* Skip the whole mess if no indexes */
	if (rel->indexlist == NIL)
		return;

	/* Bitmap paths are collected and then dealt with at the end */
	bitindexpaths = bitjoinpaths = joinorclauses = NIL;

	/* Examine each index in turn */
	foreach(lc, rel->indexlist)
	{
		IndexOptInfo *index = (IndexOptInfo *) lfirst(lc);

		/* Protect limited-size array in IndexClauseSets */
		Assert(index->nkeycolumns <= INDEX_MAX_KEYS);

		/*
		 * Ignore partial indexes that do not match the query.
		 * (generate_bitmap_or_paths() might be able to do something with
		 * them, but that's of no concern here.)
		 */
		if (index->indpred != NIL && !index->predOK)
			continue;

		/*
		 * Identify the restriction clauses that can match the index.
		 */
		MemSet(&rclauseset, 0, sizeof(rclauseset));
		match_restriction_clauses_to_index(root, index, &rclauseset);

		/*
		 * Build index paths from the restriction clauses.  These will be
		 * non-parameterized paths.  Plain paths go directly to add_path(),
		 * bitmap paths are added to bitindexpaths to be handled below.
		 */
		get_index_paths(root, rel, index, &rclauseset,
						&bitindexpaths);

		/*
		 * Identify the join clauses that can match the index.  For the moment
		 * we keep them separate from the restriction clauses.  Note that this
		 * step finds only "loose" join clauses that have not been merged into
		 * EquivalenceClasses.  Also, collect join OR clauses for later.
		 */
		MemSet(&jclauseset, 0, sizeof(jclauseset));
		match_join_clauses_to_index(root, rel, index,
									&jclauseset, &joinorclauses);

		/*
		 * Look for EquivalenceClasses that can generate joinclauses matching
		 * the index.
		 */
		MemSet(&eclauseset, 0, sizeof(eclauseset));
		match_eclass_clauses_to_index(root, index,
									  &eclauseset);

		/*
		 * If we found any plain or eclass join clauses, build parameterized
		 * index paths using them.
		 */
		if (jclauseset.nonempty || eclauseset.nonempty)
			consider_index_join_clauses(root, rel, index,
										&rclauseset,
										&jclauseset,
										&eclauseset,
										&bitjoinpaths);
	}

	/*
	 * Generate BitmapOrPaths for any suitable OR-clauses present in the
	 * restriction list.  Add these to bitindexpaths.
	 */
	indexpaths = generate_bitmap_or_paths(root, rel,
										  rel->baserestrictinfo, NIL);
	bitindexpaths = list_concat(bitindexpaths, indexpaths);

	/*
	 * Likewise, generate BitmapOrPaths for any suitable OR-clauses present in
	 * the joinclause list.  Add these to bitjoinpaths.
	 */
	indexpaths = generate_bitmap_or_paths(root, rel,
										  joinorclauses, rel->baserestrictinfo);
	bitjoinpaths = list_concat(bitjoinpaths, indexpaths);

	/*
	 * If we found anything usable, generate a BitmapHeapPath for the most
	 * promising combination of restriction bitmap index paths.  Note there
	 * will be only one such path no matter how many indexes exist.  This
	 * should be sufficient since there's basically only one figure of merit
	 * (total cost) for such a path.
	 */
	if (bitindexpaths != NIL)
	{
		Path	   *bitmapqual;
		BitmapHeapPath *bpath;

		bitmapqual = choose_bitmap_and(root, rel, bitindexpaths);
		bpath = create_bitmap_heap_path(root, rel, bitmapqual,
										rel->lateral_relids, 1.0, 0);
		add_path(rel, (Path *) bpath);

		/* create a partial bitmap heap path */
		if (rel->consider_parallel && rel->lateral_relids == NULL)
			create_partial_bitmap_paths(root, rel, bitmapqual);
	}

	/*
	 * Likewise, if we found anything usable, generate BitmapHeapPaths for the
	 * most promising combinations of join bitmap index paths.  Our strategy
	 * is to generate one such path for each distinct parameterization seen
	 * among the available bitmap index paths.  This may look pretty
	 * expensive, but usually there won't be very many distinct
	 * parameterizations.  (This logic is quite similar to that in
	 * consider_index_join_clauses, but we're working with whole paths not
	 * individual clauses.)
	 */
	if (bitjoinpaths != NIL)
	{
		List	   *path_outer;
		List	   *all_path_outers;
		ListCell   *lc;

		/*
		 * path_outer holds the parameterization of each path in bitjoinpaths
		 * (to save recalculating that several times), while all_path_outers
		 * holds all distinct parameterization sets.
		 */
		path_outer = all_path_outers = NIL;
		foreach(lc, bitjoinpaths)
		{
			Path	   *path = (Path *) lfirst(lc);
			Relids		required_outer;

			required_outer = get_bitmap_tree_required_outer(path);
			path_outer = lappend(path_outer, required_outer);
			if (!bms_equal_any(required_outer, all_path_outers))
				all_path_outers = lappend(all_path_outers, required_outer);
		}

		/* Now, for each distinct parameterization set ... */
		foreach(lc, all_path_outers)
		{
			Relids		max_outers = (Relids) lfirst(lc);
			List	   *this_path_set;
			Path	   *bitmapqual;
			Relids		required_outer;
			double		loop_count;
			BitmapHeapPath *bpath;
			ListCell   *lcp;
			ListCell   *lco;

			/* Identify all the bitmap join paths needing no more than that */
			this_path_set = NIL;
			forboth(lcp, bitjoinpaths, lco, path_outer)
			{
				Path	   *path = (Path *) lfirst(lcp);
				Relids		p_outers = (Relids) lfirst(lco);

				if (bms_is_subset(p_outers, max_outers))
					this_path_set = lappend(this_path_set, path);
			}

			/*
			 * Add in restriction bitmap paths, since they can be used
			 * together with any join paths.
			 */
			this_path_set = list_concat(this_path_set, bitindexpaths);

			/* Select best AND combination for this parameterization */
			bitmapqual = choose_bitmap_and(root, rel, this_path_set);

			/* And push that path into the mix */
			required_outer = get_bitmap_tree_required_outer(bitmapqual);
			loop_count = get_loop_count(root, rel->relid, required_outer);
			bpath = create_bitmap_heap_path(root, rel, bitmapqual,
											required_outer, loop_count, 0);
			add_path(rel, (Path *) bpath);
		}
	}
}

/*
 * consider_index_join_clauses
 *	  Given sets of join clauses for an index, decide which parameterized
 *	  index paths to build.
 *
 * Plain indexpaths are sent directly to add_path, while potential
 * bitmap indexpaths are added to *bitindexpaths for later processing.
 *
 * 'rel' is the index's heap relation
 * 'index' is the index for which we want to generate paths
 * 'rclauseset' is the collection of indexable restriction clauses
 * 'jclauseset' is the collection of indexable simple join clauses
 * 'eclauseset' is the collection of indexable clauses from EquivalenceClasses
 * '*bitindexpaths' is the list to add bitmap paths to
 */
static void
consider_index_join_clauses(PlannerInfo *root, RelOptInfo *rel,
							IndexOptInfo *index,
							IndexClauseSet *rclauseset,
							IndexClauseSet *jclauseset,
							IndexClauseSet *eclauseset,
							List **bitindexpaths)
{
	int			considered_clauses = 0;
	List	   *considered_relids = NIL;
	int			indexcol;

	/*
	 * The strategy here is to identify every potentially useful set of outer
	 * rels that can provide indexable join clauses.  For each such set,
	 * select all the join clauses available from those outer rels, add on all
	 * the indexable restriction clauses, and generate plain and/or bitmap
	 * index paths for that set of clauses.  This is based on the assumption
	 * that it's always better to apply a clause as an indexqual than as a
	 * filter (qpqual); which is where an available clause would end up being
	 * applied if we omit it from the indexquals.
	 *
	 * This looks expensive, but in most practical cases there won't be very
	 * many distinct sets of outer rels to consider.  As a safety valve when
	 * that's not true, we use a heuristic: limit the number of outer rel sets
	 * considered to a multiple of the number of clauses considered.  (We'll
	 * always consider using each individual join clause, though.)
	 *
	 * For simplicity in selecting relevant clauses, we represent each set of
	 * outer rels as a maximum set of clause_relids --- that is, the indexed
	 * relation itself is also included in the relids set.  considered_relids
	 * lists all relids sets we've already tried.
	 */
	for (indexcol = 0; indexcol < index->nkeycolumns; indexcol++)
	{
		/* Consider each applicable simple join clause */
		considered_clauses += list_length(jclauseset->indexclauses[indexcol]);
		consider_index_join_outer_rels(root, rel, index,
									   rclauseset, jclauseset, eclauseset,
									   bitindexpaths,
									   jclauseset->indexclauses[indexcol],
									   considered_clauses,
									   &considered_relids);
		/* Consider each applicable eclass join clause */
		considered_clauses += list_length(eclauseset->indexclauses[indexcol]);
		consider_index_join_outer_rels(root, rel, index,
									   rclauseset, jclauseset, eclauseset,
									   bitindexpaths,
									   eclauseset->indexclauses[indexcol],
									   considered_clauses,
									   &considered_relids);
	}
}

/*
 * consider_index_join_outer_rels
 *	  Generate parameterized paths based on clause relids in the clause list.
 *
 * Workhorse for consider_index_join_clauses; see notes therein for rationale.
 *
 * 'rel', 'index', 'rclauseset', 'jclauseset', 'eclauseset', and
 *		'bitindexpaths' as above
 * 'indexjoinclauses' is a list of IndexClauses for join clauses
 * 'considered_clauses' is the total number of clauses considered (so far)
 * '*considered_relids' is a list of all relids sets already considered
 */
static void
consider_index_join_outer_rels(PlannerInfo *root, RelOptInfo *rel,
							   IndexOptInfo *index,
							   IndexClauseSet *rclauseset,
							   IndexClauseSet *jclauseset,
							   IndexClauseSet *eclauseset,
							   List **bitindexpaths,
							   List *indexjoinclauses,
							   int considered_clauses,
							   List **considered_relids)
{
	ListCell   *lc;

	/* Examine relids of each joinclause in the given list */
	foreach(lc, indexjoinclauses)
	{
		IndexClause *iclause = (IndexClause *) lfirst(lc);
		Relids		clause_relids = iclause->rinfo->clause_relids;
		EquivalenceClass *parent_ec = iclause->rinfo->parent_ec;
		ListCell   *lc2;

		/* If we already tried its relids set, no need to do so again */
		if (bms_equal_any(clause_relids, *considered_relids))
			continue;

		/*
		 * Generate the union of this clause's relids set with each
		 * previously-tried set.  This ensures we try this clause along with
		 * every interesting subset of previous clauses.  However, to avoid
		 * exponential growth of planning time when there are many clauses,
		 * limit the number of relid sets accepted to 10 * considered_clauses.
		 *
		 * Note: get_join_index_paths adds entries to *considered_relids, but
		 * it prepends them to the list, so that we won't visit new entries
		 * during the inner foreach loop.  No real harm would be done if we
		 * did, since the subset check would reject them; but it would waste
		 * some cycles.
		 */
		foreach(lc2, *considered_relids)
		{
			Relids		oldrelids = (Relids) lfirst(lc2);

			/*
			 * If either is a subset of the other, no new set is possible.
			 * This isn't a complete test for redundancy, but it's easy and
			 * cheap.  get_join_index_paths will check more carefully if we
			 * already generated the same relids set.
			 */
			if (bms_subset_compare(clause_relids, oldrelids) != BMS_DIFFERENT)
				continue;

			/*
			 * If this clause was derived from an equivalence class, the
			 * clause list may contain other clauses derived from the same
			 * eclass.  We should not consider that combining this clause with
			 * one of those clauses generates a usefully different
			 * parameterization; so skip if any clause derived from the same
			 * eclass would already have been included when using oldrelids.
			 */
			if (parent_ec &&
				eclass_already_used(parent_ec, oldrelids,
									indexjoinclauses))
				continue;

			/*
			 * If the number of relid sets considered exceeds our heuristic
			 * limit, stop considering combinations of clauses.  We'll still
			 * consider the current clause alone, though (below this loop).
			 */
			if (list_length(*considered_relids) >= 10 * considered_clauses)
				break;

			/* OK, try the union set */
			get_join_index_paths(root, rel, index,
								 rclauseset, jclauseset, eclauseset,
								 bitindexpaths,
								 bms_union(clause_relids, oldrelids),
								 considered_relids);
		}

		/* Also try this set of relids by itself */
		get_join_index_paths(root, rel, index,
							 rclauseset, jclauseset, eclauseset,
							 bitindexpaths,
							 clause_relids,
							 considered_relids);
	}
}

/*
 * get_join_index_paths
 *	  Generate index paths using clauses from the specified outer relations.
 *	  In addition to generating paths, relids is added to *considered_relids
 *	  if not already present.
 *
 * Workhorse for consider_index_join_clauses; see notes therein for rationale.
 *
 * 'rel', 'index', 'rclauseset', 'jclauseset', 'eclauseset',
 *		'bitindexpaths', 'considered_relids' as above
 * 'relids' is the current set of relids to consider (the target rel plus
 *		one or more outer rels)
 */
static void
get_join_index_paths(PlannerInfo *root, RelOptInfo *rel,
					 IndexOptInfo *index,
					 IndexClauseSet *rclauseset,
					 IndexClauseSet *jclauseset,
					 IndexClauseSet *eclauseset,
					 List **bitindexpaths,
					 Relids relids,
					 List **considered_relids)
{
	IndexClauseSet clauseset;
	int			indexcol;

	/* If we already considered this relids set, don't repeat the work */
	if (bms_equal_any(relids, *considered_relids))
		return;

	/* Identify indexclauses usable with this relids set */
	MemSet(&clauseset, 0, sizeof(clauseset));

	for (indexcol = 0; indexcol < index->nkeycolumns; indexcol++)
	{
		ListCell   *lc;

		/* First find applicable simple join clauses */
		foreach(lc, jclauseset->indexclauses[indexcol])
		{
			IndexClause *iclause = (IndexClause *) lfirst(lc);

			if (bms_is_subset(iclause->rinfo->clause_relids, relids))
				clauseset.indexclauses[indexcol] =
					lappend(clauseset.indexclauses[indexcol], iclause);
		}

		/*
		 * Add applicable eclass join clauses.  The clauses generated for each
		 * column are redundant (cf generate_implied_equalities_for_column),
		 * so we need at most one.  This is the only exception to the general
		 * rule of using all available index clauses.
		 */
		foreach(lc, eclauseset->indexclauses[indexcol])
		{
			IndexClause *iclause = (IndexClause *) lfirst(lc);

			if (bms_is_subset(iclause->rinfo->clause_relids, relids))
			{
				clauseset.indexclauses[indexcol] =
					lappend(clauseset.indexclauses[indexcol], iclause);
				break;
			}
		}

		/* Add restriction clauses (this is nondestructive to rclauseset) */
		clauseset.indexclauses[indexcol] =
			list_concat(clauseset.indexclauses[indexcol],
						rclauseset->indexclauses[indexcol]);

		if (clauseset.indexclauses[indexcol] != NIL)
			clauseset.nonempty = true;
	}

	/* We should have found something, else caller passed silly relids */
	Assert(clauseset.nonempty);

	/* Build index path(s) using the collected set of clauses */
	get_index_paths(root, rel, index, &clauseset, bitindexpaths);

	/*
	 * Remember we considered paths for this set of relids.  We use lcons not
	 * lappend to avoid confusing the loop in consider_index_join_outer_rels.
	 */
	*considered_relids = lcons(relids, *considered_relids);
}

/*
 * eclass_already_used
 *		True if any join clause usable with oldrelids was generated from
 *		the specified equivalence class.
 */
static bool
eclass_already_used(EquivalenceClass *parent_ec, Relids oldrelids,
					List *indexjoinclauses)
{
	ListCell   *lc;

	foreach(lc, indexjoinclauses)
	{
		IndexClause *iclause = (IndexClause *) lfirst(lc);
		RestrictInfo *rinfo = iclause->rinfo;

		if (rinfo->parent_ec == parent_ec &&
			bms_is_subset(rinfo->clause_relids, oldrelids))
			return true;
	}
	return false;
}

/*
 * bms_equal_any
 *		True if relids is bms_equal to any member of relids_list
 *
 * Perhaps this should be in bitmapset.c someday.
 */
static bool
bms_equal_any(Relids relids, List *relids_list)
{
	ListCell   *lc;

	foreach(lc, relids_list)
	{
		if (bms_equal(relids, (Relids) lfirst(lc)))
			return true;
	}
	return false;
}


/*
 * get_index_paths
 *	  Given an index and a set of index clauses for it, construct IndexPaths.
 *
 * Plain indexpaths are sent directly to add_path, while potential
 * bitmap indexpaths are added to *bitindexpaths for later processing.
 *
 * This is a fairly simple frontend to build_index_paths().  Its reason for
 * existence is mainly to handle ScalarArrayOpExpr quals properly.  If the
 * index AM supports them natively, we should just include them in simple
 * index paths.  If not, we should exclude them while building simple index
 * paths, and then make a separate attempt to include them in bitmap paths.
 * Furthermore, we should consider excluding lower-order ScalarArrayOpExpr
 * quals so as to create ordered paths.
 */
static void
get_index_paths(PlannerInfo *root, RelOptInfo *rel,
				IndexOptInfo *index, IndexClauseSet *clauses,
				List **bitindexpaths)
{
	List	   *indexpaths;
	bool		skip_nonnative_saop = false;
	bool		skip_lower_saop = false;
	ListCell   *lc;

	/*
	 * Build simple index paths using the clauses.  Allow ScalarArrayOpExpr
	 * clauses only if the index AM supports them natively, and skip any such
	 * clauses for index columns after the first (so that we produce ordered
	 * paths if possible).
	 */
	indexpaths = build_index_paths(root, rel,
								   index, clauses,
								   index->predOK,
								   ST_ANYSCAN,
								   &skip_nonnative_saop,
								   &skip_lower_saop);

	/*
	 * If we skipped any lower-order ScalarArrayOpExprs on an index with an AM
	 * that supports them, then try again including those clauses.  This will
	 * produce paths with more selectivity but no ordering.
	 */
	if (skip_lower_saop)
	{
		indexpaths = list_concat(indexpaths,
								 build_index_paths(root, rel,
												   index, clauses,
												   index->predOK,
												   ST_ANYSCAN,
												   &skip_nonnative_saop,
												   NULL));
	}

	/*
	 * Submit all the ones that can form plain IndexScan plans to add_path. (A
	 * plain IndexPath can represent either a plain IndexScan or an
	 * IndexOnlyScan, but for our purposes here that distinction does not
	 * matter.  However, some of the indexes might support only bitmap scans,
	 * and those we mustn't submit to add_path here.)
	 *
	 * Also, pick out the ones that are usable as bitmap scans.  For that, we
	 * must discard indexes that don't support bitmap scans, and we also are
	 * only interested in paths that have some selectivity; we should discard
	 * anything that was generated solely for ordering purposes.
	 */
	foreach(lc, indexpaths)
	{
		IndexPath  *ipath = (IndexPath *) lfirst(lc);

		/* CDB: Flag RelOptInfo if at most one row can satisfy index quals. */
		if (ipath->num_leading_eq > 0 &&
			ipath->num_leading_eq == ipath->indexinfo->ncolumns &&
			ipath->indexinfo->unique)
			rel->onerow = true;

		/*
		 * Random access to Append-Only is slow because AO doesn't use the buffer
		 * pool and we want to avoid decompressing blocks multiple times.  So,
		 * only consider bitmap paths because they are processed in TID order.
		 * The appendonlyam.c module will optimize fetches in TID order by keeping
		 * the last decompressed block between fetch calls.
		 */
		if (index->amhasgettuple &&
			rel->relstorage == RELSTORAGE_HEAP)
			add_path(rel, (Path *) ipath);

		if (index->amhasgetbitmap &&
			/* GPDB: Give a chance of bitmap index path if seqscan is disabled.
			 * GPDB_92_MERGE_FIXME: Maybe we should remove this check to follow
			 * pg upstream? test co_nestloop_idxscan output will diff with and
			 * without this line.
			 */
			(!enable_seqscan ||
			 ipath->path.pathkeys == NIL ||
			 ipath->indexselectivity < 1.0))
			*bitindexpaths = lappend(*bitindexpaths, ipath);
	}

	/*
	 * If there were ScalarArrayOpExpr clauses that the index can't handle
	 * natively, generate bitmap scan paths relying on executor-managed
	 * ScalarArrayOpExpr.
	 */
	if (skip_nonnative_saop)
	{
		indexpaths = build_index_paths(root, rel,
									   index, clauses,
									   false,
									   ST_BITMAPSCAN,
									   NULL,
									   NULL);
		*bitindexpaths = list_concat(*bitindexpaths, indexpaths);
	}
}

/*
 * build_index_paths
 *	  Given an index and a set of index clauses for it, construct zero
 *	  or more IndexPaths. It also constructs zero or more partial IndexPaths.
 *
 * We return a list of paths because (1) this routine checks some cases
 * that should cause us to not generate any IndexPath, and (2) in some
 * cases we want to consider both a forward and a backward scan, so as
 * to obtain both sort orders.  Note that the paths are just returned
 * to the caller and not immediately fed to add_path().
 *
 * At top level, useful_predicate should be exactly the index's predOK flag
 * (ie, true if it has a predicate that was proven from the restriction
 * clauses).  When working on an arm of an OR clause, useful_predicate
 * should be true if the predicate required the current OR list to be proven.
 * Note that this routine should never be called at all if the index has an
 * unprovable predicate.
 *
 * scantype indicates whether we want to create plain indexscans, bitmap
 * indexscans, or both.  When it's ST_BITMAPSCAN, we will not consider
 * index ordering while deciding if a Path is worth generating.
 *
 * If skip_nonnative_saop is non-NULL, we ignore ScalarArrayOpExpr clauses
 * unless the index AM supports them directly, and we set *skip_nonnative_saop
 * to true if we found any such clauses (caller must initialize the variable
 * to false).  If it's NULL, we do not ignore ScalarArrayOpExpr clauses.
 *
 * If skip_lower_saop is non-NULL, we ignore ScalarArrayOpExpr clauses for
 * non-first index columns, and we set *skip_lower_saop to true if we found
 * any such clauses (caller must initialize the variable to false).  If it's
 * NULL, we do not ignore non-first ScalarArrayOpExpr clauses, but they will
 * result in considering the scan's output to be unordered.
 *
 * 'rel' is the index's heap relation
 * 'index' is the index for which we want to generate paths
 * 'clauses' is the collection of indexable clauses (IndexClause nodes)
 * 'useful_predicate' indicates whether the index has a useful predicate
 * 'scantype' indicates whether we need plain or bitmap scan support
 * 'skip_nonnative_saop' indicates whether to accept SAOP if index AM doesn't
 * 'skip_lower_saop' indicates whether to accept non-first-column SAOP
 */
static List *
build_index_paths(PlannerInfo *root, RelOptInfo *rel,
				  IndexOptInfo *index, IndexClauseSet *clauses,
				  bool useful_predicate,
				  ScanTypeControl scantype,
				  bool *skip_nonnative_saop,
				  bool *skip_lower_saop)
{
	List	   *result = NIL;
	IndexPath  *ipath;
	List	   *index_clauses;
	Relids		outer_relids;
	double		loop_count;
	List	   *orderbyclauses;
	List	   *orderbyclausecols;
	List	   *index_pathkeys;
	List	   *useful_pathkeys;
	bool		found_lower_saop_clause;
	bool		pathkeys_possibly_useful;
	bool		index_is_ordered;
	bool		index_only_scan;
	int			indexcol;

	/*
	 * Check that index supports the desired scan type(s)
	 */
	switch (scantype)
	{
		case ST_INDEXSCAN:
			if (!index->amhasgettuple)
				return NIL;
			break;
		case ST_BITMAPSCAN:
			if (!index->amhasgetbitmap)
				return NIL;
			break;
		case ST_ANYSCAN:
			/* either or both are OK */
			break;
	}

	/*
	 * 1. Combine the per-column IndexClause lists into an overall list.
	 *
	 * In the resulting list, clauses are ordered by index key, so that the
	 * column numbers form a nondecreasing sequence.  (This order is depended
	 * on by btree and possibly other places.)  The list can be empty, if the
	 * index AM allows that.
	 *
	 * found_lower_saop_clause is set true if we accept a ScalarArrayOpExpr
	 * index clause for a non-first index column.  This prevents us from
	 * assuming that the scan result is ordered.  (Actually, the result is
	 * still ordered if there are equality constraints for all earlier
	 * columns, but it seems too expensive and non-modular for this code to be
	 * aware of that refinement.)
	 *
	 * We also build a Relids set showing which outer rels are required by the
	 * selected clauses.  Any lateral_relids are included in that, but not
	 * otherwise accounted for.
	 */
	index_clauses = NIL;
	found_lower_saop_clause = false;
	outer_relids = bms_copy(rel->lateral_relids);
	for (indexcol = 0; indexcol < index->nkeycolumns; indexcol++)
	{
		ListCell   *lc;

		foreach(lc, clauses->indexclauses[indexcol])
		{
			IndexClause *iclause = (IndexClause *) lfirst(lc);
			RestrictInfo *rinfo = iclause->rinfo;

			/* We might need to omit ScalarArrayOpExpr clauses */
			if (IsA(rinfo->clause, ScalarArrayOpExpr))
			{
				if (!index->amsearcharray)
				{
					if (skip_nonnative_saop)
					{
						/* Ignore because not supported by index */
						*skip_nonnative_saop = true;
						continue;
					}
					/* Caller had better intend this only for bitmap scan */
					Assert(scantype == ST_BITMAPSCAN);
				}
				if (indexcol > 0)
				{
					if (skip_lower_saop)
					{
						/* Caller doesn't want to lose index ordering */
						*skip_lower_saop = true;
						continue;
					}
					found_lower_saop_clause = true;
				}
			}

			/* OK to include this clause */
			index_clauses = lappend(index_clauses, iclause);
			outer_relids = bms_add_members(outer_relids,
										   rinfo->clause_relids);
		}

		/*
		 * If no clauses match the first index column, check for amoptionalkey
		 * restriction.  We can't generate a scan over an index with
		 * amoptionalkey = false unless there's at least one index clause.
		 * (When working on columns after the first, this test cannot fail. It
		 * is always okay for columns after the first to not have any
		 * clauses.)
		 */
		if (index_clauses == NIL && !index->amoptionalkey)
			return NIL;
	}

	/* We do not want the index's rel itself listed in outer_relids */
	outer_relids = bms_del_member(outer_relids, rel->relid);
	/* Enforce convention that outer_relids is exactly NULL if empty */
	if (bms_is_empty(outer_relids))
		outer_relids = NULL;

	/* Compute loop_count for cost estimation purposes */
	loop_count = get_loop_count(root, rel->relid, outer_relids);

	/*
	 * 2. Compute pathkeys describing index's ordering, if any, then see how
	 * many of them are actually useful for this query.  This is not relevant
	 * if we are only trying to build bitmap indexscans, nor if we have to
	 * assume the scan is unordered.
	 */
	pathkeys_possibly_useful = (scantype != ST_BITMAPSCAN &&
								!found_lower_saop_clause &&
								has_useful_pathkeys(root, rel));
	index_is_ordered = (index->sortopfamily != NULL);
	if (index_is_ordered && pathkeys_possibly_useful)
	{
		index_pathkeys = build_index_pathkeys(root, index,
											  ForwardScanDirection);

		useful_pathkeys = truncate_useless_pathkeys(root, rel,
													index_pathkeys);
		orderbyclauses = NIL;
		orderbyclausecols = NIL;
	}
	else if (index->amcanorderbyop && pathkeys_possibly_useful)
	{
		/* see if we can generate ordering operators for query_pathkeys */
		match_pathkeys_to_index(index, root->query_pathkeys,
								&orderbyclauses,
								&orderbyclausecols);
		if (orderbyclauses)
			useful_pathkeys = root->query_pathkeys;
		else
			useful_pathkeys = NIL;
	}
	else
	{
		useful_pathkeys = NIL;
		orderbyclauses = NIL;
		orderbyclausecols = NIL;
	}

	/*
	 * 3. Check if an index-only scan is possible.  If we're not building
	 * plain indexscans, this isn't relevant since bitmap scans don't support
	 * index data retrieval anyway.
	 */
	index_only_scan = (scantype != ST_BITMAPSCAN &&
					   check_index_only(rel, index));

	/*
	 * 4. Generate an indexscan path if there are relevant restriction clauses
	 * in the current clauses, OR the index ordering is potentially useful for
	 * later merging or final output ordering, OR the index has a useful
	 * predicate, OR an index-only scan is possible.
	 */
	if (index_clauses != NIL || useful_pathkeys != NIL || useful_predicate ||
		index_only_scan)
	{
		ipath = create_index_path(root, index,
								  index_clauses,
								  orderbyclauses,
								  orderbyclausecols,
								  useful_pathkeys,
								  index_is_ordered ?
								  ForwardScanDirection :
								  NoMovementScanDirection,
								  index_only_scan,
								  outer_relids,
								  loop_count,
								  false);
		result = lappend(result, ipath);

		/*
		 * If appropriate, consider parallel index scan.  We don't allow
		 * parallel index scan for bitmap index scans.
		 */
		if (index->amcanparallel &&
			rel->consider_parallel && outer_relids == NULL &&
			scantype != ST_BITMAPSCAN)
		{
			ipath = create_index_path(root, index,
									  index_clauses,
									  orderbyclauses,
									  orderbyclausecols,
									  useful_pathkeys,
									  index_is_ordered ?
									  ForwardScanDirection :
									  NoMovementScanDirection,
									  index_only_scan,
									  outer_relids,
									  loop_count,
									  true);

			/*
			 * if, after costing the path, we find that it's not worth using
			 * parallel workers, just free it.
			 */
			if (ipath->path.parallel_workers > 0)
				add_partial_path(rel, (Path *) ipath);
			else
				pfree(ipath);
		}
	}

	/*
	 * 5. If the index is ordered, a backwards scan might be interesting.
	 */
	if (index_is_ordered && pathkeys_possibly_useful)
	{
		index_pathkeys = build_index_pathkeys(root, index,
											  BackwardScanDirection);
		useful_pathkeys = truncate_useless_pathkeys(root, rel,
													index_pathkeys);
		if (useful_pathkeys != NIL)
		{
			ipath = create_index_path(root, index,
									  index_clauses,
									  NIL,
									  NIL,
									  useful_pathkeys,
									  BackwardScanDirection,
									  index_only_scan,
									  outer_relids,
									  loop_count,
									  false);
			result = lappend(result, ipath);

			/* If appropriate, consider parallel index scan */
			if (index->amcanparallel &&
				rel->consider_parallel && outer_relids == NULL &&
				scantype != ST_BITMAPSCAN)
			{
				ipath = create_index_path(root, index,
										  index_clauses,
										  NIL,
										  NIL,
										  useful_pathkeys,
										  BackwardScanDirection,
										  index_only_scan,
										  outer_relids,
										  loop_count,
										  true);

				/*
				 * if, after costing the path, we find that it's not worth
				 * using parallel workers, just free it.
				 */
				if (ipath->path.parallel_workers > 0)
					add_partial_path(rel, (Path *) ipath);
				else
					pfree(ipath);
			}
		}
	}

	return result;
}

/*
 * build_paths_for_OR
 *	  Given a list of restriction clauses from one arm of an OR clause,
 *	  construct all matching IndexPaths for the relation.
 *
 * Here we must scan all indexes of the relation, since a bitmap OR tree
 * can use multiple indexes.
 *
 * The caller actually supplies two lists of restriction clauses: some
 * "current" ones and some "other" ones.  Both lists can be used freely
 * to match keys of the index, but an index must use at least one of the
 * "current" clauses to be considered usable.  The motivation for this is
 * examples like
 *		WHERE (x = 42) AND (... OR (y = 52 AND z = 77) OR ....)
 * While we are considering the y/z subclause of the OR, we can use "x = 42"
 * as one of the available index conditions; but we shouldn't match the
 * subclause to any index on x alone, because such a Path would already have
 * been generated at the upper level.  So we could use an index on x,y,z
 * or an index on x,y for the OR subclause, but not an index on just x.
 * When dealing with a partial index, a match of the index predicate to
 * one of the "current" clauses also makes the index usable.
 *
 * 'rel' is the relation for which we want to generate index paths
 * 'clauses' is the current list of clauses (RestrictInfo nodes)
 * 'other_clauses' is the list of additional upper-level clauses
 */
static List *
build_paths_for_OR(PlannerInfo *root, RelOptInfo *rel,
				   List *clauses, List *other_clauses)
{
	List	   *result = NIL;
	List	   *all_clauses = NIL;	/* not computed till needed */
	ListCell   *lc;

	foreach(lc, rel->indexlist)
	{
		IndexOptInfo *index = (IndexOptInfo *) lfirst(lc);
		IndexClauseSet clauseset;
		List	   *indexpaths;
		bool		useful_predicate;

		/* Ignore index if it doesn't support bitmap scans */
		if (!index->amhasgetbitmap)
			continue;

		/*
		 * Ignore partial indexes that do not match the query.  If a partial
		 * index is marked predOK then we know it's OK.  Otherwise, we have to
		 * test whether the added clauses are sufficient to imply the
		 * predicate. If so, we can use the index in the current context.
		 *
		 * We set useful_predicate to true iff the predicate was proven using
		 * the current set of clauses.  This is needed to prevent matching a
		 * predOK index to an arm of an OR, which would be a legal but
		 * pointlessly inefficient plan.  (A better plan will be generated by
		 * just scanning the predOK index alone, no OR.)
		 */
		useful_predicate = false;
		if (index->indpred != NIL)
		{
			if (index->predOK)
			{
				/* Usable, but don't set useful_predicate */
			}
			else
			{
				/* Form all_clauses if not done already */
				if (all_clauses == NIL)
					all_clauses = list_concat(list_copy(clauses),
											  other_clauses);

				if (!predicate_implied_by(index->indpred, all_clauses, false))
					continue;	/* can't use it at all */

				if (!predicate_implied_by(index->indpred, other_clauses, false))
					useful_predicate = true;
			}
		}

		/*
		 * Identify the restriction clauses that can match the index.
		 */
		MemSet(&clauseset, 0, sizeof(clauseset));
		match_clauses_to_index(root, clauses, index, &clauseset);

		/*
		 * If no matches so far, and the index predicate isn't useful, we
		 * don't want it.
		 */
		if (!clauseset.nonempty && !useful_predicate)
			continue;

		/*
		 * Add "other" restriction clauses to the clauseset.
		 */
		match_clauses_to_index(root, other_clauses, index, &clauseset);

		/*
		 * Construct paths if possible.
		 */
		indexpaths = build_index_paths(root, rel,
									   index, &clauseset,
									   useful_predicate,
									   ST_BITMAPSCAN,
									   NULL,
									   NULL);
		result = list_concat(result, indexpaths);
	}

	return result;
}

/*
 * generate_bitmap_or_paths
 *		Look through the list of clauses to find OR clauses, and generate
 *		a BitmapOrPath for each one we can handle that way.  Return a list
 *		of the generated BitmapOrPaths.
 *
 * other_clauses is a list of additional clauses that can be assumed true
 * for the purpose of generating indexquals, but are not to be searched for
 * ORs.  (See build_paths_for_OR() for motivation.)
 */
static List *
generate_bitmap_or_paths(PlannerInfo *root, RelOptInfo *rel,
						 List *clauses, List *other_clauses)
{
	List	   *result = NIL;
	List	   *all_clauses;
	ListCell   *lc;

	/*
	 * We can use both the current and other clauses as context for
	 * build_paths_for_OR; no need to remove ORs from the lists.
	 */
	all_clauses = list_concat(list_copy(clauses), other_clauses);

	foreach(lc, clauses)
	{
		RestrictInfo *rinfo = lfirst_node(RestrictInfo, lc);
		List	   *pathlist;
		Path	   *bitmapqual;
		ListCell   *j;

		/* Ignore RestrictInfos that aren't ORs */
		if (!restriction_is_or_clause(rinfo))
			continue;

		/*
		 * We must be able to match at least one index to each of the arms of
		 * the OR, else we can't use it.
		 */
		pathlist = NIL;
		foreach(j, ((BoolExpr *) rinfo->orclause)->args)
		{
			Node	   *orarg = (Node *) lfirst(j);
			List	   *indlist;

			/* OR arguments should be ANDs or sub-RestrictInfos */
			if (is_andclause(orarg))
			{
				List	   *andargs = ((BoolExpr *) orarg)->args;

				indlist = build_paths_for_OR(root, rel,
											 andargs,
											 all_clauses);

				/* Recurse in case there are sub-ORs */
				indlist = list_concat(indlist,
									  generate_bitmap_or_paths(root, rel,
															   andargs,
															   all_clauses));
			}
			else
			{
				RestrictInfo *rinfo = castNode(RestrictInfo, orarg);
				List	   *orargs;

				Assert(!restriction_is_or_clause(rinfo));
				orargs = list_make1(rinfo);

				indlist = build_paths_for_OR(root, rel,
											 orargs,
											 all_clauses);
			}

			/*
			 * If nothing matched this arm, we can't do anything with this OR
			 * clause.
			 */
			if (indlist == NIL)
			{
				pathlist = NIL;
				break;
			}

			/*
			 * OK, pick the most promising AND combination, and add it to
			 * pathlist.
			 */
			bitmapqual = choose_bitmap_and(root, rel, indlist);
			pathlist = lappend(pathlist, bitmapqual);
		}

		/*
		 * If we have a match for every arm, then turn them into a
		 * BitmapOrPath, and add to result list.
		 */
		if (pathlist != NIL)
		{
			bitmapqual = (Path *) create_bitmap_or_path(root, rel, pathlist);
			result = lappend(result, bitmapqual);
		}
	}

	return result;
}


/*
 * choose_bitmap_and
 *		Given a nonempty list of bitmap paths, AND them into one path.
 *
 * This is a nontrivial decision since we can legally use any subset of the
 * given path set.  We want to choose a good tradeoff between selectivity
 * and cost of computing the bitmap.
 *
 * The result is either a single one of the inputs, or a BitmapAndPath
 * combining multiple inputs.
 */
static Path *
choose_bitmap_and(PlannerInfo *root, RelOptInfo *rel, List *paths)
{
	int			npaths = list_length(paths);
	PathClauseUsage **pathinfoarray;
	PathClauseUsage *pathinfo;
	List	   *clauselist;
	List	   *bestpaths = NIL;
	Cost		bestcost = 0;
	int			i,
				j;
	ListCell   *l;

	Assert(npaths > 0);			/* else caller error */
	if (npaths == 1)
		return (Path *) linitial(paths);	/* easy case */

	/*
	 * In theory we should consider every nonempty subset of the given paths.
	 * In practice that seems like overkill, given the crude nature of the
	 * estimates, not to mention the possible effects of higher-level AND and
	 * OR clauses.  Moreover, it's completely impractical if there are a large
	 * number of paths, since the work would grow as O(2^N).
	 *
	 * As a heuristic, we first check for paths using exactly the same sets of
	 * WHERE clauses + index predicate conditions, and reject all but the
	 * cheapest-to-scan in any such group.  This primarily gets rid of indexes
	 * that include the interesting columns but also irrelevant columns.  (In
	 * situations where the DBA has gone overboard on creating variant
	 * indexes, this can make for a very large reduction in the number of
	 * paths considered further.)
	 *
	 * We then sort the surviving paths with the cheapest-to-scan first, and
	 * for each path, consider using that path alone as the basis for a bitmap
	 * scan.  Then we consider bitmap AND scans formed from that path plus
	 * each subsequent (higher-cost) path, adding on a subsequent path if it
	 * results in a reduction in the estimated total scan cost. This means we
	 * consider about O(N^2) rather than O(2^N) path combinations, which is
	 * quite tolerable, especially given than N is usually reasonably small
	 * because of the prefiltering step.  The cheapest of these is returned.
	 *
	 * We will only consider AND combinations in which no two indexes use the
	 * same WHERE clause.  This is a bit of a kluge: it's needed because
	 * costsize.c and clausesel.c aren't very smart about redundant clauses.
	 * They will usually double-count the redundant clauses, producing a
	 * too-small selectivity that makes a redundant AND step look like it
	 * reduces the total cost.  Perhaps someday that code will be smarter and
	 * we can remove this limitation.  (But note that this also defends
	 * against flat-out duplicate input paths, which can happen because
	 * match_join_clauses_to_index will find the same OR join clauses that
	 * extract_restriction_or_clauses has pulled OR restriction clauses out
	 * of.)
	 *
	 * For the same reason, we reject AND combinations in which an index
	 * predicate clause duplicates another clause.  Here we find it necessary
	 * to be even stricter: we'll reject a partial index if any of its
	 * predicate clauses are implied by the set of WHERE clauses and predicate
	 * clauses used so far.  This covers cases such as a condition "x = 42"
	 * used with a plain index, followed by a clauseless scan of a partial
	 * index "WHERE x >= 40 AND x < 50".  The partial index has been accepted
	 * only because "x = 42" was present, and so allowing it would partially
	 * double-count selectivity.  (We could use predicate_implied_by on
	 * regular qual clauses too, to have a more intelligent, but much more
	 * expensive, check for redundancy --- but in most cases simple equality
	 * seems to suffice.)
	 */

	/*
	 * Extract clause usage info and detect any paths that use exactly the
	 * same set of clauses; keep only the cheapest-to-scan of any such groups.
	 * The surviving paths are put into an array for qsort'ing.
	 */
	pathinfoarray = (PathClauseUsage **)
		palloc(npaths * sizeof(PathClauseUsage *));
	clauselist = NIL;
	npaths = 0;
	foreach(l, paths)
	{
		Path	   *ipath = (Path *) lfirst(l);

		pathinfo = classify_index_clause_usage(ipath, &clauselist);

		/* If it's unclassifiable, treat it as distinct from all others */
		if (pathinfo->unclassifiable)
		{
			pathinfoarray[npaths++] = pathinfo;
			continue;
		}

		for (i = 0; i < npaths; i++)
		{
			if (!pathinfoarray[i]->unclassifiable &&
				bms_equal(pathinfo->clauseids, pathinfoarray[i]->clauseids))
				break;
		}
		if (i < npaths)
		{
			/* duplicate clauseids, keep the cheaper one */
			Cost		ncost;
			Cost		ocost;
			Selectivity nselec;
			Selectivity oselec;

			cost_bitmap_tree_node(pathinfo->path, &ncost, &nselec);
			cost_bitmap_tree_node(pathinfoarray[i]->path, &ocost, &oselec);
			if (ncost < ocost)
				pathinfoarray[i] = pathinfo;
		}
		else
		{
			/* not duplicate clauseids, add to array */
			pathinfoarray[npaths++] = pathinfo;
		}
	}

	/* If only one surviving path, we're done */
	if (npaths == 1)
		return pathinfoarray[0]->path;

	/* Sort the surviving paths by index access cost */
	qsort(pathinfoarray, npaths, sizeof(PathClauseUsage *),
		  path_usage_comparator);

	/*
	 * For each surviving index, consider it as an "AND group leader", and see
	 * whether adding on any of the later indexes results in an AND path with
	 * cheaper total cost than before.  Then take the cheapest AND group.
	 *
	 * Note: paths that are either clauseless or unclassifiable will have
	 * empty clauseids, so that they will not be rejected by the clauseids
	 * filter here, nor will they cause later paths to be rejected by it.
	 */
	for (i = 0; i < npaths; i++)
	{
		Cost		costsofar;
		List	   *qualsofar;
		Bitmapset  *clauseidsofar;
		ListCell   *lastcell;

		pathinfo = pathinfoarray[i];
		paths = list_make1(pathinfo->path);
		costsofar = bitmap_scan_cost_est(root, rel, pathinfo->path);
		qualsofar = list_concat(list_copy(pathinfo->quals),
								list_copy(pathinfo->preds));
		clauseidsofar = bms_copy(pathinfo->clauseids);
		lastcell = list_head(paths);	/* for quick deletions */

		for (j = i + 1; j < npaths; j++)
		{
			Cost		newcost;

			pathinfo = pathinfoarray[j];
			/* Check for redundancy */
			if (bms_overlap(pathinfo->clauseids, clauseidsofar))
				continue;		/* consider it redundant */
			if (pathinfo->preds)
			{
				bool		redundant = false;

				/* we check each predicate clause separately */
				foreach(l, pathinfo->preds)
				{
					Node	   *np = (Node *) lfirst(l);

					if (predicate_implied_by(list_make1(np), qualsofar, false))
					{
						redundant = true;
						break;	/* out of inner foreach loop */
					}
				}
				if (redundant)
					continue;
			}
			/* tentatively add new path to paths, so we can estimate cost */
			paths = lappend(paths, pathinfo->path);
			newcost = bitmap_and_cost_est(root, rel, paths);
			if (newcost < costsofar)
			{
				/* keep new path in paths, update subsidiary variables */
				costsofar = newcost;
				qualsofar = list_concat(qualsofar,
										list_copy(pathinfo->quals));
				qualsofar = list_concat(qualsofar,
										list_copy(pathinfo->preds));
				clauseidsofar = bms_add_members(clauseidsofar,
												pathinfo->clauseids);
				lastcell = lnext(lastcell);
			}
			else
			{
				/* reject new path, remove it from paths list */
				paths = list_delete_cell(paths, lnext(lastcell), lastcell);
			}
			Assert(lnext(lastcell) == NULL);
		}

		/* Keep the cheapest AND-group (or singleton) */
		if (i == 0 || costsofar < bestcost)
		{
			bestpaths = paths;
			bestcost = costsofar;
		}

		/* some easy cleanup (we don't try real hard though) */
		list_free(qualsofar);
	}

	if (list_length(bestpaths) == 1)
		return (Path *) linitial(bestpaths);	/* no need for AND */
	return (Path *) create_bitmap_and_path(root, rel, bestpaths);
}

/* qsort comparator to sort in increasing index access cost order */
static int
path_usage_comparator(const void *a, const void *b)
{
	PathClauseUsage *pa = *(PathClauseUsage *const *) a;
	PathClauseUsage *pb = *(PathClauseUsage *const *) b;
	Cost		acost;
	Cost		bcost;
	Selectivity aselec;
	Selectivity bselec;

	cost_bitmap_tree_node(pa->path, &acost, &aselec);
	cost_bitmap_tree_node(pb->path, &bcost, &bselec);

	/*
	 * If costs are the same, sort by selectivity.
	 */
	if (acost < bcost)
		return -1;
	if (acost > bcost)
		return 1;

	if (aselec < bselec)
		return -1;
	if (aselec > bselec)
		return 1;

	return 0;
}

/*
 * Estimate the cost of actually executing a bitmap scan with a single
 * index path (no BitmapAnd, at least not at this level; but it could be
 * a BitmapOr).
 */
static Cost
bitmap_scan_cost_est(PlannerInfo *root, RelOptInfo *rel, Path *ipath)
{
	BitmapHeapPath bpath;
	Relids		required_outer;

	/* Identify required outer rels, in case it's a parameterized scan */
	required_outer = get_bitmap_tree_required_outer(ipath);

	/* Set up a dummy BitmapHeapPath */
	bpath.path.type = T_BitmapHeapPath;
	bpath.path.pathtype = T_BitmapHeapScan;
	bpath.path.parent = rel;
	bpath.path.pathtarget = rel->reltarget;
	bpath.path.param_info = get_baserel_parampathinfo(root, rel,
													  required_outer);
	bpath.path.pathkeys = NIL;
	bpath.bitmapqual = ipath;

	/*
	 * Check the cost of temporary path without considering parallelism.
	 * Parallel bitmap heap path will be considered at later stage.
	 */
	bpath.path.parallel_workers = 0;
	cost_bitmap_heap_scan(&bpath.path, root, rel,
						  bpath.path.param_info,
						  ipath,
						  get_loop_count(root, rel->relid, required_outer));

	return bpath.path.total_cost;
}

/*
 * Estimate the cost of actually executing a BitmapAnd scan with the given
 * inputs.
 */
static Cost
bitmap_and_cost_est(PlannerInfo *root, RelOptInfo *rel, List *paths)
{
	BitmapAndPath apath;
	BitmapHeapPath bpath;
	Relids		required_outer;

	/* Set up a dummy BitmapAndPath */
	apath.path.type = T_BitmapAndPath;
	apath.path.pathtype = T_BitmapAnd;
	apath.path.parent = rel;
	apath.path.pathtarget = rel->reltarget;
	apath.path.param_info = NULL;	/* not used in bitmap trees */
	apath.path.pathkeys = NIL;
	apath.bitmapquals = paths;
	cost_bitmap_and_node(&apath, root);

	/* Identify required outer rels, in case it's a parameterized scan */
	required_outer = get_bitmap_tree_required_outer((Path *) &apath);

	/* Set up a dummy BitmapHeapPath */
	bpath.path.type = T_BitmapHeapPath;
	bpath.path.pathtype = T_BitmapHeapScan;
	bpath.path.parent = rel;
	bpath.path.pathtarget = rel->reltarget;
	bpath.path.param_info = get_baserel_parampathinfo(root, rel,
													  required_outer);
	bpath.path.pathkeys = NIL;
	bpath.bitmapqual = (Path *) &apath;

	/*
	 * Check the cost of temporary path without considering parallelism.
	 * Parallel bitmap heap path will be considered at later stage.
	 */
	bpath.path.parallel_workers = 0;

	/* Now we can do cost_bitmap_heap_scan */
	cost_bitmap_heap_scan(&bpath.path, root, rel,
						  bpath.path.param_info,
						  (Path *) &apath,
						  get_loop_count(root, rel->relid, required_outer));

	return bpath.path.total_cost;
}


/*
 * classify_index_clause_usage
 *		Construct a PathClauseUsage struct describing the WHERE clauses and
 *		index predicate clauses used by the given indexscan path.
 *		We consider two clauses the same if they are equal().
 *
 * At some point we might want to migrate this info into the Path data
 * structure proper, but for the moment it's only needed within
 * choose_bitmap_and().
 *
 * *clauselist is used and expanded as needed to identify all the distinct
 * clauses seen across successive calls.  Caller must initialize it to NIL
 * before first call of a set.
 */
static PathClauseUsage *
classify_index_clause_usage(Path *path, List **clauselist)
{
	PathClauseUsage *result;
	Bitmapset  *clauseids;
	ListCell   *lc;

	result = (PathClauseUsage *) palloc(sizeof(PathClauseUsage));
	result->path = path;

	/* Recursively find the quals and preds used by the path */
	result->quals = NIL;
	result->preds = NIL;
	find_indexpath_quals(path, &result->quals, &result->preds);

	/*
	 * Some machine-generated queries have outlandish numbers of qual clauses.
	 * To avoid getting into O(N^2) behavior even in this preliminary
	 * classification step, we want to limit the number of entries we can
	 * accumulate in *clauselist.  Treat any path with more than 100 quals +
	 * preds as unclassifiable, which will cause calling code to consider it
	 * distinct from all other paths.
	 */
	if (list_length(result->quals) + list_length(result->preds) > 100)
	{
		result->clauseids = NULL;
		result->unclassifiable = true;
		return result;
	}

	/* Build up a bitmapset representing the quals and preds */
	clauseids = NULL;
	foreach(lc, result->quals)
	{
		Node	   *node = (Node *) lfirst(lc);

		clauseids = bms_add_member(clauseids,
								   find_list_position(node, clauselist));
	}
	foreach(lc, result->preds)
	{
		Node	   *node = (Node *) lfirst(lc);

		clauseids = bms_add_member(clauseids,
								   find_list_position(node, clauselist));
	}
	result->clauseids = clauseids;
	result->unclassifiable = false;

	return result;
}


/*
 * get_bitmap_tree_required_outer
 *		Find the required outer rels for a bitmap tree (index/and/or)
 *
 * We don't associate any particular parameterization with a BitmapAnd or
 * BitmapOr node; however, the IndexPaths have parameterization info, in
 * their capacity as standalone access paths.  The parameterization required
 * for the bitmap heap scan node is the union of rels referenced in the
 * child IndexPaths.
 */
static Relids
get_bitmap_tree_required_outer(Path *bitmapqual)
{
	Relids		result = NULL;
	ListCell   *lc;

	if (IsA(bitmapqual, IndexPath))
	{
		return bms_copy(PATH_REQ_OUTER(bitmapqual));
	}
	else if (IsA(bitmapqual, BitmapAndPath))
	{
		foreach(lc, ((BitmapAndPath *) bitmapqual)->bitmapquals)
		{
			result = bms_join(result,
							  get_bitmap_tree_required_outer((Path *) lfirst(lc)));
		}
	}
	else if (IsA(bitmapqual, BitmapOrPath))
	{
		foreach(lc, ((BitmapOrPath *) bitmapqual)->bitmapquals)
		{
			result = bms_join(result,
							  get_bitmap_tree_required_outer((Path *) lfirst(lc)));
		}
	}
	else
		elog(ERROR, "unrecognized node type: %d", nodeTag(bitmapqual));

	return result;
}


/*
 * find_indexpath_quals
 *
 * Given the Path structure for a plain or bitmap indexscan, extract lists
 * of all the index clauses and index predicate conditions used in the Path.
 * These are appended to the initial contents of *quals and *preds (hence
 * caller should initialize those to NIL).
 *
 * Note we are not trying to produce an accurate representation of the AND/OR
 * semantics of the Path, but just find out all the base conditions used.
 *
 * The result lists contain pointers to the expressions used in the Path,
 * but all the list cells are freshly built, so it's safe to destructively
 * modify the lists (eg, by concat'ing with other lists).
 */
static void
find_indexpath_quals(Path *bitmapqual, List **quals, List **preds)
{
	if (IsA(bitmapqual, BitmapAndPath))
	{
		BitmapAndPath *apath = (BitmapAndPath *) bitmapqual;
		ListCell   *l;

		foreach(l, apath->bitmapquals)
		{
			find_indexpath_quals((Path *) lfirst(l), quals, preds);
		}
	}
	else if (IsA(bitmapqual, BitmapOrPath))
	{
		BitmapOrPath *opath = (BitmapOrPath *) bitmapqual;
		ListCell   *l;

		foreach(l, opath->bitmapquals)
		{
			find_indexpath_quals((Path *) lfirst(l), quals, preds);
		}
	}
	else if (IsA(bitmapqual, IndexPath))
	{
		IndexPath  *ipath = (IndexPath *) bitmapqual;
		ListCell   *l;

		foreach(l, ipath->indexclauses)
		{
			IndexClause *iclause = (IndexClause *) lfirst(l);

			*quals = lappend(*quals, iclause->rinfo->clause);
		}
		*preds = list_concat(*preds, list_copy(ipath->indexinfo->indpred));
	}
	else
		elog(ERROR, "unrecognized node type: %d", nodeTag(bitmapqual));
}


/*
 * find_list_position
 *		Return the given node's position (counting from 0) in the given
 *		list of nodes.  If it's not equal() to any existing list member,
 *		add it at the end, and return that position.
 */
static int
find_list_position(Node *node, List **nodelist)
{
	int			i;
	ListCell   *lc;

	i = 0;
	foreach(lc, *nodelist)
	{
		Node	   *oldnode = (Node *) lfirst(lc);

		if (equal(node, oldnode))
			return i;
		i++;
	}

	*nodelist = lappend(*nodelist, node);

	return i;
}


/*
 * check_index_only
 *		Determine whether an index-only scan is possible for this index.
 */
static bool
check_index_only(RelOptInfo *rel, IndexOptInfo *index)
{
	bool		result;
	Bitmapset  *attrs_used = NULL;
	Bitmapset  *index_canreturn_attrs = NULL;
	Bitmapset  *index_cannotreturn_attrs = NULL;
	ListCell   *lc;
	int			i;

	/* Index-only scans must be enabled */
	if (!enable_indexonlyscan)
		return false;

	/*
	 * Check that all needed attributes of the relation are available from the
	 * index.
	 */

	/*
	 * First, identify all the attributes needed for joins or final output.
	 * Note: we must look at rel's targetlist, not the attr_needed data,
	 * because attr_needed isn't computed for inheritance child rels.
	 */
	pull_varattnos((Node *) rel->reltarget->exprs, rel->relid, &attrs_used);

	/*
	 * Add all the attributes used by restriction clauses; but consider only
	 * those clauses not implied by the index predicate, since ones that are
	 * so implied don't need to be checked explicitly in the plan.
	 *
	 * Note: attributes used only in index quals would not be needed at
	 * runtime either, if we are certain that the index is not lossy.  However
	 * it'd be complicated to account for that accurately, and it doesn't
	 * matter in most cases, since we'd conclude that such attributes are
	 * available from the index anyway.
	 */
	foreach(lc, index->indrestrictinfo)
	{
		RestrictInfo *rinfo = (RestrictInfo *) lfirst(lc);

		pull_varattnos((Node *) rinfo->clause, rel->relid, &attrs_used);
	}

	/*
	 * Construct a bitmapset of columns that the index can return back in an
	 * index-only scan.  If there are multiple index columns containing the
	 * same attribute, all of them must be capable of returning the value,
	 * since we might recheck operators on any of them.  (Potentially we could
	 * be smarter about that, but it's such a weird situation that it doesn't
	 * seem worth spending a lot of sweat on.)
	 */
	for (i = 0; i < index->ncolumns; i++)
	{
		int			attno = index->indexkeys[i];

		/*
		 * For the moment, we just ignore index expressions.  It might be nice
		 * to do something with them, later.
		 */
		if (attno == 0)
			continue;

		if (index->canreturn[i])
			index_canreturn_attrs =
				bms_add_member(index_canreturn_attrs,
							   attno - FirstLowInvalidHeapAttributeNumber);
		else
			index_cannotreturn_attrs =
				bms_add_member(index_cannotreturn_attrs,
							   attno - FirstLowInvalidHeapAttributeNumber);
	}

	index_canreturn_attrs = bms_del_members(index_canreturn_attrs,
											index_cannotreturn_attrs);

	/* Do we have all the necessary attributes? */
	result = bms_is_subset(attrs_used, index_canreturn_attrs);

	bms_free(attrs_used);
	bms_free(index_canreturn_attrs);
	bms_free(index_cannotreturn_attrs);

	return result;
}

/*
 * get_loop_count
 *		Choose the loop count estimate to use for costing a parameterized path
 *		with the given set of outer relids.
 *
 * Since we produce parameterized paths before we've begun to generate join
 * relations, it's impossible to predict exactly how many times a parameterized
 * path will be iterated; we don't know the size of the relation that will be
 * on the outside of the nestloop.  However, we should try to account for
 * multiple iterations somehow in costing the path.  The heuristic embodied
 * here is to use the rowcount of the smallest other base relation needed in
 * the join clauses used by the path.  (We could alternatively consider the
 * largest one, but that seems too optimistic.)  This is of course the right
 * answer for single-other-relation cases, and it seems like a reasonable
 * zero-order approximation for multiway-join cases.
 *
 * In addition, we check to see if the other side of each join clause is on
 * the inside of some semijoin that the current relation is on the outside of.
 * If so, the only way that a parameterized path could be used is if the
 * semijoin RHS has been unique-ified, so we should use the number of unique
 * RHS rows rather than using the relation's raw rowcount.
 *
 * Note: for this to work, allpaths.c must establish all baserel size
 * estimates before it begins to compute paths, or at least before it
 * calls create_index_paths().
 */
static double
get_loop_count(PlannerInfo *root, Index cur_relid, Relids outer_relids)
{
	double		result;
	int			outer_relid;

	/* For a non-parameterized path, just return 1.0 quickly */
	if (outer_relids == NULL)
		return 1.0;

	result = 0.0;
	outer_relid = -1;
	while ((outer_relid = bms_next_member(outer_relids, outer_relid)) >= 0)
	{
		RelOptInfo *outer_rel;
		double		rowcount;

		/* Paranoia: ignore bogus relid indexes */
		if (outer_relid >= root->simple_rel_array_size)
			continue;
		outer_rel = root->simple_rel_array[outer_relid];
		if (outer_rel == NULL)
			continue;
		Assert(outer_rel->relid == outer_relid);	/* sanity check on array */

		/* Other relation could be proven empty, if so ignore */
		if (IS_DUMMY_REL(outer_rel))
			continue;

		/* Otherwise, rel's rows estimate should be valid by now */
		Assert(outer_rel->rows > 0);

		/* Check to see if rel is on the inside of any semijoins */
		rowcount = adjust_rowcount_for_semijoins(root,
												 cur_relid,
												 outer_relid,
												 outer_rel->rows);

		/* Remember smallest row count estimate among the outer rels */
		if (result == 0.0 || result > rowcount)
			result = rowcount;
	}
	/* Return 1.0 if we found no valid relations (shouldn't happen) */
	return (result > 0.0) ? result : 1.0;
}

/*
 * Check to see if outer_relid is on the inside of any semijoin that cur_relid
 * is on the outside of.  If so, replace rowcount with the estimated number of
 * unique rows from the semijoin RHS (assuming that's smaller, which it might
 * not be).  The estimate is crude but it's the best we can do at this stage
 * of the proceedings.
 */
static double
adjust_rowcount_for_semijoins(PlannerInfo *root,
							  Index cur_relid,
							  Index outer_relid,
							  double rowcount)
{
	ListCell   *lc;

	foreach(lc, root->join_info_list)
	{
		SpecialJoinInfo *sjinfo = (SpecialJoinInfo *) lfirst(lc);

		if (sjinfo->jointype == JOIN_SEMI &&
			bms_is_member(cur_relid, sjinfo->syn_lefthand) &&
			bms_is_member(outer_relid, sjinfo->syn_righthand))
		{
			/* Estimate number of unique-ified rows */
			double		nraw;
			double		nunique;

			nraw = approximate_joinrel_size(root, sjinfo->syn_righthand);
			nunique = estimate_num_groups(root,
										  sjinfo->semi_rhs_exprs,
										  nraw,
										  NULL);
			if (rowcount > nunique)
				rowcount = nunique;
		}
	}
	return rowcount;
}

/*
 * Make an approximate estimate of the size of a joinrel.
 *
 * We don't have enough info at this point to get a good estimate, so we
 * just multiply the base relation sizes together.  Fortunately, this is
 * the right answer anyway for the most common case with a single relation
 * on the RHS of a semijoin.  Also, estimate_num_groups() has only a weak
 * dependency on its input_rows argument (it basically uses it as a clamp).
 * So we might be able to get a fairly decent end result even with a severe
 * overestimate of the RHS's raw size.
 */
static double
approximate_joinrel_size(PlannerInfo *root, Relids relids)
{
	double		rowcount = 1.0;
	int			relid;

	relid = -1;
	while ((relid = bms_next_member(relids, relid)) >= 0)
	{
		RelOptInfo *rel;

		/* Paranoia: ignore bogus relid indexes */
		if (relid >= root->simple_rel_array_size)
			continue;
		rel = root->simple_rel_array[relid];
		if (rel == NULL)
			continue;
		Assert(rel->relid == relid);	/* sanity check on array */

		/* Relation could be proven empty, if so ignore */
		if (IS_DUMMY_REL(rel))
			continue;

		/* Otherwise, rel's rows estimate should be valid by now */
		Assert(rel->rows > 0);

		/* Accumulate product */
		rowcount *= rel->rows;
	}
	return rowcount;
}


/****************************************************************************
 *				----  ROUTINES TO CHECK QUERY CLAUSES  ----
 ****************************************************************************/

/*
 * match_restriction_clauses_to_index
 *	  Identify restriction clauses for the rel that match the index.
 *	  Matching clauses are added to *clauseset.
 */
static void
match_restriction_clauses_to_index(PlannerInfo *root,
								   IndexOptInfo *index,
								   IndexClauseSet *clauseset)
{
	/* We can ignore clauses that are implied by the index predicate */
	match_clauses_to_index(root, index->indrestrictinfo, index, clauseset);
}

/*
 * match_join_clauses_to_index
 *	  Identify join clauses for the rel that match the index.
 *	  Matching clauses are added to *clauseset.
 *	  Also, add any potentially usable join OR clauses to *joinorclauses.
 */
static void
match_join_clauses_to_index(PlannerInfo *root,
							RelOptInfo *rel, IndexOptInfo *index,
							IndexClauseSet *clauseset,
							List **joinorclauses)
{
	ListCell   *lc;

	/* Scan the rel's join clauses */
	foreach(lc, rel->joininfo)
	{
		RestrictInfo *rinfo = (RestrictInfo *) lfirst(lc);

		/* Check if clause can be moved to this rel */
		if (!join_clause_is_movable_to(rinfo, rel))
			continue;

		/* Potentially usable, so see if it matches the index or is an OR */
		if (restriction_is_or_clause(rinfo))
			*joinorclauses = lappend(*joinorclauses, rinfo);
		else
			match_clause_to_index(root, rinfo, index, clauseset);
	}
}

/*
 * match_eclass_clauses_to_index
 *	  Identify EquivalenceClass join clauses for the rel that match the index.
 *	  Matching clauses are added to *clauseset.
 */
static void
match_eclass_clauses_to_index(PlannerInfo *root, IndexOptInfo *index,
							  IndexClauseSet *clauseset)
{
	int			indexcol;

	/* No work if rel is not in any such ECs */
	if (!index->rel->has_eclass_joins)
		return;

	for (indexcol = 0; indexcol < index->nkeycolumns; indexcol++)
	{
		ec_member_matches_arg arg;
		List	   *clauses;

		/* Generate clauses, skipping any that join to lateral_referencers */
		arg.index = index;
		arg.indexcol = indexcol;
		clauses = generate_implied_equalities_for_column(root,
														 index->rel,
														 ec_member_matches_indexcol,
														 (void *) &arg,
														 index->rel->lateral_referencers);

		/*
		 * We have to check whether the results actually do match the index,
		 * since for non-btree indexes the EC's equality operators might not
		 * be in the index opclass (cf ec_member_matches_indexcol).
		 */
		match_clauses_to_index(root, clauses, index, clauseset);
	}
}

/*
 * match_clauses_to_index
 *	  Perform match_clause_to_index() for each clause in a list.
 *	  Matching clauses are added to *clauseset.
 */
static void
match_clauses_to_index(PlannerInfo *root,
					   List *clauses,
					   IndexOptInfo *index,
					   IndexClauseSet *clauseset)
{
	ListCell   *lc;

	foreach(lc, clauses)
	{
		RestrictInfo *rinfo = lfirst_node(RestrictInfo, lc);

		match_clause_to_index(root, rinfo, index, clauseset);
	}
}

/*
 * match_clause_to_index
 *	  Test whether a qual clause can be used with an index.
 *
 * If the clause is usable, add an IndexClause entry for it to the appropriate
 * list in *clauseset.  (*clauseset must be initialized to zeroes before first
 * call.)
 *
 * Note: in some circumstances we may find the same RestrictInfos coming from
 * multiple places.  Defend against redundant outputs by refusing to add a
 * clause twice (pointer equality should be a good enough check for this).
 *
 * Note: it's possible that a badly-defined index could have multiple matching
 * columns.  We always select the first match if so; this avoids scenarios
 * wherein we get an inflated idea of the index's selectivity by using the
 * same clause multiple times with different index columns.
 */
static void
match_clause_to_index(PlannerInfo *root,
					  RestrictInfo *rinfo,
					  IndexOptInfo *index,
					  IndexClauseSet *clauseset)
{
	int			indexcol;

<<<<<<< HEAD
	if (rinfo->contain_outer_query_references &&
		(GpPolicyIsPartitioned(index->rel->cdbpolicy) ||
		 GpPolicyIsReplicated(index->rel->cdbpolicy)))
	{
		/*
		 * Don't allow pushing down a qual that needs to be evaluted
		 * in the outer query locus.
		 */
		return;
	}

	for (indexcol = 0; indexcol < index->ncolumns; indexcol++)
=======
	/*
	 * Never match pseudoconstants to indexes.  (Normally a match could not
	 * happen anyway, since a pseudoconstant clause couldn't contain a Var,
	 * but what if someone builds an expression index on a constant? It's not
	 * totally unreasonable to do so with a partial index, either.)
	 */
	if (rinfo->pseudoconstant)
		return;

	/*
	 * If clause can't be used as an indexqual because it must wait till after
	 * some lower-security-level restriction clause, reject it.
	 */
	if (!restriction_is_securely_promotable(rinfo, index->rel))
		return;

	/* OK, check each index key column for a match */
	for (indexcol = 0; indexcol < index->nkeycolumns; indexcol++)
>>>>>>> 9e1c9f95
	{
		IndexClause *iclause;
		ListCell   *lc;

		/* Ignore duplicates */
		foreach(lc, clauseset->indexclauses[indexcol])
		{
			IndexClause *iclause = (IndexClause *) lfirst(lc);

			if (iclause->rinfo == rinfo)
				return;
		}

		/* OK, try to match the clause to the index column */
		iclause = match_clause_to_indexcol(root,
										   rinfo,
										   indexcol,
										   index);
		if (iclause)
		{
			/* Success, so record it */
			clauseset->indexclauses[indexcol] =
				lappend(clauseset->indexclauses[indexcol], iclause);
			clauseset->nonempty = true;
			return;
		}
	}
}

/*
 * match_clause_to_indexcol()
 *	  Determine whether a restriction clause matches a column of an index,
 *	  and if so, build an IndexClause node describing the details.
 *
 *	  To match an index normally, an operator clause:
 *
 *	  (1)  must be in the form (indexkey op const) or (const op indexkey);
 *		   and
 *	  (2)  must contain an operator which is in the index's operator family
 *		   for this column; and
 *	  (3)  must match the collation of the index, if collation is relevant.
 *
 *	  Our definition of "const" is exceedingly liberal: we allow anything that
 *	  doesn't involve a volatile function or a Var of the index's relation.
 *	  In particular, Vars belonging to other relations of the query are
 *	  accepted here, since a clause of that form can be used in a
 *	  parameterized indexscan.  It's the responsibility of higher code levels
 *	  to manage restriction and join clauses appropriately.
 *
 *	  Note: we do need to check for Vars of the index's relation on the
 *	  "const" side of the clause, since clauses like (a.f1 OP (b.f2 OP a.f3))
 *	  are not processable by a parameterized indexscan on a.f1, whereas
 *	  something like (a.f1 OP (b.f2 OP c.f3)) is.
 *
 *	  Presently, the executor can only deal with indexquals that have the
 *	  indexkey on the left, so we can only use clauses that have the indexkey
 *	  on the right if we can commute the clause to put the key on the left.
 *	  We handle that by generating an IndexClause with the correctly-commuted
 *	  opclause as a derived indexqual.
 *
 *	  If the index has a collation, the clause must have the same collation.
 *	  For collation-less indexes, we assume it doesn't matter; this is
 *	  necessary for cases like "hstore ? text", wherein hstore's operators
 *	  don't care about collation but the clause will get marked with a
 *	  collation anyway because of the text argument.  (This logic is
 *	  embodied in the macro IndexCollMatchesExprColl.)
 *
 *	  It is also possible to match RowCompareExpr clauses to indexes (but
 *	  currently, only btree indexes handle this).
 *
 *	  It is also possible to match ScalarArrayOpExpr clauses to indexes, when
 *	  the clause is of the form "indexkey op ANY (arrayconst)".
 *
 *	  For boolean indexes, it is also possible to match the clause directly
 *	  to the indexkey; or perhaps the clause is (NOT indexkey).
 *
 *	  And, last but not least, some operators and functions can be processed
 *	  to derive (typically lossy) indexquals from a clause that isn't in
 *	  itself indexable.  If we see that any operand of an OpExpr or FuncExpr
 *	  matches the index key, and the function has a planner support function
 *	  attached to it, we'll invoke the support function to see if such an
 *	  indexqual can be built.
 *
 * 'rinfo' is the clause to be tested (as a RestrictInfo node).
 * 'indexcol' is a column number of 'index' (counting from 0).
 * 'index' is the index of interest.
 *
 * Returns an IndexClause if the clause can be used with this index key,
 * or NULL if not.
 *
 * NOTE:  returns NULL if clause is an OR or AND clause; it is the
 * responsibility of higher-level routines to cope with those.
 */
static IndexClause *
match_clause_to_indexcol(PlannerInfo *root,
						 RestrictInfo *rinfo,
						 int indexcol,
						 IndexOptInfo *index)
{
	IndexClause *iclause;
	Expr	   *clause = rinfo->clause;
	Oid			opfamily;

	Assert(indexcol < index->nkeycolumns);

	/*
	 * Historically this code has coped with NULL clauses.  That's probably
	 * not possible anymore, but we might as well continue to cope.
	 */
	if (clause == NULL)
		return NULL;

	/* First check for boolean-index cases. */
	opfamily = index->opfamily[indexcol];
	if (IsBooleanOpfamily(opfamily))
	{
		iclause = match_boolean_index_clause(rinfo, indexcol, index);
		if (iclause)
			return iclause;
	}

	/*
	 * Clause must be an opclause, funcclause, ScalarArrayOpExpr, or
	 * RowCompareExpr.  Or, if the index supports it, we can handle IS
	 * NULL/NOT NULL clauses.
	 */
	if (IsA(clause, OpExpr))
	{
		return match_opclause_to_indexcol(root, rinfo, indexcol, index);
	}
	else if (IsA(clause, FuncExpr))
	{
		return match_funcclause_to_indexcol(root, rinfo, indexcol, index);
	}
	else if (IsA(clause, ScalarArrayOpExpr))
	{
		return match_saopclause_to_indexcol(rinfo, indexcol, index);
	}
	else if (IsA(clause, RowCompareExpr))
	{
		return match_rowcompare_to_indexcol(rinfo, indexcol, index);
	}
	else if (index->amsearchnulls && IsA(clause, NullTest))
	{
		NullTest   *nt = (NullTest *) clause;

		if (!nt->argisrow &&
			match_index_to_operand((Node *) nt->arg, indexcol, index))
		{
			iclause = makeNode(IndexClause);
			iclause->rinfo = rinfo;
			iclause->indexquals = list_make1(rinfo);
			iclause->lossy = false;
			iclause->indexcol = indexcol;
			iclause->indexcols = NIL;
			return iclause;
		}
	}

	return NULL;
}

/*
 * match_boolean_index_clause
 *	  Recognize restriction clauses that can be matched to a boolean index.
 *
 * The idea here is that, for an index on a boolean column that supports the
 * BooleanEqualOperator, we can transform a plain reference to the indexkey
 * into "indexkey = true", or "NOT indexkey" into "indexkey = false", etc,
 * so as to make the expression indexable using the index's "=" operator.
 * Since Postgres 8.1, we must do this because constant simplification does
 * the reverse transformation; without this code there'd be no way to use
 * such an index at all.
 *
 * This should be called only when IsBooleanOpfamily() recognizes the
 * index's operator family.  We check to see if the clause matches the
 * index's key, and if so, build a suitable IndexClause.
 */
static IndexClause *
match_boolean_index_clause(RestrictInfo *rinfo,
						   int indexcol,
						   IndexOptInfo *index)
{
	Node	   *clause = (Node *) rinfo->clause;
	Expr	   *op = NULL;

	/* Direct match? */
	if (match_index_to_operand(clause, indexcol, index))
	{
		/* convert to indexkey = TRUE */
		op = make_opclause(BooleanEqualOperator, BOOLOID, false,
						   (Expr *) clause,
						   (Expr *) makeBoolConst(true, false),
						   InvalidOid, InvalidOid);
	}
	/* NOT clause? */
	else if (is_notclause(clause))
	{
		Node	   *arg = (Node *) get_notclausearg((Expr *) clause);

		if (match_index_to_operand(arg, indexcol, index))
		{
			/* convert to indexkey = FALSE */
			op = make_opclause(BooleanEqualOperator, BOOLOID, false,
							   (Expr *) arg,
							   (Expr *) makeBoolConst(false, false),
							   InvalidOid, InvalidOid);
		}
	}

	/*
	 * Since we only consider clauses at top level of WHERE, we can convert
	 * indexkey IS TRUE and indexkey IS FALSE to index searches as well.  The
	 * different meaning for NULL isn't important.
	 */
	else if (clause && IsA(clause, BooleanTest))
	{
		BooleanTest *btest = (BooleanTest *) clause;
		Node	   *arg = (Node *) btest->arg;

		if (btest->booltesttype == IS_TRUE &&
			match_index_to_operand(arg, indexcol, index))
		{
			/* convert to indexkey = TRUE */
			op = make_opclause(BooleanEqualOperator, BOOLOID, false,
							   (Expr *) arg,
							   (Expr *) makeBoolConst(true, false),
							   InvalidOid, InvalidOid);
		}
		else if (btest->booltesttype == IS_FALSE &&
				 match_index_to_operand(arg, indexcol, index))
		{
			/* convert to indexkey = FALSE */
			op = make_opclause(BooleanEqualOperator, BOOLOID, false,
							   (Expr *) arg,
							   (Expr *) makeBoolConst(false, false),
							   InvalidOid, InvalidOid);
		}
	}

	/*
	 * If we successfully made an operator clause from the given qual, we must
	 * wrap it in an IndexClause.  It's not lossy.
	 */
	if (op)
	{
		IndexClause *iclause = makeNode(IndexClause);

		iclause->rinfo = rinfo;
		iclause->indexquals = list_make1(make_simple_restrictinfo(op));
		iclause->lossy = false;
		iclause->indexcol = indexcol;
		iclause->indexcols = NIL;
		return iclause;
	}

	return NULL;
}

/*
 * match_opclause_to_indexcol()
 *	  Handles the OpExpr case for match_clause_to_indexcol(),
 *	  which see for comments.
 */
static IndexClause *
match_opclause_to_indexcol(PlannerInfo *root,
						   RestrictInfo *rinfo,
						   int indexcol,
						   IndexOptInfo *index)
{
	IndexClause *iclause;
	OpExpr	   *clause = (OpExpr *) rinfo->clause;
	Node	   *leftop,
			   *rightop;
	Oid			expr_op;
	Oid			expr_coll;
	Index		index_relid;
	Oid			opfamily;
	Oid			idxcollation;

	/*
	 * Only binary operators need apply.  (In theory, a planner support
	 * function could do something with a unary operator, but it seems
	 * unlikely to be worth the cycles to check.)
	 */
	if (list_length(clause->args) != 2)
		return NULL;

	leftop = (Node *) linitial(clause->args);
	rightop = (Node *) lsecond(clause->args);
	expr_op = clause->opno;
	expr_coll = clause->inputcollid;

	index_relid = index->rel->relid;
	opfamily = index->opfamily[indexcol];
	idxcollation = index->indexcollations[indexcol];

	/*
	 * Check for clauses of the form: (indexkey operator constant) or
	 * (constant operator indexkey).  See match_clause_to_indexcol's notes
	 * about const-ness.
	 *
	 * Note that we don't ask the support function about clauses that don't
	 * have one of these forms.  Again, in principle it might be possible to
	 * do something, but it seems unlikely to be worth the cycles to check.
	 */
	if (match_index_to_operand(leftop, indexcol, index) &&
		!bms_is_member(index_relid, rinfo->right_relids) &&
		!contain_volatile_functions(rightop))
	{
		if (IndexCollMatchesExprColl(idxcollation, expr_coll) &&
			op_in_opfamily(expr_op, opfamily))
		{
			iclause = makeNode(IndexClause);
			iclause->rinfo = rinfo;
			iclause->indexquals = list_make1(rinfo);
			iclause->lossy = false;
			iclause->indexcol = indexcol;
			iclause->indexcols = NIL;
			return iclause;
		}

		/*
		 * If we didn't find a member of the index's opfamily, try the support
		 * function for the operator's underlying function.
		 */
		set_opfuncid(clause);	/* make sure we have opfuncid */
		return get_index_clause_from_support(root,
											 rinfo,
											 clause->opfuncid,
											 0, /* indexarg on left */
											 indexcol,
											 index);
	}

	if (match_index_to_operand(rightop, indexcol, index) &&
		!bms_is_member(index_relid, rinfo->left_relids) &&
		!contain_volatile_functions(leftop))
	{
		if (IndexCollMatchesExprColl(idxcollation, expr_coll))
		{
			Oid			comm_op = get_commutator(expr_op);

			if (OidIsValid(comm_op) &&
				op_in_opfamily(comm_op, opfamily))
			{
				RestrictInfo *commrinfo;

				/* Build a commuted OpExpr and RestrictInfo */
				commrinfo = commute_restrictinfo(rinfo, comm_op);

				/* Make an IndexClause showing that as a derived qual */
				iclause = makeNode(IndexClause);
				iclause->rinfo = rinfo;
				iclause->indexquals = list_make1(commrinfo);
				iclause->lossy = false;
				iclause->indexcol = indexcol;
				iclause->indexcols = NIL;
				return iclause;
			}
		}

		/*
		 * If we didn't find a member of the index's opfamily, try the support
		 * function for the operator's underlying function.
		 */
		set_opfuncid(clause);	/* make sure we have opfuncid */
		return get_index_clause_from_support(root,
											 rinfo,
											 clause->opfuncid,
											 1, /* indexarg on right */
											 indexcol,
											 index);
	}

	return NULL;
}

/*
 * match_funcclause_to_indexcol()
 *	  Handles the FuncExpr case for match_clause_to_indexcol(),
 *	  which see for comments.
 */
static IndexClause *
match_funcclause_to_indexcol(PlannerInfo *root,
							 RestrictInfo *rinfo,
							 int indexcol,
							 IndexOptInfo *index)
{
	FuncExpr   *clause = (FuncExpr *) rinfo->clause;
	int			indexarg;
	ListCell   *lc;

	/*
	 * We have no built-in intelligence about function clauses, but if there's
	 * a planner support function, it might be able to do something.  But, to
	 * cut down on wasted planning cycles, only call the support function if
	 * at least one argument matches the target index column.
	 *
	 * Note that we don't insist on the other arguments being pseudoconstants;
	 * the support function has to check that.  This is to allow cases where
	 * only some of the other arguments need to be included in the indexqual.
	 */
	indexarg = 0;
	foreach(lc, clause->args)
	{
		Node	   *op = (Node *) lfirst(lc);

		if (match_index_to_operand(op, indexcol, index))
		{
			return get_index_clause_from_support(root,
												 rinfo,
												 clause->funcid,
												 indexarg,
												 indexcol,
												 index);
		}

		indexarg++;
	}

	return NULL;
}

/*
 * get_index_clause_from_support()
 *		If the function has a planner support function, try to construct
 *		an IndexClause using indexquals created by the support function.
 */
static IndexClause *
get_index_clause_from_support(PlannerInfo *root,
							  RestrictInfo *rinfo,
							  Oid funcid,
							  int indexarg,
							  int indexcol,
							  IndexOptInfo *index)
{
	Oid			prosupport = get_func_support(funcid);
	SupportRequestIndexCondition req;
	List	   *sresult;

	if (!OidIsValid(prosupport))
		return NULL;

	req.type = T_SupportRequestIndexCondition;
	req.root = root;
	req.funcid = funcid;
	req.node = (Node *) rinfo->clause;
	req.indexarg = indexarg;
	req.index = index;
	req.indexcol = indexcol;
	req.opfamily = index->opfamily[indexcol];
	req.indexcollation = index->indexcollations[indexcol];

	req.lossy = true;			/* default assumption */

	sresult = (List *)
		DatumGetPointer(OidFunctionCall1(prosupport,
										 PointerGetDatum(&req)));

	if (sresult != NIL)
	{
		IndexClause *iclause = makeNode(IndexClause);
		List	   *indexquals = NIL;
		ListCell   *lc;

		/*
		 * The support function API says it should just give back bare
		 * clauses, so here we must wrap each one in a RestrictInfo.
		 */
		foreach(lc, sresult)
		{
			Expr	   *clause = (Expr *) lfirst(lc);

			indexquals = lappend(indexquals, make_simple_restrictinfo(clause));
		}

		iclause->rinfo = rinfo;
		iclause->indexquals = indexquals;
		iclause->lossy = req.lossy;
		iclause->indexcol = indexcol;
		iclause->indexcols = NIL;

		return iclause;
	}

	return NULL;
}

/*
 * match_saopclause_to_indexcol()
 *	  Handles the ScalarArrayOpExpr case for match_clause_to_indexcol(),
 *	  which see for comments.
 */
static IndexClause *
match_saopclause_to_indexcol(RestrictInfo *rinfo,
							 int indexcol,
							 IndexOptInfo *index)
{
	ScalarArrayOpExpr *saop = (ScalarArrayOpExpr *) rinfo->clause;
	Node	   *leftop,
			   *rightop;
	Relids		right_relids;
	Oid			expr_op;
	Oid			expr_coll;
	Index		index_relid;
	Oid			opfamily;
	Oid			idxcollation;

	/* We only accept ANY clauses, not ALL */
	if (!saop->useOr)
		return NULL;
	leftop = (Node *) linitial(saop->args);
	rightop = (Node *) lsecond(saop->args);
	right_relids = pull_varnos(rightop);
	expr_op = saop->opno;
	expr_coll = saop->inputcollid;

	index_relid = index->rel->relid;
	opfamily = index->opfamily[indexcol];
	idxcollation = index->indexcollations[indexcol];

	/*
	 * We must have indexkey on the left and a pseudo-constant array argument.
	 */
	if (match_index_to_operand(leftop, indexcol, index) &&
		!bms_is_member(index_relid, right_relids) &&
		!contain_volatile_functions(rightop))
	{
		if (IndexCollMatchesExprColl(idxcollation, expr_coll) &&
			op_in_opfamily(expr_op, opfamily))
		{
			IndexClause *iclause = makeNode(IndexClause);

			iclause->rinfo = rinfo;
			iclause->indexquals = list_make1(rinfo);
			iclause->lossy = false;
			iclause->indexcol = indexcol;
			iclause->indexcols = NIL;
			return iclause;
		}

		/*
		 * We do not currently ask support functions about ScalarArrayOpExprs,
		 * though in principle we could.
		 */
	}

	return NULL;
}

/*
 * match_rowcompare_to_indexcol()
 *	  Handles the RowCompareExpr case for match_clause_to_indexcol(),
 *	  which see for comments.
 *
 * In this routine we check whether the first column of the row comparison
 * matches the target index column.  This is sufficient to guarantee that some
 * index condition can be constructed from the RowCompareExpr --- the rest
 * is handled by expand_indexqual_rowcompare().
 */
static IndexClause *
match_rowcompare_to_indexcol(RestrictInfo *rinfo,
							 int indexcol,
							 IndexOptInfo *index)
{
	RowCompareExpr *clause = (RowCompareExpr *) rinfo->clause;
	Index		index_relid;
	Oid			opfamily;
	Oid			idxcollation;
	Node	   *leftop,
			   *rightop;
	bool		var_on_left;
	Oid			expr_op;
	Oid			expr_coll;

	/* Forget it if we're not dealing with a btree index */
	if (index->relam != BTREE_AM_OID)
		return NULL;

	index_relid = index->rel->relid;
	opfamily = index->opfamily[indexcol];
	idxcollation = index->indexcollations[indexcol];

	/*
	 * We could do the matching on the basis of insisting that the opfamily
	 * shown in the RowCompareExpr be the same as the index column's opfamily,
	 * but that could fail in the presence of reverse-sort opfamilies: it'd be
	 * a matter of chance whether RowCompareExpr had picked the forward or
	 * reverse-sort family.  So look only at the operator, and match if it is
	 * a member of the index's opfamily (after commutation, if the indexkey is
	 * on the right).  We'll worry later about whether any additional
	 * operators are matchable to the index.
	 */
	leftop = (Node *) linitial(clause->largs);
	rightop = (Node *) linitial(clause->rargs);
	expr_op = linitial_oid(clause->opnos);
	expr_coll = linitial_oid(clause->inputcollids);

	/* Collations must match, if relevant */
	if (!IndexCollMatchesExprColl(idxcollation, expr_coll))
		return NULL;

	/*
	 * These syntactic tests are the same as in match_opclause_to_indexcol()
	 */
	if (match_index_to_operand(leftop, indexcol, index) &&
		!bms_is_member(index_relid, pull_varnos(rightop)) &&
		!contain_volatile_functions(rightop))
	{
		/* OK, indexkey is on left */
		var_on_left = true;
	}
	else if (match_index_to_operand(rightop, indexcol, index) &&
			 !bms_is_member(index_relid, pull_varnos(leftop)) &&
			 !contain_volatile_functions(leftop))
	{
		/* indexkey is on right, so commute the operator */
		expr_op = get_commutator(expr_op);
		if (expr_op == InvalidOid)
			return NULL;
		var_on_left = false;
	}
	else
		return NULL;

	/* We're good if the operator is the right type of opfamily member */
	switch (get_op_opfamily_strategy(expr_op, opfamily))
	{
		case BTLessStrategyNumber:
		case BTLessEqualStrategyNumber:
		case BTGreaterEqualStrategyNumber:
		case BTGreaterStrategyNumber:
			return expand_indexqual_rowcompare(rinfo,
											   indexcol,
											   index,
											   expr_op,
											   var_on_left);
	}

	return NULL;
}

/*
 * expand_indexqual_rowcompare --- expand a single indexqual condition
 *		that is a RowCompareExpr
 *
 * It's already known that the first column of the row comparison matches
 * the specified column of the index.  We can use additional columns of the
 * row comparison as index qualifications, so long as they match the index
 * in the "same direction", ie, the indexkeys are all on the same side of the
 * clause and the operators are all the same-type members of the opfamilies.
 *
 * If all the columns of the RowCompareExpr match in this way, we just use it
 * as-is, except for possibly commuting it to put the indexkeys on the left.
 *
 * Otherwise, we build a shortened RowCompareExpr (if more than one
 * column matches) or a simple OpExpr (if the first-column match is all
 * there is).  In these cases the modified clause is always "<=" or ">="
 * even when the original was "<" or ">" --- this is necessary to match all
 * the rows that could match the original.  (We are building a lossy version
 * of the row comparison when we do this, so we set lossy = true.)
 *
 * Note: this is really just the last half of match_rowcompare_to_indexcol,
 * but we split it out for comprehensibility.
 */
static IndexClause *
expand_indexqual_rowcompare(RestrictInfo *rinfo,
							int indexcol,
							IndexOptInfo *index,
							Oid expr_op,
							bool var_on_left)
{
	IndexClause *iclause = makeNode(IndexClause);
	RowCompareExpr *clause = (RowCompareExpr *) rinfo->clause;
	int			op_strategy;
	Oid			op_lefttype;
	Oid			op_righttype;
	int			matching_cols;
	List	   *expr_ops;
	List	   *opfamilies;
	List	   *lefttypes;
	List	   *righttypes;
	List	   *new_ops;
	List	   *var_args;
	List	   *non_var_args;
	ListCell   *vargs_cell;
	ListCell   *nargs_cell;
	ListCell   *opnos_cell;
	ListCell   *collids_cell;

	iclause->rinfo = rinfo;
	iclause->indexcol = indexcol;

	if (var_on_left)
	{
		var_args = clause->largs;
		non_var_args = clause->rargs;
	}
	else
	{
		var_args = clause->rargs;
		non_var_args = clause->largs;
	}

	get_op_opfamily_properties(expr_op, index->opfamily[indexcol], false,
							   &op_strategy,
							   &op_lefttype,
							   &op_righttype);

	/* Initialize returned list of which index columns are used */
	iclause->indexcols = list_make1_int(indexcol);

	/* Build lists of ops, opfamilies and operator datatypes in case needed */
	expr_ops = list_make1_oid(expr_op);
	opfamilies = list_make1_oid(index->opfamily[indexcol]);
	lefttypes = list_make1_oid(op_lefttype);
	righttypes = list_make1_oid(op_righttype);

	/*
	 * See how many of the remaining columns match some index column in the
	 * same way.  As in match_clause_to_indexcol(), the "other" side of any
	 * potential index condition is OK as long as it doesn't use Vars from the
	 * indexed relation.
	 */
	matching_cols = 1;
	vargs_cell = lnext(list_head(var_args));
	nargs_cell = lnext(list_head(non_var_args));
	opnos_cell = lnext(list_head(clause->opnos));
	collids_cell = lnext(list_head(clause->inputcollids));

	while (vargs_cell != NULL)
	{
		Node	   *varop = (Node *) lfirst(vargs_cell);
		Node	   *constop = (Node *) lfirst(nargs_cell);
		int			i;

		expr_op = lfirst_oid(opnos_cell);
		if (!var_on_left)
		{
			/* indexkey is on right, so commute the operator */
			expr_op = get_commutator(expr_op);
			if (expr_op == InvalidOid)
				break;			/* operator is not usable */
		}
		if (bms_is_member(index->rel->relid, pull_varnos(constop)))
			break;				/* no good, Var on wrong side */
		if (contain_volatile_functions(constop))
			break;				/* no good, volatile comparison value */

		/*
		 * The Var side can match any key column of the index.
		 */
		for (i = 0; i < index->nkeycolumns; i++)
		{
			if (match_index_to_operand(varop, i, index) &&
				get_op_opfamily_strategy(expr_op,
										 index->opfamily[i]) == op_strategy &&
				IndexCollMatchesExprColl(index->indexcollations[i],
										 lfirst_oid(collids_cell)))
				break;
		}
		if (i >= index->nkeycolumns)
			break;				/* no match found */

		/* Add column number to returned list */
		iclause->indexcols = lappend_int(iclause->indexcols, i);

		/* Add operator info to lists */
		get_op_opfamily_properties(expr_op, index->opfamily[i], false,
								   &op_strategy,
								   &op_lefttype,
								   &op_righttype);
		expr_ops = lappend_oid(expr_ops, expr_op);
		opfamilies = lappend_oid(opfamilies, index->opfamily[i]);
		lefttypes = lappend_oid(lefttypes, op_lefttype);
		righttypes = lappend_oid(righttypes, op_righttype);

		/* This column matches, keep scanning */
		matching_cols++;
		vargs_cell = lnext(vargs_cell);
		nargs_cell = lnext(nargs_cell);
		opnos_cell = lnext(opnos_cell);
		collids_cell = lnext(collids_cell);
	}

	/* Result is non-lossy if all columns are usable as index quals */
	iclause->lossy = (matching_cols != list_length(clause->opnos));

	/*
	 * We can use rinfo->clause as-is if we have var on left and it's all
	 * usable as index quals.
	 */
	if (var_on_left && !iclause->lossy)
		iclause->indexquals = list_make1(rinfo);
	else
	{
		/*
		 * We have to generate a modified rowcompare (possibly just one
		 * OpExpr).  The painful part of this is changing < to <= or > to >=,
		 * so deal with that first.
		 */
		if (!iclause->lossy)
		{
			/* very easy, just use the commuted operators */
			new_ops = expr_ops;
		}
		else if (op_strategy == BTLessEqualStrategyNumber ||
				 op_strategy == BTGreaterEqualStrategyNumber)
		{
			/* easy, just use the same (possibly commuted) operators */
			new_ops = list_truncate(expr_ops, matching_cols);
		}
		else
		{
			ListCell   *opfamilies_cell;
			ListCell   *lefttypes_cell;
			ListCell   *righttypes_cell;

			if (op_strategy == BTLessStrategyNumber)
				op_strategy = BTLessEqualStrategyNumber;
			else if (op_strategy == BTGreaterStrategyNumber)
				op_strategy = BTGreaterEqualStrategyNumber;
			else
				elog(ERROR, "unexpected strategy number %d", op_strategy);
			new_ops = NIL;
			forthree(opfamilies_cell, opfamilies,
					 lefttypes_cell, lefttypes,
					 righttypes_cell, righttypes)
			{
				Oid			opfam = lfirst_oid(opfamilies_cell);
				Oid			lefttype = lfirst_oid(lefttypes_cell);
				Oid			righttype = lfirst_oid(righttypes_cell);

				expr_op = get_opfamily_member(opfam, lefttype, righttype,
											  op_strategy);
				if (!OidIsValid(expr_op))	/* should not happen */
					elog(ERROR, "missing operator %d(%u,%u) in opfamily %u",
						 op_strategy, lefttype, righttype, opfam);
				new_ops = lappend_oid(new_ops, expr_op);
			}
		}

		/* If we have more than one matching col, create a subset rowcompare */
		if (matching_cols > 1)
		{
			RowCompareExpr *rc = makeNode(RowCompareExpr);

			rc->rctype = (RowCompareType) op_strategy;
			rc->opnos = new_ops;
			rc->opfamilies = list_truncate(list_copy(clause->opfamilies),
										   matching_cols);
			rc->inputcollids = list_truncate(list_copy(clause->inputcollids),
											 matching_cols);
			rc->largs = list_truncate(copyObject(var_args),
									  matching_cols);
			rc->rargs = list_truncate(copyObject(non_var_args),
									  matching_cols);
			iclause->indexquals = list_make1(make_simple_restrictinfo((Expr *) rc));
		}
		else
		{
			Expr	   *op;

			/* We don't report an index column list in this case */
			iclause->indexcols = NIL;

			op = make_opclause(linitial_oid(new_ops), BOOLOID, false,
							   copyObject(linitial(var_args)),
							   copyObject(linitial(non_var_args)),
							   InvalidOid,
							   linitial_oid(clause->inputcollids));
			iclause->indexquals = list_make1(make_simple_restrictinfo(op));
		}
	}

	return iclause;
}


/****************************************************************************
 *				----  ROUTINES TO CHECK ORDERING OPERATORS	----
 ****************************************************************************/

/*
 * match_pathkeys_to_index
 *		Test whether an index can produce output ordered according to the
 *		given pathkeys using "ordering operators".
 *
 * If it can, return a list of suitable ORDER BY expressions, each of the form
 * "indexedcol operator pseudoconstant", along with an integer list of the
 * index column numbers (zero based) that each clause would be used with.
 * NIL lists are returned if the ordering is not achievable this way.
 *
 * On success, the result list is ordered by pathkeys, and in fact is
 * one-to-one with the requested pathkeys.
 */
static void
match_pathkeys_to_index(IndexOptInfo *index, List *pathkeys,
						List **orderby_clauses_p,
						List **clause_columns_p)
{
	List	   *orderby_clauses = NIL;
	List	   *clause_columns = NIL;
	ListCell   *lc1;

	*orderby_clauses_p = NIL;	/* set default results */
	*clause_columns_p = NIL;

	/* Only indexes with the amcanorderbyop property are interesting here */
	if (!index->amcanorderbyop)
		return;

	foreach(lc1, pathkeys)
	{
		PathKey    *pathkey = (PathKey *) lfirst(lc1);
		bool		found = false;
		ListCell   *lc2;

		/*
		 * Note: for any failure to match, we just return NIL immediately.
		 * There is no value in matching just some of the pathkeys.
		 */

		/* Pathkey must request default sort order for the target opfamily */
		if (pathkey->pk_strategy != BTLessStrategyNumber ||
			pathkey->pk_nulls_first)
			return;

		/* If eclass is volatile, no hope of using an indexscan */
		if (pathkey->pk_eclass->ec_has_volatile)
			return;

		/*
		 * Try to match eclass member expression(s) to index.  Note that child
		 * EC members are considered, but only when they belong to the target
		 * relation.  (Unlike regular members, the same expression could be a
		 * child member of more than one EC.  Therefore, the same index could
		 * be considered to match more than one pathkey list, which is OK
		 * here.  See also get_eclass_for_sort_expr.)
		 */
		foreach(lc2, pathkey->pk_eclass->ec_members)
		{
			EquivalenceMember *member = (EquivalenceMember *) lfirst(lc2);
			int			indexcol;

			/* No possibility of match if it references other relations */
			if (!bms_equal(member->em_relids, index->rel->relids))
				continue;

			/*
			 * We allow any column of the index to match each pathkey; they
			 * don't have to match left-to-right as you might expect.  This is
			 * correct for GiST, and it doesn't matter for SP-GiST because
			 * that doesn't handle multiple columns anyway, and no other
			 * existing AMs support amcanorderbyop.  We might need different
			 * logic in future for other implementations.
			 */
			for (indexcol = 0; indexcol < index->nkeycolumns; indexcol++)
			{
				Expr	   *expr;

				expr = match_clause_to_ordering_op(index,
												   indexcol,
												   member->em_expr,
												   pathkey->pk_opfamily);
				if (expr)
				{
					orderby_clauses = lappend(orderby_clauses, expr);
					clause_columns = lappend_int(clause_columns, indexcol);
					found = true;
					break;
				}
			}

			if (found)			/* don't want to look at remaining members */
				break;
		}

		if (!found)				/* fail if no match for this pathkey */
			return;
	}

	*orderby_clauses_p = orderby_clauses;	/* success! */
	*clause_columns_p = clause_columns;
}

/*
 * match_clause_to_ordering_op
 *	  Determines whether an ordering operator expression matches an
 *	  index column.
 *
 *	  This is similar to, but simpler than, match_clause_to_indexcol.
 *	  We only care about simple OpExpr cases.  The input is a bare
 *	  expression that is being ordered by, which must be of the form
 *	  (indexkey op const) or (const op indexkey) where op is an ordering
 *	  operator for the column's opfamily.
 *
 * 'index' is the index of interest.
 * 'indexcol' is a column number of 'index' (counting from 0).
 * 'clause' is the ordering expression to be tested.
 * 'pk_opfamily' is the btree opfamily describing the required sort order.
 *
 * Note that we currently do not consider the collation of the ordering
 * operator's result.  In practical cases the result type will be numeric
 * and thus have no collation, and it's not very clear what to match to
 * if it did have a collation.  The index's collation should match the
 * ordering operator's input collation, not its result.
 *
 * If successful, return 'clause' as-is if the indexkey is on the left,
 * otherwise a commuted copy of 'clause'.  If no match, return NULL.
 */
static Expr *
match_clause_to_ordering_op(IndexOptInfo *index,
							int indexcol,
							Expr *clause,
							Oid pk_opfamily)
{
	Oid			opfamily;
	Oid			idxcollation;
	Node	   *leftop,
			   *rightop;
	Oid			expr_op;
	Oid			expr_coll;
	Oid			sortfamily;
	bool		commuted;

	Assert(indexcol < index->nkeycolumns);

	opfamily = index->opfamily[indexcol];
	idxcollation = index->indexcollations[indexcol];

	/*
	 * Clause must be a binary opclause.
	 */
	if (!is_opclause(clause))
		return NULL;
	leftop = get_leftop(clause);
	rightop = get_rightop(clause);
	if (!leftop || !rightop)
		return NULL;
	expr_op = ((OpExpr *) clause)->opno;
	expr_coll = ((OpExpr *) clause)->inputcollid;

	/*
	 * We can forget the whole thing right away if wrong collation.
	 */
	if (!IndexCollMatchesExprColl(idxcollation, expr_coll))
		return NULL;

	/*
	 * Check for clauses of the form: (indexkey operator constant) or
	 * (constant operator indexkey).
	 */
	if (match_index_to_operand(leftop, indexcol, index) &&
		!contain_var_clause(rightop) &&
		!contain_volatile_functions(rightop))
	{
		commuted = false;
	}
	else if (match_index_to_operand(rightop, indexcol, index) &&
			 !contain_var_clause(leftop) &&
			 !contain_volatile_functions(leftop))
	{
		/* Might match, but we need a commuted operator */
		expr_op = get_commutator(expr_op);
		if (expr_op == InvalidOid)
			return NULL;
		commuted = true;
	}
	else
		return NULL;

	/*
	 * Is the (commuted) operator an ordering operator for the opfamily? And
	 * if so, does it yield the right sorting semantics?
	 */
	sortfamily = get_op_opfamily_sortfamily(expr_op, opfamily);
	if (sortfamily != pk_opfamily)
		return NULL;

	/* We have a match.  Return clause or a commuted version thereof. */
	if (commuted)
	{
		OpExpr	   *newclause = makeNode(OpExpr);

		/* flat-copy all the fields of clause */
		memcpy(newclause, clause, sizeof(OpExpr));

		/* commute it */
		newclause->opno = expr_op;
		newclause->opfuncid = InvalidOid;
		newclause->args = list_make2(rightop, leftop);

		clause = (Expr *) newclause;
	}

	return clause;
}


/****************************************************************************
 *				----  ROUTINES TO DO PARTIAL INDEX PREDICATE TESTS	----
 ****************************************************************************/

/*
 * check_index_predicates
 *		Set the predicate-derived IndexOptInfo fields for each index
 *		of the specified relation.
 *
 * predOK is set true if the index is partial and its predicate is satisfied
 * for this query, ie the query's WHERE clauses imply the predicate.
 *
 * indrestrictinfo is set to the relation's baserestrictinfo list less any
 * conditions that are implied by the index's predicate.  (Obviously, for a
 * non-partial index, this is the same as baserestrictinfo.)  Such conditions
 * can be dropped from the plan when using the index, in certain cases.
 *
 * At one time it was possible for this to get re-run after adding more
 * restrictions to the rel, thus possibly letting us prove more indexes OK.
 * That doesn't happen any more (at least not in the core code's usage),
 * but this code still supports it in case extensions want to mess with the
 * baserestrictinfo list.  We assume that adding more restrictions can't make
 * an index not predOK.  We must recompute indrestrictinfo each time, though,
 * to make sure any newly-added restrictions get into it if needed.
 */
void
check_index_predicates(PlannerInfo *root, RelOptInfo *rel)
{
	List	   *clauselist;
	bool		have_partial;
	bool		is_target_rel;
	Relids		otherrels;
	ListCell   *lc;

	/* Indexes are available only on base or "other" member relations. */
	Assert(IS_SIMPLE_REL(rel));

	/*
	 * Initialize the indrestrictinfo lists to be identical to
	 * baserestrictinfo, and check whether there are any partial indexes.  If
	 * not, this is all we need to do.
	 */
	have_partial = false;
	foreach(lc, rel->indexlist)
	{
		IndexOptInfo *index = (IndexOptInfo *) lfirst(lc);

		index->indrestrictinfo = rel->baserestrictinfo;
		if (index->indpred)
			have_partial = true;
	}
	if (!have_partial)
		return;

	/*
	 * Construct a list of clauses that we can assume true for the purpose of
	 * proving the index(es) usable.  Restriction clauses for the rel are
	 * always usable, and so are any join clauses that are "movable to" this
	 * rel.  Also, we can consider any EC-derivable join clauses (which must
	 * be "movable to" this rel, by definition).
	 */
	clauselist = list_copy(rel->baserestrictinfo);

	/* Scan the rel's join clauses */
	foreach(lc, rel->joininfo)
	{
		RestrictInfo *rinfo = (RestrictInfo *) lfirst(lc);

		/* Check if clause can be moved to this rel */
		if (!join_clause_is_movable_to(rinfo, rel))
			continue;

		clauselist = lappend(clauselist, rinfo);
	}

	/*
	 * Add on any equivalence-derivable join clauses.  Computing the correct
	 * relid sets for generate_join_implied_equalities is slightly tricky
	 * because the rel could be a child rel rather than a true baserel, and in
	 * that case we must remove its parents' relid(s) from all_baserels.
	 */
	if (rel->reloptkind == RELOPT_OTHER_MEMBER_REL)
		otherrels = bms_difference(root->all_baserels,
								   find_childrel_parents(root, rel));
	else
		otherrels = bms_difference(root->all_baserels, rel->relids);

	if (!bms_is_empty(otherrels))
		clauselist =
			list_concat(clauselist,
						generate_join_implied_equalities(root,
														 bms_union(rel->relids,
																   otherrels),
														 otherrels,
														 rel));

	/*
	 * Normally we remove quals that are implied by a partial index's
	 * predicate from indrestrictinfo, indicating that they need not be
	 * checked explicitly by an indexscan plan using this index.  However, if
	 * the rel is a target relation of UPDATE/DELETE/SELECT FOR UPDATE, we
	 * cannot remove such quals from the plan, because they need to be in the
	 * plan so that they will be properly rechecked by EvalPlanQual testing.
	 * Some day we might want to remove such quals from the main plan anyway
	 * and pass them through to EvalPlanQual via a side channel; but for now,
	 * we just don't remove implied quals at all for target relations.
	 */
	is_target_rel = (rel->relid == root->parse->resultRelation ||
					 get_plan_rowmark(root->rowMarks, rel->relid) != NULL);

	/*
	 * Now try to prove each index predicate true, and compute the
	 * indrestrictinfo lists for partial indexes.  Note that we compute the
	 * indrestrictinfo list even for non-predOK indexes; this might seem
	 * wasteful, but we may be able to use such indexes in OR clauses, cf
	 * generate_bitmap_or_paths().
	 */
	foreach(lc, rel->indexlist)
	{
		IndexOptInfo *index = (IndexOptInfo *) lfirst(lc);
		ListCell   *lcr;

		if (index->indpred == NIL)
			continue;			/* ignore non-partial indexes here */

		if (!index->predOK)		/* don't repeat work if already proven OK */
			index->predOK = predicate_implied_by(index->indpred, clauselist,
												 false);

		/* If rel is an update target, leave indrestrictinfo as set above */
		if (is_target_rel)
			continue;

		/* Else compute indrestrictinfo as the non-implied quals */
		index->indrestrictinfo = NIL;
		foreach(lcr, rel->baserestrictinfo)
		{
			RestrictInfo *rinfo = (RestrictInfo *) lfirst(lcr);

			/* predicate_implied_by() assumes first arg is immutable */
			if (contain_mutable_functions((Node *) rinfo->clause) ||
				!predicate_implied_by(list_make1(rinfo->clause),
									  index->indpred, false))
				index->indrestrictinfo = lappend(index->indrestrictinfo, rinfo);
		}
	}
}

/****************************************************************************
 *				----  ROUTINES TO CHECK EXTERNALLY-VISIBLE CONDITIONS  ----
 ****************************************************************************/

/*
 * ec_member_matches_indexcol
 *	  Test whether an EquivalenceClass member matches an index column.
 *
 * This is a callback for use by generate_implied_equalities_for_column.
 */
static bool
ec_member_matches_indexcol(PlannerInfo *root, RelOptInfo *rel,
						   EquivalenceClass *ec, EquivalenceMember *em,
						   void *arg)
{
	IndexOptInfo *index = ((ec_member_matches_arg *) arg)->index;
	int			indexcol = ((ec_member_matches_arg *) arg)->indexcol;
	Oid			curFamily;
	Oid			curCollation;

	Assert(indexcol < index->nkeycolumns);

	curFamily = index->opfamily[indexcol];
	curCollation = index->indexcollations[indexcol];

	/*
	 * If it's a btree index, we can reject it if its opfamily isn't
	 * compatible with the EC, since no clause generated from the EC could be
	 * used with the index.  For non-btree indexes, we can't easily tell
	 * whether clauses generated from the EC could be used with the index, so
	 * don't check the opfamily.  This might mean we return "true" for a
	 * useless EC, so we have to recheck the results of
	 * generate_implied_equalities_for_column; see
	 * match_eclass_clauses_to_index.
	 */
	if (index->relam == BTREE_AM_OID &&
		!list_member_oid(ec->ec_opfamilies, curFamily))
		return false;

	/* We insist on collation match for all index types, though */
	if (!IndexCollMatchesExprColl(curCollation, ec->ec_collation))
		return false;

	return match_index_to_operand((Node *) em->em_expr, indexcol, index);
}

/*
 * relation_has_unique_index_for
 *	  Determine whether the relation provably has at most one row satisfying
 *	  a set of equality conditions, because the conditions constrain all
 *	  columns of some unique index.
 *
 * The conditions can be represented in either or both of two ways:
 * 1. A list of RestrictInfo nodes, where the caller has already determined
 * that each condition is a mergejoinable equality with an expression in
 * this relation on one side, and an expression not involving this relation
 * on the other.  The transient outer_is_left flag is used to identify which
 * side we should look at: left side if outer_is_left is false, right side
 * if it is true.
 * 2. A list of expressions in this relation, and a corresponding list of
 * equality operators. The caller must have already checked that the operators
 * represent equality.  (Note: the operators could be cross-type; the
 * expressions should correspond to their RHS inputs.)
 *
 * The caller need only supply equality conditions arising from joins;
 * this routine automatically adds in any usable baserestrictinfo clauses.
 * (Note that the passed-in restrictlist will be destructively modified!)
 */
bool
relation_has_unique_index_for(PlannerInfo *root, RelOptInfo *rel,
							  List *restrictlist,
							  List *exprlist, List *oprlist)
{
	ListCell   *ic;

	Assert(list_length(exprlist) == list_length(oprlist));

	/* Short-circuit if no indexes... */
	if (rel->indexlist == NIL)
		return false;

	/*
	 * Examine the rel's restriction clauses for usable var = const clauses
	 * that we can add to the restrictlist.
	 */
	foreach(ic, rel->baserestrictinfo)
	{
		RestrictInfo *restrictinfo = (RestrictInfo *) lfirst(ic);

		/*
		 * Note: can_join won't be set for a restriction clause, but
		 * mergeopfamilies will be if it has a mergejoinable operator and
		 * doesn't contain volatile functions.
		 */
		if (restrictinfo->mergeopfamilies == NIL)
			continue;			/* not mergejoinable */

		/*
		 * The clause certainly doesn't refer to anything but the given rel.
		 * If either side is pseudoconstant then we can use it.
		 */
		if (bms_is_empty(restrictinfo->left_relids))
		{
			/* righthand side is inner */
			restrictinfo->outer_is_left = true;
		}
		else if (bms_is_empty(restrictinfo->right_relids))
		{
			/* lefthand side is inner */
			restrictinfo->outer_is_left = false;
		}
		else
			continue;

		/* OK, add to list */
		restrictlist = lappend(restrictlist, restrictinfo);
	}

	/* Short-circuit the easy case */
	if (restrictlist == NIL && exprlist == NIL)
		return false;

	/* Examine each index of the relation ... */
	foreach(ic, rel->indexlist)
	{
		IndexOptInfo *ind = (IndexOptInfo *) lfirst(ic);
		int			c;

		/*
		 * If the index is not unique, or not immediately enforced, or if it's
		 * a partial index that doesn't match the query, it's useless here.
		 */
		if (!ind->unique || !ind->immediate ||
			(ind->indpred != NIL && !ind->predOK))
			continue;

		/*
		 * Try to find each index column in the lists of conditions.  This is
		 * O(N^2) or worse, but we expect all the lists to be short.
		 */
		for (c = 0; c < ind->nkeycolumns; c++)
		{
			bool		matched = false;
			ListCell   *lc;
			ListCell   *lc2;

			foreach(lc, restrictlist)
			{
				RestrictInfo *rinfo = (RestrictInfo *) lfirst(lc);
				Node	   *rexpr;

				/*
				 * The condition's equality operator must be a member of the
				 * index opfamily, else it is not asserting the right kind of
				 * equality behavior for this index.  We check this first
				 * since it's probably cheaper than match_index_to_operand().
				 */
				if (!list_member_oid(rinfo->mergeopfamilies, ind->opfamily[c]))
					continue;

				/*
				 * XXX at some point we may need to check collations here too.
				 * For the moment we assume all collations reduce to the same
				 * notion of equality.
				 */

				/* OK, see if the condition operand matches the index key */
				if (rinfo->outer_is_left)
					rexpr = get_rightop(rinfo->clause);
				else
					rexpr = get_leftop(rinfo->clause);

				if (match_index_to_operand(rexpr, c, ind))
				{
					matched = true; /* column is unique */
					break;
				}
			}

			if (matched)
				continue;

			forboth(lc, exprlist, lc2, oprlist)
			{
				Node	   *expr = (Node *) lfirst(lc);
				Oid			opr = lfirst_oid(lc2);

				/* See if the expression matches the index key */
				if (!match_index_to_operand(expr, c, ind))
					continue;

				/*
				 * The equality operator must be a member of the index
				 * opfamily, else it is not asserting the right kind of
				 * equality behavior for this index.  We assume the caller
				 * determined it is an equality operator, so we don't need to
				 * check any more tightly than this.
				 */
				if (!op_in_opfamily(opr, ind->opfamily[c]))
					continue;

				/*
				 * XXX at some point we may need to check collations here too.
				 * For the moment we assume all collations reduce to the same
				 * notion of equality.
				 */

				matched = true; /* column is unique */
				break;
			}

			if (!matched)
				break;			/* no match; this index doesn't help us */
		}

		/* Matched all key columns of this index? */
		if (c == ind->nkeycolumns)
			return true;
	}

	return false;
}

/*
 * indexcol_is_bool_constant_for_query
 *
 * If an index column is constrained to have a constant value by the query's
 * WHERE conditions, then it's irrelevant for sort-order considerations.
 * Usually that means we have a restriction clause WHERE indexcol = constant,
 * which gets turned into an EquivalenceClass containing a constant, which
 * is recognized as redundant by build_index_pathkeys().  But if the index
 * column is a boolean variable (or expression), then we are not going to
 * see WHERE indexcol = constant, because expression preprocessing will have
 * simplified that to "WHERE indexcol" or "WHERE NOT indexcol".  So we are not
 * going to have a matching EquivalenceClass (unless the query also contains
 * "ORDER BY indexcol").  To allow such cases to work the same as they would
 * for non-boolean values, this function is provided to detect whether the
 * specified index column matches a boolean restriction clause.
 */
bool
indexcol_is_bool_constant_for_query(IndexOptInfo *index, int indexcol)
{
	ListCell   *lc;

	/* If the index isn't boolean, we can't possibly get a match */
	if (!IsBooleanOpfamily(index->opfamily[indexcol]))
		return false;

	/* Check each restriction clause for the index's rel */
	foreach(lc, index->rel->baserestrictinfo)
	{
		RestrictInfo *rinfo = (RestrictInfo *) lfirst(lc);

		/*
		 * As in match_clause_to_indexcol, never match pseudoconstants to
		 * indexes.  (It might be semantically okay to do so here, but the
		 * odds of getting a match are negligible, so don't waste the cycles.)
		 */
		if (rinfo->pseudoconstant)
			continue;

		/* See if we can match the clause's expression to the index column */
		if (match_boolean_index_clause(rinfo, indexcol, index))
			return true;
	}

	return false;
}


/****************************************************************************
 *				----  ROUTINES TO CHECK OPERANDS  ----
 ****************************************************************************/

/*
 * match_index_to_operand()
 *	  Generalized test for a match between an index's key
 *	  and the operand on one side of a restriction or join clause.
 *
 * operand: the nodetree to be compared to the index
 * indexcol: the column number of the index (counting from 0)
 * index: the index of interest
 *
 * Note that we aren't interested in collations here; the caller must check
 * for a collation match, if it's dealing with an operator where that matters.
 *
 * This is exported for use in selfuncs.c.
 */
bool
match_index_to_operand(Node *operand,
					   int indexcol,
					   IndexOptInfo *index)
{
	int			indkey;

	/*
	 * Ignore any RelabelType node above the operand.   This is needed to be
	 * able to apply indexscanning in binary-compatible-operator cases. Note:
	 * we can assume there is at most one RelabelType node;
	 * eval_const_expressions() will have simplified if more than one.
	 */
	if (operand && IsA(operand, RelabelType))
		operand = (Node *) ((RelabelType *) operand)->arg;

	indkey = index->indexkeys[indexcol];
	if (indkey != 0)
	{
		/*
		 * Simple index column; operand must be a matching Var.
		 */
		if (operand && IsA(operand, Var) &&
			index->rel->relid == ((Var *) operand)->varno &&
			indkey == ((Var *) operand)->varattno)
			return true;
	}
	else
	{
		/*
		 * Index expression; find the correct expression.  (This search could
		 * be avoided, at the cost of complicating all the callers of this
		 * routine; doesn't seem worth it.)
		 */
		ListCell   *indexpr_item;
		int			i;
		Node	   *indexkey;

		indexpr_item = list_head(index->indexprs);
		for (i = 0; i < indexcol; i++)
		{
			if (index->indexkeys[i] == 0)
			{
				if (indexpr_item == NULL)
					elog(ERROR, "wrong number of index expressions");
				indexpr_item = lnext(indexpr_item);
			}
		}
		if (indexpr_item == NULL)
			elog(ERROR, "wrong number of index expressions");
		indexkey = (Node *) lfirst(indexpr_item);

		/*
		 * Does it match the operand?  Again, strip any relabeling.
		 */
		if (indexkey && IsA(indexkey, RelabelType))
			indexkey = (Node *) ((RelabelType *) indexkey)->arg;

		if (equal(indexkey, operand))
			return true;
	}

	return false;
}

/*
 * is_pseudo_constant_for_index()
 *	  Test whether the given expression can be used as an indexscan
 *	  comparison value.
 *
 * An indexscan comparison value must not contain any volatile functions,
 * and it can't contain any Vars of the index's own table.  Vars of
 * other tables are okay, though; in that case we'd be producing an
 * indexqual usable in a parameterized indexscan.  This is, therefore,
 * a weaker condition than is_pseudo_constant_clause().
 *
 * This function is exported for use by planner support functions,
 * which will have available the IndexOptInfo, but not any RestrictInfo
 * infrastructure.  It is making the same test made by functions above
 * such as match_opclause_to_indexcol(), but those rely where possible
 * on RestrictInfo information about variable membership.
 *
 * expr: the nodetree to be checked
 * index: the index of interest
 */
bool
is_pseudo_constant_for_index(Node *expr, IndexOptInfo *index)
{
	/* pull_varnos is cheaper than volatility check, so do that first */
	if (bms_is_member(index->rel->relid, pull_varnos(expr)))
		return false;			/* no good, contains Var of table */
	if (contain_volatile_functions(expr))
		return false;			/* no good, volatile comparison value */
	return true;
}<|MERGE_RESOLUTION|>--- conflicted
+++ resolved
@@ -4,13 +4,9 @@
  *	  Routines to determine which indexes are usable for scanning a
  *	  given relation, and create Paths accordingly.
  *
-<<<<<<< HEAD
  * Portions Copyright (c) 2006-2008, Greenplum inc
  * Portions Copyright (c) 2012-Present Pivotal Software, Inc.
- * Portions Copyright (c) 1996-2016, PostgreSQL Global Development Group
-=======
  * Portions Copyright (c) 1996-2019, PostgreSQL Global Development Group
->>>>>>> 9e1c9f95
  * Portions Copyright (c) 1994, Regents of the University of California
  *
  *
@@ -26,13 +22,9 @@
 #include "access/stratnum.h"
 #include "access/sysattr.h"
 #include "catalog/pg_am.h"
-<<<<<<< HEAD
-#include "catalog/pg_class.h"
-#include "catalog/pg_collation.h"
-=======
->>>>>>> 9e1c9f95
 #include "catalog/pg_operator.h"
 #include "catalog/pg_opfamily.h"
+#include "catalog/pg_proc.h"
 #include "catalog/pg_type.h"
 #include "nodes/makefuncs.h"
 #include "nodes/nodeFuncs.h"
@@ -43,16 +35,11 @@
 #include "optimizer/paths.h"
 #include "optimizer/prep.h"
 #include "optimizer/restrictinfo.h"
-<<<<<<< HEAD
-#include "optimizer/subselect.h"
-#include "optimizer/var.h"
-#include "parser/parsetree.h"
-#include "utils/builtins.h"
-#include "utils/bytea.h"
-=======
->>>>>>> 9e1c9f95
 #include "utils/lsyscache.h"
 #include "utils/selfuncs.h"
+
+#include "optimizer/subselect.h"
+#include "parser/parsetree.h"
 
 
 /* XXX see PartCollMatchesExprColl */
@@ -821,9 +808,15 @@
 		 * only consider bitmap paths because they are processed in TID order.
 		 * The appendonlyam.c module will optimize fetches in TID order by keeping
 		 * the last decompressed block between fetch calls.
+		 *
+		 * GPDB_12_MERGE_FIXME: Also there is no code in place in order to be
+		 * able to use index only scans on AO/AOCO relations. However it is
+		 * suboptimal to have to expose the relation's access method here. There
+		 * are no straight forward solutions though.
 		 */
 		if (index->amhasgettuple &&
-			rel->relstorage == RELSTORAGE_HEAP)
+				(rel->amhandler != AO_ROW_TABLE_AM_HANDLER_OID &&
+				 rel->amhandler != AO_COLUMN_TABLE_AM_HANDLER_OID))
 			add_path(rel, (Path *) ipath);
 
 		if (index->amhasgetbitmap &&
@@ -2306,7 +2299,6 @@
 {
 	int			indexcol;
 
-<<<<<<< HEAD
 	if (rinfo->contain_outer_query_references &&
 		(GpPolicyIsPartitioned(index->rel->cdbpolicy) ||
 		 GpPolicyIsReplicated(index->rel->cdbpolicy)))
@@ -2318,8 +2310,6 @@
 		return;
 	}
 
-	for (indexcol = 0; indexcol < index->ncolumns; indexcol++)
-=======
 	/*
 	 * Never match pseudoconstants to indexes.  (Normally a match could not
 	 * happen anyway, since a pseudoconstant clause couldn't contain a Var,
@@ -2338,7 +2328,6 @@
 
 	/* OK, check each index key column for a match */
 	for (indexcol = 0; indexcol < index->nkeycolumns; indexcol++)
->>>>>>> 9e1c9f95
 	{
 		IndexClause *iclause;
 		ListCell   *lc;
