--- conflicted
+++ resolved
@@ -1246,12 +1246,8 @@
 	/* Discard any pre-existing paths; no further need for them */
 	rel->pathlist = NIL;
 
-<<<<<<< HEAD
-	add_path(rel, (Path *) create_append_path(root, rel, NIL, NULL));
-=======
-	add_path(rel, (Path *) create_append_path(rel, NIL,
+	add_path(rel, (Path *) create_append_path(root, rel, NIL,
 											  rel->lateral_relids));
->>>>>>> a01e72fb
 
 	/* Select cheapest path (pretty easy in this case...) */
 	set_cheapest(rel);
