/*-------------------------------------------------------------------------
 *
 * tlist.c
 *	  Target list manipulation routines
 *
<<<<<<< HEAD
 * Portions Copyright (c) 2007-2008, Greenplum inc
=======
>>>>>>> d13f41d2
 * Portions Copyright (c) 1996-2008, PostgreSQL Global Development Group
 * Portions Copyright (c) 1994, Regents of the University of California
 *
 *
 * IDENTIFICATION
 *	  $PostgreSQL: pgsql/src/backend/optimizer/util/tlist.c,v 1.78 2008/01/01 19:45:50 momjian Exp $
 *
 *-------------------------------------------------------------------------
 */
#include "postgres.h"

#include "nodes/makefuncs.h"
#include "optimizer/clauses.h"
#include "optimizer/planmain.h"
#include "optimizer/tlist.h"
#include "optimizer/var.h"
#include "parser/parse_expr.h"
#include "utils/lsyscache.h"

typedef struct maxSortGroupRef_context
{
	Index maxsgr;
	bool include_orderedagg;
} maxSortGroupRef_context;

static 
bool maxSortGroupRef_walker(Node *node, maxSortGroupRef_context *cxt);

/*****************************************************************************
 *		Target list creation and searching utilities
 *****************************************************************************/

/*
 * tlist_member
 *	  Finds the (first) member of the given tlist whose expression is
 *	  equal() to the given expression.	Result is NULL if no such member.
 */
TargetEntry *
tlist_member(Node *node, List *targetlist)
{
	ListCell   *temp;

	foreach(temp, targetlist)
	{
		TargetEntry *tlentry = (TargetEntry *) lfirst(temp);

        Assert(IsA(tlentry, TargetEntry));

		if (equal(node, tlentry->expr))
			return tlentry;
	}
	return NULL;
}

/*
<<<<<<< HEAD
 * tlist_members
 *	  Finds all members of the given tlist whose expression is
 *	  equal() to the given expression.	Result is NIL if no such member.
 *	  Note: We do not make a copy of the tlist entries that match. 
 *	  The caller is responsible for cleaning up the memory allocated 
 *	  to the List returned.
 */
List *
tlist_members(Node *node, List *targetlist)
{
	List *tlist = NIL;
	ListCell   *temp = NULL;
=======
 * tlist_member_ignore_relabel
 *	  Same as above, except that we ignore top-level RelabelType nodes
 *	  while checking for a match.  This is needed for some scenarios
 *	  involving binary-compatible sort operations.
 */
TargetEntry *
tlist_member_ignore_relabel(Node *node, List *targetlist)
{
	ListCell   *temp;

	while (node && IsA(node, RelabelType))
		node = (Node *) ((RelabelType *) node)->arg;
>>>>>>> d13f41d2

	foreach(temp, targetlist)
	{
		TargetEntry *tlentry = (TargetEntry *) lfirst(temp);
<<<<<<< HEAD

        Assert(IsA(tlentry, TargetEntry));

		if (equal(node, tlentry->expr))
		{
			tlist = lappend(tlist, tlentry);
		}
	}
	
	return tlist;
}

/*
 * tlist_member_ignoring_RelabelType
 *	  Finds the (first) member of the given tlist whose expression is
 *	  equal() to the given expression.	Result is NULL if no such member.
 *
 * Disregards the presence or absence of a RelabelType node atop the
 * given expression and/or the tlist expressions.
 */
TargetEntry *
tlist_member_ignoring_RelabelType(Expr *expr, List *targetlist)
{
    ListCell   *temp;

    if (IsA(expr, RelabelType))
        expr = ((RelabelType *)expr)->arg;

    foreach(temp, targetlist)
    {
        TargetEntry *tlentry = (TargetEntry *)lfirst(temp);
        Expr        *tlexpr = tlentry->expr;

        Assert(IsA(tlentry, TargetEntry));

        if (IsA(tlexpr, RelabelType))
            tlexpr = ((RelabelType *)tlexpr)->arg;

        if (equal(expr, tlexpr))
            return tlentry;
	}
	return NULL;
}                               /* tlist_member_ignoring_RelabelType */

=======
		Expr	   *tlexpr = tlentry->expr;

		while (tlexpr && IsA(tlexpr, RelabelType))
			tlexpr = ((RelabelType *) tlexpr)->arg;

		if (equal(node, tlexpr))
			return tlentry;
	}
	return NULL;
}
>>>>>>> d13f41d2

/*
 * flatten_tlist
 *	  Create a target list that only contains unique variables.
 *
 * Note that Vars with varlevelsup > 0 are not included in the output
 * tlist.  We expect that those will eventually be replaced with Params,
 * but that probably has not happened at the time this routine is called.
 *
 * 'tlist' is the current target list
 *
 * Returns the "flattened" new target list.
 *
 * The result is entirely new structure sharing no nodes with the original.
 * Copying the Var nodes is probably overkill, but be safe for now.
 */
List *
flatten_tlist(List *tlist)
{
	List	   *vlist = pull_var_clause((Node *) tlist, false);
	List	   *new_tlist;

	new_tlist = add_to_flat_tlist(NIL, vlist, false /* resjunk */);
	list_free(vlist);
	return new_tlist;
}

/*
 * add_to_flat_tlist
 *		Add more expressions to a flattened tlist (if they're not already in it)
 *
 * 'tlist' is the flattened tlist
 * 'exprs' is a list of expression nodes
 *
 * Returns the extended tlist.
 */
List *
add_to_flat_tlist(List *tlist, List *exprs, bool resjunk)
{
	int			next_resno = list_length(tlist) + 1;
	ListCell   *v;

	foreach(v, exprs)
	{
		Expr		   *expr = (Expr *) lfirst(v);

		if (!tlist_member_ignoring_RelabelType(expr, tlist))
		{
			TargetEntry *tle;

			tle = makeTargetEntry(copyObject(expr),		/* copy needed?? */
								  next_resno++,
								  NULL,
								  resjunk);
			tlist = lappend(tlist, tle);
		}
	}
	return tlist;
}


/*
 * get_sortgroupref_tle
 *		Find the targetlist entry matching the given SortGroupRef index,
 *		and return it.
 */
TargetEntry *
get_sortgroupref_tle(Index sortref, List *targetList)
{
	ListCell   *l;

	foreach(l, targetList)
	{
		TargetEntry *tle = (TargetEntry *) lfirst(l);

		if (tle->ressortgroupref == sortref)
			return tle;
	}

	elog(ERROR, "ORDER/GROUP BY expression not found in targetlist");
	return NULL;				/* keep compiler quiet */
}

/*
<<<<<<< HEAD
 * get_sortgroupclauses_tles
 *      Find a list of unique targetlist entries matching the given list of
 *      SortClause, GroupClause, or GroupingClauses.
 *
 * In each grouping set, targets that do not appear in a GroupingClause
 * will be put in the front of those that appear in a GroupingClauses.
 * The targets within the same clause will be appended in the order
 * of their appearance.
 *
 * The unique targetlist entries are returned in *tles, and the sort
 * operators associated with each tle are returned in *grpOperators.
 */
static void
get_sortgroupclauses_tles_recurse(List *clauses, List *targetList,
								  List **tles, List **sortops)
{
	ListCell *lc;
	ListCell *lc_sortop;
	List *sub_grouping_tles = NIL;
	List *sub_grouping_sortops = NIL;

	foreach(lc, clauses)
	{
		Node *node = lfirst(lc);

		if (node == NULL)
			continue;

		if (IsA(node, GroupClause) || IsA(node, SortClause))
		{
			SortClause *sgc = (SortClause *) node;
			TargetEntry *tle = get_sortgroupclause_tle(sgc,
													   targetList);

			if (!list_member(*tles, tle))
			{
				*tles = lappend(*tles, tle);
				*sortops = lappend_oid(*sortops, sgc->sortop);
			}
		}
		else if (IsA(node, List))
		{
			get_sortgroupclauses_tles_recurse((List *) node, targetList,
											  tles, sortops);
		}
		else if (IsA(node, GroupingClause))
		{
			/* GroupingClauses are collected into separate list */
			get_sortgroupclauses_tles_recurse(((GroupingClause *) node)->groupsets,
											  targetList,
											  &sub_grouping_tles,
											  &sub_grouping_sortops);
		}
		else
			elog(ERROR, "unrecognized node type in list of sort/group clauses: %d",
				 (int) nodeTag(node));
	}

	/* Put GroupClauses before GroupingClauses. */
	forboth(lc, sub_grouping_tles, lc_sortop, sub_grouping_sortops)
	{
		if (!list_member(*tles, lfirst(lc)))
		{
			*tles = lappend(*tles, lfirst(lc));
			*sortops = lappend_oid(*sortops, lfirst_oid(lc_sortop));
		}
	}
}

void
get_sortgroupclauses_tles(List *clauses, List *targetList,
						  List **tles, List **sortops)
{
	*tles = NIL;
	*sortops = NIL;

	get_sortgroupclauses_tles_recurse(clauses, targetList,
									  tles, sortops);
=======
 * get_sortgroupclause_tle
 *		Find the targetlist entry matching the given SortClause
 *		(or GroupClause) by ressortgroupref, and return it.
 *
 * Because GroupClause is typedef'd as SortClause, either kind of
 * node can be passed without casting.
 */
TargetEntry *
get_sortgroupclause_tle(SortClause *sortClause,
						List *targetList)
{
	return get_sortgroupref_tle(sortClause->tleSortGroupRef, targetList);
>>>>>>> d13f41d2
}

/*
 * get_sortgroupclause_expr
 *		Find the targetlist entry matching the given SortClause
 *		(or GroupClause) by ressortgroupref, and return its expression.
 *
 * Because GroupClause is typedef'd as SortClause, either kind of
 * node can be passed without casting.
 */
Node *
get_sortgroupclause_expr(SortClause *sortClause, List *targetList)
{
	TargetEntry *tle = get_sortgroupclause_tle(sortClause, targetList);

	return (Node *) tle->expr;
}

/*
 * get_sortgrouplist_exprs
 *		Given a list of SortClauses (or GroupClauses), build a list
 *		of the referenced targetlist expressions.
 */
List *
get_sortgrouplist_exprs(List *sortClauses, List *targetList)
{
	List	   *result = NIL;
	ListCell   *l;

	foreach(l, sortClauses)
	{
		SortClause *sortcl = (SortClause *) lfirst(l);
		Node	   *sortexpr;

		sortexpr = get_sortgroupclause_expr(sortcl, targetList);
		result = lappend(result, sortexpr);
	}
	return result;
}

/*
 * get_grouplist_colidx
 *		Given a list of GroupClauses, build an array of the referenced
 *		targetlist resnos and their sort operators.  If numCols is not NULL,
 *		it is filled by the length of returned array.  Results are allocated
 *		by palloc.
 */
void
get_grouplist_colidx(List *groupClauses, List *targetList, int *numCols,
					 AttrNumber **colIdx, Oid **grpOperators)
{
	List		   *tles;
	List		   *sortops;
	ListCell	   *lc_tle;
	ListCell	   *lc_sortop;
	int				i, len;

	len = num_distcols_in_grouplist(groupClauses);
	if (numCols)
		*numCols = len;

	if (len == 0)
	{
		*colIdx = NULL;
		*grpOperators = NULL;
		return;
	}

	get_sortgroupclauses_tles(groupClauses, targetList, &tles, &sortops);

	*colIdx = (AttrNumber *) palloc(sizeof(AttrNumber) * len);
	*grpOperators = (Oid *) palloc(sizeof(Oid) * len);

	i = 0;
	forboth(lc_tle, tles, lc_sortop, sortops)
	{
		TargetEntry	*tle = lfirst(lc_tle);
		Oid			sortop = lfirst_oid(lc_sortop);

		Assert (i < len);

		(*colIdx)[i] = tle->resno;
		(*grpOperators)[i] = get_equality_op_for_ordering_op(sortop);
		if (!OidIsValid((*grpOperators)[i]))		/* shouldn't happen */
			elog(ERROR, "could not find equality operator for ordering operator %u",
				 (*grpOperators)[i]);
		i++;
	}
}

/*
 * get_grouplist_exprs
 *     Find a list of unique referenced targetlist expressions used in a given
 *     list of GroupClauses or a GroupingClauses.
 *
 * All expressions will appear in the same order as they appear in the
 * given list of GroupClauses or a GroupingClauses.
 *
 * Note that the top-level empty sets will be removed here.
 */
List *
get_grouplist_exprs(List *groupClauses, List *targetList)
{
	List *result = NIL;
	ListCell *l;

	foreach (l, groupClauses)
	{
		Node *groupClause = lfirst(l);

		if (groupClause == NULL)
			continue;

		Assert(IsA(groupClause, GroupClause) ||
			   IsA(groupClause, GroupingClause) ||
			   IsA(groupClause, List));

		if (IsA(groupClause, GroupClause))
		{
			Node *expr = get_sortgroupclause_expr((GroupClause*)groupClause,
												  targetList);
			
			if (!list_member(result, expr))
				result = lappend(result, expr);
		}

		else if (IsA(groupClause, List))
			result = list_concat_unique(result,
								 get_grouplist_exprs((List *)groupClause, targetList));

		else
			result = list_concat_unique(result,
								 get_grouplist_exprs(((GroupingClause*)groupClause)->groupsets,
													 targetList));
	}

	return result;
}


/*
 * Does tlist have same output datatypes as listed in colTypes?
 *
 * Resjunk columns are ignored if junkOK is true; otherwise presence of
 * a resjunk column will always cause a 'false' result.
 *
 * Note: currently no callers care about comparing typmods.
 */
bool
tlist_same_datatypes(List *tlist, List *colTypes, bool junkOK)
{
	ListCell   *l;
	ListCell   *curColType = list_head(colTypes);

	foreach(l, tlist)
	{
		TargetEntry *tle = (TargetEntry *) lfirst(l);

		if (tle->resjunk)
		{
			if (!junkOK)
				return false;
		}
		else
		{
			if (curColType == NULL)
				return false;	/* tlist longer than colTypes */
			if (exprType((Node *) tle->expr) != lfirst_oid(curColType))
				return false;
			curColType = lnext(curColType);
		}
	}
	if (curColType != NULL)
		return false;			/* tlist shorter than colTypes */
	return true;
}


/*
 * Return the largest sortgroupref value in use in the given 
 * target list.  
 *
 * If include_orderedagg is false, consider only the top-level 
 * entries in the target list, i.e., those that might be occur 
 * in a groupClause, distinctClause, or sortClause of the Query 
 * node that immediately contains the target list.
 *
 * If include_orderedagg is true, also consider AggOrder entries 
 * embedded in Aggref nodes within the target list.  Though 
 * such entries will only occur in the aggregation sub_tlist
 * (input) they affect sortgroupref numbering for both sub_tlist
 * and tlist (aggregate).
 */
Index maxSortGroupRef(List *targetlist, bool include_orderedagg)
{
	maxSortGroupRef_context context;
	context.maxsgr = 0;
	context.include_orderedagg = include_orderedagg;
	
	if (targetlist != NIL)
	{
		if ( !IsA(targetlist, List) || !IsA(linitial(targetlist), TargetEntry ) )
			elog(ERROR, "non-targetlist argument supplied");
			
		maxSortGroupRef_walker((Node*)targetlist, &context);
	}
	
	return context.maxsgr;
}

bool maxSortGroupRef_walker(Node *node, maxSortGroupRef_context *cxt)
{
	if ( node == NULL )
		return false;
	
	if ( IsA(node, TargetEntry) )
	{
		TargetEntry *tle = (TargetEntry*)node;
		if ( tle->ressortgroupref > cxt->maxsgr )
			cxt->maxsgr = tle->ressortgroupref;
		
		return maxSortGroupRef_walker((Node*)tle->expr, cxt);
	}
	
	/* Aggref nodes don't nest, so we can treat them here without recurring
	 * further.
	 */
	
	if ( IsA(node, Aggref) )
	{
		Aggref *ref = (Aggref*)node;
		if ( ref->aggorder && cxt->include_orderedagg )
		{
			ListCell *lc;
			AggOrder *aggorder = ref->aggorder;
			
			foreach (lc, aggorder->sortClause)
			{
				SortClause *sort = (SortClause *)lfirst(lc);
				Assert(IsA(sort, SortClause));
				Assert( sort->tleSortGroupRef != 0 );
				if (sort->tleSortGroupRef > cxt->maxsgr )
					cxt->maxsgr = sort->tleSortGroupRef;
			}
			
		}
		return false;
	}
	
	return expression_tree_walker(node, maxSortGroupRef_walker, cxt);
}
	
/**
 * Returns the width of the row by traversing through the
 * target list and adding up the width of each target entry.
 */
int get_row_width(List *tlist)
{
	int width = 0;
	ListCell *plc = NULL;

    foreach(plc, tlist)
    {
    	TargetEntry *pte = (TargetEntry*) lfirst(plc);
	    Expr *pexpr = pte->expr;

	    Assert(NULL != pexpr);

	    Oid oidType = exprType( (Node *) pexpr);
	    int32 iTypmod = exprTypmod( (Node *) pexpr);

	    width += get_typavgwidth(oidType, iTypmod);
	}

    return width;
}


/*
 * insist_target_lists_aligned
 * 		Check that two target lists have the same number and type of entries
 */
void
insist_target_lists_aligned(List *tlistFst, List *tlistSnd)
{
	Assert(list_length(tlistFst) == list_length(tlistSnd));
	
	ListCell *lcFst = NULL;
	ListCell *lcSnd = NULL;
	
	forboth (lcFst, tlistFst, lcSnd, tlistSnd)
	{
		TargetEntry *teFst = lfirst(lcFst);
		TargetEntry *teSnd = lfirst(lcSnd);
		
		Insist(exprType((Node*) teFst->expr) == exprType((Node *) teSnd->expr));
	}
}<|MERGE_RESOLUTION|>--- conflicted
+++ resolved
@@ -3,10 +3,7 @@
  * tlist.c
  *	  Target list manipulation routines
  *
-<<<<<<< HEAD
  * Portions Copyright (c) 2007-2008, Greenplum inc
-=======
->>>>>>> d13f41d2
  * Portions Copyright (c) 1996-2008, PostgreSQL Global Development Group
  * Portions Copyright (c) 1994, Regents of the University of California
  *
@@ -62,7 +59,6 @@
 }
 
 /*
-<<<<<<< HEAD
  * tlist_members
  *	  Finds all members of the given tlist whose expression is
  *	  equal() to the given expression.	Result is NIL if no such member.
@@ -75,7 +71,23 @@
 {
 	List *tlist = NIL;
 	ListCell   *temp = NULL;
-=======
+
+	foreach(temp, targetlist)
+	{
+		TargetEntry *tlentry = (TargetEntry *) lfirst(temp);
+
+        Assert(IsA(tlentry, TargetEntry));
+
+		if (equal(node, tlentry->expr))
+		{
+			tlist = lappend(tlist, tlentry);
+		}
+	}
+	
+	return tlist;
+}
+
+/*
  * tlist_member_ignore_relabel
  *	  Same as above, except that we ignore top-level RelabelType nodes
  *	  while checking for a match.  This is needed for some scenarios
@@ -88,57 +100,10 @@
 
 	while (node && IsA(node, RelabelType))
 		node = (Node *) ((RelabelType *) node)->arg;
->>>>>>> d13f41d2
 
 	foreach(temp, targetlist)
 	{
 		TargetEntry *tlentry = (TargetEntry *) lfirst(temp);
-<<<<<<< HEAD
-
-        Assert(IsA(tlentry, TargetEntry));
-
-		if (equal(node, tlentry->expr))
-		{
-			tlist = lappend(tlist, tlentry);
-		}
-	}
-	
-	return tlist;
-}
-
-/*
- * tlist_member_ignoring_RelabelType
- *	  Finds the (first) member of the given tlist whose expression is
- *	  equal() to the given expression.	Result is NULL if no such member.
- *
- * Disregards the presence or absence of a RelabelType node atop the
- * given expression and/or the tlist expressions.
- */
-TargetEntry *
-tlist_member_ignoring_RelabelType(Expr *expr, List *targetlist)
-{
-    ListCell   *temp;
-
-    if (IsA(expr, RelabelType))
-        expr = ((RelabelType *)expr)->arg;
-
-    foreach(temp, targetlist)
-    {
-        TargetEntry *tlentry = (TargetEntry *)lfirst(temp);
-        Expr        *tlexpr = tlentry->expr;
-
-        Assert(IsA(tlentry, TargetEntry));
-
-        if (IsA(tlexpr, RelabelType))
-            tlexpr = ((RelabelType *)tlexpr)->arg;
-
-        if (equal(expr, tlexpr))
-            return tlentry;
-	}
-	return NULL;
-}                               /* tlist_member_ignoring_RelabelType */
-
-=======
 		Expr	   *tlexpr = tlentry->expr;
 
 		while (tlexpr && IsA(tlexpr, RelabelType))
@@ -149,7 +114,7 @@
 	}
 	return NULL;
 }
->>>>>>> d13f41d2
+
 
 /*
  * flatten_tlist
@@ -194,9 +159,9 @@
 
 	foreach(v, exprs)
 	{
-		Expr		   *expr = (Expr *) lfirst(v);
-
-		if (!tlist_member_ignoring_RelabelType(expr, tlist))
+		Node	   *expr = (Node *) lfirst(v);
+
+		if (!tlist_member_ignore_relabel(expr, tlist))
 		{
 			TargetEntry *tle;
 
@@ -234,7 +199,21 @@
 }
 
 /*
-<<<<<<< HEAD
+ * get_sortgroupclause_tle
+ *		Find the targetlist entry matching the given SortClause
+ *		(or GroupClause) by ressortgroupref, and return it.
+ *
+ * Because GroupClause is typedef'd as SortClause, either kind of
+ * node can be passed without casting.
+ */
+TargetEntry *
+get_sortgroupclause_tle(SortClause *sortClause,
+						List *targetList)
+{
+	return get_sortgroupref_tle(sortClause->tleSortGroupRef, targetList);
+}
+
+/*
  * get_sortgroupclauses_tles
  *      Find a list of unique targetlist entries matching the given list of
  *      SortClause, GroupClause, or GroupingClauses.
@@ -313,20 +292,6 @@
 
 	get_sortgroupclauses_tles_recurse(clauses, targetList,
 									  tles, sortops);
-=======
- * get_sortgroupclause_tle
- *		Find the targetlist entry matching the given SortClause
- *		(or GroupClause) by ressortgroupref, and return it.
- *
- * Because GroupClause is typedef'd as SortClause, either kind of
- * node can be passed without casting.
- */
-TargetEntry *
-get_sortgroupclause_tle(SortClause *sortClause,
-						List *targetList)
-{
-	return get_sortgroupref_tle(sortClause->tleSortGroupRef, targetList);
->>>>>>> d13f41d2
 }
 
 /*
