/*-------------------------------------------------------------------------
 *
 * clauses.c
 *	  routines to manipulate qualification clauses
 *
<<<<<<< HEAD
 * Portions Copyright (c) 2005-2008, Greenplum inc
=======
>>>>>>> d13f41d2
 * Portions Copyright (c) 1996-2008, PostgreSQL Global Development Group
 * Portions Copyright (c) 1994, Regents of the University of California
 *
 *
 * IDENTIFICATION
 *	  $PostgreSQL: pgsql/src/backend/optimizer/util/clauses.c,v 1.254.2.3 2008/08/26 02:16:39 tgl Exp $
 *
 * HISTORY
 *	  AUTHOR			DATE			MAJOR EVENT
 *	  Andrew Yu			Nov 3, 1994		clause.c and clauses.c combined
 *
 *-------------------------------------------------------------------------
 */

#include "postgres.h"

<<<<<<< HEAD
#include "catalog/catquery.h"
=======
#include "access/heapam.h"
>>>>>>> d13f41d2
#include "catalog/pg_aggregate.h"
#include "catalog/pg_language.h"
#include "catalog/pg_operator.h"
#include "catalog/pg_proc.h"
#include "catalog/pg_type.h"
#include "executor/executor.h"
#include "executor/functions.h"
#include "miscadmin.h"
#include "nodes/makefuncs.h"
#include "optimizer/clauses.h"
#include "optimizer/cost.h"
#include "optimizer/planmain.h"
#include "optimizer/planner.h"
#include "optimizer/var.h"
#include "parser/analyze.h"
#include "parser/parse_clause.h"
#include "parser/parse_coerce.h"
#include "parser/parse_func.h"
#include "parser/parse_expr.h"
#include "tcop/tcopprot.h"
#include "utils/acl.h"
#include "utils/builtins.h"
#include "utils/datum.h"
#include "utils/lsyscache.h"
#include "utils/memutils.h"
#include "utils/syscache.h"
#include "utils/typcache.h"


typedef struct
{
	ParamListInfo boundParams;
	List	   *active_fns;
	Node	   *case_val;
	bool		transform_stable_funcs;
	bool		recurse_queries; /* recurse into query structures */
	bool		recurse_sublink_testexpr; /* recurse into sublink test expressions */
	bool		transform_functions_returning_composite_values; /* transform functions returning constants of composite values */
	bool		transform_saop; /* transform scalar array ops */
	Size        max_size; /* max constant binary size in bytes, 0: no restrictions */
} eval_const_expressions_context;

typedef struct
{
	int			nargs;
	List	   *args;
	int		   *usecounts;
} substitute_actual_parameters_context;

static bool contain_agg_clause_walker(Node *node, void *context);
static bool count_agg_clauses_walker(Node *node, AggClauseCounts *counts);
static bool expression_returns_set_walker(Node *node, void *context);
static bool expression_returns_set_rows_walker(Node *node, double *count);
static bool contain_subplans_walker(Node *node, void *context);
static bool contain_mutable_functions_walker(Node *node, void *context);
static bool contain_volatile_functions_walker(Node *node, void *context);
static bool contain_window_functions_walker(Node *node, void *context);
static bool contain_nonstrict_functions_walker(Node *node, void *context);
static Relids find_nonnullable_rels_walker(Node *node, bool top_level);
static bool is_strict_saop(ScalarArrayOpExpr *expr, bool falseOK);
static bool set_coercionform_dontcare_walker(Node *node, void *context);
static Node *eval_const_expressions_mutator(Node *node,
							   eval_const_expressions_context *context);
static List *simplify_or_arguments(List *args,
					  eval_const_expressions_context *context,
					  bool *haveNull, bool *forceTrue);
static List *simplify_and_arguments(List *args,
					   eval_const_expressions_context *context,
					   bool *haveNull, bool *forceFalse);
static Expr *simplify_boolean_equality(List *args);
<<<<<<< HEAD
static Expr *simplify_function(Oid funcid, Oid result_type, List **args,
				  bool allow_inline,
				  eval_const_expressions_context *context);
static bool large_const(Expr *expr, Size max_size);
static List *add_function_defaults(List *args, Oid result_type,
								   HeapTuple func_tuple);
static Expr *evaluate_function(Oid funcid, Oid result_type, List *args,
=======
static Expr *simplify_function(Oid funcid,
				  Oid result_type, int32 result_typmod, List *args,
				  bool allow_inline,
				  eval_const_expressions_context *context);
static Expr *evaluate_function(Oid funcid,
				  Oid result_type, int32 result_typmod, List *args,
>>>>>>> d13f41d2
				  HeapTuple func_tuple,
				  eval_const_expressions_context *context);
static Expr *inline_function(Oid funcid, Oid result_type, List *args,
				cqContext *pcqCtx,
				HeapTuple func_tuple,
				eval_const_expressions_context *context);
static Node *substitute_actual_parameters(Node *expr, int nargs, List *args,
							 int *usecounts);
static Node *substitute_actual_parameters_mutator(Node *node,
							  substitute_actual_parameters_context *context);
static void sql_inline_error_callback(void *arg);
<<<<<<< HEAD
static bool contain_grouping_clause_walker(Node *node, void *context);
=======
static Expr *evaluate_expr(Expr *expr, Oid result_type, int32 result_typmod);
>>>>>>> d13f41d2

extern bool		optimizer; /* Enable the optimizer */

/*****************************************************************************
 *		OPERATOR clause functions
 *****************************************************************************/

/*
 * make_opclause
 *	  Creates an operator clause given its operator info, left operand,
 *	  and right operand (pass NULL to create single-operand clause).
 */
Expr *
make_opclause(Oid opno, Oid opresulttype, bool opretset,
			  Expr *leftop, Expr *rightop)
{
	OpExpr	   *expr = makeNode(OpExpr);

	expr->opno = opno;
	expr->opfuncid = InvalidOid;
	expr->opresulttype = opresulttype;
	expr->opretset = opretset;
	if (rightop)
		expr->args = list_make2(leftop, rightop);
	else
		expr->args = list_make1(leftop);
	return (Expr *) expr;
}

/*
 * get_leftop
 *
 * Returns the left operand of a clause of the form (op expr expr)
 *		or (op expr)
 */
Node *
get_leftop(Expr *clause)
{
	OpExpr	   *expr = (OpExpr *) clause;

	if (expr->args != NIL)
		return linitial(expr->args);
	else
		return NULL;
}

/*
 * get_rightop
 *
 * Returns the right operand in a clause of the form (op expr expr).
 * NB: result will be NULL if applied to a unary op clause.
 */
Node *
get_rightop(Expr *clause)
{
	OpExpr	   *expr = (OpExpr *) clause;

	if (list_length(expr->args) >= 2)
		return lsecond(expr->args);
	else
		return NULL;
}

/*****************************************************************************
 *		NOT clause functions
 *****************************************************************************/

/*
 * not_clause
 *
 * Returns t iff this is a 'not' clause: (NOT expr).
 */
bool
not_clause(Node *clause)
{
	return (clause != NULL &&
			IsA(clause, BoolExpr) &&
			((BoolExpr *) clause)->boolop == NOT_EXPR);
}

/*
 * make_notclause
 *
 * Create a 'not' clause given the expression to be negated.
 */
Expr *
make_notclause(Expr *notclause)
{
	BoolExpr   *expr = makeNode(BoolExpr);

	expr->boolop = NOT_EXPR;
	expr->args = list_make1(notclause);
	return (Expr *) expr;
}

/*
 * get_notclausearg
 *
 * Retrieve the clause within a 'not' clause
 */
Expr *
get_notclausearg(Expr *notclause)
{
	return linitial(((BoolExpr *) notclause)->args);
}

/*****************************************************************************
 *		OR clause functions
 *****************************************************************************/

/*
 * or_clause
 *
 * Returns t iff the clause is an 'or' clause: (OR { expr }).
 */
bool
or_clause(Node *clause)
{
	return (clause != NULL &&
			IsA(clause, BoolExpr) &&
			((BoolExpr *) clause)->boolop == OR_EXPR);
}

/*
 * make_orclause
 *
 * Creates an 'or' clause given a list of its subclauses.
 */
Expr *
make_orclause(List *orclauses)
{
	BoolExpr   *expr = makeNode(BoolExpr);

	expr->boolop = OR_EXPR;
	expr->args = orclauses;
	return (Expr *) expr;
}

/*****************************************************************************
 *		AND clause functions
 *****************************************************************************/


/*
 * and_clause
 *
 * Returns t iff its argument is an 'and' clause: (AND { expr }).
 */
bool
and_clause(Node *clause)
{
	return (clause != NULL &&
			IsA(clause, BoolExpr) &&
			((BoolExpr *) clause)->boolop == AND_EXPR);
}

/*
 * make_andclause
 *
 * Creates an 'and' clause given a list of its subclauses.
 */
Expr *
make_andclause(List *andclauses)
{
	BoolExpr   *expr = makeNode(BoolExpr);

	expr->boolop = AND_EXPR;
	expr->args = andclauses;
	return (Expr *) expr;
}

/*
 * make_and_qual
 *
 * Variant of make_andclause for ANDing two qual conditions together.
 * Qual conditions have the property that a NULL nodetree is interpreted
 * as 'true'.
 *
 * NB: this makes no attempt to preserve AND/OR flatness; so it should not
 * be used on a qual that has already been run through prepqual.c.
 */
Node *
make_and_qual(Node *qual1, Node *qual2)
{
	if (qual1 == NULL)
		return qual2;
	if (qual2 == NULL)
		return qual1;
	return (Node *) make_andclause(list_make2(qual1, qual2));
}

/*
 * Sometimes (such as in the input of ExecQual), we use lists of expression
 * nodes with implicit AND semantics.
 *
 * These functions convert between an AND-semantics expression list and the
 * ordinary representation of a boolean expression.
 *
 * Note that an empty list is considered equivalent to TRUE.
 */
Expr *
make_ands_explicit(List *andclauses)
{
	if (andclauses == NIL)
		return (Expr *) makeBoolConst(true, false);
	else if (list_length(andclauses) == 1)
		return (Expr *) linitial(andclauses);
	else
		return make_andclause(andclauses);
}

List *
make_ands_implicit(Expr *clause)
{
	/*
	 * NB: because the parser sets the qual field to NULL in a query that has
	 * no WHERE clause, we must consider a NULL input clause as TRUE, even
	 * though one might more reasonably think it FALSE.  Grumble. If this
	 * causes trouble, consider changing the parser's behavior.
	 */
	if (clause == NULL)
		return NIL;				/* NULL -> NIL list == TRUE */
	else if (and_clause((Node *) clause))
		return ((BoolExpr *) clause)->args;
	else if (IsA(clause, Const) &&
			 !((Const *) clause)->constisnull &&
			 DatumGetBool(((Const *) clause)->constvalue))
		return NIL;				/* constant TRUE input -> NIL list */
	else if (IsA(clause, List))
	{
		/* already a list */
		Assert(list_length((List *) clause) == 0 || !IsA(list_nth((List *) clause, 0), List));
		return (List *) clause;
	}
	else
		return list_make1(clause);
}


/*****************************************************************************
 *		Aggregate-function clause manipulation
 *****************************************************************************/

/*
 * contain_agg_clause
 *	  Recursively search for Aggref nodes, GroupId, GroupingFunc within a clause.
 *
 *	  Returns true if any aggregate found.
 *
 * This does not descend into subqueries, and so should be used only after
 * reduction of sublinks to subplans, or in contexts where it's known there
 * are no subqueries.  There mustn't be outer-aggregate references either.
 *
 * (If you want something like this but able to deal with subqueries,
 * see rewriteManip.c's checkExprHasAggs().)
 */
bool
contain_agg_clause(Node *clause)
{
	return contain_agg_clause_walker(clause, NULL);
}

static bool
contain_agg_clause_walker(Node *node, void *context)
{
	if (node == NULL)
		return false;
	if (IsA(node, Aggref))
	{
		Assert(((Aggref *) node)->agglevelsup == 0);
		return true;			/* abort the tree traversal and return true */
	}

	if (IsA(node, GroupId) || IsA(node, GroupingFunc))
		return true;

	if (IsA(node, PercentileExpr))
		return true;

	Assert(!IsA(node, SubLink));
	return expression_tree_walker(node, contain_agg_clause_walker, context);
}

/*
 * count_agg_clauses
 *	  Recursively count the Aggref nodes in an expression tree.
 *
 *	  Note: this also checks for nested aggregates, which are an error.
 *
 * We not only count the nodes, but attempt to estimate the total space
 * needed for their transition state values if all are evaluated in parallel
 * (as would be done in a HashAgg plan).  See AggClauseCounts for the exact
 * set of statistics returned.
 *
 * NOTE that the counts are ADDED to those already in *counts ... so the
 * caller is responsible for zeroing the struct initially.
 *
 * This does not descend into subqueries, and so should be used only after
 * reduction of sublinks to subplans, or in contexts where it's known there
 * are no subqueries.  There mustn't be outer-aggregate references either.
 */
void
count_agg_clauses(Node *clause, AggClauseCounts *counts)
{
	/* no setup needed */
	count_agg_clauses_walker(clause, counts);
}

static bool
count_agg_clauses_walker(Node *node, AggClauseCounts *counts)
{
	if (node == NULL)
		return false;
	if (IsA(node, Aggref))
	{
		Aggref	   *aggref = (Aggref *) node;
		Oid		   *inputTypes = NULL;
		int			numArguments;
		HeapTuple	aggTuple;
		Form_pg_aggregate aggform;
		Oid			aggtranstype;
		Oid			aggprelimfn;
		int			i;
		ListCell   *l;
		cqContext  *pcqCtx;

		Assert(aggref->agglevelsup == 0);
		counts->numAggs++;
		if (aggref->aggdistinct)
		{
			Node *arg;
			
			counts->numDistinctAggs++;
			
			/* This check anticipates the one in ExecInitAgg(). */
			if ( list_length(aggref->args) != 1 )
				ereport(ERROR,
						(errcode(ERRCODE_FEATURE_NOT_SUPPORTED),
						 errmsg("DISTINCT is supported only for single-argument aggregates")));
				
			arg = (Node*)linitial(aggref->args);
			if ( !list_member(counts->dqaArgs, arg) )
				counts->dqaArgs = lappend(counts->dqaArgs, arg);
		}

		/*
		 * Build up a list of all ordering clauses from any ordered aggregates
		 */
		if (aggref->aggorder)
		{
			if ( !list_member(counts->aggOrder, aggref->aggorder) )
				counts->aggOrder = lappend(counts->aggOrder, aggref->aggorder);
		}

		/* extract argument types */
		numArguments = list_length(aggref->args);
		inputTypes = (Oid *) palloc(sizeof(Oid) * numArguments);
		i = 0;
		foreach(l, aggref->args)
		{
			inputTypes[i++] = exprType((Node *) lfirst(l));
		}

		/* fetch aggregate transition datatype from pg_aggregate */
		pcqCtx = caql_beginscan(
				NULL,
				cql("SELECT * FROM pg_aggregate "
					" WHERE aggfnoid = :1 ",
					ObjectIdGetDatum(aggref->aggfnoid)));

		aggTuple = caql_getnext(pcqCtx);

		if (!HeapTupleIsValid(aggTuple))
			elog(ERROR, "cache lookup failed for aggregate %u",
				 aggref->aggfnoid);
		aggform = (Form_pg_aggregate) GETSTRUCT(aggTuple);
		aggtranstype = aggform->aggtranstype;
		aggprelimfn = aggform->aggprelimfn;
		
		caql_endscan(pcqCtx);
		
		/* CDB wants to know whether the function can do 2-stage aggregation */
		if ( aggprelimfn == InvalidOid )
		{
			counts->missing_prelimfunc = true; /* Nope! */
		}

		/* resolve actual type of transition state, if polymorphic */
		if (IsPolymorphicType(aggtranstype))
		{
			/* have to fetch the agg's declared input types... */
			Oid		   *declaredArgTypes;
			int			agg_nargs;

			(void) get_func_signature(aggref->aggfnoid,
									  &declaredArgTypes, &agg_nargs);
			Assert(agg_nargs == numArguments);
			aggtranstype = enforce_generic_type_consistency(inputTypes,
															declaredArgTypes,
															agg_nargs,
															aggtranstype,
															false);
			pfree(declaredArgTypes);
			
			counts->missing_prelimfunc = true; /* CDB: Disable 2P aggregation */
		}

		/*
		 * If the transition type is pass-by-value then it doesn't add
		 * anything to the required size of the hashtable.	If it is
		 * pass-by-reference then we have to add the estimated size of the
		 * value itself, plus palloc overhead.
		 */
		if (!get_typbyval(aggtranstype))
		{
			int32		aggtranstypmod;
			int32		avgwidth;

			/*
			 * If transition state is of same type as first input, assume it's
			 * the same typmod (same width) as well.  This works for cases
			 * like MAX/MIN and is probably somewhat reasonable otherwise.
			 */
			if (numArguments > 0 && aggtranstype == inputTypes[0])
				aggtranstypmod = exprTypmod((Node *) linitial(aggref->args));
			else
				aggtranstypmod = -1;

			avgwidth = get_typavgwidth(aggtranstype, aggtranstypmod);
			avgwidth = MAXALIGN(avgwidth);

			counts->transitionSpace += avgwidth + 2 * sizeof(void *);
		}
		else if (aggtranstype == INTERNALOID)
		{
			/*
			 * INTERNAL transition type is a special case: although INTERNAL
			 * is pass-by-value, it's almost certainly being used as a pointer
			 * to some large data structure.  We assume usage of
			 * ALLOCSET_DEFAULT_INITSIZE, which is a good guess if the data is
			 * being kept in a private memory context, as is done by
			 * array_agg() for instance.
			 */
			counts->transitionSpace += ALLOCSET_DEFAULT_INITSIZE;
		}

		if ( inputTypes != NULL )
			pfree(inputTypes);

		/*
		 * Complain if the aggregate's arguments contain any aggregates;
		 * nested agg functions are semantically nonsensical.
		 */
		if (contain_agg_clause((Node *) aggref->args) ||
			contain_agg_clause((Node *) aggref->aggorder))
			ereport(ERROR,
					(errcode(ERRCODE_GROUPING_ERROR),
					 errmsg("aggregate function calls cannot be nested")));

		/*
		 * Having checked that, we need not recurse into the argument.
		 */
		return false;
	}
	Assert(!IsA(node, SubLink));
	return expression_tree_walker(node, count_agg_clauses_walker,
								  (void *) counts);
}


/*****************************************************************************
 *		Support for expressions returning sets
 *****************************************************************************/

/*
 * expression_returns_set
 *	  Test whether an expression returns a set result.
 *
 * Because we use expression_tree_walker(), this can also be applied to
 * whole targetlists; it'll produce TRUE if any one of the tlist items
 * returns a set.
 */
bool
expression_returns_set(Node *clause)
{
	return expression_returns_set_walker(clause, NULL);
}

static bool
expression_returns_set_walker(Node *node, void *context)
{
	if (node == NULL)
		return false;
	if (IsA(node, FuncExpr))
	{
		FuncExpr   *expr = (FuncExpr *) node;

		if (expr->funcretset)
			return true;
		/* else fall through to check args */
	}
	if (IsA(node, OpExpr))
	{
		OpExpr	   *expr = (OpExpr *) node;

		if (expr->opretset)
			return true;
		/* else fall through to check args */
	}

	return expression_tree_walker(node, expression_returns_set_walker,
								  context);
}

/*
 * expression_returns_set_rows
 *	  Estimate the number of rows in a set result.
 *
 * We use the product of the rowcount estimates of all the functions in
 * the given tree.	The result is 1 if there are no set-returning functions.
 */
double
expression_returns_set_rows(Node *clause)
{
	double		result = 1;

	(void) expression_returns_set_rows_walker(clause, &result);
	return result;
}

static bool
expression_returns_set_rows_walker(Node *node, double *count)
{
	if (node == NULL)
		return false;
	if (IsA(node, FuncExpr))
	{
		FuncExpr   *expr = (FuncExpr *) node;

		if (expr->funcretset)
			*count *= get_func_rows(expr->funcid);
	}
	if (IsA(node, OpExpr))
	{
		OpExpr	   *expr = (OpExpr *) node;

		if (expr->opretset)
		{
			set_opfuncid(expr);
			*count *= get_func_rows(expr->opfuncid);
		}
	}

	/* Avoid recursion for some cases that can't return a set */
	if (IsA(node, Aggref))
		return false;
	if (IsA(node, DistinctExpr))
		return false;
	if (IsA(node, ScalarArrayOpExpr))
		return false;
	if (IsA(node, BoolExpr))
		return false;
	if (IsA(node, SubLink))
		return false;
	if (IsA(node, SubPlan))
		return false;
	if (IsA(node, ArrayExpr))
		return false;
	if (IsA(node, RowExpr))
		return false;
	if (IsA(node, RowCompareExpr))
		return false;
	if (IsA(node, CoalesceExpr))
		return false;
	if (IsA(node, MinMaxExpr))
		return false;
	if (IsA(node, XmlExpr))
		return false;
	if (IsA(node, NullIfExpr))
		return false;

	return expression_tree_walker(node, expression_returns_set_rows_walker,
								  (void *) count);
}


/*****************************************************************************
 *		Subplan clause manipulation
 *****************************************************************************/

/*
 * contain_subplans
 *	  Recursively search for subplan nodes within a clause.
 *
 * If we see a SubLink node, we will return TRUE.  This is only possible if
 * the expression tree hasn't yet been transformed by subselect.c.  We do not
 * know whether the node will produce a true subplan or just an initplan,
 * but we make the conservative assumption that it will be a subplan.
 *
 * Returns true if any subplan found.
 */
bool
contain_subplans(Node *clause)
{
	return contain_subplans_walker(clause, NULL);
}

static bool
contain_subplans_walker(Node *node, void *context)
{
	if (node == NULL)
		return false;
	if (IsA(node, SubPlan) ||
		IsA(node, SubLink))
		return true;			/* abort the tree traversal and return true */
	return expression_tree_walker(node, contain_subplans_walker, context);
}


/*****************************************************************************
 *		Check clauses for mutable functions
 *****************************************************************************/

/*
 * contain_mutable_functions
 *	  Recursively search for mutable functions within a clause.
 *
 * Returns true if any mutable function (or operator implemented by a
 * mutable function) is found.	This test is needed so that we don't
 * mistakenly think that something like "WHERE random() < 0.5" can be treated
 * as a constant qualification.
 *
 * XXX we do not examine sub-selects to see if they contain uses of
 * mutable functions.  It's not real clear if that is correct or not...
 */
bool
contain_mutable_functions(Node *clause)
{
	return contain_mutable_functions_walker(clause, NULL);
}

static bool
contain_mutable_functions_walker(Node *node, void *context)
{
	if (node == NULL)
		return false;

    /* the functions in predtest.c handle expressions and
     * RestrictInfo objects -- so make this function handle
     * them too for convenience */
    if (IsA(node, RestrictInfo))
    {
        RestrictInfo * info = (RestrictInfo *) node;
        return contain_mutable_functions_walker((Node*)info->clause, context);
    }

	if (IsA(node, FuncExpr))
	{
		FuncExpr   *expr = (FuncExpr *) node;

		if (func_volatile(expr->funcid) != PROVOLATILE_IMMUTABLE)
			return true;
		/* else fall through to check args */
	}
	else if (IsA(node, OpExpr))
	{
		OpExpr	   *expr = (OpExpr *) node;

		set_opfuncid(expr);
		if (func_volatile(expr->opfuncid) != PROVOLATILE_IMMUTABLE)
			return true;
		/* else fall through to check args */
	}
	else if (IsA(node, DistinctExpr))
	{
		DistinctExpr *expr = (DistinctExpr *) node;

		set_opfuncid((OpExpr *) expr);	/* rely on struct equivalence */
		if (func_volatile(expr->opfuncid) != PROVOLATILE_IMMUTABLE)
			return true;
		/* else fall through to check args */
	}
	else if (IsA(node, ScalarArrayOpExpr))
	{
		ScalarArrayOpExpr *expr = (ScalarArrayOpExpr *) node;

		set_sa_opfuncid(expr);
		if (func_volatile(expr->opfuncid) != PROVOLATILE_IMMUTABLE)
			return true;
		/* else fall through to check args */
	}
	else if (IsA(node, CoerceViaIO))
	{
		CoerceViaIO *expr = (CoerceViaIO *) node;
		Oid			iofunc;
		Oid			typioparam;
		bool		typisvarlena;

		/* check the result type's input function */
		getTypeInputInfo(expr->resulttype,
						 &iofunc, &typioparam);
		if (func_volatile(iofunc) != PROVOLATILE_IMMUTABLE)
			return true;
		/* check the input type's output function */
		getTypeOutputInfo(exprType((Node *) expr->arg),
						  &iofunc, &typisvarlena);
		if (func_volatile(iofunc) != PROVOLATILE_IMMUTABLE)
			return true;
		/* else fall through to check args */
	}
	else if (IsA(node, ArrayCoerceExpr))
	{
		ArrayCoerceExpr *expr = (ArrayCoerceExpr *) node;

		if (OidIsValid(expr->elemfuncid) &&
			func_volatile(expr->elemfuncid) != PROVOLATILE_IMMUTABLE)
			return true;
		/* else fall through to check args */
	}
	else if (IsA(node, NullIfExpr))
	{
		NullIfExpr *expr = (NullIfExpr *) node;

		set_opfuncid((OpExpr *) expr);	/* rely on struct equivalence */
		if (func_volatile(expr->opfuncid) != PROVOLATILE_IMMUTABLE)
			return true;
		/* else fall through to check args */
	}
<<<<<<< HEAD
	if (IsA(node, CoerceViaIO))
	{
		CoerceViaIO *expr = (CoerceViaIO *) node;
		Oid             iofunc;
		Oid             typioparam;
		bool    typisvarlena;

		/* check the result type's input function */
		getTypeInputInfo(expr->resulttype,
					&iofunc, &typioparam);
		if (func_volatile(iofunc) != PROVOLATILE_IMMUTABLE)
			return true;
		/* check the input type's output function */
		getTypeOutputInfo(exprType((Node *) expr->arg),
					&iofunc, &typisvarlena);
		if (func_volatile(iofunc) != PROVOLATILE_IMMUTABLE)
			return true;
		/* else fall through to check args */
	}
	if (IsA(node, ArrayCoerceExpr))
	{
		ArrayCoerceExpr *expr = (ArrayCoerceExpr *) node;

		if (OidIsValid(expr->elemfuncid) &&
			func_volatile(expr->elemfuncid) != PROVOLATILE_IMMUTABLE)
		{
			return true;
		}
		/* else fall through to check args */
	}
	if (IsA(node, RowCompareExpr))
=======
	else if (IsA(node, RowCompareExpr))
>>>>>>> d13f41d2
	{
		RowCompareExpr *rcexpr = (RowCompareExpr *) node;
		ListCell   *opid;

		foreach(opid, rcexpr->opnos)
		{
			if (op_volatile(lfirst_oid(opid)) != PROVOLATILE_IMMUTABLE)
				return true;
		}
		/* else fall through to check args */
	}
	return expression_tree_walker(node, contain_mutable_functions_walker,
								  context);
}


/*****************************************************************************
 *		Check clauses for volatile functions
 *****************************************************************************/

/*
 * contain_volatile_functions
 *	  Recursively search for volatile functions within a clause.
 *
 * Returns true if any volatile function (or operator implemented by a
 * volatile function) is found. This test prevents invalid conversions
 * of volatile expressions into indexscan quals.
 *
 * XXX we do not examine sub-selects to see if they contain uses of
 * volatile functions.	It's not real clear if that is correct or not...
 */
bool
contain_volatile_functions(Node *clause)
{
	return contain_volatile_functions_walker(clause, NULL);
}

static bool
contain_volatile_functions_walker(Node *node, void *context)
{
	if (node == NULL)
		return false;
	if (IsA(node, FuncExpr))
	{
		FuncExpr   *expr = (FuncExpr *) node;

		if (func_volatile(expr->funcid) == PROVOLATILE_VOLATILE)
			return true;
		/* else fall through to check args */
	}
	else if (IsA(node, OpExpr))
	{
		OpExpr	   *expr = (OpExpr *) node;

		set_opfuncid(expr);
		if (func_volatile(expr->opfuncid) == PROVOLATILE_VOLATILE)
			return true;
		/* else fall through to check args */
	}
	else if (IsA(node, DistinctExpr))
	{
		DistinctExpr *expr = (DistinctExpr *) node;

		set_opfuncid((OpExpr *) expr);	/* rely on struct equivalence */
		if (func_volatile(expr->opfuncid) == PROVOLATILE_VOLATILE)
			return true;
		/* else fall through to check args */
	}
	else if (IsA(node, ScalarArrayOpExpr))
	{
		ScalarArrayOpExpr *expr = (ScalarArrayOpExpr *) node;

		set_sa_opfuncid(expr);
		if (func_volatile(expr->opfuncid) == PROVOLATILE_VOLATILE)
			return true;
		/* else fall through to check args */
	}
	else if (IsA(node, CoerceViaIO))
	{
		CoerceViaIO *expr = (CoerceViaIO *) node;
<<<<<<< HEAD
		Oid	 iofunc;
		Oid	 typioparam;
		bool	typisvarlena;
=======
		Oid			iofunc;
		Oid			typioparam;
		bool		typisvarlena;
>>>>>>> d13f41d2

		/* check the result type's input function */
		getTypeInputInfo(expr->resulttype,
						 &iofunc, &typioparam);
		if (func_volatile(iofunc) == PROVOLATILE_VOLATILE)
			return true;
		/* check the input type's output function */
		getTypeOutputInfo(exprType((Node *) expr->arg),
						  &iofunc, &typisvarlena);
		if (func_volatile(iofunc) == PROVOLATILE_VOLATILE)
			return true;
		/* else fall through to check args */
	}
<<<<<<< HEAD
	if (IsA(node, ArrayCoerceExpr))
=======
	else if (IsA(node, ArrayCoerceExpr))
>>>>>>> d13f41d2
	{
		ArrayCoerceExpr *expr = (ArrayCoerceExpr *) node;

		if (OidIsValid(expr->elemfuncid) &&
			func_volatile(expr->elemfuncid) == PROVOLATILE_VOLATILE)
			return true;
		/* else fall through to check args */
	}
<<<<<<< HEAD
	if (IsA(node, NullIfExpr))
=======
	else if (IsA(node, NullIfExpr))
>>>>>>> d13f41d2
	{
		NullIfExpr *expr = (NullIfExpr *) node;

		set_opfuncid((OpExpr *) expr);	/* rely on struct equivalence */
		if (func_volatile(expr->opfuncid) == PROVOLATILE_VOLATILE)
			return true;
		/* else fall through to check args */
	}
	else if (IsA(node, RowCompareExpr))
	{
		/* RowCompare probably can't have volatile ops, but check anyway */
		RowCompareExpr *rcexpr = (RowCompareExpr *) node;
		ListCell   *opid;

		foreach(opid, rcexpr->opnos)
		{
			if (op_volatile(lfirst_oid(opid)) == PROVOLATILE_VOLATILE)
				return true;
		}
		/* else fall through to check args */
	}
	return expression_tree_walker(node, contain_volatile_functions_walker,
								  context);
}


/*****************************************************************************
 *		Check clauses for calls to window functions
 *****************************************************************************/

/*
 * contain_window_functions
 *	  Recursively search for window functions within a clause.
 *
 * Returns true if any window function is found.
 *
 * Window function calls are only allowed in the target list of window
 * queries and may not be nested. We do not examine sub-selects for uses of
 * window functions because if there are any, they pertain to a different
 * planning level.
 */
bool
contain_window_functions(Node *clause)
{
	return contain_window_functions_walker(clause, NULL);
}

static bool
contain_window_functions_walker(Node *node, void *context)
{
	if (node == NULL)
		return false;
	if (IsA(node, WindowRef))
	{
		return true;
		/* else fall through to check args */
	}
	return expression_tree_walker(node, contain_window_functions_walker,
								  context);
}


/*****************************************************************************
 *		Check clauses for nonstrict functions
 *****************************************************************************/

/*
 * contain_nonstrict_functions
 *	  Recursively search for nonstrict functions within a clause.
 *
 * Returns true if any nonstrict construct is found --- ie, anything that
 * could produce non-NULL output with a NULL input.
 *
 * The idea here is that the caller has verified that the expression contains
 * one or more Var or Param nodes (as appropriate for the caller's need), and
 * now wishes to prove that the expression result will be NULL if any of these
 * inputs is NULL.	If we return false, then the proof succeeded.
 */
bool
contain_nonstrict_functions(Node *clause)
{
	return contain_nonstrict_functions_walker(clause, NULL);
}

static bool
contain_nonstrict_functions_walker(Node *node, void *context)
{
	if (node == NULL)
		return false;
	if (IsA(node, Aggref))
	{
		/* an aggregate could return non-null with null input */
		return true;
	}
	if (IsA(node, WindowRef))
	{
		/* a window function could return non-null with null input */
		return true;
	}
	if (IsA(node, ArrayRef))
	{
		/* array assignment is nonstrict, but subscripting is strict */
		if (((ArrayRef *) node)->refassgnexpr != NULL)
			return true;
		/* else fall through to check args */
	}
	if (IsA(node, FuncExpr))
	{
		FuncExpr   *expr = (FuncExpr *) node;

		if (!func_strict(expr->funcid))
			return true;
		/* else fall through to check args */
	}
	if (IsA(node, OpExpr))
	{
		OpExpr	   *expr = (OpExpr *) node;

		set_opfuncid(expr);
		if (!func_strict(expr->opfuncid))
			return true;
		/* else fall through to check args */
	}
	if (IsA(node, DistinctExpr))
	{
		/* IS DISTINCT FROM is inherently non-strict */
		return true;
	}
	if (IsA(node, ScalarArrayOpExpr))
	{
		ScalarArrayOpExpr *expr = (ScalarArrayOpExpr *) node;

		if (!is_strict_saop(expr, false))
			return true;
		/* else fall through to check args */
	}
	if (IsA(node, BoolExpr))
	{
		BoolExpr   *expr = (BoolExpr *) node;

		switch (expr->boolop)
		{
			case AND_EXPR:
			case OR_EXPR:
				/* AND, OR are inherently non-strict */
				return true;
			default:
				break;
		}
	}
	if (IsA(node, SubLink))
	{
		/* In some cases a sublink might be strict, but in general not */
		return true;
	}
	if (IsA(node, SubPlan))
		return true;
	/* ArrayCoerceExpr is strict at the array level, regardless of elemfunc */
	if (IsA(node, FieldStore))
		return true;
	if (IsA(node, CaseExpr))
		return true;
	if (IsA(node, ArrayExpr))
		return true;
	if (IsA(node, RowExpr))
		return true;
	if (IsA(node, RowCompareExpr))
		return true;
	if (IsA(node, CoalesceExpr))
		return true;
	if (IsA(node, MinMaxExpr))
		return true;
	if (IsA(node, NullIfExpr))
		return true;
	if (IsA(node, NullTest))
		return true;
	if (IsA(node, BooleanTest))
		return true;
	if (IsA(node, XmlExpr))
		return true;
	return expression_tree_walker(node, contain_nonstrict_functions_walker,
								  context);
}


/*
 * find_nonnullable_rels
 *		Determine which base rels are forced nonnullable by given clause.
 *
 * Returns the set of all Relids that are referenced in the clause in such
 * a way that the clause cannot possibly return TRUE if any of these Relids
 * is an all-NULL row.	(It is OK to err on the side of conservatism; hence
 * the analysis here is simplistic.)
 *
 * The semantics here are subtly different from contain_nonstrict_functions:
 * that function is concerned with NULL results from arbitrary expressions,
 * but here we assume that the input is a Boolean expression, and wish to
 * see if NULL inputs will provably cause a FALSE-or-NULL result.  We expect
 * the expression to have been AND/OR flattened and converted to implicit-AND
 * format.
 *
 * top_level is TRUE while scanning top-level AND/OR structure; here, showing
 * the result is either FALSE or NULL is good enough.  top_level is FALSE when
 * we have descended below a NOT or a strict function: now we must be able to
 * prove that the subexpression goes to NULL.
 *
 * We don't use expression_tree_walker here because we don't want to descend
 * through very many kinds of nodes; only the ones we can be sure are strict.
 */
Relids
find_nonnullable_rels(Node *clause)
{
	return find_nonnullable_rels_walker(clause, true);
}

static Relids
find_nonnullable_rels_walker(Node *node, bool top_level)
{
	Relids		result = NULL;
	ListCell   *l;

	if (node == NULL)
		return NULL;
	if (IsA(node, Var))
	{
		Var		   *var = (Var *) node;

		if (var->varlevelsup == 0)
			result = bms_make_singleton(var->varno);
	}
	else if (IsA(node, List))
	{
		/*
		 * At top level, we are examining an implicit-AND list: if any of the
		 * arms produces FALSE-or-NULL then the result is FALSE-or-NULL. If
		 * not at top level, we are examining the arguments of a strict
		 * function: if any of them produce NULL then the result of the
		 * function must be NULL.  So in both cases, the set of nonnullable
		 * rels is the union of those found in the arms, and we pass down the
		 * top_level flag unmodified.
		 */
		foreach(l, (List *) node)
		{
			result = bms_join(result,
							  find_nonnullable_rels_walker(lfirst(l),
														   top_level));
		}
	}
	else if (IsA(node, FuncExpr))
	{
		FuncExpr   *expr = (FuncExpr *) node;

		if (func_strict(expr->funcid))
			result = find_nonnullable_rels_walker((Node *) expr->args, false);
	}
	else if (IsA(node, OpExpr))
	{
		OpExpr	   *expr = (OpExpr *) node;

		set_opfuncid(expr);
		if (func_strict(expr->opfuncid))
			result = find_nonnullable_rels_walker((Node *) expr->args, false);
	}
	else if (IsA(node, ScalarArrayOpExpr))
	{
		/* Strict if it's "foo op ANY array" and op is strict */
		ScalarArrayOpExpr *expr = (ScalarArrayOpExpr *) node;

		if (expr->useOr && op_strict(expr->opno))
			result = find_nonnullable_rels_walker((Node *) expr->args, false);
	}
	else if (IsA(node, BoolExpr))
	{
		BoolExpr   *expr = (BoolExpr *) node;

		switch (expr->boolop)
		{
			case AND_EXPR:
				/* At top level we can just recurse (to the List case) */
				if (top_level)
				{
					result = find_nonnullable_rels_walker((Node *) expr->args,
														  top_level);
					break;
				}

				/*
				 * Below top level, even if one arm produces NULL, the result
				 * could be FALSE (hence not NULL).  However, if *all* the
				 * arms produce NULL then the result is NULL, so we can take
				 * the intersection of the sets of nonnullable rels, just as
				 * for OR.	Fall through to share code.
				 */
				/* FALL THRU */
			case OR_EXPR:

				/*
				 * OR is strict if all of its arms are, so we can take the
				 * intersection of the sets of nonnullable rels for each arm.
				 * This works for both values of top_level.
				 */
				foreach(l, expr->args)
				{
					Relids		subresult;

					subresult = find_nonnullable_rels_walker(lfirst(l),
															 top_level);
					if (result == NULL) /* first subresult? */
						result = subresult;
					else
						result = bms_int_members(result, subresult);

					/*
					 * If the intersection is empty, we can stop looking. This
					 * also justifies the test for first-subresult above.
					 */
					if (bms_is_empty(result))
						break;
				}
				break;
			case NOT_EXPR:
				/* NOT will return null if its arg is null */
				result = find_nonnullable_rels_walker((Node *) expr->args,
													  false);
				break;
			default:
				elog(ERROR, "unrecognized boolop: %d", (int) expr->boolop);
				break;
		}
	}
	else if (IsA(node, RelabelType))
	{
		RelabelType *expr = (RelabelType *) node;

		result = find_nonnullable_rels_walker((Node *) expr->arg, top_level);
	}
	else if (IsA(node, CoerceViaIO))
	{
		/* not clear this is useful, but it can't hurt */
		CoerceViaIO *expr = (CoerceViaIO *) node;

		result = find_nonnullable_rels_walker((Node *) expr->arg, top_level);
	}
	else if (IsA(node, ArrayCoerceExpr))
	{
		/* ArrayCoerceExpr is strict at the array level */
		ArrayCoerceExpr *expr = (ArrayCoerceExpr *) node;

		result = find_nonnullable_rels_walker((Node *) expr->arg, top_level);
	}
	else if (IsA(node, ConvertRowtypeExpr))
	{
		/* not clear this is useful, but it can't hurt */
		ConvertRowtypeExpr *expr = (ConvertRowtypeExpr *) node;

		result = find_nonnullable_rels_walker((Node *) expr->arg, top_level);
	}
	else if (IsA(node, NullTest))
	{
		/* IS NOT NULL can be considered strict, but only at top level */
		NullTest   *expr = (NullTest *) node;

		if (top_level && expr->nulltesttype == IS_NOT_NULL)
			result = find_nonnullable_rels_walker((Node *) expr->arg, false);
	}
	else if (IsA(node, BooleanTest))
	{
		/* Boolean tests that reject NULL are strict at top level */
		BooleanTest *expr = (BooleanTest *) node;

		if (top_level &&
			(expr->booltesttype == IS_TRUE ||
			 expr->booltesttype == IS_FALSE ||
			 expr->booltesttype == IS_NOT_UNKNOWN))
			result = find_nonnullable_rels_walker((Node *) expr->arg, false);
	}
	return result;
}

/*
 * Can we treat a ScalarArrayOpExpr as strict?
 *
 * If "falseOK" is true, then a "false" result can be considered strict,
 * else we need to guarantee an actual NULL result for NULL input.
 *
 * "foo op ALL array" is strict if the op is strict *and* we can prove
 * that the array input isn't an empty array.  We can check that
 * for the cases of an array constant and an ARRAY[] construct.
 *
 * "foo op ANY array" is strict in the falseOK sense if the op is strict.
 * If not falseOK, the test is the same as for "foo op ALL array".
 */
static bool
is_strict_saop(ScalarArrayOpExpr *expr, bool falseOK)
{
	Node	   *rightop;

	/* The contained operator must be strict. */
	set_sa_opfuncid(expr);
	if (!func_strict(expr->opfuncid))
		return false;
	/* If ANY and falseOK, that's all we need to check. */
	if (expr->useOr && falseOK)
		return true;
	/* Else, we have to see if the array is provably non-empty. */
	Assert(list_length(expr->args) == 2);
	rightop = (Node *) lsecond(expr->args);
	if (rightop && IsA(rightop, Const))
	{
		Datum		arraydatum = ((Const *) rightop)->constvalue;
		bool		arrayisnull = ((Const *) rightop)->constisnull;
		ArrayType  *arrayval;
		int			nitems;

		if (arrayisnull)
			return false;
		arrayval = DatumGetArrayTypeP(arraydatum);
		nitems = ArrayGetNItems(ARR_NDIM(arrayval), ARR_DIMS(arrayval));
		if (nitems > 0)
			return true;
	}
	else if (rightop && IsA(rightop, ArrayExpr))
	{
		ArrayExpr  *arrayexpr = (ArrayExpr *) rightop;

		if (arrayexpr->elements != NIL && !arrayexpr->multidims)
			return true;
	}
	return false;
}


/*****************************************************************************
 *		Check for "pseudo-constant" clauses
 *****************************************************************************/

/*
 * is_pseudo_constant_clause
 *	  Detect whether an expression is "pseudo constant", ie, it contains no
 *	  variables of the current query level and no uses of volatile functions.
 *	  Such an expr is not necessarily a true constant: it can still contain
 *	  Params and outer-level Vars, not to mention functions whose results
 *	  may vary from one statement to the next.	However, the expr's value
 *	  will be constant over any one scan of the current query, so it can be
 *	  used as, eg, an indexscan key.
 *
 * CAUTION: this function omits to test for one very important class of
 * not-constant expressions, namely aggregates (Aggrefs).  In current usage
 * this is only applied to WHERE clauses and so a check for Aggrefs would be
 * a waste of cycles; but be sure to also check contain_agg_clause() if you
 * want to know about pseudo-constness in other contexts.
 */
bool
is_pseudo_constant_clause(Node *clause)
{
	/*
	 * We could implement this check in one recursive scan.  But since the
	 * check for volatile functions is both moderately expensive and unlikely
	 * to fail, it seems better to look for Vars first and only check for
	 * volatile functions if we find no Vars.
	 */
	if (!contain_var_clause(clause) &&
		!contain_volatile_functions(clause))
		return true;
	return false;
}

/*
 * is_pseudo_constant_clause_relids
 *	  Same as above, except caller already has available the var membership
 *	  of the expression; this lets us avoid the contain_var_clause() scan.
 */
bool
is_pseudo_constant_clause_relids(Node *clause, Relids relids)
{
	if (bms_is_empty(relids) &&
		!contain_volatile_functions(clause))
		return true;
	return false;
}


/*****************************************************************************
 *		Tests on clauses of queries
 *
 * Possibly this code should go someplace else, since this isn't quite the
 * same meaning of "clause" as is used elsewhere in this module.  But I can't
 * think of a better place for it...
 *****************************************************************************/

/*
 * Test whether a query uses DISTINCT ON, ie, has a distinct-list that is
 * not the same as the set of output columns.
 */
bool
has_distinct_on_clause(Query *query)
{
	ListCell   *l;

	/* Is there a DISTINCT clause at all? */
	if (query->distinctClause == NIL)
		return false;

	/*
	 * If the DISTINCT list contains all the nonjunk targetlist items, and
	 * nothing else (ie, no junk tlist items), then it's a simple DISTINCT,
	 * else it's DISTINCT ON.  We do not require the lists to be in the same
	 * order (since the parser may have adjusted the DISTINCT clause ordering
	 * to agree with ORDER BY).  Furthermore, a non-DISTINCT junk tlist item
	 * that is in the sortClause is also evidence of DISTINCT ON, since we
	 * don't allow ORDER BY on junk tlist items when plain DISTINCT is used.
	 *
	 * This code assumes that the DISTINCT list is valid, ie, all its entries
	 * match some entry of the tlist.
	 */
	foreach(l, query->targetList)
	{
		TargetEntry *tle = (TargetEntry *) lfirst(l);

		if (tle->ressortgroupref == 0)
		{
			if (tle->resjunk)
				continue;		/* we can ignore unsorted junk cols */
			return true;		/* definitely not in DISTINCT list */
		}
		if (targetIsInSortGroupList(tle, InvalidOid, query->distinctClause))
		{
			if (tle->resjunk)
				return true;	/* junk TLE in DISTINCT means DISTINCT ON */
			/* else this TLE is okay, keep looking */
		}
		else
		{
			/* This TLE is not in DISTINCT list */
			if (!tle->resjunk)
				return true;	/* non-junk, non-DISTINCT, so DISTINCT ON */
			if (targetIsInSortGroupList(tle, InvalidOid, query->sortClause))
				return true;	/* sorted, non-distinct junk */
			/* unsorted junk is okay, keep looking */
		}
	}
	/* It's a simple DISTINCT */
	return false;
}

/*
 * Test whether a query uses simple DISTINCT, ie, has a distinct-list that
 * is the same as the set of output columns.
 */
bool
has_distinct_clause(Query *query)
{
	/* Is there a DISTINCT clause at all? */
	if (query->distinctClause == NIL)
		return false;

	/* It's DISTINCT if it's not DISTINCT ON */
	return !has_distinct_on_clause(query);
}


/*****************************************************************************
 *																			 *
 *		General clause-manipulating routines								 *
 *																			 *
 *****************************************************************************/

/*
 * NumRelids
 *		(formerly clause_relids)
 *
 * Returns the number of different relations referenced in 'clause'.
 */
int
NumRelids(Node *clause)
{
	Relids		varnos = pull_varnos(clause);
	int			result = bms_num_members(varnos);

	bms_free(varnos);
	return result;
}

/*
 * CommuteOpExpr: commute a binary operator clause
 *
 * XXX the clause is destructively modified!
 */
void
CommuteOpExpr(OpExpr *clause)
{
	Oid			opoid;
	Node	   *temp;

	/* Sanity checks: caller is at fault if these fail */
	if (!is_opclause(clause) ||
		list_length(clause->args) != 2)
		elog(ERROR, "cannot commute non-binary-operator clause");

	opoid = get_commutator(clause->opno);

	if (!OidIsValid(opoid))
		elog(ERROR, "could not find commutator for operator %u",
			 clause->opno);

	/*
	 * modify the clause in-place!
	 */
	clause->opno = opoid;
	clause->opfuncid = InvalidOid;
	/* opresulttype and opretset are assumed not to change */

	temp = linitial(clause->args);
	linitial(clause->args) = lsecond(clause->args);
	lsecond(clause->args) = temp;
}

/*
 * CommuteRowCompareExpr: commute a RowCompareExpr clause
 *
 * XXX the clause is destructively modified!
 */
void
CommuteRowCompareExpr(RowCompareExpr *clause)
{
	List	   *newops;
	List	   *temp;
	ListCell   *l;

	/* Sanity checks: caller is at fault if these fail */
	if (!IsA(clause, RowCompareExpr))
		elog(ERROR, "expected a RowCompareExpr");

	/* Build list of commuted operators */
	newops = NIL;
	foreach(l, clause->opnos)
	{
		Oid			opoid = lfirst_oid(l);

		opoid = get_commutator(opoid);
		if (!OidIsValid(opoid))
			elog(ERROR, "could not find commutator for operator %u",
				 lfirst_oid(l));
		newops = lappend_oid(newops, opoid);
	}

	/*
	 * modify the clause in-place!
	 */
	switch (clause->rctype)
	{
		case ROWCOMPARE_LT:
			clause->rctype = ROWCOMPARE_GT;
			break;
		case ROWCOMPARE_LE:
			clause->rctype = ROWCOMPARE_GE;
			break;
		case ROWCOMPARE_GE:
			clause->rctype = ROWCOMPARE_LE;
			break;
		case ROWCOMPARE_GT:
			clause->rctype = ROWCOMPARE_LT;
			break;
		default:
			elog(ERROR, "unexpected RowCompare type: %d",
				 (int) clause->rctype);
			break;
	}

	clause->opnos = newops;

	/*
	 * Note: we need not change the opfamilies list; we assume any btree
	 * opfamily containing an operator will also contain its commutator.
	 */

	temp = clause->largs;
	clause->largs = clause->rargs;
	clause->rargs = temp;
}

/*
 * strip_implicit_coercions: remove implicit coercions at top level of tree
 *
 * Note: there isn't any useful thing we can do with a RowExpr here, so
 * just return it unchanged, even if it's marked as an implicit coercion.
 */
Node *
strip_implicit_coercions(Node *node)
{
	if (node == NULL)
		return NULL;
	if (IsA(node, FuncExpr))
	{
		FuncExpr   *f = (FuncExpr *) node;

		if (f->funcformat == COERCE_IMPLICIT_CAST)
			return strip_implicit_coercions(linitial(f->args));
	}
	else if (IsA(node, RelabelType))
	{
		RelabelType *r = (RelabelType *) node;

		if (r->relabelformat == COERCE_IMPLICIT_CAST)
			return strip_implicit_coercions((Node *) r->arg);
	}
	else if (IsA(node, CoerceViaIO))
	{
		CoerceViaIO *c = (CoerceViaIO *) node;

		if (c->coerceformat == COERCE_IMPLICIT_CAST)
			return strip_implicit_coercions((Node *) c->arg);
	}
	else if (IsA(node, ArrayCoerceExpr))
	{
		ArrayCoerceExpr *c = (ArrayCoerceExpr *) node;

		if (c->coerceformat == COERCE_IMPLICIT_CAST)
			return strip_implicit_coercions((Node *) c->arg);
	}
	else if (IsA(node, ConvertRowtypeExpr))
	{
		ConvertRowtypeExpr *c = (ConvertRowtypeExpr *) node;

		if (c->convertformat == COERCE_IMPLICIT_CAST)
			return strip_implicit_coercions((Node *) c->arg);
	}
	else if (IsA(node, CoerceToDomain))
	{
		CoerceToDomain *c = (CoerceToDomain *) node;

		if (c->coercionformat == COERCE_IMPLICIT_CAST)
			return strip_implicit_coercions((Node *) c->arg);
	}
	return node;
}

/*
 * set_coercionform_dontcare: set all CoercionForm fields to COERCE_DONTCARE
 *
 * This is used to make index expressions and index predicates more easily
 * comparable to clauses of queries.  CoercionForm is not semantically
 * significant (for cases where it does matter, the significant info is
 * coded into the coercion function arguments) so we can ignore it during
 * comparisons.  Thus, for example, an index on "foo::int4" can match an
 * implicit coercion to int4.
 *
 * Caution: the passed expression tree is modified in-place.
 */
void
set_coercionform_dontcare(Node *node)
{
	(void) set_coercionform_dontcare_walker(node, NULL);
}

static bool
set_coercionform_dontcare_walker(Node *node, void *context)
{
	if (node == NULL)
		return false;
	if (IsA(node, FuncExpr))
		((FuncExpr *) node)->funcformat = COERCE_DONTCARE;
	else if (IsA(node, RelabelType))
		((RelabelType *) node)->relabelformat = COERCE_DONTCARE;
	else if (IsA(node, CoerceViaIO))
		((CoerceViaIO *) node)->coerceformat = COERCE_DONTCARE;
	else if (IsA(node, ArrayCoerceExpr))
		((ArrayCoerceExpr *) node)->coerceformat = COERCE_DONTCARE;
	else if (IsA(node, ConvertRowtypeExpr))
		((ConvertRowtypeExpr *) node)->convertformat = COERCE_DONTCARE;
	else if (IsA(node, RowExpr))
		((RowExpr *) node)->row_format = COERCE_DONTCARE;
	else if (IsA(node, CoerceToDomain))
		((CoerceToDomain *) node)->coercionformat = COERCE_DONTCARE;
	return expression_tree_walker(node, set_coercionform_dontcare_walker,
								  context);
}

/*
 * Helper for eval_const_expressions: check that datatype of an attribute
 * is still what it was when the expression was parsed.  This is needed to
 * guard against improper simplification after ALTER COLUMN TYPE.  (XXX we
 * may well need to make similar checks elsewhere?)
 */
static bool
rowtype_field_matches(Oid rowtypeid, int fieldnum,
					  Oid expectedtype, int32 expectedtypmod)
{
	TupleDesc	tupdesc;
	Form_pg_attribute attr;

	/* No issue for RECORD, since there is no way to ALTER such a type */
	if (rowtypeid == RECORDOID)
		return true;
	tupdesc = lookup_rowtype_tupdesc(rowtypeid, -1);
	if (fieldnum <= 0 || fieldnum > tupdesc->natts)
	{
		ReleaseTupleDesc(tupdesc);
		return false;
	}
	attr = tupdesc->attrs[fieldnum - 1];
	if (attr->attisdropped ||
		attr->atttypid != expectedtype ||
		attr->atttypmod != expectedtypmod)
	{
		ReleaseTupleDesc(tupdesc);
		return false;
	}
	ReleaseTupleDesc(tupdesc);
	return true;
}


/**
 * fold_constants
 *
 * Recurses into query tree and folds all constant expressions.
 */
Query *fold_constants(Query *q, ParamListInfo boundParams, Size max_size)
{
	eval_const_expressions_context context;

	context.boundParams = boundParams;
	context.active_fns = NIL;	/* nothing being recursively simplified */
	context.case_val = NULL;	/* no CASE being examined */
	context.transform_stable_funcs = true;	/* safe transformations only */
	context.recurse_queries = true; /* recurse into query structures */
	context.recurse_sublink_testexpr = false; /* do not recurse into sublink test expressions */
	context.transform_saop = false; /* do not transform scalar array ops */
	context.transform_functions_returning_composite_values = true;
	if (optimizer)
	{
		/* when optimizer is on then do not fold functions that return a constant of composite values */
		context.transform_functions_returning_composite_values = false;
	}
	context.max_size = max_size;
	
	return (Query *) query_or_expression_tree_mutator
						(
						(Node *) q,
						eval_const_expressions_mutator,
						&context,
						0
						);
}

/**
 * fold_arrayexpr_constants
 *
 * Fold array expression for optimizer
 */
Node *fold_arrayexpr_constants(ArrayExpr *arrayexpr)
{
	if (optimizer)
	{
		eval_const_expressions_context context;

		context.boundParams = NULL;
		context.active_fns = NIL;	/* nothing being recursively simplified */
		context.case_val = NULL;	/* no CASE being examined */
		context.transform_stable_funcs = true;	/* safe transformations only */
		context.recurse_queries = false; /* do not recurse into query structures */
		context.recurse_sublink_testexpr = false; /* do not recurse into sublink test expressions */
		context.transform_saop = true; /* transform scalar array ops */
		context.transform_functions_returning_composite_values = true;

		/* when optimizer is on then do not fold functions that return a constant of composite values */
		context.transform_functions_returning_composite_values = false;

		context.max_size = GPOPT_MAX_FOLDED_CONSTANT_SIZE;

		return eval_const_expressions_mutator((Node *) arrayexpr, &context);
	}

	return (Node*) arrayexpr;
}

/*--------------------
 * eval_const_expressions
 *
 * Reduce any recognizably constant subexpressions of the given
 * expression tree, for example "2 + 2" => "4".  More interestingly,
 * we can reduce certain boolean expressions even when they contain
 * non-constant subexpressions: "x OR true" => "true" no matter what
 * the subexpression x is.	(XXX We assume that no such subexpression
 * will have important side-effects, which is not necessarily a good
 * assumption in the presence of user-defined functions; do we need a
 * pg_proc flag that prevents discarding the execution of a function?)
 *
 * We do understand that certain functions may deliver non-constant
 * results even with constant inputs, "nextval()" being the classic
 * example.  Functions that are not marked "immutable" in pg_proc
 * will not be pre-evaluated here, although we will reduce their
 * arguments as far as possible.
 *
 * We assume that the tree has already been type-checked and contains
 * only operators and functions that are reasonable to try to execute.
 *
 * NOTE: "root" can be passed as NULL if the caller never wants to do any
 * Param substitutions.
 *
 * NOTE: the planner assumes that this will always flatten nested AND and
 * OR clauses into N-argument form.  See comments in prepqual.c.
 *
 * NOTE: another critical effect is that any function calls that require
 * default arguments will be expanded.
 *--------------------
 */
Node *
eval_const_expressions(PlannerInfo *root, Node *node)
{
	eval_const_expressions_context context;

	if (root)
<<<<<<< HEAD
	{
		context.boundParams = root->glob->boundParams;	/* bound Params */
	}
	else
	{
		context.boundParams = NULL;
	}
=======
		context.boundParams = root->glob->boundParams;	/* bound Params */
	else
		context.boundParams = NULL;
>>>>>>> d13f41d2
	context.active_fns = NIL;	/* nothing being recursively simplified */
	context.case_val = NULL;	/* no CASE being examined */
	context.transform_stable_funcs = true;	/* safe transformations only */
	context.recurse_queries = false; /* do not recurse into query structures */
	context.recurse_sublink_testexpr = true;
	context.transform_saop = true; 	/* transform scalar array ops */
	context.max_size = 0;
	context.transform_functions_returning_composite_values = true;

	return eval_const_expressions_mutator(node, &context);
}

/*--------------------
 * estimate_expression_value
 *
 * This function attempts to estimate the value of an expression for
 * planning purposes.  It is in essence a more aggressive version of
 * eval_const_expressions(): we will perform constant reductions that are
 * not necessarily 100% safe, but are reasonable for estimation purposes.
 *
 * Currently the extra steps that are taken in this mode are:
 * 1. Substitute values for Params, where a bound Param value has been made
 *	  available by the caller of planner(), even if the Param isn't marked
 *	  constant.  This effectively means that we plan using the first supplied
 *	  value of the Param.
 * 2. Fold stable, as well as immutable, functions to constants.
 *--------------------
 */
Node *
estimate_expression_value(PlannerInfo *root, Node *node)
{
	eval_const_expressions_context context;

	context.boundParams = root->glob->boundParams;		/* bound Params */
	context.active_fns = NIL;	/* nothing being recursively simplified */
	context.case_val = NULL;	/* no CASE being examined */
	context.transform_stable_funcs = true;	/* unsafe transformations OK */
	context.recurse_queries = false; /* do not recurse into query structures */
	context.recurse_sublink_testexpr = true;
	context.transform_saop = true; 	/* transform scalar array ops */
	context.max_size = 0;
	context.transform_functions_returning_composite_values = true;

	return eval_const_expressions_mutator(node, &context);
}

static Node *
eval_const_expressions_mutator(Node *node,
							   eval_const_expressions_context *context)
{
	if (node == NULL)
		return NULL;
	if (IsA(node, Param))
	{
		Param	   *param = (Param *) node;

		/* Look to see if we've been given a value for this Param */
		if (param->paramkind == PARAM_EXTERN &&
			context->boundParams != NULL &&
			param->paramid > 0 &&
			param->paramid <= context->boundParams->numParams)
		{
			ParamExternData *prm = &context->boundParams->params[param->paramid - 1];

			if (OidIsValid(prm->ptype))
			{
				/* OK to substitute parameter value? */
				if (context->transform_stable_funcs || (prm->pflags & PARAM_FLAG_CONST))
				{
					/*
					 * Return a Const representing the param value.  Must copy
					 * pass-by-ref datatypes, since the Param might be in a
					 * memory context shorter-lived than our output plan
					 * should be.
					 */
					int16		typLen;
					bool		typByVal;
					Datum		pval;

					Assert(prm->ptype == param->paramtype);
					get_typlenbyval(param->paramtype, &typLen, &typByVal);
					if (prm->isnull || typByVal)
						pval = prm->value;
					else
						pval = datumCopy(prm->value, typByVal, typLen);
					return (Node *) makeConst(param->paramtype,
<<<<<<< HEAD
											  -1,
=======
											  param->paramtypmod,
>>>>>>> d13f41d2
											  (int) typLen,
											  pval,
											  prm->isnull,
											  typByVal);
				}
			}
		}
		/* Not replaceable, so just copy the Param (no need to recurse) */
		return (Node *) copyObject(param);
	}
	if (IsA(node, FuncExpr))
	{
		FuncExpr   *expr = (FuncExpr *) node;

		if (!context->transform_functions_returning_composite_values && type_is_rowtype(expr->funcresulttype))
		{
			return copyObject(expr);
		}

		List	   *args = NIL;
		Expr	   *simple = NULL;
		FuncExpr   *newexpr = NULL;

		/*
		 * Reduce constants in the FuncExpr's arguments.  We know args is
		 * either NIL or a List node, so we can call expression_tree_mutator
		 * directly rather than recursing to self.
		 */
		args = (List *) expression_tree_mutator((Node *) expr->args,
											  eval_const_expressions_mutator,
												(void *) context);

		/*
		 * Code for op/func reduction is pretty bulky, so split it out as a
		 * separate function.  Note: exprTypmod normally returns -1 for a
		 * FuncExpr, but not when the node is recognizably a length coercion;
		 * we want to preserve the typmod in the eventual Const if so.
		 */
<<<<<<< HEAD
		simple = simplify_function(expr->funcid, expr->funcresulttype, &args,
=======
		simple = simplify_function(expr->funcid,
								   expr->funcresulttype, exprTypmod(node),
								   args,
>>>>>>> d13f41d2
								   true, context);
		if (simple)				/* successfully simplified it */
			return (Node *) simple;

		/*
		 * The expression cannot be simplified any further, so build and
		 * return a replacement FuncExpr node using the possibly-simplified
		 * arguments.
		 */
		newexpr = makeNode(FuncExpr);
		newexpr->funcid = expr->funcid;
		newexpr->funcresulttype = expr->funcresulttype;
		newexpr->funcretset = expr->funcretset;
		newexpr->funcformat = expr->funcformat;
		newexpr->args = args;
		return (Node *) newexpr;
	}
	if (IsA(node, OpExpr))
	{
		OpExpr	   *expr = (OpExpr *) node;
		List	   *args;
		Expr	   *simple;
		OpExpr	   *newexpr;

		/*
		 * Reduce constants in the OpExpr's arguments.  We know args is either
		 * NIL or a List node, so we can call expression_tree_mutator directly
		 * rather than recursing to self.
		 */
		args = (List *) expression_tree_mutator((Node *) expr->args,
											  eval_const_expressions_mutator,
												(void *) context);

		/*
		 * Need to get OID of underlying function.	Okay to scribble on input
		 * to this extent.
		 */
		set_opfuncid(expr);
		
		/*
		 * CDB: don't optimize divide, because we might hit a divide by zero in
		 * an expression that won't necessarily get executed later.  2006-01-09
		 */
		if ((expr->opfuncid >=153 && expr->opfuncid <=157) ||
			(expr->opfuncid >=172 && expr->opfuncid <=176))
		{
			simple = NULL;
		}
		else

		/*
		 * Code for op/func reduction is pretty bulky, so split it out as a
		 * separate function.
		 */
<<<<<<< HEAD
		simple = simplify_function(expr->opfuncid, expr->opresulttype, &args,
=======
		simple = simplify_function(expr->opfuncid,
								   expr->opresulttype, -1,
								   args,
>>>>>>> d13f41d2
								   true, context);
		if (simple)				/* successfully simplified it */
			return (Node *) simple;

		/*
		 * If the operator is boolean equality, we know how to simplify cases
		 * involving one constant and one non-constant argument.
		 */
		if (expr->opno == BooleanEqualOperator)
		{
			simple = simplify_boolean_equality(args);
			if (simple)			/* successfully simplified it */
				return (Node *) simple;
		}

		/*
		 * The expression cannot be simplified any further, so build and
		 * return a replacement OpExpr node using the possibly-simplified
		 * arguments.
		 */
		newexpr = makeNode(OpExpr);
		newexpr->opno = expr->opno;
		newexpr->opfuncid = expr->opfuncid;
		newexpr->opresulttype = expr->opresulttype;
		newexpr->opretset = expr->opretset;
		newexpr->args = args;
		return (Node *) newexpr;
	}
	if (IsA(node, DistinctExpr))
	{
		DistinctExpr *expr = (DistinctExpr *) node;
		List	   *args;
		ListCell   *arg;
		bool		has_null_input = false;
		bool		all_null_input = true;
		bool		has_nonconst_input = false;
		Expr	   *simple;
		DistinctExpr *newexpr;

		/*
		 * Reduce constants in the DistinctExpr's arguments.  We know args is
		 * either NIL or a List node, so we can call expression_tree_mutator
		 * directly rather than recursing to self.
		 */
		args = (List *) expression_tree_mutator((Node *) expr->args,
											  eval_const_expressions_mutator,
												(void *) context);

		/*
		 * We must do our own check for NULLs because DistinctExpr has
		 * different results for NULL input than the underlying operator does.
		 */
		foreach(arg, args)
		{
			if (IsA(lfirst(arg), Const))
			{
				has_null_input |= ((Const *) lfirst(arg))->constisnull;
				all_null_input &= ((Const *) lfirst(arg))->constisnull;
			}
			else
				has_nonconst_input = true;
		}

		/* all constants? then can optimize this out */
		if (!has_nonconst_input)
		{
			/* all nulls? then not distinct */
			if (all_null_input)
				return makeBoolConst(false, false);

			/* one null? then distinct */
			if (has_null_input)
				return makeBoolConst(true, false);

			/* otherwise try to evaluate the '=' operator */
			/* (NOT okay to try to inline it, though!) */

			/*
			 * Need to get OID of underlying function.	Okay to scribble on
			 * input to this extent.
			 */
			set_opfuncid((OpExpr *) expr);		/* rely on struct equivalence */

			/*
			 * Code for op/func reduction is pretty bulky, so split it out as
			 * a separate function.
			 */
<<<<<<< HEAD
			simple = simplify_function(expr->opfuncid, expr->opresulttype,
									   &args, false, context);
=======
			simple = simplify_function(expr->opfuncid,
									   expr->opresulttype, -1,
									   args,
									   false, context);
>>>>>>> d13f41d2
			if (simple)			/* successfully simplified it */
			{
				/*
				 * Since the underlying operator is "=", must negate its
				 * result
				 */
				Const	   *csimple = (Const *) simple;

				Assert(IsA(csimple, Const));
				csimple->constvalue =
					BoolGetDatum(!DatumGetBool(csimple->constvalue));
				return (Node *) csimple;
			}
		}

		/*
		 * The expression cannot be simplified any further, so build and
		 * return a replacement DistinctExpr node using the
		 * possibly-simplified arguments.
		 */
		newexpr = makeNode(DistinctExpr);
		newexpr->opno = expr->opno;
		newexpr->opfuncid = expr->opfuncid;
		newexpr->opresulttype = expr->opresulttype;
		newexpr->opretset = expr->opretset;
		newexpr->args = args;
		return (Node *) newexpr;
	}
	if (IsA(node, BoolExpr))
	{
		BoolExpr   *expr = (BoolExpr *) node;

		switch (expr->boolop)
		{
			case OR_EXPR:
				{
					List	   *newargs;
					bool		haveNull = false;
					bool		forceTrue = false;

					newargs = simplify_or_arguments(expr->args, context,
													&haveNull, &forceTrue);
					if (forceTrue)
						return makeBoolConst(true, false);
					if (haveNull)
						newargs = lappend(newargs, makeBoolConst(false, true));
					/* If all the inputs are FALSE, result is FALSE */
					if (newargs == NIL)
						return makeBoolConst(false, false);
					/* If only one nonconst-or-NULL input, it's the result */
					if (list_length(newargs) == 1)
						return (Node *) linitial(newargs);
					/* Else we still need an OR node */
					return (Node *) make_orclause(newargs);
				}
			case AND_EXPR:
				{
					List	   *newargs;
					bool		haveNull = false;
					bool		forceFalse = false;

					newargs = simplify_and_arguments(expr->args, context,
													 &haveNull, &forceFalse);
					if (forceFalse)
						return makeBoolConst(false, false);
					if (haveNull)
						newargs = lappend(newargs, makeBoolConst(false, true));
					/* If all the inputs are TRUE, result is TRUE */
					if (newargs == NIL)
						return makeBoolConst(true, false);
					/* If only one nonconst-or-NULL input, it's the result */
					if (list_length(newargs) == 1)
						return (Node *) linitial(newargs);
					/* Else we still need an AND node */
					return (Node *) make_andclause(newargs);
				}
			case NOT_EXPR:
				{
					Node	   *arg;

					Assert(list_length(expr->args) == 1);
					arg = eval_const_expressions_mutator(linitial(expr->args),
														 context);
					if (IsA(arg, Const))
					{
						Const	   *const_input = (Const *) arg;

						/* NOT NULL => NULL */
						if (const_input->constisnull)
							return makeBoolConst(false, true);
						/* otherwise pretty easy */
						return makeBoolConst(!DatumGetBool(const_input->constvalue),
											 false);
					}
					else if (not_clause(arg))
					{
						/* Cancel NOT/NOT */
						return (Node *) get_notclausearg((Expr *) arg);
					}
					/* Else we still need a NOT node */
					return (Node *) make_notclause((Expr *) arg);
				}
			default:
				elog(ERROR, "unrecognized boolop: %d",
					 (int) expr->boolop);
				break;
		}
	}
	if (IsA(node, SubPlan))
	{
		/*
		 * Return a SubPlan unchanged --- too late to do anything with it.
		 *
		 * XXX should we ereport() here instead?  Probably this routine should
		 * never be invoked after SubPlan creation.
		 */
		return node;
	}
	if (IsA(node, RelabelType))
	{
		/*
		 * If we can simplify the input to a constant, then we don't need the
		 * RelabelType node anymore: just change the type field of the Const
		 * node.  Otherwise, must copy the RelabelType node.
		 */
		RelabelType *relabel = (RelabelType *) node;
		Node	   *arg;

		arg = eval_const_expressions_mutator((Node *) relabel->arg,
											 context);

		/*
		 * If we find stacked RelabelTypes (eg, from foo :: int :: oid) we can
		 * discard all but the top one.
		 */
		while (arg && IsA(arg, RelabelType))
			arg = (Node *) ((RelabelType *) arg)->arg;

		if (arg && IsA(arg, Const))
		{
			Const	   *con = (Const *) arg;

			con->consttype = relabel->resulttype;
			con->consttypmod = relabel->resulttypmod;
			return (Node *) con;
		}
		else
		{
			RelabelType *newrelabel = makeNode(RelabelType);

			newrelabel->arg = (Expr *) arg;
			newrelabel->resulttype = relabel->resulttype;
			newrelabel->resulttypmod = relabel->resulttypmod;
			newrelabel->relabelformat = relabel->relabelformat;
			return (Node *) newrelabel;
		}
	}
	if (IsA(node, CoerceViaIO))
	{
		CoerceViaIO *expr = (CoerceViaIO *) node;
		Expr	   *arg;
		Oid			outfunc;
		bool		outtypisvarlena;
		Oid			infunc;
		Oid			intypioparam;
		Expr	   *simple;
		CoerceViaIO *newexpr;

		/*
		 * Reduce constants in the CoerceViaIO's argument.
		 */
		arg = (Expr *) eval_const_expressions_mutator((Node *) expr->arg,
													  context);

		/*
		 * CoerceViaIO represents calling the source type's output function
		 * then the result type's input function.  So, try to simplify it
		 * as though it were a stack of two such function calls.  First we
		 * need to know what the functions are.
		 */
		getTypeOutputInfo(exprType((Node *) arg), &outfunc, &outtypisvarlena);
		getTypeInputInfo(expr->resulttype, &infunc, &intypioparam);

		simple = simplify_function(outfunc,
								   CSTRINGOID, -1,
								   list_make1(arg),
								   true, context);
		if (simple)				/* successfully simplified output fn */
		{
			/*
			 * Input functions may want 1 to 3 arguments.  We always supply
			 * all three, trusting that nothing downstream will complain.
			 */
			List	   *args;

			args = list_make3(simple,
							  makeConst(OIDOID, -1, sizeof(Oid),
										ObjectIdGetDatum(intypioparam),
										false, true),
							  makeConst(INT4OID, -1, sizeof(int32),
										Int32GetDatum(-1),
										false, true));

			simple = simplify_function(infunc,
									   expr->resulttype, -1,
									   args,
									   true, context);
			if (simple)			/* successfully simplified input fn */
				return (Node *) simple;
		}

		/*
		 * The expression cannot be simplified any further, so build and
		 * return a replacement CoerceViaIO node using the possibly-simplified
		 * argument.
		 */
		newexpr = makeNode(CoerceViaIO);
		newexpr->arg = arg;
		newexpr->resulttype = expr->resulttype;
		newexpr->coerceformat = expr->coerceformat;
		return (Node *) newexpr;
	}
	if (IsA(node, ArrayCoerceExpr))
	{
		ArrayCoerceExpr *expr = (ArrayCoerceExpr *) node;
		Expr	   *arg;
		ArrayCoerceExpr *newexpr;

		/*
		 * Reduce constants in the ArrayCoerceExpr's argument, then build
		 * a new ArrayCoerceExpr.
		 */
		arg = (Expr *) eval_const_expressions_mutator((Node *) expr->arg,
													  context);

		newexpr = makeNode(ArrayCoerceExpr);
		newexpr->arg = arg;
		newexpr->elemfuncid = expr->elemfuncid;
		newexpr->resulttype = expr->resulttype;
		newexpr->resulttypmod = expr->resulttypmod;
		newexpr->isExplicit = expr->isExplicit;
		newexpr->coerceformat = expr->coerceformat;

		/*
		 * If constant argument and it's a binary-coercible or immutable
		 * conversion, we can simplify it to a constant.
		 */
		if (arg && IsA(arg, Const) &&
			(!OidIsValid(newexpr->elemfuncid) ||
			 func_volatile(newexpr->elemfuncid) == PROVOLATILE_IMMUTABLE))
			return (Node *) evaluate_expr((Expr *) newexpr,
										  newexpr->resulttype,
										  newexpr->resulttypmod);

		/* Else we must return the partially-simplified node */
		return (Node *) newexpr;
	}
	if (IsA(node, CaseExpr))
	{
		/*----------
		 * CASE expressions can be simplified if there are constant
		 * condition clauses:
		 *		FALSE (or NULL): drop the alternative
		 *		TRUE: drop all remaining alternatives
		 * If the first non-FALSE alternative is a constant TRUE, we can
		 * simplify the entire CASE to that alternative's expression.
		 * If there are no non-FALSE alternatives, we simplify the entire
		 * CASE to the default result (ELSE result).
		 *
		 * If we have a simple-form CASE with constant test expression,
		 * we substitute the constant value for contained CaseTestExpr
		 * placeholder nodes, so that we have the opportunity to reduce
		 * constant test conditions.  For example this allows
		 *		CASE 0 WHEN 0 THEN 1 ELSE 1/0 END
		 * to reduce to 1 rather than drawing a divide-by-0 error.  Note
		 * that when the test expression is constant, we don't have to
		 * include it in the resulting CASE; for example
		 *		CASE 0 WHEN x THEN y ELSE z END
		 * is transformed by the parser to
		 *		CASE 0 WHEN CaseTestExpr = x THEN y ELSE z END
		 * which we can simplify to
		 *		CASE WHEN 0 = x THEN y ELSE z END
		 * It is not necessary for the executor to evaluate the "arg"
		 * expression when executing the CASE, since any contained
		 * CaseTestExprs that might have referred to it will have been
		 * replaced by the constant.
		 *----------
		 */
		CaseExpr   *caseexpr = (CaseExpr *) node;
		CaseExpr   *newcase;
		Node	   *save_case_val;
		Node	   *newarg;
		List	   *newargs;
		bool		const_true_cond;
		Node	   *defresult = NULL;
		ListCell   *arg;

		/* Simplify the test expression, if any */
		newarg = eval_const_expressions_mutator((Node *) caseexpr->arg,
												context);

		/* Set up for contained CaseTestExpr nodes */
		save_case_val = context->case_val;
		if (newarg && IsA(newarg, Const))
		{
			context->case_val = newarg;
			newarg = NULL;		/* not needed anymore, see comment above */
		}
		else
			context->case_val = NULL;

		/* Simplify the WHEN clauses */
		newargs = NIL;
		const_true_cond = false;
		foreach(arg, caseexpr->args)
		{
			CaseWhen   *oldcasewhen = (CaseWhen *) lfirst(arg);
			Node	   *casecond;
			Node	   *caseresult;

			Assert(IsA(oldcasewhen, CaseWhen));

			/* Simplify this alternative's test condition */
			casecond =
				eval_const_expressions_mutator((Node *) oldcasewhen->expr,
											   context);

			/*
			 * If the test condition is constant FALSE (or NULL), then drop
			 * this WHEN clause completely, without processing the result.
			 */
			if (casecond && IsA(casecond, Const))
			{
				Const	   *const_input = (Const *) casecond;

				if (const_input->constisnull ||
					!DatumGetBool(const_input->constvalue))
					continue;	/* drop alternative with FALSE condition */
				/* Else it's constant TRUE */
				const_true_cond = true;
			}

			/* Simplify this alternative's result value */
			caseresult =
				eval_const_expressions_mutator((Node *) oldcasewhen->result,
											   context);

			/* If non-constant test condition, emit a new WHEN node */
			if (!const_true_cond)
			{
				CaseWhen   *newcasewhen = makeNode(CaseWhen);

				newcasewhen->expr = (Expr *) casecond;
				newcasewhen->result = (Expr *) caseresult;
				newargs = lappend(newargs, newcasewhen);
				continue;
			}

			/*
			 * Found a TRUE condition, so none of the remaining alternatives
			 * can be reached.	We treat the result as the default result.
			 */
			defresult = caseresult;
			break;
		}

		/* Simplify the default result, unless we replaced it above */
		if (!const_true_cond)
			defresult =
				eval_const_expressions_mutator((Node *) caseexpr->defresult,
											   context);

		context->case_val = save_case_val;

		/* If no non-FALSE alternatives, CASE reduces to the default result */
		if (newargs == NIL)
			return defresult;
		/* Otherwise we need a new CASE node */
		newcase = makeNode(CaseExpr);
		newcase->casetype = caseexpr->casetype;
		newcase->arg = (Expr *) newarg;
		newcase->args = newargs;
		newcase->defresult = (Expr *) defresult;
		return (Node *) newcase;
	}
	if (IsA(node, CaseTestExpr))
	{
		/*
		 * If we know a constant test value for the current CASE construct,
		 * substitute it for the placeholder.  Else just return the
		 * placeholder as-is.
		 */
		if (context->case_val)
			return copyObject(context->case_val);
		else
			return copyObject(node);
	}

	if (IsA(node, ScalarArrayOpExpr ))
	{
        ScalarArrayOpExpr *saop;
        Node *scalar;
        Node *values;

		saop = (ScalarArrayOpExpr *) expression_tree_mutator(node, eval_const_expressions_mutator,
															 (void *) context);

		Assert( IsA(saop, ScalarArrayOpExpr));
		Assert( list_length(saop->args) == 2);

		scalar = (Node *) linitial(saop->args);
		values = (Node *) lsecond(saop->args);

		if ( IsA(scalar, Const) && IsA(values, Const))
		{
			Node *result = (Node *) evaluate_expr( (Expr *) saop, BOOLOID);
			Assert(IsA(result, Const));
			return result;
		}

		/* note a couple things:
		 *
		 * 1) If values is not a constant (it could be an ArrayExpr) then that means
		 *    the ArrayExpr could not be reduced to a constant ...
		 * 2) We could further improve this by, for OR scalar array ops, extract only the Const values
		 *    from the array and make a constant out of those to evaluate.  If it evaluates to true then
		 *    we can return true, otherwise we can return a new ScalarArrayOpExpr with values being
		 *    only the non-Const values.  This seems overkill: I think      a in (1,2,3,x,y,z)    is rare
		 */

        return (Node *) saop; /* this has been walked and is a new one */
	}
	if (IsA(node, ArrayExpr) && context->transform_saop)
	{
		ArrayExpr  *arrayexpr = (ArrayExpr *) node;
		ArrayExpr  *newarray;
		bool		all_const = true;
		List	   *newelems;
		ListCell   *element;

		newelems = NIL;
		foreach(element, arrayexpr->elements)
		{
			Node	   *e;

			e = eval_const_expressions_mutator((Node *) lfirst(element),
											   context);
			if (!IsA(e, Const))
				all_const = false;
			newelems = lappend(newelems, e);
		}

		newarray = makeNode(ArrayExpr);
		newarray->array_typeid = arrayexpr->array_typeid;
		newarray->element_typeid = arrayexpr->element_typeid;
		newarray->elements = newelems;
		newarray->multidims = arrayexpr->multidims;

		if (all_const)
			return (Node *) evaluate_expr((Expr *) newarray,
										  newarray->array_typeid,
										  exprTypmod(node));

		return (Node *) newarray;
	}
	if (IsA(node, CoalesceExpr))
	{
		CoalesceExpr *coalesceexpr = (CoalesceExpr *) node;
		CoalesceExpr *newcoalesce;
		List	   *newargs;
		ListCell   *arg;

		newargs = NIL;
		foreach(arg, coalesceexpr->args)
		{
			Node	   *e;

			e = eval_const_expressions_mutator((Node *) lfirst(arg),
											   context);

			/*
			 * We can remove null constants from the list. For a non-null
			 * constant, if it has not been preceded by any other
			 * non-null-constant expressions then it is the result.  Otherwise,
			 * it's the next argument, but we can drop following arguments
			 * since they will never be reached.
			 */
			if (IsA(e, Const))
			{
				if (((Const *) e)->constisnull)
					continue;	/* drop null constant */
				if (newargs == NIL)
					return e;	/* first expr */
				newargs = lappend(newargs, e);
				break;
			}
			newargs = lappend(newargs, e);
		}

		/* If all the arguments were constant null, the result is just null */
		if (newargs == NIL)
			return (Node *) makeNullConst(coalesceexpr->coalescetype, -1);

		newcoalesce = makeNode(CoalesceExpr);
		newcoalesce->coalescetype = coalesceexpr->coalescetype;
		newcoalesce->args = newargs;
		return (Node *) newcoalesce;
	}
	if (IsA(node, FieldSelect))
	{
		/*
		 * We can optimize field selection from a whole-row Var into a simple
		 * Var.  (This case won't be generated directly by the parser, because
		 * ParseComplexProjection short-circuits it. But it can arise while
		 * simplifying functions.)	Also, we can optimize field selection from
		 * a RowExpr construct.
		 *
		 * We must however check that the declared type of the field is still
		 * the same as when the FieldSelect was created --- this can change if
		 * someone did ALTER COLUMN TYPE on the rowtype.
		 */
		FieldSelect *fselect = (FieldSelect *) node;
		FieldSelect *newfselect;
		Node	   *arg;

		arg = eval_const_expressions_mutator((Node *) fselect->arg,
											 context);
		if (arg && IsA(arg, Var) &&
			((Var *) arg)->varattno == InvalidAttrNumber)
		{
			if (rowtype_field_matches(((Var *) arg)->vartype,
									  fselect->fieldnum,
									  fselect->resulttype,
									  fselect->resulttypmod))
				return (Node *) makeVar(((Var *) arg)->varno,
										fselect->fieldnum,
										fselect->resulttype,
										fselect->resulttypmod,
										((Var *) arg)->varlevelsup);
		}
		if (arg && IsA(arg, RowExpr))
		{
			RowExpr    *rowexpr = (RowExpr *) arg;

			if (fselect->fieldnum > 0 &&
				fselect->fieldnum <= list_length(rowexpr->args))
			{
				Node	   *fld = (Node *) list_nth(rowexpr->args,
													fselect->fieldnum - 1);

				if (rowtype_field_matches(rowexpr->row_typeid,
										  fselect->fieldnum,
										  fselect->resulttype,
										  fselect->resulttypmod) &&
					fselect->resulttype == exprType(fld) &&
					fselect->resulttypmod == exprTypmod(fld))
					return fld;
			}
		}
		newfselect = makeNode(FieldSelect);
		newfselect->arg = (Expr *) arg;
		newfselect->fieldnum = fselect->fieldnum;
		newfselect->resulttype = fselect->resulttype;
		newfselect->resulttypmod = fselect->resulttypmod;
		return (Node *) newfselect;
	}
	if (IsA(node, NullTest))
	{
		NullTest   *ntest = (NullTest *) node;
		NullTest   *newntest;
		Node	   *arg;

		arg = eval_const_expressions_mutator((Node *) ntest->arg,
											 context);
		if (arg && IsA(arg, RowExpr))
		{
			RowExpr    *rarg = (RowExpr *) arg;
			List	   *newargs = NIL;
			ListCell   *l;

			/*
			 * We break ROW(...) IS [NOT] NULL into separate tests on its
			 * component fields.  This form is usually more efficient to
			 * evaluate, as well as being more amenable to optimization.
			 */
			foreach(l, rarg->args)
			{
				Node	   *relem = (Node *) lfirst(l);

				/*
				 * A constant field refutes the whole NullTest if it's of the
				 * wrong nullness; else we can discard it.
				 */
				if (relem && IsA(relem, Const))
				{
					Const	   *carg = (Const *) relem;

					if (carg->constisnull ?
						(ntest->nulltesttype == IS_NOT_NULL) :
						(ntest->nulltesttype == IS_NULL))
						return makeBoolConst(false, false);
					continue;
				}
				newntest = makeNode(NullTest);
				newntest->arg = (Expr *) relem;
				newntest->nulltesttype = ntest->nulltesttype;
				newargs = lappend(newargs, newntest);
			}
			/* If all the inputs were constants, result is TRUE */
			if (newargs == NIL)
				return makeBoolConst(true, false);
			/* If only one nonconst input, it's the result */
			if (list_length(newargs) == 1)
				return (Node *) linitial(newargs);
			/* Else we need an AND node */
			return (Node *) make_andclause(newargs);
		}
		if (arg && IsA(arg, Const))
		{
			Const	   *carg = (Const *) arg;
			bool		result;

			switch (ntest->nulltesttype)
			{
				case IS_NULL:
					result = carg->constisnull;
					break;
				case IS_NOT_NULL:
					result = !carg->constisnull;
					break;
				default:
					elog(ERROR, "unrecognized nulltesttype: %d",
						 (int) ntest->nulltesttype);
					result = false;		/* keep compiler quiet */
					break;
			}

			return makeBoolConst(result, false);
		}

		newntest = makeNode(NullTest);
		newntest->arg = (Expr *) arg;
		newntest->nulltesttype = ntest->nulltesttype;
		return (Node *) newntest;
	}
	if (IsA(node, BooleanTest))
	{
		BooleanTest *btest = (BooleanTest *) node;
		BooleanTest *newbtest;
		Node	   *arg;

		arg = eval_const_expressions_mutator((Node *) btest->arg,
											 context);
		if (arg && IsA(arg, Const))
		{
			Const	   *carg = (Const *) arg;
			bool		result;

			switch (btest->booltesttype)
			{
				case IS_TRUE:
					result = (!carg->constisnull &&
							  DatumGetBool(carg->constvalue));
					break;
				case IS_NOT_TRUE:
					result = (carg->constisnull ||
							  !DatumGetBool(carg->constvalue));
					break;
				case IS_FALSE:
					result = (!carg->constisnull &&
							  !DatumGetBool(carg->constvalue));
					break;
				case IS_NOT_FALSE:
					result = (carg->constisnull ||
							  DatumGetBool(carg->constvalue));
					break;
				case IS_UNKNOWN:
					result = carg->constisnull;
					break;
				case IS_NOT_UNKNOWN:
					result = !carg->constisnull;
					break;
				default:
					elog(ERROR, "unrecognized booltesttype: %d",
						 (int) btest->booltesttype);
					result = false;		/* keep compiler quiet */
					break;
			}

			return makeBoolConst(result, false);
		}

		newbtest = makeNode(BooleanTest);
		newbtest->arg = (Expr *) arg;
		newbtest->booltesttype = btest->booltesttype;
		return (Node *) newbtest;
	}
	
	/* prevent recursion into sublinks */
	if (IsA(node, SubLink) && !context->recurse_sublink_testexpr)
	{
		SubLink    *sublink = (SubLink *) node;
		SubLink    *newnode = copyObject(sublink);

		/*
		 * Also invoke the mutator on the sublink's Query node, so it
		 * can recurse into the sub-query if it wants to.
		 */
		newnode->subselect = (Node *) query_tree_mutator((Query *) sublink->subselect, eval_const_expressions_mutator, (void*) context, 0);
		return (Node *) newnode;
	}

	/* recurse into query structure if requested */
	if (IsA(node, Query) && context->recurse_queries)
	{
		return (Node *)
					query_tree_mutator
					(
					(Query *) node,
					eval_const_expressions_mutator,
					(void *) context,
					0);
	}

	/*
	 * For any node type not handled above, we recurse using
	 * expression_tree_mutator, which will copy the node unchanged but try to
	 * simplify its arguments (if any) using this routine. For example: we
	 * cannot eliminate an ArrayRef node, but we might be able to simplify
	 * constant expressions in its subscripts.
	 */
	return expression_tree_mutator(node, eval_const_expressions_mutator,
								   (void *) context);
}

/*
 * Subroutine for eval_const_expressions: process arguments of an OR clause
 *
 * This includes flattening of nested ORs as well as recursion to
 * eval_const_expressions to simplify the OR arguments.
 *
 * After simplification, OR arguments are handled as follows:
 *		non constant: keep
 *		FALSE: drop (does not affect result)
 *		TRUE: force result to TRUE
 *		NULL: keep only one
 * We must keep one NULL input because ExecEvalOr returns NULL when no input
 * is TRUE and at least one is NULL.  We don't actually include the NULL
 * here, that's supposed to be done by the caller.
 *
 * The output arguments *haveNull and *forceTrue must be initialized FALSE
 * by the caller.  They will be set TRUE if a null constant or true constant,
 * respectively, is detected anywhere in the argument list.
 */
static List *
simplify_or_arguments(List *args,
					  eval_const_expressions_context *context,
					  bool *haveNull, bool *forceTrue)
{
	List	   *newargs = NIL;
	List	   *unprocessed_args;

	/*
	 * Since the parser considers OR to be a binary operator, long OR lists
	 * become deeply nested expressions.  We must flatten these into long
	 * argument lists of a single OR operator.	To avoid blowing out the stack
	 * with recursion of eval_const_expressions, we resort to some tenseness
	 * here: we keep a list of not-yet-processed inputs, and handle flattening
	 * of nested ORs by prepending to the to-do list instead of recursing.
	 */
	unprocessed_args = list_copy(args);
	while (unprocessed_args)
	{
		Node	   *arg = (Node *) linitial(unprocessed_args);

		unprocessed_args = list_delete_first(unprocessed_args);

		/* flatten nested ORs as per above comment */
		if (or_clause(arg))
		{
			List	   *subargs = list_copy(((BoolExpr *) arg)->args);

			/* overly tense code to avoid leaking unused list header */
			if (!unprocessed_args)
				unprocessed_args = subargs;
			else
			{
				List	   *oldhdr = unprocessed_args;

				unprocessed_args = list_concat(subargs, unprocessed_args);
				pfree(oldhdr);
			}
			continue;
		}

		/* If it's not an OR, simplify it */
		arg = eval_const_expressions_mutator(arg, context);

		/*
		 * It is unlikely but not impossible for simplification of a non-OR
		 * clause to produce an OR.  Recheck, but don't be too tense about it
		 * since it's not a mainstream case. In particular we don't worry
		 * about const-simplifying the input twice.
		 */
		if (or_clause(arg))
		{
			List	   *subargs = list_copy(((BoolExpr *) arg)->args);

			unprocessed_args = list_concat(subargs, unprocessed_args);
			continue;
		}

		/*
		 * OK, we have a const-simplified non-OR argument.	Process it per
		 * comments above.
		 */
		if (IsA(arg, Const))
		{
			Const	   *const_input = (Const *) arg;

			if (const_input->constisnull)
				*haveNull = true;
			else if (DatumGetBool(const_input->constvalue))
			{
				*forceTrue = true;

				/*
				 * Once we detect a TRUE result we can just exit the loop
				 * immediately.  However, if we ever add a notion of
				 * non-removable functions, we'd need to keep scanning.
				 */
				return NIL;
			}
			/* otherwise, we can drop the constant-false input */
			continue;
		}

		/* else emit the simplified arg into the result list */
		newargs = lappend(newargs, arg);
	}

	return newargs;
}

/*
 * Subroutine for eval_const_expressions: process arguments of an AND clause
 *
 * This includes flattening of nested ANDs as well as recursion to
 * eval_const_expressions to simplify the AND arguments.
 *
 * After simplification, AND arguments are handled as follows:
 *		non constant: keep
 *		TRUE: drop (does not affect result)
 *		FALSE: force result to FALSE
 *		NULL: keep only one
 * We must keep one NULL input because ExecEvalAnd returns NULL when no input
 * is FALSE and at least one is NULL.  We don't actually include the NULL
 * here, that's supposed to be done by the caller.
 *
 * The output arguments *haveNull and *forceFalse must be initialized FALSE
 * by the caller.  They will be set TRUE if a null constant or false constant,
 * respectively, is detected anywhere in the argument list.
 */
static List *
simplify_and_arguments(List *args,
					   eval_const_expressions_context *context,
					   bool *haveNull, bool *forceFalse)
{
	List	   *newargs = NIL;
	List	   *unprocessed_args;

	/* See comments in simplify_or_arguments */
	unprocessed_args = list_copy(args);
	while (unprocessed_args)
	{
		Node	   *arg = (Node *) linitial(unprocessed_args);

		unprocessed_args = list_delete_first(unprocessed_args);

		/* flatten nested ANDs as per above comment */
		if (and_clause(arg))
		{
			List	   *subargs = list_copy(((BoolExpr *) arg)->args);

			/* overly tense code to avoid leaking unused list header */
			if (!unprocessed_args)
				unprocessed_args = subargs;
			else
			{
				List	   *oldhdr = unprocessed_args;

				unprocessed_args = list_concat(subargs, unprocessed_args);
				pfree(oldhdr);
			}
			continue;
		}

		/* If it's not an AND, simplify it */
		arg = eval_const_expressions_mutator(arg, context);

		/*
		 * It is unlikely but not impossible for simplification of a non-AND
		 * clause to produce an AND.  Recheck, but don't be too tense about it
		 * since it's not a mainstream case. In particular we don't worry
		 * about const-simplifying the input twice.
		 */
		if (and_clause(arg))
		{
			List	   *subargs = list_copy(((BoolExpr *) arg)->args);

			unprocessed_args = list_concat(subargs, unprocessed_args);
			continue;
		}

		/*
		 * OK, we have a const-simplified non-AND argument.  Process it per
		 * comments above.
		 */
		if (IsA(arg, Const))
		{
			Const	   *const_input = (Const *) arg;

			if (const_input->constisnull)
				*haveNull = true;
			else if (!DatumGetBool(const_input->constvalue))
			{
				*forceFalse = true;

				/*
				 * Once we detect a FALSE result we can just exit the loop
				 * immediately.  However, if we ever add a notion of
				 * non-removable functions, we'd need to keep scanning.
				 */
				return NIL;
			}
			/* otherwise, we can drop the constant-true input */
			continue;
		}

		/* else emit the simplified arg into the result list */
		newargs = lappend(newargs, arg);
	}

	return newargs;
}

/*
 * Subroutine for eval_const_expressions: try to simplify boolean equality
 *
 * Input is the list of simplified arguments to the operator.
 * Returns a simplified expression if successful, or NULL if cannot
 * simplify the expression.
 *
 * The idea here is to reduce "x = true" to "x" and "x = false" to "NOT x".
 * This is only marginally useful in itself, but doing it in constant folding
 * ensures that we will recognize the two forms as being equivalent in, for
 * example, partial index matching.
 *
 * We come here only if simplify_function has failed; therefore we cannot
 * see two constant inputs, nor a constant-NULL input.
 */
static Expr *
simplify_boolean_equality(List *args)
{
	Expr	   *leftop;
	Expr	   *rightop;

	Assert(list_length(args) == 2);
	leftop = linitial(args);
	rightop = lsecond(args);
	if (leftop && IsA(leftop, Const))
	{
		Assert(!((Const *) leftop)->constisnull);
		if (DatumGetBool(((Const *) leftop)->constvalue))
			return rightop;		/* true = foo */
		else
			return make_notclause(rightop);		/* false = foo */
	}
	if (rightop && IsA(rightop, Const))
	{
		Assert(!((Const *) rightop)->constisnull);
		if (DatumGetBool(((Const *) rightop)->constvalue))
			return leftop;		/* foo = true */
		else
			return make_notclause(leftop);		/* foo = false */
	}
	return NULL;
}

/*
 * Subroutine for eval_const_expressions: try to simplify a function call
 * (which might originally have been an operator; we don't care)
 *
 * Inputs are the function OID, actual result type OID (which is needed for
 * polymorphic functions) and typmod, and the pre-simplified argument list;
 * also the context data for eval_const_expressions.
 *
 * Returns a simplified expression if successful, or NULL if cannot
 * simplify the function call.
 *
 * This function is also responsible for adding any default argument
 * expressions onto the function argument list; which is a bit grotty,
 * but it avoids an extra fetch of the function's pg_proc tuple.  For this
 * reason, the args list is pass-by-reference, and it may get modified
 * even if simplification fails.
 */
static Expr *
<<<<<<< HEAD
simplify_function(Oid funcid, Oid result_type, List **args,
=======
simplify_function(Oid funcid, Oid result_type, int32 result_typmod,
				  List *args,
>>>>>>> d13f41d2
				  bool allow_inline,
				  eval_const_expressions_context *context)
{
	HeapTuple	func_tuple;
	Expr	   *newexpr;
	cqContext  *pcqCtx;

	/*
	 * We have two strategies for simplification: either execute the function
	 * to deliver a constant result, or expand in-line the body of the
	 * function definition (which only works for simple SQL-language
	 * functions, but that is a common case).  In either case we need access
	 * to the function's pg_proc tuple, so fetch it just once to use in both
	 * attempts.
	 */
	pcqCtx = caql_beginscan(
			NULL,
			cql("SELECT * FROM pg_proc "
				" WHERE oid = :1 ",
				ObjectIdGetDatum(funcid)));

	func_tuple = caql_getnext(pcqCtx);

	if (!HeapTupleIsValid(func_tuple))
		elog(ERROR, "cache lookup failed for function %u", funcid);

<<<<<<< HEAD
	/* While we have the tuple, check if we need to add defaults */
	if (((Form_pg_proc) GETSTRUCT(func_tuple))->pronargs > list_length(*args))
		*args = add_function_defaults(*args, result_type, func_tuple);

	newexpr = evaluate_function(funcid, result_type, *args,
=======
	newexpr = evaluate_function(funcid, result_type, result_typmod, args,
>>>>>>> d13f41d2
								func_tuple, context);

	if (large_const(newexpr, context->max_size))
	{
		// folded expression prohibitively large
		newexpr = NULL;
	}

	if (!newexpr && allow_inline)
		newexpr = inline_function(funcid, result_type, *args,
								  pcqCtx,
								  func_tuple, context);

	caql_endscan(pcqCtx);

	return newexpr;
}

/*
 * add_function_defaults: add missing function arguments from its defaults
 *
 * It is possible for some of the defaulted arguments to be polymorphic;
 * therefore we can't assume that the default expressions have the correct
 * data types already.  We have to re-resolve polymorphics and do coercion
 * just like the parser did.
 */
static List *
add_function_defaults(List *args, Oid result_type, HeapTuple func_tuple)
{
	Form_pg_proc funcform = (Form_pg_proc) GETSTRUCT(func_tuple);
	Datum       proargdefaults;
	bool        isnull;
	char       *str;
	List       *defaults;
	int         ndelete;
	int         nargs;
	Oid         actual_arg_types[FUNC_MAX_ARGS];
	Oid         declared_arg_types[FUNC_MAX_ARGS];
	Oid         rettype;
	ListCell   *lc;

	/* The error cases here shouldn't happen, but check anyway */
	proargdefaults = SysCacheGetAttr(PROCOID, func_tuple,
									 Anum_pg_proc_proargdefaults,
									 &isnull);
	if (isnull)
		elog(ERROR, "not enough default arguments");
	str = TextDatumGetCString(proargdefaults);
	defaults = (List *) stringToNode(str);
	Assert(IsA(defaults, List));
	pfree(str);

	/* Delete any unused defaults from the list */
	ndelete = list_length(args) + list_length(defaults) - funcform->pronargs;
	if (ndelete < 0)
		elog(ERROR, "not enough default arguments");
	while (ndelete-- > 0)
		defaults = list_delete_first(defaults);
	/* And form the combined argument list */
	args = list_concat(args, defaults);
	Assert(list_length(args) == funcform->pronargs);

	/*
	 * The rest of this should be a no-op if there are no polymorphic
	 * arguments, but we do it anyway to be sure.
	 */
	if (list_length(args) > FUNC_MAX_ARGS)
		elog(ERROR, "too many function arguments");
	nargs = 0;
	foreach(lc, args)
	{
		actual_arg_types[nargs++] = exprType((Node *) lfirst(lc));
	}
	memcpy(declared_arg_types, funcform->proargtypes.values,
		   funcform->pronargs * sizeof(Oid));
	rettype = enforce_generic_type_consistency(actual_arg_types,
											   declared_arg_types,
											   nargs,
											   funcform->prorettype);

	/* let's just check we got the same answer as the parser did ... */
	if (rettype != result_type)
		elog(ERROR, "function's resolved result type changed during planning");

	/* perform any necessary typecasting of arguments */
	make_fn_arguments(NULL, args, actual_arg_types, declared_arg_types);

	return args;
}

/*
 * large_const: check if given expression is a Const expression larger than
 * the given size
 *
 */
static bool
large_const(Expr *expr, Size max_size)
{
	if (NULL == expr || 0 == max_size)
	{
		return false;
	}
	
	if (!IsA(expr, Const))
	{
		return false;
	}
	
	Const *const_expr = (Const *) expr;
	
	if (const_expr->constisnull)
	{
		return false;
	}
	
	Size size = datumGetSize(const_expr->constvalue, const_expr->constbyval, const_expr->constlen);
	return size > max_size;
}

/*
 * evaluate_function: try to pre-evaluate a function call
 *
 * We can do this if the function is strict and has any constant-null inputs
 * (just return a null constant), or if the function is immutable and has all
 * constant inputs (call it and return the result as a Const node).  In
 * estimation mode we are willing to pre-evaluate stable functions too.
 *
 * Returns a simplified expression if successful, or NULL if cannot
 * simplify the function.
 */
static Expr *
evaluate_function(Oid funcid, Oid result_type, int32 result_typmod, List *args,
				  HeapTuple func_tuple,
				  eval_const_expressions_context *context)
{
	Form_pg_proc funcform = (Form_pg_proc) GETSTRUCT(func_tuple);
	bool		has_nonconst_input = false;
	bool		has_null_input = false;
	ListCell   *arg;
	FuncExpr   *newexpr;

	/*
	 * Can't simplify if it returns a set.
	 */
	if (funcform->proretset)
		return NULL;

	/*
	 * Can't simplify if it returns RECORD.  The immediate problem is that it
	 * will be needing an expected tupdesc which we can't supply here.
	 *
	 * In the case where it has OUT parameters, it could get by without an
	 * expected tupdesc, but we still have issues: get_expr_result_type()
	 * doesn't know how to extract type info from a RECORD constant, and in
	 * the case of a NULL function result there doesn't seem to be any clean
	 * way to fix that.  In view of the likelihood of there being still other
	 * gotchas, seems best to leave the function call unreduced.
	 */
	if (funcform->prorettype == RECORDOID)
		return NULL;

	/*
	 * Check for constant inputs and especially constant-NULL inputs.
	 */
	foreach(arg, args)
	{
		if (IsA(lfirst(arg), Const))
			has_null_input |= ((Const *) lfirst(arg))->constisnull;
		else
			has_nonconst_input = true;
	}

	/*
	 * If the function is strict and has a constant-NULL input, it will never
	 * be called at all, so we can replace the call by a NULL constant, even
	 * if there are other inputs that aren't constant, and even if the
	 * function is not otherwise immutable.
	 */
	if (funcform->proisstrict && has_null_input)
<<<<<<< HEAD
		return (Expr *) makeNullConst(result_type, -1);
=======
		return (Expr *) makeNullConst(result_type, result_typmod);
>>>>>>> d13f41d2

	/*
	 * Otherwise, can simplify only if all inputs are constants. (For a
	 * non-strict function, constant NULL inputs are treated the same as
	 * constant non-NULL inputs.)
	 */
	if (has_nonconst_input)
		return NULL;

	/*
	 * Ordinarily we are only allowed to simplify immutable functions. But for
	 * purposes of estimation, we consider it okay to simplify functions that
	 * are merely stable; the risk that the result might change from planning
	 * time to execution time is worth taking in preference to not being able
	 * to estimate the value at all.
	 */
	if (funcform->provolatile == PROVOLATILE_IMMUTABLE)
		 /* okay */ ;
	else if (context->transform_stable_funcs && funcform->provolatile == PROVOLATILE_STABLE)
		 /* okay */ ;
	else
		return NULL;

	/*
	 * OK, looks like we can simplify this operator/function.
	 *
	 * Build a new FuncExpr node containing the already-simplified arguments.
	 */
	newexpr = makeNode(FuncExpr);
	newexpr->funcid = funcid;
	newexpr->funcresulttype = result_type;
	newexpr->funcretset = false;
	newexpr->funcformat = COERCE_DONTCARE;		/* doesn't matter */
	newexpr->args = args;

	return evaluate_expr((Expr *) newexpr, result_type, result_typmod);
}

/*
 * inline_function: try to expand a function call inline
 *
 * If the function is a sufficiently simple SQL-language function
 * (just "SELECT expression"), then we can inline it and avoid the rather
 * high per-call overhead of SQL functions.  Furthermore, this can expose
 * opportunities for constant-folding within the function expression.
 *
 * We have to beware of some special cases however.  A directly or
 * indirectly recursive function would cause us to recurse forever,
 * so we keep track of which functions we are already expanding and
 * do not re-expand them.  Also, if a parameter is used more than once
 * in the SQL-function body, we require it not to contain any volatile
 * functions (volatiles might deliver inconsistent answers) nor to be
 * unreasonably expensive to evaluate.	The expensiveness check not only
 * prevents us from doing multiple evaluations of an expensive parameter
 * at runtime, but is a safety value to limit growth of an expression due
 * to repeated inlining.
 *
 * We must also beware of changing the volatility or strictness status of
 * functions by inlining them.
 *
 * Also, at the moment we can't inline functions returning RECORD.  This
 * doesn't work in the general case because it discards information such
 * as OUT-parameter declarations.
 *
 * Returns a simplified expression if successful, or NULL if cannot
 * simplify the function.
 */
static Expr *
inline_function(Oid funcid, Oid result_type, List *args,
				cqContext *pcqCtx,
				HeapTuple func_tuple,
				eval_const_expressions_context *context)
{
	Form_pg_proc funcform = (Form_pg_proc) GETSTRUCT(func_tuple);
	Oid		   *argtypes;
	char	   *src;
	Datum		tmp;
	bool		isNull;
	MemoryContext oldcxt;
	MemoryContext mycxt;
	ErrorContextCallback sqlerrcontext;
	List	   *raw_parsetree_list;
	Query	   *querytree;
	Node	   *newexpr;
	int		   *usecounts;
	ListCell   *arg;
	int			i;

	/*
	 * Forget it if the function is not SQL-language or has other showstopper
	 * properties.	(The nargs check is just paranoia.)
	 */
	if (funcform->prolang != SQLlanguageId ||
		funcform->prosecdef ||
		funcform->proretset ||
		funcform->prorettype == RECORDOID ||
		!heap_attisnull(func_tuple, Anum_pg_proc_proconfig) ||
		funcform->pronargs != list_length(args))
		return NULL;

	/* Check for recursive function, and give up trying to expand if so */
	if (list_member_oid(context->active_fns, funcid))
		return NULL;

	/* Check permission to call function (fail later, if not) */
	if (pg_proc_aclcheck(funcid, GetUserId(), ACL_EXECUTE) != ACLCHECK_OK)
		return NULL;

	/*
	 * Setup error traceback support for ereport().  This is so that we can
	 * finger the function that bad information came from.
	 */
	sqlerrcontext.callback = sql_inline_error_callback;
	/* XXX XXX: could pass the pcqCtx or prosrc directly here to avoid
	 * SysCacheGetAttr 
	 */
	sqlerrcontext.arg = func_tuple;
	sqlerrcontext.previous = error_context_stack;
	error_context_stack = &sqlerrcontext;

	/*
	 * Make a temporary memory context, so that we don't leak all the stuff
	 * that parsing might create.
	 */
	mycxt = AllocSetContextCreate(CurrentMemoryContext,
								  "inline_function",
								  ALLOCSET_DEFAULT_MINSIZE,
								  ALLOCSET_DEFAULT_INITSIZE,
								  ALLOCSET_DEFAULT_MAXSIZE);
	oldcxt = MemoryContextSwitchTo(mycxt);

	/* Check for polymorphic arguments, and substitute actual arg types */
	argtypes = (Oid *) palloc(funcform->pronargs * sizeof(Oid));
	memcpy(argtypes, funcform->proargtypes.values,
		   funcform->pronargs * sizeof(Oid));
	for (i = 0; i < funcform->pronargs; i++)
	{
		if (IsPolymorphicType(argtypes[i]))
		{
			argtypes[i] = exprType((Node *) list_nth(args, i));
		}
	}

	/* Fetch and parse the function body */
	tmp = caql_getattr(pcqCtx,
					   Anum_pg_proc_prosrc,
					   &isNull);
	if (isNull)
		elog(ERROR, "null prosrc for function %u", funcid);
	src = DatumGetCString(DirectFunctionCall1(textout, tmp));

	/*
	 * We just do parsing and parse analysis, not rewriting, because rewriting
	 * will not affect table-free-SELECT-only queries, which is all that we
	 * care about.	Also, we can punt as soon as we detect more than one
	 * command in the function body.
	 */
	raw_parsetree_list = pg_parse_query(src);
	if (list_length(raw_parsetree_list) != 1)
		goto fail;

	querytree = parse_analyze(linitial(raw_parsetree_list), src,
							  argtypes, funcform->pronargs);

	/*
	 * The single command must be a simple "SELECT expression".
	 */
	if (!IsA(querytree, Query) ||
		querytree->commandType != CMD_SELECT ||
<<<<<<< HEAD
=======
		querytree->utilityStmt ||
>>>>>>> d13f41d2
		querytree->intoClause ||
		querytree->hasAggs ||
		querytree->hasSubLinks ||
		querytree->rtable ||
		querytree->jointree->fromlist ||
		querytree->jointree->quals ||
		querytree->groupClause ||
		querytree->havingQual ||
		querytree->distinctClause ||
		querytree->sortClause ||
		querytree->limitOffset ||
		querytree->limitCount ||
		querytree->setOperations ||
		list_length(querytree->targetList) != 1)
		goto fail;

	newexpr = (Node *) ((TargetEntry *) linitial(querytree->targetList))->expr;

	/*
	 * Make sure the function (still) returns what it's declared to.  This
	 * will raise an error if wrong, but that's okay since the function would
	 * fail at runtime anyway.	Note we do not try this until we have verified
	 * that no rewriting was needed; that's probably not important, but let's
	 * be careful.
	 */
<<<<<<< HEAD
	if (check_sql_fn_retval(funcid, result_type, querytree_list, NULL))
=======
	if (check_sql_fn_retval(funcid, result_type, list_make1(querytree), NULL))
>>>>>>> d13f41d2
		goto fail;				/* reject whole-tuple-result cases */

	/*
	 * Additional validity checks on the expression.  It mustn't return a set,
	 * and it mustn't be more volatile than the surrounding function (this is
	 * to avoid breaking hacks that involve pretending a function is immutable
	 * when it really ain't).  If the surrounding function is declared strict,
	 * then the expression must contain only strict constructs and must use
	 * all of the function parameters (this is overkill, but an exact analysis
	 * is hard).
	 */
	if (expression_returns_set(newexpr))
		goto fail;

	if (funcform->provolatile == PROVOLATILE_IMMUTABLE &&
		contain_mutable_functions(newexpr))
		goto fail;
	else if (funcform->provolatile == PROVOLATILE_STABLE &&
			 contain_volatile_functions(newexpr))
		goto fail;

	if (funcform->proisstrict &&
		contain_nonstrict_functions(newexpr))
		goto fail;

	/*
	 * We may be able to do it; there are still checks on parameter usage to
	 * make, but those are most easily done in combination with the actual
	 * substitution of the inputs.	So start building expression with inputs
	 * substituted.
	 */
	usecounts = (int *) palloc0(funcform->pronargs * sizeof(int));
	newexpr = substitute_actual_parameters(newexpr, funcform->pronargs,
										   args, usecounts);

	/* Now check for parameter usage */
	i = 0;
	foreach(arg, args)
	{
		Node	   *param = lfirst(arg);

		if (usecounts[i] == 0)
		{
			/* Param not used at all: uncool if func is strict */
			if (funcform->proisstrict)
				goto fail;
		}
		else if (usecounts[i] != 1)
		{
			/* Param used multiple times: uncool if expensive or volatile */
			QualCost	eval_cost;

			/*
			 * We define "expensive" as "contains any subplan or more than 10
			 * operators".  Note that the subplan search has to be done
			 * explicitly, since cost_qual_eval() will barf on unplanned
			 * subselects.
			 */
			if (contain_subplans(param))
				goto fail;
			cost_qual_eval(&eval_cost, list_make1(param), NULL);
			if (eval_cost.startup + eval_cost.per_tuple >
				10 * cpu_operator_cost)
				goto fail;

			/*
			 * Check volatility last since this is more expensive than the
			 * above tests
			 */
			if (contain_volatile_functions(param))
				goto fail;
		}
		i++;
	}

	/*
	 * Whew --- we can make the substitution.  Copy the modified expression
	 * out of the temporary memory context, and clean up.
	 */
	MemoryContextSwitchTo(oldcxt);

	newexpr = copyObject(newexpr);

	MemoryContextDelete(mycxt);

	/*
	 * Since check_sql_fn_retval allows binary-compatibility cases, the
	 * expression we now have might return some type that's only binary
	 * compatible with the original expression result type.  To avoid
	 * confusing matters, insert a RelabelType in such cases.
	 */
	if (exprType(newexpr) != result_type)
	{
		Assert(IsBinaryCoercible(exprType(newexpr), result_type));
		newexpr = (Node *) makeRelabelType((Expr *) newexpr,
										   result_type,
										   -1,
										   COERCE_IMPLICIT_CAST);
	}

	/*
	 * Recursively try to simplify the modified expression.  Here we must add
	 * the current function to the context list of active functions.
	 */
	context->active_fns = lcons_oid(funcid, context->active_fns);
	newexpr = eval_const_expressions_mutator(newexpr, context);
	context->active_fns = list_delete_first(context->active_fns);

	error_context_stack = sqlerrcontext.previous;

	return (Expr *) newexpr;

	/* Here if func is not inlinable: release temp memory and return NULL */
fail:
	MemoryContextSwitchTo(oldcxt);
	MemoryContextDelete(mycxt);
	error_context_stack = sqlerrcontext.previous;

	return NULL;
}

/*
 * Replace Param nodes by appropriate actual parameters
 */
static Node *
substitute_actual_parameters(Node *expr, int nargs, List *args,
							 int *usecounts)
{
	substitute_actual_parameters_context context;

	context.nargs = nargs;
	context.args = args;
	context.usecounts = usecounts;

	return substitute_actual_parameters_mutator(expr, &context);
}

static Node *
substitute_actual_parameters_mutator(Node *node,
							   substitute_actual_parameters_context *context)
{
	if (node == NULL)
		return NULL;
	if (IsA(node, Param))
	{
		Param	   *param = (Param *) node;

		if (param->paramkind != PARAM_EXTERN)
			elog(ERROR, "unexpected paramkind: %d", (int) param->paramkind);
		if (param->paramid <= 0 || param->paramid > context->nargs)
			elog(ERROR, "invalid paramid: %d", param->paramid);

		/* Count usage of parameter */
		context->usecounts[param->paramid - 1]++;

		/* Select the appropriate actual arg and replace the Param with it */
		/* We don't need to copy at this time (it'll get done later) */
		return list_nth(context->args, param->paramid - 1);
	}
	return expression_tree_mutator(node, substitute_actual_parameters_mutator,
								   (void *) context);
}

/*
 * error context callback to let us supply a call-stack traceback
 */
static void
sql_inline_error_callback(void *arg)
{
	HeapTuple	func_tuple = (HeapTuple) arg;
	Form_pg_proc funcform = (Form_pg_proc) GETSTRUCT(func_tuple);
	int			syntaxerrposition;

	/* If it's a syntax error, convert to internal syntax error report */
	syntaxerrposition = geterrposition();
	if (syntaxerrposition > 0)
	{
		bool		isnull;
		Datum		tmp;
		char	   *prosrc;

		tmp = SysCacheGetAttr(PROCOID, func_tuple, Anum_pg_proc_prosrc,
							  &isnull);
		if (isnull)
			elog(ERROR, "null prosrc");
		prosrc = DatumGetCString(DirectFunctionCall1(textout, tmp));
		errposition(0);
		internalerrposition(syntaxerrposition);
		internalerrquery(prosrc);
	}

	errcontext("SQL function \"%s\" during inlining",
			   NameStr(funcform->proname));
}

/*
 * evaluate_expr: pre-evaluate a constant expression
 *
 * We use the executor's routine ExecEvalExpr() to avoid duplication of
 * code and ensure we get the same result as the executor would get.
 */
<<<<<<< HEAD
Expr *
evaluate_expr(Expr *expr, Oid result_type)
=======
static Expr *
evaluate_expr(Expr *expr, Oid result_type, int32 result_typmod)
>>>>>>> d13f41d2
{
	EState	   *estate;
	ExprState  *exprstate;
	MemoryContext oldcontext;
	Datum		const_val;
	bool		const_is_null;
	int16		resultTypLen;
	bool		resultTypByVal;

	/*
	 * To use the executor, we need an EState.
	 */
	estate = CreateExecutorState();

	/* We can use the estate's working context to avoid memory leaks. */
	oldcontext = MemoryContextSwitchTo(estate->es_query_cxt);

	/*
	 * Prepare expr for execution.
	 */
	exprstate = ExecPrepareExpr(expr, estate);

	/*
	 * And evaluate it.
	 *
	 * It is OK to use a default econtext because none of the ExecEvalExpr()
	 * code used in this situation will use econtext.  That might seem
	 * fortuitous, but it's not so unreasonable --- a constant expression does
	 * not depend on context, by definition, n'est ce pas?
	 */
	const_val = ExecEvalExprSwitchContext(exprstate,
										  GetPerTupleExprContext(estate),
										  &const_is_null, NULL);

	/* Get info needed about result datatype */
	get_typlenbyval(result_type, &resultTypLen, &resultTypByVal);

	/* Get back to outer memory context */
	MemoryContextSwitchTo(oldcontext);

	/*
	 * Must copy result out of sub-context used by expression eval.
	 *
	 * Also, if it's varlena, forcibly detoast it.  This protects us against
	 * storing TOAST pointers into plans that might outlive the referenced
	 * data.
	 */
	if (!const_is_null)
	{
		if (resultTypLen == -1)
			const_val = PointerGetDatum(PG_DETOAST_DATUM_COPY(const_val));
		else
			const_val = datumCopy(const_val, resultTypByVal, resultTypLen);
	}

	/* Release all the junk we just created */
	FreeExecutorState(estate);

	/*
	 * Make the constant result node.
	 */
<<<<<<< HEAD
	return (Expr *) makeConst(result_type, -1, resultTypLen,
=======
	return (Expr *) makeConst(result_type, result_typmod, resultTypLen,
>>>>>>> d13f41d2
							  const_val, const_is_null,
							  resultTypByVal);
}


/*--------------------
 * expression_tree_mutator() is designed to support routines that make a
 * modified copy of an expression tree, with some nodes being added,
 * removed, or replaced by new subtrees.  The original tree is (normally)
 * not changed.  Each recursion level is responsible for returning a copy of
 * (or appropriately modified substitute for) the subtree it is handed.
 * A mutator routine should look like this:
 *
 * Node * my_mutator (Node *node, my_struct *context)
 * {
 *		if (node == NULL)
 *			return NULL;
 *		// check for nodes that special work is required for, eg:
 *		if (IsA(node, Var))
 *		{
 *			... create and return modified copy of Var node
 *		}
 *		else if (IsA(node, ...))
 *		{
<<<<<<< HEAD
=======
 *			... do special actions for other node types
 *		}
 *		// for any node type not specially processed, do:
 *		return expression_tree_walker(node, my_walker, (void *) context);
 * }
 *
 * The "context" argument points to a struct that holds whatever context
 * information the walker routine needs --- it can be used to return data
 * gathered by the walker, too.  This argument is not touched by
 * expression_tree_walker, but it is passed down to recursive sub-invocations
 * of my_walker.  The tree walk is started from a setup routine that
 * fills in the appropriate context struct, calls my_walker with the top-level
 * node of the tree, and then examines the results.
 *
 * The walker routine should return "false" to continue the tree walk, or
 * "true" to abort the walk and immediately return "true" to the top-level
 * caller.	This can be used to short-circuit the traversal if the walker
 * has found what it came for.	"false" is returned to the top-level caller
 * iff no invocation of the walker returned "true".
 *
 * The node types handled by expression_tree_walker include all those
 * normally found in target lists and qualifier clauses during the planning
 * stage.  In particular, it handles List nodes since a cnf-ified qual clause
 * will have List structure at the top level, and it handles TargetEntry nodes
 * so that a scan of a target list can be handled without additional code.
 * Also, RangeTblRef, FromExpr, JoinExpr, and SetOperationStmt nodes are
 * handled, so that query jointrees and setOperation trees can be processed
 * without additional code.
 *
 * expression_tree_walker will handle SubLink nodes by recursing normally
 * into the "testexpr" subtree (which is an expression belonging to the outer
 * plan).  It will also call the walker on the sub-Query node; however, when
 * expression_tree_walker itself is called on a Query node, it does nothing
 * and returns "false".  The net effect is that unless the walker does
 * something special at a Query node, sub-selects will not be visited during
 * an expression tree walk. This is exactly the behavior wanted in many cases
 * --- and for those walkers that do want to recurse into sub-selects, special
 * behavior is typically needed anyway at the entry to a sub-select (such as
 * incrementing a depth counter). A walker that wants to examine sub-selects
 * should include code along the lines of:
 *
 *		if (IsA(node, Query))
 *		{
 *			adjust context for subquery;
 *			result = query_tree_walker((Query *) node, my_walker, context,
 *									   0); // adjust flags as needed
 *			restore context if needed;
 *			return result;
 *		}
 *
 * query_tree_walker is a convenience routine (see below) that calls the
 * walker on all the expression subtrees of the given Query node.
 *
 * expression_tree_walker will handle SubPlan nodes by recursing normally
 * into the "testexpr" and the "args" list (which are expressions belonging to
 * the outer plan).  It will not touch the completed subplan, however.	Since
 * there is no link to the original Query, it is not possible to recurse into
 * subselects of an already-planned expression tree.  This is OK for current
 * uses, but may need to be revisited in future.
 *--------------------
 */

bool
expression_tree_walker(Node *node,
					   bool (*walker) (),
					   void *context)
{
	ListCell   *temp;

	/*
	 * The walker has already visited the current node, and so we need only
	 * recurse into any sub-nodes it has.
	 *
	 * We assume that the walker is not interested in List nodes per se, so
	 * when we expect a List we just recurse directly to self without
	 * bothering to call the walker.
	 */
	if (node == NULL)
		return false;

	/* Guard against stack overflow due to overly complex expressions */
	check_stack_depth();

	switch (nodeTag(node))
	{
		case T_Var:
		case T_Const:
		case T_Param:
		case T_CoerceToDomainValue:
		case T_CaseTestExpr:
		case T_SetToDefault:
		case T_CurrentOfExpr:
		case T_RangeTblRef:
		case T_OuterJoinInfo:
			/* primitive node types with no expression subnodes */
			break;
		case T_Aggref:
			{
				Aggref	   *expr = (Aggref *) node;

				/* recurse directly on List */
				if (expression_tree_walker((Node *) expr->args,
										   walker, context))
					return true;
			}
			break;
		case T_ArrayRef:
			{
				ArrayRef   *aref = (ArrayRef *) node;

				/* recurse directly for upper/lower array index lists */
				if (expression_tree_walker((Node *) aref->refupperindexpr,
										   walker, context))
					return true;
				if (expression_tree_walker((Node *) aref->reflowerindexpr,
										   walker, context))
					return true;
				/* walker must see the refexpr and refassgnexpr, however */
				if (walker(aref->refexpr, context))
					return true;
				if (walker(aref->refassgnexpr, context))
					return true;
			}
			break;
		case T_FuncExpr:
			{
				FuncExpr   *expr = (FuncExpr *) node;

				if (expression_tree_walker((Node *) expr->args,
										   walker, context))
					return true;
			}
			break;
		case T_OpExpr:
			{
				OpExpr	   *expr = (OpExpr *) node;

				if (expression_tree_walker((Node *) expr->args,
										   walker, context))
					return true;
			}
			break;
		case T_DistinctExpr:
			{
				DistinctExpr *expr = (DistinctExpr *) node;

				if (expression_tree_walker((Node *) expr->args,
										   walker, context))
					return true;
			}
			break;
		case T_ScalarArrayOpExpr:
			{
				ScalarArrayOpExpr *expr = (ScalarArrayOpExpr *) node;

				if (expression_tree_walker((Node *) expr->args,
										   walker, context))
					return true;
			}
			break;
		case T_BoolExpr:
			{
				BoolExpr   *expr = (BoolExpr *) node;

				if (expression_tree_walker((Node *) expr->args,
										   walker, context))
					return true;
			}
			break;
		case T_SubLink:
			{
				SubLink    *sublink = (SubLink *) node;

				if (walker(sublink->testexpr, context))
					return true;

				/*
				 * Also invoke the walker on the sublink's Query node, so it
				 * can recurse into the sub-query if it wants to.
				 */
				return walker(sublink->subselect, context);
			}
			break;
		case T_SubPlan:
			{
				SubPlan    *subplan = (SubPlan *) node;

				/* recurse into the testexpr, but not into the Plan */
				if (walker(subplan->testexpr, context))
					return true;
				/* also examine args list */
				if (expression_tree_walker((Node *) subplan->args,
										   walker, context))
					return true;
			}
			break;
		case T_FieldSelect:
			return walker(((FieldSelect *) node)->arg, context);
		case T_FieldStore:
			{
				FieldStore *fstore = (FieldStore *) node;

				if (walker(fstore->arg, context))
					return true;
				if (walker(fstore->newvals, context))
					return true;
			}
			break;
		case T_RelabelType:
			return walker(((RelabelType *) node)->arg, context);
		case T_CoerceViaIO:
			return walker(((CoerceViaIO *) node)->arg, context);
		case T_ArrayCoerceExpr:
			return walker(((ArrayCoerceExpr *) node)->arg, context);
		case T_ConvertRowtypeExpr:
			return walker(((ConvertRowtypeExpr *) node)->arg, context);
		case T_CaseExpr:
			{
				CaseExpr   *caseexpr = (CaseExpr *) node;

				if (walker(caseexpr->arg, context))
					return true;
				/* we assume walker doesn't care about CaseWhens, either */
				foreach(temp, caseexpr->args)
				{
					CaseWhen   *when = (CaseWhen *) lfirst(temp);

					Assert(IsA(when, CaseWhen));
					if (walker(when->expr, context))
						return true;
					if (walker(when->result, context))
						return true;
				}
				if (walker(caseexpr->defresult, context))
					return true;
			}
			break;
		case T_ArrayExpr:
			return walker(((ArrayExpr *) node)->elements, context);
		case T_RowExpr:
			return walker(((RowExpr *) node)->args, context);
		case T_RowCompareExpr:
			{
				RowCompareExpr *rcexpr = (RowCompareExpr *) node;

				if (walker(rcexpr->largs, context))
					return true;
				if (walker(rcexpr->rargs, context))
					return true;
			}
			break;
		case T_CoalesceExpr:
			return walker(((CoalesceExpr *) node)->args, context);
		case T_MinMaxExpr:
			return walker(((MinMaxExpr *) node)->args, context);
		case T_XmlExpr:
			{
				XmlExpr    *xexpr = (XmlExpr *) node;

				if (walker(xexpr->named_args, context))
					return true;
				/* we assume walker doesn't care about arg_names */
				if (walker(xexpr->args, context))
					return true;
			}
			break;
		case T_NullIfExpr:
			return walker(((NullIfExpr *) node)->args, context);
		case T_NullTest:
			return walker(((NullTest *) node)->arg, context);
		case T_BooleanTest:
			return walker(((BooleanTest *) node)->arg, context);
		case T_CoerceToDomain:
			return walker(((CoerceToDomain *) node)->arg, context);
		case T_TargetEntry:
			return walker(((TargetEntry *) node)->expr, context);
		case T_Query:
			/* Do nothing with a sub-Query, per discussion above */
			break;
		case T_List:
			foreach(temp, (List *) node)
			{
				if (walker((Node *) lfirst(temp), context))
					return true;
			}
			break;
		case T_FromExpr:
			{
				FromExpr   *from = (FromExpr *) node;

				if (walker(from->fromlist, context))
					return true;
				if (walker(from->quals, context))
					return true;
			}
			break;
		case T_JoinExpr:
			{
				JoinExpr   *join = (JoinExpr *) node;

				if (walker(join->larg, context))
					return true;
				if (walker(join->rarg, context))
					return true;
				if (walker(join->quals, context))
					return true;

				/*
				 * alias clause, using list are deemed uninteresting.
				 */
			}
			break;
		case T_SetOperationStmt:
			{
				SetOperationStmt *setop = (SetOperationStmt *) node;

				if (walker(setop->larg, context))
					return true;
				if (walker(setop->rarg, context))
					return true;
			}
			break;
		case T_InClauseInfo:
			{
				InClauseInfo *ininfo = (InClauseInfo *) node;

				if (expression_tree_walker((Node *) ininfo->sub_targetlist,
										   walker, context))
					return true;
			}
			break;
		case T_AppendRelInfo:
			{
				AppendRelInfo *appinfo = (AppendRelInfo *) node;

				if (expression_tree_walker((Node *) appinfo->translated_vars,
										   walker, context))
					return true;
			}
			break;
		default:
			elog(ERROR, "unrecognized node type: %d",
				 (int) nodeTag(node));
			break;
	}
	return false;
}

/*
 * query_tree_walker --- initiate a walk of a Query's expressions
 *
 * This routine exists just to reduce the number of places that need to know
 * where all the expression subtrees of a Query are.  Note it can be used
 * for starting a walk at top level of a Query regardless of whether the
 * walker intends to descend into subqueries.  It is also useful for
 * descending into subqueries within a walker.
 *
 * Some callers want to suppress visitation of certain items in the sub-Query,
 * typically because they need to process them specially, or don't actually
 * want to recurse into subqueries.  This is supported by the flags argument,
 * which is the bitwise OR of flag values to suppress visitation of
 * indicated items.  (More flag bits may be added as needed.)
 */
bool
query_tree_walker(Query *query,
				  bool (*walker) (),
				  void *context,
				  int flags)
{
	Assert(query != NULL && IsA(query, Query));

	if (walker((Node *) query->targetList, context))
		return true;
	if (walker((Node *) query->returningList, context))
		return true;
	if (walker((Node *) query->jointree, context))
		return true;
	if (walker(query->setOperations, context))
		return true;
	if (walker(query->havingQual, context))
		return true;
	if (walker(query->limitOffset, context))
		return true;
	if (walker(query->limitCount, context))
		return true;
	if (range_table_walker(query->rtable, walker, context, flags))
		return true;
	return false;
}

/*
 * range_table_walker is just the part of query_tree_walker that scans
 * a query's rangetable.  This is split out since it can be useful on
 * its own.
 */
bool
range_table_walker(List *rtable,
				   bool (*walker) (),
				   void *context,
				   int flags)
{
	ListCell   *rt;

	foreach(rt, rtable)
	{
		RangeTblEntry *rte = (RangeTblEntry *) lfirst(rt);

		switch (rte->rtekind)
		{
			case RTE_RELATION:
			case RTE_SPECIAL:
				/* nothing to do */
				break;
			case RTE_SUBQUERY:
				if (!(flags & QTW_IGNORE_RT_SUBQUERIES))
					if (walker(rte->subquery, context))
						return true;
				break;
			case RTE_JOIN:
				if (!(flags & QTW_IGNORE_JOINALIASES))
					if (walker(rte->joinaliasvars, context))
						return true;
				break;
			case RTE_FUNCTION:
				if (walker(rte->funcexpr, context))
					return true;
				break;
			case RTE_VALUES:
				if (walker(rte->values_lists, context))
					return true;
				break;
		}
	}
	return false;
}


/*--------------------
 * expression_tree_mutator() is designed to support routines that make a
 * modified copy of an expression tree, with some nodes being added,
 * removed, or replaced by new subtrees.  The original tree is (normally)
 * not changed.  Each recursion level is responsible for returning a copy of
 * (or appropriately modified substitute for) the subtree it is handed.
 * A mutator routine should look like this:
 *
 * Node * my_mutator (Node *node, my_struct *context)
 * {
 *		if (node == NULL)
 *			return NULL;
 *		// check for nodes that special work is required for, eg:
 *		if (IsA(node, Var))
 *		{
 *			... create and return modified copy of Var node
 *		}
 *		else if (IsA(node, ...))
 *		{
>>>>>>> d13f41d2
 *			... do special transformations of other node types
 *		}
 *		// for any node type not specially processed, do:
 *		return expression_tree_mutator(node, my_mutator, (void *) context);
 * }
 *
 * The "context" argument points to a struct that holds whatever context
 * information the mutator routine needs --- it can be used to return extra
 * data gathered by the mutator, too.  This argument is not touched by
 * expression_tree_mutator, but it is passed down to recursive sub-invocations
 * of my_mutator.  The tree walk is started from a setup routine that
 * fills in the appropriate context struct, calls my_mutator with the
 * top-level node of the tree, and does any required post-processing.
 *
 * Each level of recursion must return an appropriately modified Node.
 * If expression_tree_mutator() is called, it will make an exact copy
 * of the given Node, but invoke my_mutator() to copy the sub-node(s)
 * of that Node.  In this way, my_mutator() has full control over the
 * copying process but need not directly deal with expression trees
 * that it has no interest in.
 *
 * Just as for expression_tree_walker, the node types handled by
 * expression_tree_mutator include all those normally found in target lists
 * and qualifier clauses during the planning stage.
 *
 * expression_tree_mutator will handle SubLink nodes by recursing normally
 * into the "testexpr" subtree (which is an expression belonging to the outer
 * plan).  It will also call the mutator on the sub-Query node; however, when
 * expression_tree_mutator itself is called on a Query node, it does nothing
 * and returns the unmodified Query node.  The net effect is that unless the
 * mutator does something special at a Query node, sub-selects will not be
 * visited or modified; the original sub-select will be linked to by the new
 * SubLink node.  Mutators that want to descend into sub-selects will usually
 * do so by recognizing Query nodes and calling query_tree_mutator (below).
 *
 * expression_tree_mutator will handle a SubPlan node by recursing into the
 * "testexpr" and the "args" list (which belong to the outer plan), but it
 * will simply copy the link to the inner plan, since that's typically what
 * expression tree mutators want.  A mutator that wants to modify the subplan
 * can force appropriate behavior by recognizing SubPlan expression nodes
 * and doing the right thing.
 *--------------------
 */

Node *
expression_tree_mutator(Node *node,
						Node *(*mutator) (),
						void *context)
{
	/*
	 * The mutator has already decided not to modify the current node, but we
	 * must call the mutator for any sub-nodes.
	 */

#define FLATCOPY(newnode, node, nodetype)  \
	( (newnode) = (nodetype *) palloc(sizeof(nodetype)), \
	  memcpy((newnode), (node), sizeof(nodetype)) )

#define CHECKFLATCOPY(newnode, node, nodetype)	\
	( AssertMacro(IsA((node), nodetype)), \
	  (newnode) = (nodetype *) palloc(sizeof(nodetype)), \
	  memcpy((newnode), (node), sizeof(nodetype)) )

#define MUTATE(newfield, oldfield, fieldtype)  \
		( (newfield) = (fieldtype) mutator((Node *) (oldfield), context) )

	if (node == NULL)
		return NULL;

	/* Guard against stack overflow due to overly complex expressions */
	check_stack_depth();

	switch (nodeTag(node))
	{
			/*
			 * Primitive node types with no expression subnodes.  Var and
			 * Const are frequent enough to deserve special cases, the others
			 * we just use copyObject for.
			 */
		case T_Var:
			{
				Var		   *var = (Var *) node;
				Var		   *newnode;

				FLATCOPY(newnode, var, Var);
				return (Node *) newnode;
			}
			break;
		case T_Const:
			{
				Const	   *oldnode = (Const *) node;
				Const	   *newnode;

				FLATCOPY(newnode, oldnode, Const);
				/* XXX we don't bother with datumCopy; should we? */
				return (Node *) newnode;
			}
			break;
		case T_Param:
		case T_CoerceToDomainValue:
		case T_CurrentOfExpr:
		case T_CaseTestExpr:
		case T_DynamicIndexScan:
		case T_SetToDefault:
		case T_CurrentOfExpr:
		case T_RangeTblRef:
		case T_OuterJoinInfo:
<<<<<<< HEAD
		case T_String:
		case T_Null:
		case T_DML:
		case T_RowTrigger:
		case T_PartOidExpr:
		case T_PartDefaultExpr:
		case T_PartBoundExpr:
		case T_PartBoundInclusionExpr:
		case T_PartBoundOpenExpr:
			/* primitive node types with no expression subnodes */
=======
>>>>>>> d13f41d2
			return (Node *) copyObject(node);
		case T_Aggref:
			{
				Aggref	   *aggref = (Aggref *) node;
				Aggref	   *newnode;

				FLATCOPY(newnode, aggref, Aggref);
				MUTATE(newnode->args, aggref->args, List *);
				MUTATE(newnode->aggorder, aggref->aggorder, AggOrder*);
				return (Node *) newnode;
			}
			break;
		case T_AggOrder:
			{
				AggOrder	*aggorder = (AggOrder *)node;
				AggOrder	*newnode;
				
				FLATCOPY(newnode, aggorder, AggOrder);
				MUTATE(newnode->sortTargets, aggorder->sortTargets, List *);
				MUTATE(newnode->sortClause, aggorder->sortClause, List *);
				return (Node *) newnode;
			}
			break;
		case T_GroupingFunc:
			{
				GroupingFunc *newnode;

				newnode = copyObject(node);
				return (Node *)newnode;
			}
			break;
		case T_Grouping:
			{
				Grouping *grping = (Grouping *) node;
				Grouping *newnode;

				FLATCOPY(newnode, grping, Grouping);
				return (Node *) newnode;
			}
			break;
		case T_GroupId:
			{
				GroupId *grpid = (GroupId *) node;
				GroupId *newnode;

				FLATCOPY(newnode, grpid, GroupId);
				return (Node *) newnode;
			}
			break;
		case T_TableFunctionScan:
			{
				TableFunctionScan *tablefunc = (TableFunctionScan *) node;
				TableFunctionScan *newnode;

				FLATCOPY(newnode, tablefunc, TableFunctionScan);
				return (Node *) newnode;
			}
			break;
		case T_WindowRef:
			{
				WindowRef   *windowref = (WindowRef *) node;
				WindowRef   *newnode;

				FLATCOPY(newnode, windowref, WindowRef);
				MUTATE(newnode->args, windowref->args, List *);
				return (Node *) newnode;
			}
			break;
		case T_WindowFrame:
			{
				WindowFrame	*frame = (WindowFrame *) node;
				WindowFrame *newnode;
				
				FLATCOPY(newnode, frame, WindowFrame);
				MUTATE(newnode->trail, frame->trail, WindowFrameEdge *);
				MUTATE(newnode->lead, frame->lead, WindowFrameEdge *);
				return (Node *) newnode;
			}
			break;
		case T_WindowFrameEdge:
			{
				WindowFrameEdge	*edge = (WindowFrameEdge *) node;
				WindowFrameEdge *newnode;
				
				FLATCOPY(newnode, edge, WindowFrameEdge);
				MUTATE(newnode->val, edge->val, Node *);
				return (Node *) newnode;
			}
			break;
		case T_WindowSpec:
			{
				WindowSpec *winspec = (WindowSpec *) node;
				WindowSpec *newnode;

				FLATCOPY(newnode, winspec, WindowSpec);

				MUTATE(newnode->partition, winspec->partition, List *);
				MUTATE(newnode->order, winspec->order, List *);
				MUTATE(newnode->frame, winspec->frame, WindowFrame *);

				return (Node *) newnode;

			}
		case T_PercentileExpr:
			{
				PercentileExpr *perc = (PercentileExpr *) node;
				PercentileExpr *newnode;

				FLATCOPY(newnode, perc, PercentileExpr);

				MUTATE(newnode->args, perc->args, List *);
				MUTATE(newnode->sortClause, perc->sortClause, List *);
				MUTATE(newnode->sortTargets, perc->sortTargets, List *);
				MUTATE(newnode->pcExpr, perc->pcExpr, Expr *);
				MUTATE(newnode->tcExpr, perc->tcExpr, Expr *);

				return (Node *) newnode;
			}
		case T_SortClause:
			{
				SortClause *sortcl = (SortClause *) node;
				SortClause *newnode;

				FLATCOPY(newnode, sortcl, SortClause);

				return (Node *) newnode;
			}
		case T_GroupClause: /* same as SortClause for now */
			{
				GroupClause *groupcl = (GroupClause *) node;
				GroupClause *newnode;
				
				FLATCOPY(newnode, groupcl, GroupClause);
				
				return (Node *) newnode;
			}
		case T_GroupingClause:
			{
				GroupingClause *grpingcl = (GroupingClause *) node;
				GroupingClause *newnode;
				
				FLATCOPY(newnode, grpingcl, GroupingClause);
				MUTATE(newnode->groupsets, grpingcl->groupsets, List *);
				return (Node *)newnode;
			}
			break;
		case T_ArrayRef:
			{
				ArrayRef   *arrayref = (ArrayRef *) node;
				ArrayRef   *newnode;

				FLATCOPY(newnode, arrayref, ArrayRef);
				MUTATE(newnode->refupperindexpr, arrayref->refupperindexpr,
					   List *);
				MUTATE(newnode->reflowerindexpr, arrayref->reflowerindexpr,
					   List *);
				MUTATE(newnode->refexpr, arrayref->refexpr,
					   Expr *);
				MUTATE(newnode->refassgnexpr, arrayref->refassgnexpr,
					   Expr *);
				return (Node *) newnode;
			}
			break;
		case T_FuncExpr:
			{
				FuncExpr   *expr = (FuncExpr *) node;
				FuncExpr   *newnode;

				FLATCOPY(newnode, expr, FuncExpr);
				MUTATE(newnode->args, expr->args, List *);
				return (Node *) newnode;
			}
			break;
		case T_TableValueExpr:
			{
				TableValueExpr   *expr = (TableValueExpr *) node;
				TableValueExpr   *newnode;

				FLATCOPY(newnode, expr, TableValueExpr);

				/* The subquery already pulled up into the T_TableFunctionScan node */
				newnode->subquery = (Node *) NULL;
				return (Node *) newnode;
			}
			break;
		case T_OpExpr:
			{
				OpExpr	   *expr = (OpExpr *) node;
				OpExpr	   *newnode;

				FLATCOPY(newnode, expr, OpExpr);
				MUTATE(newnode->args, expr->args, List *);
				return (Node *) newnode;
			}
			break;
		case T_DistinctExpr:
			{
				DistinctExpr *expr = (DistinctExpr *) node;
				DistinctExpr *newnode;

				FLATCOPY(newnode, expr, DistinctExpr);
				MUTATE(newnode->args, expr->args, List *);
				return (Node *) newnode;
			}
			break;
		case T_ScalarArrayOpExpr:
			{
				ScalarArrayOpExpr *expr = (ScalarArrayOpExpr *) node;
				ScalarArrayOpExpr *newnode;

				FLATCOPY(newnode, expr, ScalarArrayOpExpr);
				MUTATE(newnode->args, expr->args, List *);
				return (Node *) newnode;
			}
			break;
		case T_BoolExpr:
			{
				BoolExpr   *expr = (BoolExpr *) node;
				BoolExpr   *newnode;

				FLATCOPY(newnode, expr, BoolExpr);
				MUTATE(newnode->args, expr->args, List *);
				return (Node *) newnode;
			}
			break;
		case T_SubLink:
			{
				SubLink    *sublink = (SubLink *) node;
				SubLink    *newnode;

				FLATCOPY(newnode, sublink, SubLink);
				
				MUTATE(newnode->testexpr, sublink->testexpr, Node *);

				/*
				 * Also invoke the mutator on the sublink's Query node, so it
				 * can recurse into the sub-query if it wants to.
				 */
				MUTATE(newnode->subselect, sublink->subselect, Node *);
				return (Node *) newnode;
			}
			break;
		case T_SubPlan:
			{
				SubPlan    *subplan = (SubPlan *) node;
				SubPlan    *newnode;

				FLATCOPY(newnode, subplan, SubPlan);
				/* transform testexpr */
				MUTATE(newnode->testexpr, subplan->testexpr, Node *);
				/* transform args list (params to be passed to subplan) */
				MUTATE(newnode->args, subplan->args, List *);
				/* but not the sub-Plan itself, which is referenced as-is */
				return (Node *) newnode;
			}
			break;
		case T_FieldSelect:
			{
				FieldSelect *fselect = (FieldSelect *) node;
				FieldSelect *newnode;

				FLATCOPY(newnode, fselect, FieldSelect);
				MUTATE(newnode->arg, fselect->arg, Expr *);
				return (Node *) newnode;
			}
			break;
		case T_FieldStore:
			{
				FieldStore *fstore = (FieldStore *) node;
				FieldStore *newnode;

				FLATCOPY(newnode, fstore, FieldStore);
				MUTATE(newnode->arg, fstore->arg, Expr *);
				MUTATE(newnode->newvals, fstore->newvals, List *);
				newnode->fieldnums = list_copy(fstore->fieldnums);
				return (Node *) newnode;
			}
			break;
		case T_RelabelType:
			{
				RelabelType *relabel = (RelabelType *) node;
				RelabelType *newnode;

				FLATCOPY(newnode, relabel, RelabelType);
				MUTATE(newnode->arg, relabel->arg, Expr *);
				return (Node *) newnode;
			}
			break;
		case T_CoerceViaIO:
			{
				CoerceViaIO *iocoerce = (CoerceViaIO *) node;
				CoerceViaIO *newnode;

				FLATCOPY(newnode, iocoerce, CoerceViaIO);
				MUTATE(newnode->arg, iocoerce->arg, Expr *);
				return (Node *) newnode;
			}
			break;
		case T_ArrayCoerceExpr:
			{
				ArrayCoerceExpr *acoerce = (ArrayCoerceExpr *) node;
				ArrayCoerceExpr *newnode;

				FLATCOPY(newnode, acoerce, ArrayCoerceExpr);
				MUTATE(newnode->arg, acoerce->arg, Expr *);
				return (Node *) newnode;
			}
			break;
		case T_ConvertRowtypeExpr:
			{
				ConvertRowtypeExpr *convexpr = (ConvertRowtypeExpr *) node;
				ConvertRowtypeExpr *newnode;

				FLATCOPY(newnode, convexpr, ConvertRowtypeExpr);
				MUTATE(newnode->arg, convexpr->arg, Expr *);
				return (Node *) newnode;
			}
			break;
		case T_CaseExpr:
			{
				CaseExpr   *caseexpr = (CaseExpr *) node;
				CaseExpr   *newnode;

				FLATCOPY(newnode, caseexpr, CaseExpr);
				MUTATE(newnode->arg, caseexpr->arg, Expr *);
				MUTATE(newnode->args, caseexpr->args, List *);
				MUTATE(newnode->defresult, caseexpr->defresult, Expr *);
				return (Node *) newnode;
			}
			break;
		case T_CaseWhen:
			{
				CaseWhen   *casewhen = (CaseWhen *) node;
				CaseWhen   *newnode;

				FLATCOPY(newnode, casewhen, CaseWhen);
				MUTATE(newnode->expr, casewhen->expr, Expr *);
				MUTATE(newnode->result, casewhen->result, Expr *);
				return (Node *) newnode;
			}
			break;
		case T_ArrayExpr:
			{
				ArrayExpr  *arrayexpr = (ArrayExpr *) node;
				ArrayExpr  *newnode;

				FLATCOPY(newnode, arrayexpr, ArrayExpr);
				MUTATE(newnode->elements, arrayexpr->elements, List *);
				return (Node *) newnode;
			}
			break;
		case T_RowExpr:
			{
				RowExpr    *rowexpr = (RowExpr *) node;
				RowExpr    *newnode;

				FLATCOPY(newnode, rowexpr, RowExpr);
				MUTATE(newnode->args, rowexpr->args, List *);
				return (Node *) newnode;
			}
			break;
		case T_RowCompareExpr:
			{
				RowCompareExpr *rcexpr = (RowCompareExpr *) node;
				RowCompareExpr *newnode;

				FLATCOPY(newnode, rcexpr, RowCompareExpr);
				MUTATE(newnode->largs, rcexpr->largs, List *);
				MUTATE(newnode->rargs, rcexpr->rargs, List *);
				return (Node *) newnode;
			}
			break;
		case T_CoalesceExpr:
			{
				CoalesceExpr *coalesceexpr = (CoalesceExpr *) node;
				CoalesceExpr *newnode;

				FLATCOPY(newnode, coalesceexpr, CoalesceExpr);
				MUTATE(newnode->args, coalesceexpr->args, List *);
				return (Node *) newnode;
			}
			break;
		case T_MinMaxExpr:
			{
				MinMaxExpr *minmaxexpr = (MinMaxExpr *) node;
				MinMaxExpr *newnode;

				FLATCOPY(newnode, minmaxexpr, MinMaxExpr);
				MUTATE(newnode->args, minmaxexpr->args, List *);
				return (Node *) newnode;
			}
			break;
		case T_XmlExpr:
			{
				XmlExpr    *xexpr = (XmlExpr *) node;
				XmlExpr    *newnode;

				FLATCOPY(newnode, xexpr, XmlExpr);
				MUTATE(newnode->named_args, xexpr->named_args, List *);
				MUTATE(newnode->args, xexpr->args, List *);
				return (Node *) newnode;
			}
			break;
		case T_NullIfExpr:
			{
				NullIfExpr *expr = (NullIfExpr *) node;
				NullIfExpr *newnode;

				FLATCOPY(newnode, expr, NullIfExpr);
				MUTATE(newnode->args, expr->args, List *);
				return (Node *) newnode;
			}
			break;
		case T_NullTest:
			{
				NullTest   *ntest = (NullTest *) node;
				NullTest   *newnode;

				FLATCOPY(newnode, ntest, NullTest);
				MUTATE(newnode->arg, ntest->arg, Expr *);
				return (Node *) newnode;
			}
			break;
		case T_BooleanTest:
			{
				BooleanTest *btest = (BooleanTest *) node;
				BooleanTest *newnode;

				FLATCOPY(newnode, btest, BooleanTest);
				MUTATE(newnode->arg, btest->arg, Expr *);
				return (Node *) newnode;
			}
			break;
		case T_CoerceToDomain:
			{
				CoerceToDomain *ctest = (CoerceToDomain *) node;
				CoerceToDomain *newnode;

				FLATCOPY(newnode, ctest, CoerceToDomain);
				MUTATE(newnode->arg, ctest->arg, Expr *);
				return (Node *) newnode;
			}
			break;
		case T_TargetEntry:
			{
				TargetEntry *targetentry = (TargetEntry *) node;
				TargetEntry *newnode;

				FLATCOPY(newnode, targetentry, TargetEntry);
				MUTATE(newnode->expr, targetentry->expr, Expr *);
				return (Node *) newnode;
			}
			break;
		case T_Query:
			/* Do nothing with a sub-Query, per discussion above */
			return node;
		case T_CommonTableExpr:
			{
				CommonTableExpr *cte = (CommonTableExpr *) node;
				CommonTableExpr *newnode;

				FLATCOPY(newnode, cte, CommonTableExpr);

				/*
				 * Also invoke the mutator on the CTE's Query node, so it can
				 * recurse into the sub-query if it wants to.
				 */
				MUTATE(newnode->ctequery, cte->ctequery, Node *);
				return (Node *) newnode;
			}
			break;
		case T_List:
			{
				/*
				 * We assume the mutator isn't interested in the list nodes
				 * per se, so just invoke it on each list element. NOTE: this
				 * would fail badly on a list with integer elements!
				 */
				List	   *resultlist;
				ListCell   *temp;

				resultlist = NIL;
				foreach(temp, (List *) node)
				{
					resultlist = lappend(resultlist,
										 mutator((Node *) lfirst(temp),
												 context));
				}
				return (Node *) resultlist;
			}
			break;
		case T_FromExpr:
			{
				FromExpr   *from = (FromExpr *) node;
				FromExpr   *newnode;

				FLATCOPY(newnode, from, FromExpr);
				MUTATE(newnode->fromlist, from->fromlist, List *);
				MUTATE(newnode->quals, from->quals, Node *);
				return (Node *) newnode;
			}
			break;
		case T_JoinExpr:
			{
				JoinExpr   *join = (JoinExpr *) node;
				JoinExpr   *newnode;

				FLATCOPY(newnode, join, JoinExpr);
				MUTATE(newnode->larg, join->larg, Node *);
				MUTATE(newnode->rarg, join->rarg, Node *);
				MUTATE(newnode->subqfromlist, join->subqfromlist, List *);  /*CDB*/
				MUTATE(newnode->quals, join->quals, Node *);
				/* We do not mutate alias or using by default */
				return (Node *) newnode;
			}
			break;
		case T_SetOperationStmt:
			{
				SetOperationStmt *setop = (SetOperationStmt *) node;
				SetOperationStmt *newnode;

				FLATCOPY(newnode, setop, SetOperationStmt);
				MUTATE(newnode->larg, setop->larg, Node *);
				MUTATE(newnode->rarg, setop->rarg, Node *);
				return (Node *) newnode;
			}
			break;
		case T_InClauseInfo:
			{
				InClauseInfo *ininfo = (InClauseInfo *) node;
				InClauseInfo *newnode;

				FLATCOPY(newnode, ininfo, InClauseInfo);
				MUTATE(newnode->sub_targetlist, ininfo->sub_targetlist, List *);
				/* Assume we need not make a copy of in_operators list */
				return (Node *) newnode;
			}
			break;
		case T_AppendRelInfo:
			{
				AppendRelInfo *appinfo = (AppendRelInfo *) node;
				AppendRelInfo *newnode;

				FLATCOPY(newnode, appinfo, AppendRelInfo);
				MUTATE(newnode->translated_vars, appinfo->translated_vars, List *);
				return (Node *) newnode;
			}
			break;
		default:
				ereport(ERROR, (errcode(ERRCODE_INTERNAL_ERROR),
                            		errmsg_internal("unrecognized node type: %d",
				                            nodeTag(node)) ));
			break;
	}
	/* can't get here, but keep compiler happy */
	return NULL;
}


/*
 * query_tree_mutator --- initiate modification of a Query's expressions
 *
 * This routine exists just to reduce the number of places that need to know
 * where all the expression subtrees of a Query are.  Note it can be used
 * for starting a walk at top level of a Query regardless of whether the
 * mutator intends to descend into subqueries.	It is also useful for
 * descending into subqueries within a mutator.
 *
 * Some callers want to suppress mutating of certain items in the Query,
 * typically because they need to process them specially, or don't actually
 * want to recurse into subqueries.  This is supported by the flags argument,
 * which is the bitwise OR of flag values to suppress mutating of
 * indicated items.  (More flag bits may be added as needed.)
 *
 * Normally the Query node itself is copied, but some callers want it to be
 * modified in-place; they must pass QTW_DONT_COPY_QUERY in flags.	All
 * modified substructure is safely copied in any case.
 */
Query *
query_tree_mutator(Query *query,
				   Node *(*mutator) (),
				   void *context,
				   int flags)
{
	Assert(query != NULL && IsA(query, Query));

	if (!(flags & QTW_DONT_COPY_QUERY))
	{
		Query	   *newquery;

		FLATCOPY(newquery, query, Query);
		query = newquery;
	}

	MUTATE(query->targetList, query->targetList, List *);
	MUTATE(query->returningList, query->returningList, List *);
	MUTATE(query->jointree, query->jointree, FromExpr *);
	MUTATE(query->setOperations, query->setOperations, Node *);
	MUTATE(query->groupClause, query->groupClause, List *);
	MUTATE(query->scatterClause, query->scatterClause, List *);
	MUTATE(query->havingQual, query->havingQual, Node *);
	MUTATE(query->windowClause, query->windowClause, List *);
	MUTATE(query->limitOffset, query->limitOffset, Node *);
	MUTATE(query->limitCount, query->limitCount, Node *);
	if (!(flags & QTW_IGNORE_CTE_SUBQUERIES))
		MUTATE(query->cteList, query->cteList, List *);
	else	/* else copy CTE list as-is */
		query->cteList = copyObject(query->cteList);
	query->rtable = range_table_mutator(query->rtable,
										mutator, context, flags);
	return query;
}

/*
 * range_table_mutator is just the part of query_tree_mutator that processes
 * a query's rangetable.  This is split out since it can be useful on
 * its own.
 */
List *
range_table_mutator(List *rtable,
					Node *(*mutator) (),
					void *context,
					int flags)
{
	List	   *newrt = NIL;
	ListCell   *rt;

	foreach(rt, rtable)
	{
		RangeTblEntry *rte = (RangeTblEntry *) lfirst(rt);
		RangeTblEntry *newrte;

		FLATCOPY(newrte, rte, RangeTblEntry);
		switch (rte->rtekind)
		{
			case RTE_RELATION:
			case RTE_SPECIAL:
            case RTE_VOID:
			case RTE_CTE:
				/* we don't bother to copy eref, aliases, etc; OK? */
				break;
			case RTE_SUBQUERY:
				if (!(flags & QTW_IGNORE_RT_SUBQUERIES))
				{
					CHECKFLATCOPY(newrte->subquery, rte->subquery, Query);
					MUTATE(newrte->subquery, newrte->subquery, Query *);
				}
				else
				{
					/* else, copy RT subqueries as-is */
					newrte->subquery = copyObject(rte->subquery);
				}
				break;
			case RTE_JOIN:
				if (!(flags & QTW_IGNORE_JOINALIASES))
					MUTATE(newrte->joinaliasvars, rte->joinaliasvars, List *);
				else
				{
					/* else, copy join aliases as-is */
					newrte->joinaliasvars = copyObject(rte->joinaliasvars);
				}
				break;
			case RTE_FUNCTION:
				MUTATE(newrte->funcexpr, rte->funcexpr, Node *);
				break;
			case RTE_TABLEFUNCTION:
				MUTATE(newrte->funcexpr, rte->funcexpr, Node *);
				MUTATE(newrte->subquery, rte->subquery, Query *);
				break;
			case RTE_VALUES:
				MUTATE(newrte->values_lists, rte->values_lists, List *);
				break;
		}
		newrt = lappend(newrt, newrte);
	}
	return newrt;
}


/*
 * flatten_join_alias_var_optimizer
 *	  Replace Vars that reference JOIN outputs with references to the original
 *	  relation variables instead.
 */
Query *
flatten_join_alias_var_optimizer(Query *query, int queryLevel)
{
	Query *queryNew = (Query *) copyObject(query);

	/* Create a PlannerInfo data structure for this subquery */
	PlannerInfo *root = makeNode(PlannerInfo);
	root->parse = queryNew;
	root->query_level = queryLevel;

	root->glob = makeNode(PlannerGlobal);
	root->glob->boundParams = NULL;
	root->glob->paramlist = NIL;
	root->glob->subplans = NIL;
	root->glob->subrtables = NIL;
	root->glob->finalrtable = NIL;
	root->glob->relationOids = NIL;
	root->glob->invalItems = NIL;
	root->glob->transientPlan = false;

	root->config = DefaultPlannerConfig();

	root->parent_root = NULL;
	root->planner_cxt = CurrentMemoryContext;
	root->init_plans = NIL;

	root->list_cteplaninfo = NIL;
	root->in_info_list = NIL;
	root->append_rel_list = NIL;

	root->hasJoinRTEs = false;
	root->hasOuterJoins = false;

	ListCell *plc = NULL;
	foreach(plc, queryNew->rtable)
	{
		RangeTblEntry *rte = (RangeTblEntry *) lfirst(plc);

		if (rte->rtekind == RTE_JOIN)
		{
			root->hasJoinRTEs = true;
			if (IS_OUTER_JOIN(rte->jointype))
			{
				root->hasOuterJoins = true;
				break;
			}
		}
	}

	/*
	 * Flatten join alias for expression in
	 * 1. targetlist
	 * 2. returningList
	 * 3. having qual
	 * 4. scatterClause
	 * 5. limit offset
	 * 6. limit count
	 * 
	 * We flatten the above expressions since these entries may be moved during the query 
	 * normalization step before algebrization. In contrast, the planner flattens alias 
	 * inside quals to allow predicates involving such vars to be pushed down. 
	 * 
	 * Here we ignore the flattening of quals due to the following reasons:
	 * 1. we assume that the function will be called before Query->DXL translation:
	 * 2. the quals never gets moved from old query to the new top-level query in the 
	 * query normalization phase before algebrization. In other words, the quals hang of 
	 * the same query structure that is now the new derived table.
	 * 3. the algebrizer can resolve the abiquity of join aliases in quals since we maintain 
	 * all combinations of <query level, varno, varattno> to DXL-ColId during Query->DXL translation.
	 * 
	 */

	List *targetList = queryNew->targetList;
	if (NIL != targetList)
	{
		queryNew->targetList = (List *) flatten_join_alias_vars(root, (Node *) targetList);
		pfree(targetList);
	}

	List * returningList = queryNew->returningList;
	if (NIL != returningList)
	{
		queryNew->returningList = (List *) flatten_join_alias_vars(root, (Node *) returningList);
		pfree(returningList);
	}

	Node *havingQual = queryNew->havingQual;
	if (NULL != havingQual)
	{
		queryNew->havingQual = flatten_join_alias_vars(root, havingQual);
		pfree(havingQual);
	}

	List *scatterClause = queryNew->scatterClause;
	if (NIL != scatterClause)
	{
		queryNew->scatterClause = (List *) flatten_join_alias_vars(root, (Node *) scatterClause);
		pfree(scatterClause);
	}

	Node *limitOffset = queryNew->limitOffset;
	if (NULL != limitOffset)
	{
		queryNew->limitOffset = flatten_join_alias_vars(root, limitOffset);
		pfree(limitOffset);
	}

	List *windowClause = queryNew->windowClause;
	if (NIL != queryNew->windowClause)
	{
		ListCell *l = NULL;
		foreach (l, windowClause)
		{
			WindowSpec *w =(WindowSpec*)lfirst(l);

			if ( w != NULL && w->frame != NULL )
			{
				WindowFrame *f = w->frame;

				if (f->trail != NULL )
				{
					f->trail->val = flatten_join_alias_vars(root, f->trail->val);
				}
				if ( f->lead != NULL )
				{
					f->lead->val = flatten_join_alias_vars(root, f->lead->val);
				}
			}
		}
	}

	Node *limitCount = queryNew->limitCount;
	if (NULL != limitCount)
	{
		queryNew->limitCount = flatten_join_alias_vars(root, limitCount);
		pfree(limitCount);
	}

    return queryNew;
}

/*
 * query_or_expression_tree_mutator --- hybrid form
 *
 * This routine will invoke query_tree_mutator if called on a Query node,
 * else will invoke the mutator directly.  This is a useful way of starting
 * the recursion when the mutator's normal change of state is not appropriate
 * for the outermost Query node.
 */
Node *
query_or_expression_tree_mutator(Node *node,
								 Node *(*mutator) (),
								 void *context,
								 int flags)
{
	if (node && IsA(node, Query))
		return (Node *) query_tree_mutator((Query *) node,
										   mutator,
										   context,
										   flags);
	else
		return mutator(node, context);
}

/* 
 * Does grp contain GroupingClause or not? Useful for indentifying use of
 * ROLLUP, CUBE and grouping sets.
 */
bool
contain_extended_grouping(List *grp)
{
	return contain_grouping_clause_walker((Node *)grp, NULL);
}

static bool
contain_grouping_clause_walker(Node *node, void *context)
{
	if (node == NULL)
		return false;
	else if (IsA(node, GroupingClause))
		return true;			/* abort the tree traversal and return true */
	
	Assert(!IsA(node, SubLink));
	return expression_tree_walker(node, contain_grouping_clause_walker, 
								  context);
}

/*
 * is_grouping_extension -
 *     Return true if a given grpsets contain multiple grouping sets.
 *
 * This function also returns false when a query has a single unique
 * groupig set appearing multiple times.
 */
bool
is_grouping_extension(CanonicalGroupingSets *grpsets)
{
	if (grpsets == NULL ||
		grpsets->ngrpsets == 0)
		return false;

	if (grpsets->ngrpsets == 1)
		return false;

	return true;
}

/**
 * Returns true if the equality operator with the given opno
 *   values is a true equality operator (unlike some of the
 *   box/rectangle/etc. types which implement 'goofy' operators).
 *
 * This function currently only knows about built-in types, and is
 *   conservative with regard to which it returns true for (only
 *     ones which have been verified to work the right way).
 */
bool is_builtin_true_equality_between_same_type(int opno)
{
	switch (opno)
	{
	case BitEqualOperator:
	case BooleanEqualOperator:
	case BPCharEqualOperator:
	case CashEqualOperator:
	case CharEqualOperator:
	case CidEqualOperator:
	case DateEqualOperator:
	case Float4EqualOperator:
	case Float8EqualOperator:
	case Int2EqualOperator:
	case Int4EqualOperator:
	case Int8EqualOperator:
	case IntervalEqualOperator:
	case NameEqualOperator:
	case NumericEqualOperator:
	case OidEqualOperator:
	case RelTimeEqualOperator:
	case TextEqualOperator:
	case TIDEqualOperator:
	case TimeEqualOperator:
	case TimestampEqualOperator:
	case TimestampTZEqualOperator:
	case TimeTZEqualOperator:
	case XidEqualOperator:
		return true;

	default:
		return false;
	}
}

/**
 * Returns true if the equality operator with the given opno
 *   values is an equality operator, with same type on both sides
 *  (unlike int24 equality) AND the type being compare is greenplum hashable
 *
 *
 * Note that this function is conservative with regard to when it returns true:
 *   it is okay to have some greenplum hashtable types that don't have entries here
 *   (this function may return false even if this is a comparison between
 *        a greenplum hashable type and itself
 *
 * Note also that i think it might be possible for this to return true even
 *   if the operands of the operator are not themselves greenplum hashable,
 *   because of type conversion or something.  I'm not 100% sure on that.
 */
bool
is_builtin_greenplum_hashable_equality_between_same_type(int opno)
{
    switch(opno)
    {
        case BitEqualOperator:
        case BooleanEqualOperator:
        case BPCharEqualOperator:
        case CashEqualOperator:
        case CharEqualOperator:
        case DateEqualOperator:
        case Float4EqualOperator:
        case Float8EqualOperator:
        case Int2EqualOperator:
        case Int4EqualOperator:
        case Int8EqualOperator:
        case IntervalEqualOperator:
        case NameEqualOperator:
        case NumericEqualOperator:
        case OidEqualOperator:
        case RelTimeEqualOperator:
        case TextEqualOperator:
        case TIDEqualOperator:
        case TimeEqualOperator:
        case TimestampEqualOperator:
        case TimestampTZEqualOperator:
        case TimeTZEqualOperator:

        /* these new ones were added to list for MPP-7858 */
        case AbsTimeEqualOperator:
        case ByteaEqualOperator:
        case InetEqualOperator: /* for inet and cidr */
        case MacAddrEqualOperator:
        case TIntervalEqualOperator:
        case VarbitEqualOperator:
            return true;

/*
        these types are greenplum hashable but haven't checked the semantics of these types function
        case ACLITEMOID:
        case ANYARRAYOID: 
        case INT2VECTOROID: 
        case OIDVECTOROID: 
        case REGPROCOID: 
        case REGPROCEDUREOID: 
        case REGOPEROID: 
        case REGOPERATOROID: 
        case REGCLASSOID: 
        case REGTYPEOID: 
  */
        default:

        return false;
    }
}

/**
 * Structs and Methods to support searching of matching subexpressions.
 */

typedef struct subexpression_matching_context
{
	Expr *needle;	/* This is the expression being searched */
} subexpression_matching_context;

/**
 * expression_matching_walker checks if the expression 'needle' in context is a sub-expression of hayStack.
 */
static bool subexpression_matching_walker(Node *hayStack, void *context)
{
	Assert(context);
	subexpression_matching_context *ctx = (subexpression_matching_context *) context;
	Assert(ctx->needle);

	if (!hayStack)
	{
		return false;
	}

	if (equal(ctx->needle, hayStack))
	{
		return true;
	}

	return expression_tree_walker(hayStack, subexpression_matching_walker, (void *) context);
}

/**
 * Method checks if expr1 is a subexpression of expr2.
 * For example, expr1 = (x + 2) and expr = (x + 2 ) * 100 + 20 would return true.
 */
bool subexpression_match(Expr *expr1, Expr *expr2)
{
	subexpression_matching_context ctx;
	ctx.needle = expr1;
	return subexpression_matching_walker((Node *) expr2, (void *) &ctx);
}<|MERGE_RESOLUTION|>--- conflicted
+++ resolved
@@ -3,10 +3,7 @@
  * clauses.c
  *	  routines to manipulate qualification clauses
  *
-<<<<<<< HEAD
  * Portions Copyright (c) 2005-2008, Greenplum inc
-=======
->>>>>>> d13f41d2
  * Portions Copyright (c) 1996-2008, PostgreSQL Global Development Group
  * Portions Copyright (c) 1994, Regents of the University of California
  *
@@ -23,11 +20,8 @@
 
 #include "postgres.h"
 
-<<<<<<< HEAD
+#include "access/heapam.h"
 #include "catalog/catquery.h"
-=======
-#include "access/heapam.h"
->>>>>>> d13f41d2
 #include "catalog/pg_aggregate.h"
 #include "catalog/pg_language.h"
 #include "catalog/pg_operator.h"
@@ -60,6 +54,7 @@
 typedef struct
 {
 	ParamListInfo boundParams;
+	PlannerGlobal *glob;
 	List	   *active_fns;
 	Node	   *case_val;
 	bool		transform_stable_funcs;
@@ -98,22 +93,15 @@
 					   eval_const_expressions_context *context,
 					   bool *haveNull, bool *forceFalse);
 static Expr *simplify_boolean_equality(List *args);
-<<<<<<< HEAD
-static Expr *simplify_function(Oid funcid, Oid result_type, List **args,
+static Expr *simplify_function(Oid funcid,
+				  Oid result_type, int32 result_typmod, List **args,
 				  bool allow_inline,
 				  eval_const_expressions_context *context);
 static bool large_const(Expr *expr, Size max_size);
 static List *add_function_defaults(List *args, Oid result_type,
 								   HeapTuple func_tuple);
-static Expr *evaluate_function(Oid funcid, Oid result_type, List *args,
-=======
-static Expr *simplify_function(Oid funcid,
-				  Oid result_type, int32 result_typmod, List *args,
-				  bool allow_inline,
-				  eval_const_expressions_context *context);
 static Expr *evaluate_function(Oid funcid,
 				  Oid result_type, int32 result_typmod, List *args,
->>>>>>> d13f41d2
 				  HeapTuple func_tuple,
 				  eval_const_expressions_context *context);
 static Expr *inline_function(Oid funcid, Oid result_type, List *args,
@@ -125,11 +113,7 @@
 static Node *substitute_actual_parameters_mutator(Node *node,
 							  substitute_actual_parameters_context *context);
 static void sql_inline_error_callback(void *arg);
-<<<<<<< HEAD
 static bool contain_grouping_clause_walker(Node *node, void *context);
-=======
-static Expr *evaluate_expr(Expr *expr, Oid result_type, int32 result_typmod);
->>>>>>> d13f41d2
 
 extern bool		optimizer; /* Enable the optimizer */
 
@@ -858,8 +842,7 @@
 			return true;
 		/* else fall through to check args */
 	}
-<<<<<<< HEAD
-	if (IsA(node, CoerceViaIO))
+	else if (IsA(node, CoerceViaIO))
 	{
 		CoerceViaIO *expr = (CoerceViaIO *) node;
 		Oid             iofunc;
@@ -878,7 +861,7 @@
 			return true;
 		/* else fall through to check args */
 	}
-	if (IsA(node, ArrayCoerceExpr))
+	else if (IsA(node, ArrayCoerceExpr))
 	{
 		ArrayCoerceExpr *expr = (ArrayCoerceExpr *) node;
 
@@ -889,10 +872,7 @@
 		}
 		/* else fall through to check args */
 	}
-	if (IsA(node, RowCompareExpr))
-=======
 	else if (IsA(node, RowCompareExpr))
->>>>>>> d13f41d2
 	{
 		RowCompareExpr *rcexpr = (RowCompareExpr *) node;
 		ListCell   *opid;
@@ -973,15 +953,9 @@
 	else if (IsA(node, CoerceViaIO))
 	{
 		CoerceViaIO *expr = (CoerceViaIO *) node;
-<<<<<<< HEAD
-		Oid	 iofunc;
-		Oid	 typioparam;
-		bool	typisvarlena;
-=======
 		Oid			iofunc;
 		Oid			typioparam;
 		bool		typisvarlena;
->>>>>>> d13f41d2
 
 		/* check the result type's input function */
 		getTypeInputInfo(expr->resulttype,
@@ -995,11 +969,7 @@
 			return true;
 		/* else fall through to check args */
 	}
-<<<<<<< HEAD
-	if (IsA(node, ArrayCoerceExpr))
-=======
 	else if (IsA(node, ArrayCoerceExpr))
->>>>>>> d13f41d2
 	{
 		ArrayCoerceExpr *expr = (ArrayCoerceExpr *) node;
 
@@ -1008,11 +978,7 @@
 			return true;
 		/* else fall through to check args */
 	}
-<<<<<<< HEAD
-	if (IsA(node, NullIfExpr))
-=======
 	else if (IsA(node, NullIfExpr))
->>>>>>> d13f41d2
 	{
 		NullIfExpr *expr = (NullIfExpr *) node;
 
@@ -1831,10 +1797,12 @@
  *
  * Recurses into query tree and folds all constant expressions.
  */
-Query *fold_constants(Query *q, ParamListInfo boundParams, Size max_size)
+Query *
+fold_constants(PlannerGlobal *glob, Query *q, ParamListInfo boundParams, Size max_size)
 {
 	eval_const_expressions_context context;
 
+	context.glob = glob;
 	context.boundParams = boundParams;
 	context.active_fns = NIL;	/* nothing being recursively simplified */
 	context.case_val = NULL;	/* no CASE being examined */
@@ -1927,19 +1895,15 @@
 	eval_const_expressions_context context;
 
 	if (root)
-<<<<<<< HEAD
 	{
 		context.boundParams = root->glob->boundParams;	/* bound Params */
+		context.glob = root->glob; /* for inlined-function dependencies */
 	}
 	else
 	{
 		context.boundParams = NULL;
-	}
-=======
-		context.boundParams = root->glob->boundParams;	/* bound Params */
-	else
-		context.boundParams = NULL;
->>>>>>> d13f41d2
+		context.glob = NULL;
+	}
 	context.active_fns = NIL;	/* nothing being recursively simplified */
 	context.case_val = NULL;	/* no CASE being examined */
 	context.transform_stable_funcs = true;	/* safe transformations only */
@@ -1974,6 +1938,8 @@
 	eval_const_expressions_context context;
 
 	context.boundParams = root->glob->boundParams;		/* bound Params */
+	/* we do not need to mark the plan as depending on inlined functions */
+	context.glob = NULL;
 	context.active_fns = NIL;	/* nothing being recursively simplified */
 	context.case_val = NULL;	/* no CASE being examined */
 	context.transform_stable_funcs = true;	/* unsafe transformations OK */
@@ -2026,11 +1992,7 @@
 					else
 						pval = datumCopy(prm->value, typByVal, typLen);
 					return (Node *) makeConst(param->paramtype,
-<<<<<<< HEAD
-											  -1,
-=======
 											  param->paramtypmod,
->>>>>>> d13f41d2
 											  (int) typLen,
 											  pval,
 											  prm->isnull,
@@ -2069,13 +2031,9 @@
 		 * FuncExpr, but not when the node is recognizably a length coercion;
 		 * we want to preserve the typmod in the eventual Const if so.
 		 */
-<<<<<<< HEAD
-		simple = simplify_function(expr->funcid, expr->funcresulttype, &args,
-=======
 		simple = simplify_function(expr->funcid,
 								   expr->funcresulttype, exprTypmod(node),
-								   args,
->>>>>>> d13f41d2
+								   &args,
 								   true, context);
 		if (simple)				/* successfully simplified it */
 			return (Node *) simple;
@@ -2130,13 +2088,9 @@
 		 * Code for op/func reduction is pretty bulky, so split it out as a
 		 * separate function.
 		 */
-<<<<<<< HEAD
-		simple = simplify_function(expr->opfuncid, expr->opresulttype, &args,
-=======
 		simple = simplify_function(expr->opfuncid,
 								   expr->opresulttype, -1,
-								   args,
->>>>>>> d13f41d2
+								   &args,
 								   true, context);
 		if (simple)				/* successfully simplified it */
 			return (Node *) simple;
@@ -2224,15 +2178,10 @@
 			 * Code for op/func reduction is pretty bulky, so split it out as
 			 * a separate function.
 			 */
-<<<<<<< HEAD
-			simple = simplify_function(expr->opfuncid, expr->opresulttype,
-									   &args, false, context);
-=======
 			simple = simplify_function(expr->opfuncid,
 									   expr->opresulttype, -1,
-									   args,
+									   &args,
 									   false, context);
->>>>>>> d13f41d2
 			if (simple)			/* successfully simplified it */
 			{
 				/*
@@ -2394,6 +2343,7 @@
 	{
 		CoerceViaIO *expr = (CoerceViaIO *) node;
 		Expr	   *arg;
+		List	   *args;
 		Oid			outfunc;
 		bool		outtypisvarlena;
 		Oid			infunc;
@@ -2406,6 +2356,7 @@
 		 */
 		arg = (Expr *) eval_const_expressions_mutator((Node *) expr->arg,
 													  context);
+		args = list_make1(arg);
 
 		/*
 		 * CoerceViaIO represents calling the source type's output function
@@ -2418,7 +2369,7 @@
 
 		simple = simplify_function(outfunc,
 								   CSTRINGOID, -1,
-								   list_make1(arg),
+								   &args,
 								   true, context);
 		if (simple)				/* successfully simplified output fn */
 		{
@@ -2438,7 +2389,7 @@
 
 			simple = simplify_function(infunc,
 									   expr->resulttype, -1,
-									   args,
+									   &args,
 									   true, context);
 			if (simple)			/* successfully simplified input fn */
 				return (Node *) simple;
@@ -2648,7 +2599,7 @@
 
 		if ( IsA(scalar, Const) && IsA(values, Const))
 		{
-			Node *result = (Node *) evaluate_expr( (Expr *) saop, BOOLOID);
+			Node *result = (Node *) evaluate_expr( (Expr *) saop, BOOLOID, -1);
 			Assert(IsA(result, Const));
 			return result;
 		}
@@ -3240,12 +3191,8 @@
  * even if simplification fails.
  */
 static Expr *
-<<<<<<< HEAD
-simplify_function(Oid funcid, Oid result_type, List **args,
-=======
 simplify_function(Oid funcid, Oid result_type, int32 result_typmod,
-				  List *args,
->>>>>>> d13f41d2
+				  List **args,
 				  bool allow_inline,
 				  eval_const_expressions_context *context)
 {
@@ -3272,15 +3219,11 @@
 	if (!HeapTupleIsValid(func_tuple))
 		elog(ERROR, "cache lookup failed for function %u", funcid);
 
-<<<<<<< HEAD
 	/* While we have the tuple, check if we need to add defaults */
 	if (((Form_pg_proc) GETSTRUCT(func_tuple))->pronargs > list_length(*args))
 		*args = add_function_defaults(*args, result_type, func_tuple);
 
-	newexpr = evaluate_function(funcid, result_type, *args,
-=======
-	newexpr = evaluate_function(funcid, result_type, result_typmod, args,
->>>>>>> d13f41d2
+	newexpr = evaluate_function(funcid, result_type, result_typmod, *args,
 								func_tuple, context);
 
 	if (large_const(newexpr, context->max_size))
@@ -3359,7 +3302,8 @@
 	rettype = enforce_generic_type_consistency(actual_arg_types,
 											   declared_arg_types,
 											   nargs,
-											   funcform->prorettype);
+											   funcform->prorettype,
+											   false);
 
 	/* let's just check we got the same answer as the parser did ... */
 	if (rettype != result_type)
@@ -3460,11 +3404,7 @@
 	 * function is not otherwise immutable.
 	 */
 	if (funcform->proisstrict && has_null_input)
-<<<<<<< HEAD
-		return (Expr *) makeNullConst(result_type, -1);
-=======
 		return (Expr *) makeNullConst(result_type, result_typmod);
->>>>>>> d13f41d2
 
 	/*
 	 * Otherwise, can simplify only if all inputs are constants. (For a
@@ -3634,10 +3574,7 @@
 	 */
 	if (!IsA(querytree, Query) ||
 		querytree->commandType != CMD_SELECT ||
-<<<<<<< HEAD
-=======
 		querytree->utilityStmt ||
->>>>>>> d13f41d2
 		querytree->intoClause ||
 		querytree->hasAggs ||
 		querytree->hasSubLinks ||
@@ -3663,11 +3600,7 @@
 	 * that no rewriting was needed; that's probably not important, but let's
 	 * be careful.
 	 */
-<<<<<<< HEAD
-	if (check_sql_fn_retval(funcid, result_type, querytree_list, NULL))
-=======
 	if (check_sql_fn_retval(funcid, result_type, list_make1(querytree), NULL))
->>>>>>> d13f41d2
 		goto fail;				/* reject whole-tuple-result cases */
 
 	/*
@@ -3769,6 +3702,13 @@
 	}
 
 	/*
+	 * Since there is now no trace of the function in the plan tree, we
+	 * must explicitly record the plan's dependency on the function.
+	 */
+	if (context->glob)
+		record_plan_function_dependency(context->glob, funcid);
+
+	/*
 	 * Recursively try to simplify the modified expression.  Here we must add
 	 * the current function to the context list of active functions.
 	 */
@@ -3869,13 +3809,8 @@
  * We use the executor's routine ExecEvalExpr() to avoid duplication of
  * code and ensure we get the same result as the executor would get.
  */
-<<<<<<< HEAD
 Expr *
-evaluate_expr(Expr *expr, Oid result_type)
-=======
-static Expr *
 evaluate_expr(Expr *expr, Oid result_type, int32 result_typmod)
->>>>>>> d13f41d2
 {
 	EState	   *estate;
 	ExprState  *exprstate;
@@ -3937,11 +3872,7 @@
 	/*
 	 * Make the constant result node.
 	 */
-<<<<<<< HEAD
-	return (Expr *) makeConst(result_type, -1, resultTypLen,
-=======
 	return (Expr *) makeConst(result_type, result_typmod, resultTypLen,
->>>>>>> d13f41d2
 							  const_val, const_is_null,
 							  resultTypByVal);
 }
@@ -3966,465 +3897,6 @@
  *		}
  *		else if (IsA(node, ...))
  *		{
-<<<<<<< HEAD
-=======
- *			... do special actions for other node types
- *		}
- *		// for any node type not specially processed, do:
- *		return expression_tree_walker(node, my_walker, (void *) context);
- * }
- *
- * The "context" argument points to a struct that holds whatever context
- * information the walker routine needs --- it can be used to return data
- * gathered by the walker, too.  This argument is not touched by
- * expression_tree_walker, but it is passed down to recursive sub-invocations
- * of my_walker.  The tree walk is started from a setup routine that
- * fills in the appropriate context struct, calls my_walker with the top-level
- * node of the tree, and then examines the results.
- *
- * The walker routine should return "false" to continue the tree walk, or
- * "true" to abort the walk and immediately return "true" to the top-level
- * caller.	This can be used to short-circuit the traversal if the walker
- * has found what it came for.	"false" is returned to the top-level caller
- * iff no invocation of the walker returned "true".
- *
- * The node types handled by expression_tree_walker include all those
- * normally found in target lists and qualifier clauses during the planning
- * stage.  In particular, it handles List nodes since a cnf-ified qual clause
- * will have List structure at the top level, and it handles TargetEntry nodes
- * so that a scan of a target list can be handled without additional code.
- * Also, RangeTblRef, FromExpr, JoinExpr, and SetOperationStmt nodes are
- * handled, so that query jointrees and setOperation trees can be processed
- * without additional code.
- *
- * expression_tree_walker will handle SubLink nodes by recursing normally
- * into the "testexpr" subtree (which is an expression belonging to the outer
- * plan).  It will also call the walker on the sub-Query node; however, when
- * expression_tree_walker itself is called on a Query node, it does nothing
- * and returns "false".  The net effect is that unless the walker does
- * something special at a Query node, sub-selects will not be visited during
- * an expression tree walk. This is exactly the behavior wanted in many cases
- * --- and for those walkers that do want to recurse into sub-selects, special
- * behavior is typically needed anyway at the entry to a sub-select (such as
- * incrementing a depth counter). A walker that wants to examine sub-selects
- * should include code along the lines of:
- *
- *		if (IsA(node, Query))
- *		{
- *			adjust context for subquery;
- *			result = query_tree_walker((Query *) node, my_walker, context,
- *									   0); // adjust flags as needed
- *			restore context if needed;
- *			return result;
- *		}
- *
- * query_tree_walker is a convenience routine (see below) that calls the
- * walker on all the expression subtrees of the given Query node.
- *
- * expression_tree_walker will handle SubPlan nodes by recursing normally
- * into the "testexpr" and the "args" list (which are expressions belonging to
- * the outer plan).  It will not touch the completed subplan, however.	Since
- * there is no link to the original Query, it is not possible to recurse into
- * subselects of an already-planned expression tree.  This is OK for current
- * uses, but may need to be revisited in future.
- *--------------------
- */
-
-bool
-expression_tree_walker(Node *node,
-					   bool (*walker) (),
-					   void *context)
-{
-	ListCell   *temp;
-
-	/*
-	 * The walker has already visited the current node, and so we need only
-	 * recurse into any sub-nodes it has.
-	 *
-	 * We assume that the walker is not interested in List nodes per se, so
-	 * when we expect a List we just recurse directly to self without
-	 * bothering to call the walker.
-	 */
-	if (node == NULL)
-		return false;
-
-	/* Guard against stack overflow due to overly complex expressions */
-	check_stack_depth();
-
-	switch (nodeTag(node))
-	{
-		case T_Var:
-		case T_Const:
-		case T_Param:
-		case T_CoerceToDomainValue:
-		case T_CaseTestExpr:
-		case T_SetToDefault:
-		case T_CurrentOfExpr:
-		case T_RangeTblRef:
-		case T_OuterJoinInfo:
-			/* primitive node types with no expression subnodes */
-			break;
-		case T_Aggref:
-			{
-				Aggref	   *expr = (Aggref *) node;
-
-				/* recurse directly on List */
-				if (expression_tree_walker((Node *) expr->args,
-										   walker, context))
-					return true;
-			}
-			break;
-		case T_ArrayRef:
-			{
-				ArrayRef   *aref = (ArrayRef *) node;
-
-				/* recurse directly for upper/lower array index lists */
-				if (expression_tree_walker((Node *) aref->refupperindexpr,
-										   walker, context))
-					return true;
-				if (expression_tree_walker((Node *) aref->reflowerindexpr,
-										   walker, context))
-					return true;
-				/* walker must see the refexpr and refassgnexpr, however */
-				if (walker(aref->refexpr, context))
-					return true;
-				if (walker(aref->refassgnexpr, context))
-					return true;
-			}
-			break;
-		case T_FuncExpr:
-			{
-				FuncExpr   *expr = (FuncExpr *) node;
-
-				if (expression_tree_walker((Node *) expr->args,
-										   walker, context))
-					return true;
-			}
-			break;
-		case T_OpExpr:
-			{
-				OpExpr	   *expr = (OpExpr *) node;
-
-				if (expression_tree_walker((Node *) expr->args,
-										   walker, context))
-					return true;
-			}
-			break;
-		case T_DistinctExpr:
-			{
-				DistinctExpr *expr = (DistinctExpr *) node;
-
-				if (expression_tree_walker((Node *) expr->args,
-										   walker, context))
-					return true;
-			}
-			break;
-		case T_ScalarArrayOpExpr:
-			{
-				ScalarArrayOpExpr *expr = (ScalarArrayOpExpr *) node;
-
-				if (expression_tree_walker((Node *) expr->args,
-										   walker, context))
-					return true;
-			}
-			break;
-		case T_BoolExpr:
-			{
-				BoolExpr   *expr = (BoolExpr *) node;
-
-				if (expression_tree_walker((Node *) expr->args,
-										   walker, context))
-					return true;
-			}
-			break;
-		case T_SubLink:
-			{
-				SubLink    *sublink = (SubLink *) node;
-
-				if (walker(sublink->testexpr, context))
-					return true;
-
-				/*
-				 * Also invoke the walker on the sublink's Query node, so it
-				 * can recurse into the sub-query if it wants to.
-				 */
-				return walker(sublink->subselect, context);
-			}
-			break;
-		case T_SubPlan:
-			{
-				SubPlan    *subplan = (SubPlan *) node;
-
-				/* recurse into the testexpr, but not into the Plan */
-				if (walker(subplan->testexpr, context))
-					return true;
-				/* also examine args list */
-				if (expression_tree_walker((Node *) subplan->args,
-										   walker, context))
-					return true;
-			}
-			break;
-		case T_FieldSelect:
-			return walker(((FieldSelect *) node)->arg, context);
-		case T_FieldStore:
-			{
-				FieldStore *fstore = (FieldStore *) node;
-
-				if (walker(fstore->arg, context))
-					return true;
-				if (walker(fstore->newvals, context))
-					return true;
-			}
-			break;
-		case T_RelabelType:
-			return walker(((RelabelType *) node)->arg, context);
-		case T_CoerceViaIO:
-			return walker(((CoerceViaIO *) node)->arg, context);
-		case T_ArrayCoerceExpr:
-			return walker(((ArrayCoerceExpr *) node)->arg, context);
-		case T_ConvertRowtypeExpr:
-			return walker(((ConvertRowtypeExpr *) node)->arg, context);
-		case T_CaseExpr:
-			{
-				CaseExpr   *caseexpr = (CaseExpr *) node;
-
-				if (walker(caseexpr->arg, context))
-					return true;
-				/* we assume walker doesn't care about CaseWhens, either */
-				foreach(temp, caseexpr->args)
-				{
-					CaseWhen   *when = (CaseWhen *) lfirst(temp);
-
-					Assert(IsA(when, CaseWhen));
-					if (walker(when->expr, context))
-						return true;
-					if (walker(when->result, context))
-						return true;
-				}
-				if (walker(caseexpr->defresult, context))
-					return true;
-			}
-			break;
-		case T_ArrayExpr:
-			return walker(((ArrayExpr *) node)->elements, context);
-		case T_RowExpr:
-			return walker(((RowExpr *) node)->args, context);
-		case T_RowCompareExpr:
-			{
-				RowCompareExpr *rcexpr = (RowCompareExpr *) node;
-
-				if (walker(rcexpr->largs, context))
-					return true;
-				if (walker(rcexpr->rargs, context))
-					return true;
-			}
-			break;
-		case T_CoalesceExpr:
-			return walker(((CoalesceExpr *) node)->args, context);
-		case T_MinMaxExpr:
-			return walker(((MinMaxExpr *) node)->args, context);
-		case T_XmlExpr:
-			{
-				XmlExpr    *xexpr = (XmlExpr *) node;
-
-				if (walker(xexpr->named_args, context))
-					return true;
-				/* we assume walker doesn't care about arg_names */
-				if (walker(xexpr->args, context))
-					return true;
-			}
-			break;
-		case T_NullIfExpr:
-			return walker(((NullIfExpr *) node)->args, context);
-		case T_NullTest:
-			return walker(((NullTest *) node)->arg, context);
-		case T_BooleanTest:
-			return walker(((BooleanTest *) node)->arg, context);
-		case T_CoerceToDomain:
-			return walker(((CoerceToDomain *) node)->arg, context);
-		case T_TargetEntry:
-			return walker(((TargetEntry *) node)->expr, context);
-		case T_Query:
-			/* Do nothing with a sub-Query, per discussion above */
-			break;
-		case T_List:
-			foreach(temp, (List *) node)
-			{
-				if (walker((Node *) lfirst(temp), context))
-					return true;
-			}
-			break;
-		case T_FromExpr:
-			{
-				FromExpr   *from = (FromExpr *) node;
-
-				if (walker(from->fromlist, context))
-					return true;
-				if (walker(from->quals, context))
-					return true;
-			}
-			break;
-		case T_JoinExpr:
-			{
-				JoinExpr   *join = (JoinExpr *) node;
-
-				if (walker(join->larg, context))
-					return true;
-				if (walker(join->rarg, context))
-					return true;
-				if (walker(join->quals, context))
-					return true;
-
-				/*
-				 * alias clause, using list are deemed uninteresting.
-				 */
-			}
-			break;
-		case T_SetOperationStmt:
-			{
-				SetOperationStmt *setop = (SetOperationStmt *) node;
-
-				if (walker(setop->larg, context))
-					return true;
-				if (walker(setop->rarg, context))
-					return true;
-			}
-			break;
-		case T_InClauseInfo:
-			{
-				InClauseInfo *ininfo = (InClauseInfo *) node;
-
-				if (expression_tree_walker((Node *) ininfo->sub_targetlist,
-										   walker, context))
-					return true;
-			}
-			break;
-		case T_AppendRelInfo:
-			{
-				AppendRelInfo *appinfo = (AppendRelInfo *) node;
-
-				if (expression_tree_walker((Node *) appinfo->translated_vars,
-										   walker, context))
-					return true;
-			}
-			break;
-		default:
-			elog(ERROR, "unrecognized node type: %d",
-				 (int) nodeTag(node));
-			break;
-	}
-	return false;
-}
-
-/*
- * query_tree_walker --- initiate a walk of a Query's expressions
- *
- * This routine exists just to reduce the number of places that need to know
- * where all the expression subtrees of a Query are.  Note it can be used
- * for starting a walk at top level of a Query regardless of whether the
- * walker intends to descend into subqueries.  It is also useful for
- * descending into subqueries within a walker.
- *
- * Some callers want to suppress visitation of certain items in the sub-Query,
- * typically because they need to process them specially, or don't actually
- * want to recurse into subqueries.  This is supported by the flags argument,
- * which is the bitwise OR of flag values to suppress visitation of
- * indicated items.  (More flag bits may be added as needed.)
- */
-bool
-query_tree_walker(Query *query,
-				  bool (*walker) (),
-				  void *context,
-				  int flags)
-{
-	Assert(query != NULL && IsA(query, Query));
-
-	if (walker((Node *) query->targetList, context))
-		return true;
-	if (walker((Node *) query->returningList, context))
-		return true;
-	if (walker((Node *) query->jointree, context))
-		return true;
-	if (walker(query->setOperations, context))
-		return true;
-	if (walker(query->havingQual, context))
-		return true;
-	if (walker(query->limitOffset, context))
-		return true;
-	if (walker(query->limitCount, context))
-		return true;
-	if (range_table_walker(query->rtable, walker, context, flags))
-		return true;
-	return false;
-}
-
-/*
- * range_table_walker is just the part of query_tree_walker that scans
- * a query's rangetable.  This is split out since it can be useful on
- * its own.
- */
-bool
-range_table_walker(List *rtable,
-				   bool (*walker) (),
-				   void *context,
-				   int flags)
-{
-	ListCell   *rt;
-
-	foreach(rt, rtable)
-	{
-		RangeTblEntry *rte = (RangeTblEntry *) lfirst(rt);
-
-		switch (rte->rtekind)
-		{
-			case RTE_RELATION:
-			case RTE_SPECIAL:
-				/* nothing to do */
-				break;
-			case RTE_SUBQUERY:
-				if (!(flags & QTW_IGNORE_RT_SUBQUERIES))
-					if (walker(rte->subquery, context))
-						return true;
-				break;
-			case RTE_JOIN:
-				if (!(flags & QTW_IGNORE_JOINALIASES))
-					if (walker(rte->joinaliasvars, context))
-						return true;
-				break;
-			case RTE_FUNCTION:
-				if (walker(rte->funcexpr, context))
-					return true;
-				break;
-			case RTE_VALUES:
-				if (walker(rte->values_lists, context))
-					return true;
-				break;
-		}
-	}
-	return false;
-}
-
-
-/*--------------------
- * expression_tree_mutator() is designed to support routines that make a
- * modified copy of an expression tree, with some nodes being added,
- * removed, or replaced by new subtrees.  The original tree is (normally)
- * not changed.  Each recursion level is responsible for returning a copy of
- * (or appropriately modified substitute for) the subtree it is handed.
- * A mutator routine should look like this:
- *
- * Node * my_mutator (Node *node, my_struct *context)
- * {
- *		if (node == NULL)
- *			return NULL;
- *		// check for nodes that special work is required for, eg:
- *		if (IsA(node, Var))
- *		{
- *			... create and return modified copy of Var node
- *		}
- *		else if (IsA(node, ...))
- *		{
->>>>>>> d13f41d2
  *			... do special transformations of other node types
  *		}
  *		// for any node type not specially processed, do:
@@ -4525,14 +3997,12 @@
 			break;
 		case T_Param:
 		case T_CoerceToDomainValue:
-		case T_CurrentOfExpr:
 		case T_CaseTestExpr:
 		case T_DynamicIndexScan:
 		case T_SetToDefault:
 		case T_CurrentOfExpr:
 		case T_RangeTblRef:
 		case T_OuterJoinInfo:
-<<<<<<< HEAD
 		case T_String:
 		case T_Null:
 		case T_DML:
@@ -4542,9 +4012,6 @@
 		case T_PartBoundExpr:
 		case T_PartBoundInclusionExpr:
 		case T_PartBoundOpenExpr:
-			/* primitive node types with no expression subnodes */
-=======
->>>>>>> d13f41d2
 			return (Node *) copyObject(node);
 		case T_Aggref:
 			{
@@ -4690,7 +4157,6 @@
 				MUTATE(newnode->groupsets, grpingcl->groupsets, List *);
 				return (Node *)newnode;
 			}
-			break;
 		case T_ArrayRef:
 			{
 				ArrayRef   *arrayref = (ArrayRef *) node;
@@ -4776,7 +4242,6 @@
 				SubLink    *newnode;
 
 				FLATCOPY(newnode, sublink, SubLink);
-				
 				MUTATE(newnode->testexpr, sublink->testexpr, Node *);
 
 				/*
@@ -4944,6 +4409,7 @@
 
 				FLATCOPY(newnode, xexpr, XmlExpr);
 				MUTATE(newnode->named_args, xexpr->named_args, List *);
+				/* assume mutator does not care about arg_names */
 				MUTATE(newnode->args, xexpr->args, List *);
 				return (Node *) newnode;
 			}
@@ -5094,9 +4560,8 @@
 			}
 			break;
 		default:
-				ereport(ERROR, (errcode(ERRCODE_INTERNAL_ERROR),
-                            		errmsg_internal("unrecognized node type: %d",
-				                            nodeTag(node)) ));
+			elog(ERROR, "unrecognized node type: %d",
+				 (int) nodeTag(node));
 			break;
 	}
 	/* can't get here, but keep compiler happy */
