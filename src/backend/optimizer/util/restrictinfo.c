--- conflicted
+++ resolved
@@ -112,14 +112,9 @@
 	 */
 #if 0
 	Assert(!is_andclause(clause));
-<<<<<<< HEAD
 #endif
-	return make_restrictinfo_internal(clause,
-=======
-
 	return make_restrictinfo_internal(root,
 									  clause,
->>>>>>> 7cd0d523
 									  NULL,
 									  is_pushed_down,
 									  outerjoin_delayed,
