/*-------------------------------------------------------------------------
 *
 * createplan.c
 *	  Routines to create the desired plan for processing a query.
 *	  Planning is complete, we just need to convert the selected
 *	  Path into a Plan.
 *
 * Portions Copyright (c) 2005-2008, Greenplum inc
 * Portions Copyright (c) 2012-Present VMware, Inc. or its affiliates.
 * Portions Copyright (c) 1996-2019, PostgreSQL Global Development Group
 * Portions Copyright (c) 1994, Regents of the University of California
 *
 *
 * IDENTIFICATION
 *	  src/backend/optimizer/plan/createplan.c
 *
 *-------------------------------------------------------------------------
 */
#include "postgres.h"

#include <limits.h>
#include <math.h>

#include "access/relation.h"
#include "access/sysattr.h"
#include "catalog/pg_class.h"
#include "catalog/pg_proc.h"
#include "foreign/fdwapi.h"
#include "miscadmin.h"
#include "nodes/extensible.h"
#include "nodes/makefuncs.h"
#include "nodes/nodeFuncs.h"
#include "executor/executor.h"
#include "optimizer/clauses.h"
#include "optimizer/cost.h"
#include "optimizer/optimizer.h"
#include "optimizer/paramassign.h"
#include "optimizer/paths.h"
#include "optimizer/placeholder.h"
#include "optimizer/plancat.h"
#include "optimizer/planmain.h"
#include "optimizer/restrictinfo.h"
#include "optimizer/subselect.h"
#include "optimizer/tlist.h"
#include "parser/parse_clause.h"
#include "parser/parsetree.h"
#include "partitioning/partprune.h"
#include "utils/lsyscache.h"
#include "utils/uri.h"

#include "cdb/cdbhash.h"
#include "cdb/cdbllize.h"		/* cdbllize_adjust_init_plan_path() */
#include "cdb/cdbmutate.h"
#include "cdb/cdbpath.h"		/* cdbpath_rows() */
#include "cdb/cdbpathtoplan.h"	/* cdbpathtoplan_create_flow() etc. */
#include "cdb/cdbpullup.h"		/* cdbpullup_targetlist() */
#include "cdb/cdbsetop.h"
#include "cdb/cdbsreh.h"
#include "cdb/cdbtargeteddispatch.h"
#include "cdb/cdbvars.h"
#include "optimizer/joinpartprune.h"
#include "optimizer/pathnode.h"
#include "optimizer/planshare.h"
#include "parser/parse_oper.h"	/* ordering_oper_opid */
#include "rewrite/rewriteManip.h"
#include "utils/guc.h"

/*
 * Flag bits that can appear in the flags argument of create_plan_recurse().
 * These can be OR-ed together.
 *
 * CP_EXACT_TLIST specifies that the generated plan node must return exactly
 * the tlist specified by the path's pathtarget (this overrides both
 * CP_SMALL_TLIST and CP_LABEL_TLIST, if those are set).  Otherwise, the
 * plan node is allowed to return just the Vars and PlaceHolderVars needed
 * to evaluate the pathtarget.
 *
 * CP_SMALL_TLIST specifies that a narrower tlist is preferred.  This is
 * passed down by parent nodes such as Sort and Hash, which will have to
 * store the returned tuples.
 *
 * CP_LABEL_TLIST specifies that the plan node must return columns matching
 * any sortgrouprefs specified in its pathtarget, with appropriate
 * ressortgroupref labels.  This is passed down by parent nodes such as Sort
 * and Group, which need these values to be available in their inputs.
 *
 * CP_IGNORE_TLIST specifies that the caller plans to replace the targetlist,
 * and therefore it doesn't matter a bit what target list gets generated.
 */
#define CP_EXACT_TLIST		0x0001	/* Plan must return specified tlist */
#define CP_SMALL_TLIST		0x0002	/* Prefer narrower tlists */
#define CP_LABEL_TLIST		0x0004	/* tlist must contain sortgrouprefs */
#define CP_IGNORE_TLIST		0x0008	/* caller will replace tlist */

typedef struct
{
	plan_tree_base_prefix base; /* Required prefix for
								 * plan_tree_walker/mutator */
	Bitmapset            *seen_subplans;
	bool                  result;
} contain_motion_walk_context;

static Plan *create_scan_plan(PlannerInfo *root, Path *best_path,
							  int flags);
static List *build_path_tlist(PlannerInfo *root, Path *path);
static bool use_physical_tlist(PlannerInfo *root, Path *path, int flags);
static List *get_gating_quals(PlannerInfo *root, List *quals);
static Plan *create_gating_plan(PlannerInfo *root, Path *path, Plan *plan,
								List *gating_quals);
static Plan *create_join_plan(PlannerInfo *root, JoinPath *best_path);
static Plan *create_append_plan(PlannerInfo *root, AppendPath *best_path,
								int flags);
static Plan *create_merge_append_plan(PlannerInfo *root, MergeAppendPath *best_path,
									  int flags);
static Result *create_group_result_plan(PlannerInfo *root,
										GroupResultPath *best_path);
static ProjectSet *create_project_set_plan(PlannerInfo *root, ProjectSetPath *best_path);
static Material *create_material_plan(PlannerInfo *root, MaterialPath *best_path,
									  int flags);
static Plan *create_unique_plan(PlannerInfo *root, UniquePath *best_path,
								int flags);
static Plan *create_motion_plan(PlannerInfo *root, CdbMotionPath *path);
static Plan *create_splitupdate_plan(PlannerInfo *root, SplitUpdatePath *path);
static Gather *create_gather_plan(PlannerInfo *root, GatherPath *best_path);
static Plan *create_projection_plan(PlannerInfo *root,
									ProjectionPath *best_path,
									int flags);
static Plan *inject_projection_plan(Plan *subplan, List *tlist, bool parallel_safe);
static Sort *create_sort_plan(PlannerInfo *root, SortPath *best_path, int flags);
static Unique *create_upper_unique_plan(PlannerInfo *root, UpperUniquePath *best_path,
										int flags);
static Agg *create_agg_plan(PlannerInfo *root, AggPath *best_path);
static TupleSplit *create_tup_split_plan(PlannerInfo *root, TupleSplitPath *best_path);
static Plan *create_groupingsets_plan(PlannerInfo *root, GroupingSetsPath *best_path);
static Result *create_minmaxagg_plan(PlannerInfo *root, MinMaxAggPath *best_path);
static WindowAgg *create_windowagg_plan(PlannerInfo *root, WindowAggPath *best_path);
static SetOp *create_setop_plan(PlannerInfo *root, SetOpPath *best_path,
								int flags);
static RecursiveUnion *create_recursiveunion_plan(PlannerInfo *root, RecursiveUnionPath *best_path);
static LockRows *create_lockrows_plan(PlannerInfo *root, LockRowsPath *best_path,
									  int flags);
static ModifyTable *create_modifytable_plan(PlannerInfo *root, ModifyTablePath *best_path);
static Limit *create_limit_plan(PlannerInfo *root, LimitPath *best_path,
								int flags);
static SeqScan *create_seqscan_plan(PlannerInfo *root, Path *best_path,
									List *tlist, List *scan_clauses);
static SampleScan *create_samplescan_plan(PlannerInfo *root, Path *best_path,
										  List *tlist, List *scan_clauses);
static Scan *create_indexscan_plan(PlannerInfo *root, IndexPath *best_path,
								   List *tlist, List *scan_clauses, bool indexonly);
static BitmapHeapScan *create_bitmap_scan_plan(PlannerInfo *root,
											   BitmapHeapPath *best_path,
											   List *tlist, List *scan_clauses);
static Plan *create_bitmap_subplan(PlannerInfo *root, Path *bitmapqual,
								   List **qual, List **indexqual, List **indexECs);
static TidScan *create_tidscan_plan(PlannerInfo *root, TidPath *best_path,
									List *tlist, List *scan_clauses);
static SubqueryScan *create_subqueryscan_plan(PlannerInfo *root,
											  SubqueryScanPath *best_path,
											  List *tlist, List *scan_clauses);
static FunctionScan *create_functionscan_plan(PlannerInfo *root, Path *best_path,
											  List *tlist, List *scan_clauses);
static TableFunctionScan *create_tablefunction_plan(PlannerInfo *root,
						  TableFunctionScanPath *best_path,
						  List *tlist,
						  List *scan_clauses);
static ValuesScan *create_valuesscan_plan(PlannerInfo *root, Path *best_path,
										  List *tlist, List *scan_clauses);
static TableFuncScan *create_tablefuncscan_plan(PlannerInfo *root, Path *best_path,
												List *tlist, List *scan_clauses);
static Plan *create_ctescan_plan(PlannerInfo *root, Path *best_path,
									List *tlist, List *scan_clauses);
static NamedTuplestoreScan *create_namedtuplestorescan_plan(PlannerInfo *root,
															Path *best_path, List *tlist, List *scan_clauses);
static Result *create_resultscan_plan(PlannerInfo *root, Path *best_path,
									  List *tlist, List *scan_clauses);
static WorkTableScan *create_worktablescan_plan(PlannerInfo *root, Path *best_path,
												List *tlist, List *scan_clauses);
static ForeignScan *create_foreignscan_plan(PlannerInfo *root, ForeignPath *best_path,
											List *tlist, List *scan_clauses);
static CustomScan *create_customscan_plan(PlannerInfo *root,
										  CustomPath *best_path,
										  List *tlist, List *scan_clauses);
static NestLoop *create_nestloop_plan(PlannerInfo *root, NestPath *best_path);
static MergeJoin *create_mergejoin_plan(PlannerInfo *root, MergePath *best_path);
static HashJoin *create_hashjoin_plan(PlannerInfo *root, HashPath *best_path);
static Node *replace_nestloop_params(PlannerInfo *root, Node *expr);
static Node *replace_nestloop_params_mutator(Node *node, PlannerInfo *root);
static void fix_indexqual_references(PlannerInfo *root, IndexPath *index_path,
									 List **stripped_indexquals_p,
									 List **fixed_indexquals_p);
static List *fix_indexorderby_references(PlannerInfo *root, IndexPath *index_path);
static Node *fix_indexqual_clause(PlannerInfo *root,
								  IndexOptInfo *index, int indexcol,
								  Node *clause, List *indexcolnos);
static Node *fix_indexqual_operand(Node *node, IndexOptInfo *index, int indexcol);
static List *get_switched_clauses(List *clauses, Relids outerrelids);
static List *order_qual_clauses(PlannerInfo *root, List *clauses);
static void copy_generic_path_info(Plan *dest, Path *src);
static void copy_plan_costsize(Plan *dest, Plan *src);
static void label_sort_with_costsize(PlannerInfo *root, Sort *plan,
									 double limit_tuples);
static SeqScan *make_seqscan(List *qptlist, List *qpqual, Index scanrelid);
static SampleScan *make_samplescan(List *qptlist, List *qpqual, Index scanrelid,
								   TableSampleClause *tsc);
static IndexScan *make_indexscan(List *qptlist, List *qpqual, Index scanrelid,
								 Oid indexid, List *indexqual, List *indexqualorig,
								 List *indexorderby, List *indexorderbyorig,
								 List *indexorderbyops,
								 ScanDirection indexscandir);
static IndexOnlyScan *make_indexonlyscan(List *qptlist, List *qpqual,
										 Index scanrelid, Oid indexid,
<<<<<<< HEAD
										 List *indexqual, List *indexqualorig,
=======
										 List *indexqual, List *recheckqual,
>>>>>>> 7cd0d523
										 List *indexorderby,
										 List *indextlist,
										 ScanDirection indexscandir);
static BitmapIndexScan *make_bitmap_indexscan(Index scanrelid, Oid indexid,
											  List *indexqual,
											  List *indexqualorig);
static BitmapHeapScan *make_bitmap_heapscan(List *qptlist,
											List *qpqual,
											Plan *lefttree,
											List *bitmapqualorig,
											Index scanrelid);
static TidScan *make_tidscan(List *qptlist, List *qpqual, Index scanrelid,
							 List *tidquals);
static SubqueryScan *make_subqueryscan(List *qptlist,
									   List *qpqual,
									   Index scanrelid,
									   Plan *subplan);
static FunctionScan *make_functionscan(List *qptlist, List *qpqual,
									   Index scanrelid, List *functions, bool funcordinality);
static TableFunctionScan *make_tablefunction(List *qptlist, List *qpqual,
				   Plan *subplan, Index scanrelid, RangeTblFunction *function);
static ValuesScan *make_valuesscan(List *qptlist, List *qpqual,
								   Index scanrelid, List *values_lists);
static TableFuncScan *make_tablefuncscan(List *qptlist, List *qpqual,
										 Index scanrelid, TableFunc *tablefunc);
static CteScan *make_ctescan(List *qptlist, List *qpqual,
							 Index scanrelid, int ctePlanId, int cteParam);
static NamedTuplestoreScan *make_namedtuplestorescan(List *qptlist, List *qpqual,
													 Index scanrelid, char *enrname);
static WorkTableScan *make_worktablescan(List *qptlist, List *qpqual,
										 Index scanrelid, int wtParam);
static RecursiveUnion *make_recursive_union(List *tlist,
											Plan *lefttree,
											Plan *righttree,
											int wtParam,
											List *distinctList,
											long numGroups);
static BitmapAnd *make_bitmap_and(List *bitmapplans);
static BitmapOr *make_bitmap_or(List *bitmapplans);
static NestLoop *make_nestloop(List *tlist,
							   List *joinclauses, List *otherclauses, List *nestParams,
							   Plan *lefttree, Plan *righttree,
							   JoinType jointype, bool inner_unique);
static HashJoin *make_hashjoin(List *tlist,
							   List *joinclauses, List *otherclauses,
<<<<<<< HEAD
							   List *hashclauses, Plan *lefttree,
							   Plan *righttree, JoinType jointype,
							   bool inner_unique);
=======
							   List *hashclauses,
							   List *hashoperators, List *hashcollations,
							   List *hashkeys,
							   Plan *lefttree, Plan *righttree,
							   JoinType jointype, bool inner_unique);
>>>>>>> 7cd0d523
static Hash *make_hash(Plan *lefttree,
					   List *hashkeys,
					   Oid skewTable,
					   AttrNumber skewColumn,
					   bool skewInherit);
static MergeJoin *make_mergejoin(List *tlist,
								 List *joinclauses, List *otherclauses,
								 List *mergeclauses,
								 Oid *mergefamilies,
								 Oid *mergecollations,
								 int *mergestrategies,
								 bool *mergenullsfirst,
								 Plan *lefttree, Plan *righttree,
								 JoinType jointype, bool inner_unique,
								 bool skip_mark_restore);
static Sort *make_sort(Plan *lefttree, int numCols,
					   AttrNumber *sortColIdx, Oid *sortOperators,
					   Oid *collations, bool *nullsFirst);
static Plan *prepare_sort_from_pathkeys(Plan *lefttree, List *pathkeys,
										Relids relids,
										const AttrNumber *reqColIdx,
										bool adjust_tlist_in_place,
										int *p_numsortkeys,
										AttrNumber **p_sortColIdx,
										Oid **p_sortOperators,
										Oid **p_collations,
										bool **p_nullsFirst);
static EquivalenceMember *find_ec_member_for_tle(EquivalenceClass *ec,
												 TargetEntry *tle,
												 Relids relids);
static Sort *make_sort_from_groupcols(List *groupcls,
									  AttrNumber *grpColIdx,
									  Plan *lefttree);
static WindowAgg *make_windowagg(List *tlist, Index winref,
								 int partNumCols, AttrNumber *partColIdx, Oid *partOperators, Oid *partCollations,
								 int ordNumCols, AttrNumber *ordColIdx, Oid *ordOperators, Oid *ordCollations,
								 AttrNumber firstOrderCol, Oid firstOrderCmpOperator, bool firstOrderNullsFirst,
								 int frameOptions, Node *startOffset, Node *endOffset,
								 Oid startInRangeFunc, Oid endInRangeFunc,
								 Oid inRangeColl, bool inRangeAsc, bool inRangeNullsFirst,
								 Plan *lefttree);
static Unique *make_unique_from_sortclauses(Plan *lefttree, List *distinctList);
static Unique *make_unique_from_pathkeys(Plan *lefttree,
										 List *pathkeys, int numCols);
static Gather *make_gather(List *qptlist, List *qpqual,
						   int nworkers, int rescan_param, bool single_copy, Plan *subplan);
static SetOp *make_setop(SetOpCmd cmd, SetOpStrategy strategy, Plan *lefttree,
						 List *distinctList, AttrNumber flagColIdx, int firstFlag,
						 long numGroups);
static LockRows *make_lockrows(Plan *lefttree, List *rowMarks, int epqParam);
static ProjectSet *make_project_set(List *tlist, Plan *subplan);
static ModifyTable *make_modifytable(PlannerInfo *root,
									 CmdType operation, bool canSetTag,
									 Index nominalRelation, Index rootRelation,
									 bool partColsUpdated,
									 List *resultRelations, List *subplans, List *subroots,
									 List *withCheckOptionLists, List *returningLists,
									 List *is_split_updates,
									 List *rowMarks, OnConflictExpr *onconflict, int epqParam);
static GatherMerge *create_gather_merge_plan(PlannerInfo *root,
											 GatherMergePath *best_path);

static TargetEntry *find_junk_tle(List *targetList, const char *junkAttrName);
static Motion *cdbpathtoplan_create_motion_plan(PlannerInfo *root,
								 CdbMotionPath *path,
								 Plan *subplan);
static void append_initplan_for_function_scan(PlannerInfo *root, Path *best_path, Plan *plan);
static bool contain_motion(PlannerInfo *root, Node *node);
static bool contain_motion_walk(Node *node, contain_motion_walk_context *ctx);

/*
 * create_plan
 *	  Creates the access plan for a query by recursively processing the
 *	  desired tree of pathnodes, starting at the node 'best_path'.  For
 *	  every pathnode found, we create a corresponding plan node containing
 *	  appropriate id, target list, and qualification information.
 *
 *	  The tlists and quals in the plan tree are still in planner format,
 *	  ie, Vars still correspond to the parser's numbering.  This will be
 *	  fixed later by setrefs.c.
 *
 *	  best_path is the best access path
 *
 *	  Returns a Plan tree.
 */
Plan *
create_plan(PlannerInfo *root, Path *best_path, PlanSlice *curSlice)
{
	Plan	   *plan;

	root->curSlice = curSlice;

	/* plan_params should not be in use in current query level */
	Assert(root->plan_params == NIL);

	/* Initialize this module's workspace in PlannerInfo */
	root->curOuterRels = NULL;
	root->curOuterParams = NIL;

	/* Recursively process the path tree, demanding the correct tlist result */
	plan = create_plan_recurse(root, best_path, CP_EXACT_TLIST);

	/*
	 * 'partition_selector_candidates' is a stack, should be empty now
	 * that we're back from create_plan_recurse().
	 */
	Assert(root->partition_selector_candidates == NIL);

	/*
	 * Make sure the topmost plan node's targetlist exposes the original
	 * column names and other decorative info.  Targetlists generated within
	 * the planner don't bother with that stuff, but we must have it on the
	 * top-level tlist seen at execution time.  However, ModifyTable plan
	 * nodes don't have a tlist matching the querytree targetlist.
	 *
	 * The ModifyTable might be under a Motion, so peek underneath it.
	 */
	{
		Plan	   *topplan = plan;

		if (IsA(plan, Motion))
			topplan = plan->lefttree;

		if (!IsA(topplan, ModifyTable))
			apply_tlist_labeling(topplan->targetlist, root->processed_tlist);
	}

	/*
	 * Attach any initPlans created in this query level to the topmost plan
	 * node.  (In principle the initplans could go in any plan node at or
	 * above where they're referenced, but there seems no reason to put them
	 * any lower than the topmost node for the query level.  Also, see
	 * comments for SS_finalize_plan before you try to change this.)
	 */
	SS_attach_initplans(root, plan);

	/* Check we successfully assigned all NestLoopParams to plan nodes */
	if (root->curOuterParams != NIL)
		elog(ERROR, "failed to assign all NestLoopParams to plan nodes");

	/*
	 * Reset plan_params to ensure param IDs used for nestloop params are not
	 * re-used later
	 */
	root->plan_params = NIL;

	return plan;
}

/*
 * create_plan_recurse
 *	  Recursive guts of create_plan().
 */
Plan *
create_plan_recurse(PlannerInfo *root, Path *best_path, int flags)
{
	Plan	   *plan;

	/* Guard against stack overflow due to overly complex plans */
	check_stack_depth();

	switch (best_path->pathtype)
	{
		case T_SeqScan:
		case T_SampleScan:
		case T_IndexScan:
		case T_IndexOnlyScan:
		case T_BitmapHeapScan:
		case T_TidScan:
		case T_SubqueryScan:
		case T_FunctionScan:
		case T_TableFunctionScan:
		case T_TableFuncScan:
		case T_ValuesScan:
		case T_CteScan:
		case T_WorkTableScan:
		case T_NamedTuplestoreScan:
		case T_ForeignScan:
		case T_CustomScan:
			plan = create_scan_plan(root, best_path, flags);
			break;
		case T_HashJoin:
		case T_MergeJoin:
		case T_NestLoop:
			plan = create_join_plan(root,
									(JoinPath *) best_path);
			break;
		case T_Append:
			plan = create_append_plan(root,
									  (AppendPath *) best_path,
									  flags);
			break;
		case T_MergeAppend:
			plan = create_merge_append_plan(root,
											(MergeAppendPath *) best_path,
											flags);
			break;
		case T_Result:
			if (IsA(best_path, ProjectionPath))
			{
				plan = create_projection_plan(root,
											  (ProjectionPath *) best_path,
											  flags);
			}
			else if (IsA(best_path, MinMaxAggPath))
			{
				plan = (Plan *) create_minmaxagg_plan(root,
													  (MinMaxAggPath *) best_path);
			}
			else if (IsA(best_path, GroupResultPath))
			{
				plan = (Plan *) create_group_result_plan(root,
														 (GroupResultPath *) best_path);
			}
			else
			{
				/* Simple RTE_RESULT base relation */
				Assert(IsA(best_path, Path));
				plan = create_scan_plan(root, best_path, flags);
			}
			break;
		case T_ProjectSet:
			plan = (Plan *) create_project_set_plan(root,
													(ProjectSetPath *) best_path);
			break;
		case T_Material:
			plan = (Plan *) create_material_plan(root,
												 (MaterialPath *) best_path,
												 flags);
			break;
		case T_Unique:
			if (IsA(best_path, UpperUniquePath))
			{
				plan = (Plan *) create_upper_unique_plan(root,
														 (UpperUniquePath *) best_path,
														 flags);
			}
			else
			{
				Assert(IsA(best_path, UniquePath));
				plan = create_unique_plan(root,
										  (UniquePath *) best_path,
										  flags);
			}
			break;
		case T_Gather:
			plan = (Plan *) create_gather_plan(root,
											   (GatherPath *) best_path);
			break;
		case T_Sort:
			plan = (Plan *) create_sort_plan(root,
											 (SortPath *) best_path,
											 flags);
			break;
		case T_Agg:
			if (IsA(best_path, GroupingSetsPath))
				plan = create_groupingsets_plan(root,
												(GroupingSetsPath *) best_path);
			else
			{
				Assert(IsA(best_path, AggPath));
				plan = (Plan *) create_agg_plan(root,
												(AggPath *) best_path);
			}
			break;
		case T_TupleSplit:
			plan = (Plan *)create_tup_split_plan(root,
												 (TupleSplitPath *) best_path);
			break;
		case T_WindowAgg:
			plan = (Plan *) create_windowagg_plan(root,
												  (WindowAggPath *) best_path);
			break;
		case T_SetOp:
			plan = (Plan *) create_setop_plan(root,
											  (SetOpPath *) best_path,
											  flags);
			break;
		case T_RecursiveUnion:
			plan = (Plan *) create_recursiveunion_plan(root,
													   (RecursiveUnionPath *) best_path);
			break;
		case T_LockRows:
			plan = (Plan *) create_lockrows_plan(root,
												 (LockRowsPath *) best_path,
												 flags);
			break;
		case T_ModifyTable:
			plan = (Plan *) create_modifytable_plan(root,
													(ModifyTablePath *) best_path);
			break;
		case T_Limit:
			plan = (Plan *) create_limit_plan(root,
											  (LimitPath *) best_path,
											  flags);
			break;
		case T_GatherMerge:
			plan = (Plan *) create_gather_merge_plan(root,
													 (GatherMergePath *) best_path);
			break;
		case T_Motion:
			plan = create_motion_plan(root, (CdbMotionPath *) best_path);
			break;
		case T_PartitionSelector:
			plan = create_partition_selector_plan(root, (PartitionSelectorPath *) best_path);
			break;
		case T_SplitUpdate:
			plan = create_splitupdate_plan(root, (SplitUpdatePath *) best_path);
			break;
		default:
			elog(ERROR, "unrecognized node type: %d",
				 (int) best_path->pathtype);
			plan = NULL;		/* keep compiler quiet */
			break;
	}

	return plan;
}

/*
 * create_scan_plan
 *	 Create a scan plan for the parent relation of 'best_path'.
 */
static Plan *
create_scan_plan(PlannerInfo *root, Path *best_path, int flags)
{
	RelOptInfo *rel = best_path->parent;
	List	   *scan_clauses;
	List	   *gating_clauses;
	List	   *tlist;
	Plan	   *plan;

	/*
	 * Extract the relevant restriction clauses from the parent relation. The
	 * executor must apply all these restrictions during the scan, except for
	 * pseudoconstants which we'll take care of below.
	 *
	 * If this is a plain indexscan or index-only scan, we need not consider
	 * restriction clauses that are implied by the index's predicate, so use
	 * indrestrictinfo not baserestrictinfo.  Note that we can't do that for
	 * bitmap indexscans, since there's not necessarily a single index
	 * involved; but it doesn't matter since create_bitmap_scan_plan() will be
	 * able to get rid of such clauses anyway via predicate proof.
	 */
	switch (best_path->pathtype)
	{
		case T_IndexScan:
		case T_IndexOnlyScan:
			scan_clauses = castNode(IndexPath, best_path)->indexinfo->indrestrictinfo;
			break;
		default:
			scan_clauses = rel->baserestrictinfo;
			break;
	}

	/*
	 * If this is a parameterized scan, we also need to enforce all the join
	 * clauses available from the outer relation(s).
	 *
	 * For paranoia's sake, don't modify the stored baserestrictinfo list.
	 */
	if (best_path->param_info)
		scan_clauses = list_concat(list_copy(scan_clauses),
								   best_path->param_info->ppi_clauses);

	/*
	 * Detect whether we have any pseudoconstant quals to deal with.  Then, if
	 * we'll need a gating Result node, it will be able to project, so there
	 * are no requirements on the child's tlist.
	 */
	gating_clauses = get_gating_quals(root, scan_clauses);
	if (gating_clauses)
		flags = 0;

	/*
	 * For table scans, rather than using the relation targetlist (which is
	 * only those Vars actually needed by the query), we prefer to generate a
	 * tlist containing all Vars in order.  This will allow the executor to
	 * optimize away projection of the table tuples, if possible.
	 *
	 * But if the caller is going to ignore our tlist anyway, then don't
	 * bother generating one at all.  We use an exact equality test here, so
	 * that this only applies when CP_IGNORE_TLIST is the only flag set.
	 */
	if (flags == CP_IGNORE_TLIST)
	{
		tlist = NULL;
	}
	else if (use_physical_tlist(root, best_path, flags))
	{
		if (best_path->pathtype == T_IndexOnlyScan)
		{
			/* For index-only scan, the preferred tlist is the index's */
			tlist = copyObject(((IndexPath *) best_path)->indexinfo->indextlist);

			/*
			 * Transfer sortgroupref data to the replacement tlist, if
			 * requested (use_physical_tlist checked that this will work).
			 */
			if (flags & CP_LABEL_TLIST)
				apply_pathtarget_labeling_to_tlist(tlist, best_path->pathtarget);
		}
		else
		{
			tlist = build_physical_tlist(root, rel);
			if (tlist == NIL)
			{
				/* Failed because of dropped cols, so use regular method */
				tlist = build_path_tlist(root, best_path);
			}
			else
			{
				/* As above, transfer sortgroupref data to replacement tlist */
				if (flags & CP_LABEL_TLIST)
					apply_pathtarget_labeling_to_tlist(tlist, best_path->pathtarget);
			}
		}
	}
	else
	{
		tlist = build_path_tlist(root, best_path);
	}

	switch (best_path->pathtype)
	{
		case T_SeqScan:
			plan = (Plan *) create_seqscan_plan(root,
												best_path,
												tlist,
												scan_clauses);
			break;

		case T_SampleScan:
			plan = (Plan *) create_samplescan_plan(root,
												   best_path,
												   tlist,
												   scan_clauses);
			break;

		case T_IndexScan:
			plan = (Plan *) create_indexscan_plan(root,
												  (IndexPath *) best_path,
												  tlist,
												  scan_clauses,
												  false);
			break;

		case T_IndexOnlyScan:
			plan = (Plan *) create_indexscan_plan(root,
												  (IndexPath *) best_path,
												  tlist,
												  scan_clauses,
												  true);
			break;

		case T_BitmapHeapScan:
			plan = (Plan *) create_bitmap_scan_plan(root,
													(BitmapHeapPath *) best_path,
													tlist,
													scan_clauses);
			break;

		case T_TidScan:
			plan = (Plan *) create_tidscan_plan(root,
												(TidPath *) best_path,
												tlist,
												scan_clauses);
			break;

		case T_SubqueryScan:
			plan = (Plan *) create_subqueryscan_plan(root,
													 (SubqueryScanPath *) best_path,
													 tlist,
													 scan_clauses);
			break;

		case T_FunctionScan:
			plan = (Plan *) create_functionscan_plan(root,
													 best_path,
													 tlist,
													 scan_clauses);
			append_initplan_for_function_scan(root, best_path, plan);
			break;

		case T_TableFunctionScan:
			plan = (Plan *) create_tablefunction_plan(root,
													  (TableFunctionScanPath *) best_path,
													  tlist,
													  scan_clauses);
			break;

		case T_TableFuncScan:
			plan = (Plan *) create_tablefuncscan_plan(root,
													  best_path,
													  tlist,
													  scan_clauses);
			break;

		case T_ValuesScan:
			plan = (Plan *) create_valuesscan_plan(root,
												   best_path,
												   tlist,
												   scan_clauses);
			break;

		case T_CteScan:
			plan = (Plan *) create_ctescan_plan(root,
												best_path,
												tlist,
												scan_clauses);
			break;

		case T_NamedTuplestoreScan:
			plan = (Plan *) create_namedtuplestorescan_plan(root,
															best_path,
															tlist,
															scan_clauses);
			break;

		case T_Result:
			plan = (Plan *) create_resultscan_plan(root,
												   best_path,
												   tlist,
												   scan_clauses);
			break;

		case T_WorkTableScan:
			plan = (Plan *) create_worktablescan_plan(root,
													  best_path,
													  tlist,
													  scan_clauses);
			break;

		case T_ForeignScan:
			plan = (Plan *) create_foreignscan_plan(root,
													(ForeignPath *) best_path,
													tlist,
													scan_clauses);
			break;

		case T_CustomScan:
			plan = (Plan *) create_customscan_plan(root,
												   (CustomPath *) best_path,
												   tlist,
												   scan_clauses);
			break;

		default:
			elog(ERROR, "unrecognized node type: %d",
				 (int) best_path->pathtype);
			plan = NULL;		/* keep compiler quiet */
			break;
	}

	if (Gp_role == GP_ROLE_DISPATCH && root->config->gp_enable_direct_dispatch)
		DirectDispatchUpdateContentIdsFromPlan(root, plan);

	/*
	 * If there are any pseudoconstant clauses attached to this node, insert a
	 * gating Result node that evaluates the pseudoconstants as one-time
	 * quals.
	 */
	if (gating_clauses)
		plan = create_gating_plan(root, best_path, plan, gating_clauses);

	return plan;
}

/*
 * Build a target list (ie, a list of TargetEntry) for the Path's output.
 *
 * This is almost just make_tlist_from_pathtarget(), but we also have to
 * deal with replacing nestloop params.
 */
static List *
build_path_tlist(PlannerInfo *root, Path *path)
{
	List	   *tlist = NIL;
	Index	   *sortgrouprefs = path->pathtarget->sortgrouprefs;
	int			resno = 1;
	ListCell   *v;

	foreach(v, path->pathtarget->exprs)
	{
		Node	   *node = (Node *) lfirst(v);
		TargetEntry *tle;

		/*
		 * If it's a parameterized path, there might be lateral references in
		 * the tlist, which need to be replaced with Params.  There's no need
		 * to remake the TargetEntry nodes, so apply this to each list item
		 * separately.
		 */
		if (path->param_info)
			node = replace_nestloop_params(root, node);

		tle = makeTargetEntry((Expr *) node,
							  resno,
							  NULL,
							  false);
		if (sortgrouprefs)
			tle->ressortgroupref = sortgrouprefs[resno - 1];

		tlist = lappend(tlist, tle);
		resno++;
	}
	return tlist;
}

/*
 * use_physical_tlist
 *		Decide whether to use a tlist matching relation structure,
 *		rather than only those Vars actually referenced.
 */
static bool
use_physical_tlist(PlannerInfo *root, Path *path, int flags)
{
	RelOptInfo *rel = path->parent;
	int			i;
	ListCell   *lc;

	/*
	 * Forget it if either exact tlist or small tlist is demanded.
	 */
	if (flags & (CP_EXACT_TLIST | CP_SMALL_TLIST))
		return false;

	/*
	 * We can do this for real relation scans, subquery scans, function scans,
	 * tablefunc scans, values scans, and CTE scans (but not for, eg, joins).
	 */
	if (rel->rtekind != RTE_RELATION &&
		rel->rtekind != RTE_SUBQUERY &&
		rel->rtekind != RTE_FUNCTION &&
		rel->rtekind != RTE_TABLEFUNC &&
		rel->rtekind != RTE_VALUES &&
		rel->rtekind != RTE_TABLEFUNCTION &&
		rel->rtekind != RTE_CTE)
		return false;

	/*
	 * Can't do it with inheritance cases either (mainly because Append
	 * doesn't project; this test may be unnecessary now that
	 * create_append_plan instructs its children to return an exact tlist).
	 */
	if (rel->reloptkind != RELOPT_BASEREL)
		return false;

	/*
	 * Also, don't do it to a CustomPath; the premise that we're extracting
	 * columns from a simple physical tuple is unlikely to hold for those.
	 * (When it does make sense, the custom path creator can set up the path's
	 * pathtarget that way.)
	 */
	if (IsA(path, CustomPath))
		return false;

	/*
	 * If a bitmap scan's tlist is empty, keep it as-is.  This may allow the
	 * executor to skip heap page fetches, and in any case, the benefit of
	 * using a physical tlist instead would be minimal.
	 */
	if (IsA(path, BitmapHeapPath) &&
		path->pathtarget->exprs == NIL)
		return false;

	/*
	 * Can't do it if any system columns or whole-row Vars are requested.
	 * (This could possibly be fixed but would take some fragile assumptions
	 * in setrefs.c, I think.)
	 */
	for (i = rel->min_attr; i <= 0; i++)
	{
		if (!bms_is_empty(rel->attr_needed[i - rel->min_attr]))
			return false;
	}

	/*
	 * Can't do it if the rel is required to emit any placeholder expressions,
	 * either.
	 */
	foreach(lc, root->placeholder_list)
	{
		PlaceHolderInfo *phinfo = (PlaceHolderInfo *) lfirst(lc);

		if (bms_nonempty_difference(phinfo->ph_needed, rel->relids) &&
			bms_is_subset(phinfo->ph_eval_at, rel->relids))
			return false;
	}

	/*
	 * For an index-only scan, the "physical tlist" is the index's indextlist.
	 * We can only return that without a projection if all the index's columns
	 * are returnable.
	 */
	if (path->pathtype == T_IndexOnlyScan)
	{
		IndexOptInfo *indexinfo = ((IndexPath *) path)->indexinfo;

		for (i = 0; i < indexinfo->ncolumns; i++)
		{
			if (!indexinfo->canreturn[i])
				return false;
		}
	}

	/*
	 * Also, can't do it if CP_LABEL_TLIST is specified and path is requested
	 * to emit any sort/group columns that are not simple Vars.  (If they are
	 * simple Vars, they should appear in the physical tlist, and
	 * apply_pathtarget_labeling_to_tlist will take care of getting them
	 * labeled again.)	We also have to check that no two sort/group columns
	 * are the same Var, else that element of the physical tlist would need
	 * conflicting ressortgroupref labels.
	 */
	if ((flags & CP_LABEL_TLIST) && path->pathtarget->sortgrouprefs)
	{
		Bitmapset  *sortgroupatts = NULL;

		i = 0;
		foreach(lc, path->pathtarget->exprs)
		{
			Expr	   *expr = (Expr *) lfirst(lc);

			if (path->pathtarget->sortgrouprefs[i])
			{
				if (expr && IsA(expr, Var))
				{
					int			attno = ((Var *) expr)->varattno;

					attno -= FirstLowInvalidHeapAttributeNumber;
					if (bms_is_member(attno, sortgroupatts))
						return false;
					sortgroupatts = bms_add_member(sortgroupatts, attno);
				}
				else
					return false;
			}
			i++;
		}
	}

	return true;
}

/*
 * get_gating_quals
 *	  See if there are pseudoconstant quals in a node's quals list
 *
 * If the node's quals list includes any pseudoconstant quals,
 * return just those quals.
 */
static List *
get_gating_quals(PlannerInfo *root, List *quals)
{
	/* No need to look if we know there are no pseudoconstants */
	if (!root->hasPseudoConstantQuals)
		return NIL;

	/* Sort into desirable execution order while still in RestrictInfo form */
	quals = order_qual_clauses(root, quals);

	/* Pull out any pseudoconstant quals from the RestrictInfo list */
	return extract_actual_clauses(quals, true);
}

/*
 * create_gating_plan
 *	  Deal with pseudoconstant qual clauses
 *
 * Add a gating Result node atop the already-built plan.
 */
static Plan *
create_gating_plan(PlannerInfo *root, Path *path, Plan *plan,
				   List *gating_quals)
{
	Plan	   *gplan;
	Plan	   *splan;

	Assert(gating_quals);

	/*
	 * We might have a trivial Result plan already.  Stacking one Result atop
	 * another is silly, so if that applies, just discard the input plan.
	 * (We're assuming its targetlist is uninteresting; it should be either
	 * the same as the result of build_path_tlist, or a simplified version.)
	 */
	splan = plan;
	if (IsA(plan, Result))
	{
		Result	   *rplan = (Result *) plan;

		if (rplan->plan.lefttree == NULL &&
			rplan->resconstantqual == NULL)
			splan = NULL;
	}

	/*
	 * Since we need a Result node anyway, always return the path's requested
	 * tlist; that's never a wrong choice, even if the parent node didn't ask
	 * for CP_EXACT_TLIST.
	 */
	gplan = (Plan *) make_result(build_path_tlist(root, path),
								 (Node *) gating_quals,
								 splan);

	/*
	 * Notice that we don't change cost or size estimates when doing gating.
	 * The costs of qual eval were already included in the subplan's cost.
	 * Leaving the size alone amounts to assuming that the gating qual will
	 * succeed, which is the conservative estimate for planning upper queries.
	 * We certainly don't want to assume the output size is zero (unless the
	 * gating qual is actually constant FALSE, and that case is dealt with in
	 * clausesel.c).  Interpolating between the two cases is silly, because it
	 * doesn't reflect what will really happen at runtime, and besides which
	 * in most cases we have only a very bad idea of the probability of the
	 * gating qual being true.
	 */
	copy_plan_costsize(gplan, plan);

	/* Gating quals could be unsafe, so better use the Path's safety flag */
	gplan->parallel_safe = path->parallel_safe;

	return gplan;
}

/*
 * create_join_plan
 *	  Create a join plan for 'best_path' and (recursively) plans for its
 *	  inner and outer paths.
 */
static Plan *
create_join_plan(PlannerInfo *root, JoinPath *best_path)
{
	Plan	   *plan;
	List	   *gating_clauses;

	switch (best_path->path.pathtype)
	{
		case T_MergeJoin:
			plan = (Plan *) create_mergejoin_plan(root,
												  (MergePath *) best_path);
			break;
		case T_HashJoin:
			plan = (Plan *) create_hashjoin_plan(root,
												 (HashPath *) best_path);
			break;
		case T_NestLoop:
			plan = (Plan *) create_nestloop_plan(root,
												 (NestPath *) best_path);
			break;
		default:
			elog(ERROR, "unrecognized node type: %d",
				 (int) best_path->path.pathtype);
			plan = NULL;		/* keep compiler quiet */
			break;
	}

	/* CDB: if the join's locus is bottleneck which means the
	 * join gang only contains one process, so there is no
	 * risk for motion deadlock.
	 */
	if (CdbPathLocus_IsBottleneck(best_path->path.locus))
	{
		((Join *) plan)->prefetch_inner = false;
		((Join *) plan)->prefetch_joinqual = false;
		((Join *) plan)->prefetch_qual = false;
	}

	/*
	 * We may set prefetch_joinqual to true if there is
	 * potential risk when create_xxxjoin_plan. Here, we
	 * have all the information at hand, this is the final
	 * logic to set prefetch_joinqual.
	 */
	if (((Join *) plan)->prefetch_joinqual)
	{
		List *joinqual = ((Join *) plan)->joinqual;

		((Join *) plan)->prefetch_joinqual = contain_motion(root,
															(Node *) joinqual);
	}

	/*
	 * Similar for non join qual. If it contains a motion and outer relation
	 * also contains a motion, then we should set prefetch_qual to true.
	 */
	if (((Join *) plan)->prefetch_qual)
	{
		List *qual = ((Join *) plan)->plan.qual;

		((Join *) plan)->prefetch_qual = contain_motion(root,
															(Node *) qual);
	}

	/*
	 * If there are any pseudoconstant clauses attached to this node, insert a
	 * gating Result node that evaluates the pseudoconstants as one-time
	 * quals.
	 */
	gating_clauses = get_gating_quals(root, best_path->joinrestrictinfo);
	if (gating_clauses)
		plan = create_gating_plan(root, (Path *) best_path, plan,
								  gating_clauses);

#ifdef NOT_USED

	/*
	 * * Expensive function pullups may have pulled local predicates * into
	 * this path node.  Put them in the qpqual of the plan node. * JMH,
	 * 6/15/92
	 */
	if (get_loc_restrictinfo(best_path) != NIL)
		set_qpqual((Plan) plan,
				   list_concat(get_qpqual((Plan) plan),
							   get_actual_clauses(get_loc_restrictinfo(best_path))));
#endif

	return plan;
}

/*
 * create_append_plan
 *	  Create an Append plan for 'best_path' and (recursively) plans
 *	  for its subpaths.
 *
 *	  Returns a Plan node.
 */
static Plan *
create_append_plan(PlannerInfo *root, AppendPath *best_path, int flags)
{
	Append	   *plan;
	List	   *tlist = build_path_tlist(root, &best_path->path);
	int			orig_tlist_length = list_length(tlist);
	bool		tlist_was_changed = false;
	List	   *pathkeys = best_path->path.pathkeys;
	List	   *subplans = NIL;
	ListCell   *subpaths;
	RelOptInfo *rel = best_path->path.parent;
	PartitionPruneInfo *partpruneinfo = NULL;
	int			nodenumsortkeys = 0;
	AttrNumber *nodeSortColIdx = NULL;
	Oid		   *nodeSortOperators = NULL;
	Oid		   *nodeCollations = NULL;
	bool	   *nodeNullsFirst = NULL;

	/*
	 * The subpaths list could be empty, if every child was proven empty by
	 * constraint exclusion.  In that case generate a dummy plan that returns
	 * no rows.
	 *
	 * Note that an AppendPath with no members is also generated in certain
	 * cases where there was no appending construct at all, but we know the
	 * relation is empty (see set_dummy_rel_pathlist and mark_dummy_rel).
	 */
	if (best_path->subpaths == NIL)
	{
		/* Generate a Result plan with constant-FALSE gating qual */
		Plan	   *plan;

		plan = (Plan *) make_result(tlist,
									(Node *) list_make1(makeBoolConst(false,
																	  false)),
									NULL);

		copy_generic_path_info(plan, (Path *) best_path);

		return plan;
	}

	/*
	 * Otherwise build an Append plan.  Note that if there's just one child,
	 * the Append is pretty useless; but we wait till setrefs.c to get rid of
	 * it.  Doing so here doesn't work because the varno of the child scan
	 * plan won't match the parent-rel Vars it'll be asked to emit.
	 *
	 * We don't have the actual creation of the Append node split out into a
	 * separate make_xxx function.  This is because we want to run
	 * prepare_sort_from_pathkeys on it before we do so on the individual
	 * child plans, to make cross-checking the sort info easier.
	 */
	plan = makeNode(Append);
	plan->plan.targetlist = tlist;
	plan->plan.qual = NIL;
	plan->plan.lefttree = NULL;
	plan->plan.righttree = NULL;

	if (pathkeys != NIL)
	{
		/*
		 * Compute sort column info, and adjust the Append's tlist as needed.
		 * Because we pass adjust_tlist_in_place = true, we may ignore the
		 * function result; it must be the same plan node.  However, we then
		 * need to detect whether any tlist entries were added.
		 */
		(void) prepare_sort_from_pathkeys((Plan *) plan, pathkeys,
										  best_path->path.parent->relids,
										  NULL,
										  true,
										  &nodenumsortkeys,
										  &nodeSortColIdx,
										  &nodeSortOperators,
										  &nodeCollations,
										  &nodeNullsFirst);
		tlist_was_changed = (orig_tlist_length != list_length(plan->plan.targetlist));
	}

	/* Build the plan for each child */
	foreach(subpaths, best_path->subpaths)
	{
		Path	   *subpath = (Path *) lfirst(subpaths);
		Plan	   *subplan;

		/* Must insist that all children return the same tlist */
		subplan = create_plan_recurse(root, subpath, CP_EXACT_TLIST);

		/*
		 * For ordered Appends, we must insert a Sort node if subplan isn't
		 * sufficiently ordered.
		 */
		if (pathkeys != NIL)
		{
			int			numsortkeys;
			AttrNumber *sortColIdx;
			Oid		   *sortOperators;
			Oid		   *collations;
			bool	   *nullsFirst;

			/*
			 * Compute sort column info, and adjust subplan's tlist as needed.
			 * We must apply prepare_sort_from_pathkeys even to subplans that
			 * don't need an explicit sort, to make sure they are returning
			 * the same sort key columns the Append expects.
			 */
			subplan = prepare_sort_from_pathkeys(subplan, pathkeys,
												 subpath->parent->relids,
												 nodeSortColIdx,
												 false,
												 &numsortkeys,
												 &sortColIdx,
												 &sortOperators,
												 &collations,
												 &nullsFirst);

			/*
			 * Check that we got the same sort key information.  We just
			 * Assert that the sortops match, since those depend only on the
			 * pathkeys; but it seems like a good idea to check the sort
			 * column numbers explicitly, to ensure the tlists match up.
			 */
			Assert(numsortkeys == nodenumsortkeys);
			if (memcmp(sortColIdx, nodeSortColIdx,
					   numsortkeys * sizeof(AttrNumber)) != 0)
				elog(ERROR, "Append child's targetlist doesn't match Append");
			Assert(memcmp(sortOperators, nodeSortOperators,
						  numsortkeys * sizeof(Oid)) == 0);
			Assert(memcmp(collations, nodeCollations,
						  numsortkeys * sizeof(Oid)) == 0);
			Assert(memcmp(nullsFirst, nodeNullsFirst,
						  numsortkeys * sizeof(bool)) == 0);

			/* Now, insert a Sort node if subplan isn't sufficiently ordered */
			if (!pathkeys_contained_in(pathkeys, subpath->pathkeys))
			{
				Sort	   *sort = make_sort(subplan, numsortkeys,
											 sortColIdx, sortOperators,
											 collations, nullsFirst);

				label_sort_with_costsize(root, sort, best_path->limit_tuples);
				subplan = (Plan *) sort;
			}
		}

		subplans = lappend(subplans, subplan);
	}

	/*
	 * If any quals exist, they may be useful to perform further partition
	 * pruning during execution.  Gather information needed by the executor to
	 * do partition pruning.
	 */
	if (enable_partition_pruning &&
		rel->reloptkind == RELOPT_BASEREL &&
		best_path->partitioned_rels != NIL)
	{
		List	   *prunequal;

		prunequal = extract_actual_clauses(rel->baserestrictinfo, false);

		if (best_path->path.param_info)
		{
			List	   *prmquals = best_path->path.param_info->ppi_clauses;

			prmquals = extract_actual_clauses(prmquals, false);
			prmquals = (List *) replace_nestloop_params(root,
														(Node *) prmquals);

			prunequal = list_concat(prunequal, prmquals);
		}

		if (prunequal != NIL)
			partpruneinfo =
				make_partition_pruneinfo(root, rel,
										 best_path->subpaths,
										 best_path->partitioned_rels,
										 prunequal);

		/*
		 * GPDB: Also perform join-pruning, if possible
		 *
		 * XXX: Skip this for parameterized paths for now. We could probably
		 * handle them somehow, but not implemented yet..
		 */
		if (!best_path->path.param_info)
		{
			plan->join_prune_paramids = make_partition_join_pruneinfos(root, rel,
																	   best_path->subpaths,
																	   best_path->partitioned_rels);
		}
	}

	plan->appendplans = subplans;
	plan->first_partial_plan = best_path->first_partial_path;
	plan->part_prune_info = partpruneinfo;

	copy_generic_path_info(&plan->plan, (Path *) best_path);

	/*
	 * If prepare_sort_from_pathkeys added sort columns, but we were told to
	 * produce either the exact tlist or a narrow tlist, we should get rid of
	 * the sort columns again.  We must inject a projection node to do so.
	 */
	if (tlist_was_changed && (flags & (CP_EXACT_TLIST | CP_SMALL_TLIST)))
	{
		tlist = list_truncate(list_copy(plan->plan.targetlist),
							  orig_tlist_length);
		return inject_projection_plan((Plan *) plan, tlist,
									  plan->plan.parallel_safe);
	}
	else
		return (Plan *) plan;
}

/*
 * create_merge_append_plan
 *	  Create a MergeAppend plan for 'best_path' and (recursively) plans
 *	  for its subpaths.
 *
 *	  Returns a Plan node.
 */
static Plan *
create_merge_append_plan(PlannerInfo *root, MergeAppendPath *best_path,
						 int flags)
{
	MergeAppend *node = makeNode(MergeAppend);
	Plan	   *plan = &node->plan;
	List	   *tlist = build_path_tlist(root, &best_path->path);
	int			orig_tlist_length = list_length(tlist);
	bool		tlist_was_changed;
	List	   *pathkeys = best_path->path.pathkeys;
	List	   *subplans = NIL;
	ListCell   *subpaths;
	RelOptInfo *rel = best_path->path.parent;
	PartitionPruneInfo *partpruneinfo = NULL;

	/*
	 * We don't have the actual creation of the MergeAppend node split out
	 * into a separate make_xxx function.  This is because we want to run
	 * prepare_sort_from_pathkeys on it before we do so on the individual
	 * child plans, to make cross-checking the sort info easier.
	 */
	copy_generic_path_info(plan, (Path *) best_path);
	plan->targetlist = tlist;
	plan->qual = NIL;
	plan->lefttree = NULL;
	plan->righttree = NULL;

	/*
	 * Compute sort column info, and adjust MergeAppend's tlist as needed.
	 * Because we pass adjust_tlist_in_place = true, we may ignore the
	 * function result; it must be the same plan node.  However, we then need
	 * to detect whether any tlist entries were added.
	 */
	(void) prepare_sort_from_pathkeys(plan, pathkeys,
									  best_path->path.parent->relids,
									  NULL,
									  true,
									  &node->numCols,
									  &node->sortColIdx,
									  &node->sortOperators,
									  &node->collations,
									  &node->nullsFirst);
	tlist_was_changed = (orig_tlist_length != list_length(plan->targetlist));

	/*
	 * Now prepare the child plans.  We must apply prepare_sort_from_pathkeys
	 * even to subplans that don't need an explicit sort, to make sure they
	 * are returning the same sort key columns the MergeAppend expects.
	 */
	foreach(subpaths, best_path->subpaths)
	{
		Path	   *subpath = (Path *) lfirst(subpaths);
		Plan	   *subplan;
		int			numsortkeys;
		AttrNumber *sortColIdx;
		Oid		   *sortOperators;
		Oid		   *collations;
		bool	   *nullsFirst;

		/* Build the child plan */
		/* Must insist that all children return the same tlist */
		subplan = create_plan_recurse(root, subpath, CP_EXACT_TLIST);

		/* Compute sort column info, and adjust subplan's tlist as needed */
		subplan = prepare_sort_from_pathkeys(subplan, pathkeys,
											 subpath->parent->relids,
											 node->sortColIdx,
											 false,
											 &numsortkeys,
											 &sortColIdx,
											 &sortOperators,
											 &collations,
											 &nullsFirst);

		/*
		 * Check that we got the same sort key information.  We just Assert
		 * that the sortops match, since those depend only on the pathkeys;
		 * but it seems like a good idea to check the sort column numbers
		 * explicitly, to ensure the tlists really do match up.
		 */
		Assert(numsortkeys == node->numCols);
		if (memcmp(sortColIdx, node->sortColIdx,
				   numsortkeys * sizeof(AttrNumber)) != 0)
			elog(ERROR, "MergeAppend child's targetlist doesn't match MergeAppend");
		Assert(memcmp(sortOperators, node->sortOperators,
					  numsortkeys * sizeof(Oid)) == 0);
		Assert(memcmp(collations, node->collations,
					  numsortkeys * sizeof(Oid)) == 0);
		Assert(memcmp(nullsFirst, node->nullsFirst,
					  numsortkeys * sizeof(bool)) == 0);

		/* Now, insert a Sort node if subplan isn't sufficiently ordered */
		if (!pathkeys_contained_in(pathkeys, subpath->pathkeys))
		{
			Sort	   *sort = make_sort(subplan, numsortkeys,
										 sortColIdx, sortOperators,
										 collations, nullsFirst);

			label_sort_with_costsize(root, sort, best_path->limit_tuples);
			subplan = (Plan *) sort;
		}

		subplans = lappend(subplans, subplan);
	}

	/*
	 * If any quals exist, they may be useful to perform further partition
	 * pruning during execution.  Gather information needed by the executor to
	 * do partition pruning.
	 */
	if (enable_partition_pruning &&
		rel->reloptkind == RELOPT_BASEREL &&
		best_path->partitioned_rels != NIL)
	{
		List	   *prunequal;

		prunequal = extract_actual_clauses(rel->baserestrictinfo, false);

		if (best_path->path.param_info)
		{
			List	   *prmquals = best_path->path.param_info->ppi_clauses;

			prmquals = extract_actual_clauses(prmquals, false);
			prmquals = (List *) replace_nestloop_params(root,
														(Node *) prmquals);

			prunequal = list_concat(prunequal, prmquals);
		}

		if (prunequal != NIL)
			partpruneinfo = make_partition_pruneinfo(root, rel,
													 best_path->subpaths,
													 best_path->partitioned_rels,
													 prunequal);

		/*
		 * GPDB: Also perform join-pruning, if possible
		 *
		 * XXX: Skip this for parameterized paths for now. We could probably
		 * handle them somehow, but not implemented yet..
		 */
		if (!best_path->path.param_info)
		{
			node->join_prune_paramids = make_partition_join_pruneinfos(root, rel,
																	   best_path->subpaths,
																	   best_path->partitioned_rels);
		}
	}

	node->mergeplans = subplans;
	node->part_prune_info = partpruneinfo;

	/*
	 * If prepare_sort_from_pathkeys added sort columns, but we were told to
	 * produce either the exact tlist or a narrow tlist, we should get rid of
	 * the sort columns again.  We must inject a projection node to do so.
	 */
	if (tlist_was_changed && (flags & (CP_EXACT_TLIST | CP_SMALL_TLIST)))
	{
		tlist = list_truncate(list_copy(plan->targetlist), orig_tlist_length);
		return inject_projection_plan(plan, tlist, plan->parallel_safe);
	}
	else
		return plan;
}

/*
 * create_group_result_plan
 *	  Create a Result plan for 'best_path'.
 *	  This is only used for degenerate grouping cases.
 *
 *	  Returns a Plan node.
 */
static Result *
create_group_result_plan(PlannerInfo *root, GroupResultPath *best_path)
{
	Result	   *plan;
	List	   *tlist;
	List	   *quals;

	tlist = build_path_tlist(root, &best_path->path);

	/* best_path->quals is just bare clauses */
	quals = order_qual_clauses(root, best_path->quals);

	plan = make_result(tlist, (Node *) quals, NULL);

	copy_generic_path_info(&plan->plan, (Path *) best_path);

	return plan;
}

/*
 * create_project_set_plan
 *	  Create a ProjectSet plan for 'best_path'.
 *
 *	  Returns a Plan node.
 */
static ProjectSet *
create_project_set_plan(PlannerInfo *root, ProjectSetPath *best_path)
{
	ProjectSet *plan;
	Plan	   *subplan;
	List	   *tlist;

	/* Since we intend to project, we don't need to constrain child tlist */
	subplan = create_plan_recurse(root, best_path->subpath, 0);

	tlist = build_path_tlist(root, &best_path->path);

	plan = make_project_set(tlist, subplan);

	copy_generic_path_info(&plan->plan, (Path *) best_path);

	return plan;
}

/*
 * create_material_plan
 *	  Create a Material plan for 'best_path' and (recursively) plans
 *	  for its subpaths.
 *
 *	  Returns a Plan node.
 */
static Material *
create_material_plan(PlannerInfo *root, MaterialPath *best_path, int flags)
{
	Material   *plan;
	Plan	   *subplan;

	/*
	 * We don't want any excess columns in the materialized tuples, so request
	 * a smaller tlist.  Otherwise, since Material doesn't project, tlist
	 * requirements pass through.
	 */
	subplan = create_plan_recurse(root, best_path->subpath,
								  flags | CP_SMALL_TLIST);

	plan = make_material(subplan);

	plan->cdb_strict = best_path->cdb_strict;
	plan->cdb_shield_child_from_rescans = best_path->cdb_shield_child_from_rescans;

	copy_generic_path_info(&plan->plan, (Path *) best_path);

	return plan;
}

/*
 * create_unique_plan
 *	  Create a Unique plan for 'best_path' and (recursively) plans
 *	  for its subpaths.
 *
 *	  Returns a Plan node.
 */
static Plan *
create_unique_plan(PlannerInfo *root, UniquePath *best_path, int flags)
{
	Plan	   *plan;
	Plan	   *subplan;
	List	   *in_operators;
	List	   *uniq_exprs;
	List	   *newtlist;
	int			nextresno;
	bool		newitems;
	int			numGroupCols;
	AttrNumber *groupColIdx;
	Oid		   *groupCollations;
	int			groupColPos;
	ListCell   *l;

	/* Unique doesn't project, so tlist requirements pass through */
	subplan = create_plan_recurse(root, best_path->subpath, flags);

	/* Return naked subplan if we don't need to do any actual unique-ifying */
	if (best_path->umethod == UNIQUE_PATH_NOOP)
		return subplan;

	/*
	 * As constructed, the subplan has a "flat" tlist containing just the Vars
	 * needed here and at upper levels.  The values we are supposed to
	 * unique-ify may be expressions in these variables.  We have to add any
	 * such expressions to the subplan's tlist.
	 *
	 * The subplan may have a "physical" tlist if it is a simple scan plan. If
	 * we're going to sort, this should be reduced to the regular tlist, so
	 * that we don't sort more data than we need to.  For hashing, the tlist
	 * should be left as-is if we don't need to add any expressions; but if we
	 * do have to add expressions, then a projection step will be needed at
	 * runtime anyway, so we may as well remove unneeded items. Therefore
	 * newtlist starts from build_path_tlist() not just a copy of the
	 * subplan's tlist; and we don't install it into the subplan unless we are
	 * sorting or stuff has to be added.
	 */
	in_operators = best_path->in_operators;
	uniq_exprs = best_path->uniq_exprs;

	/* initialize modified subplan tlist as just the "required" vars */
	newtlist = build_path_tlist(root, &best_path->path);
	nextresno = list_length(newtlist) + 1;
	newitems = false;

	foreach(l, uniq_exprs)
	{
		Expr	   *uniqexpr = lfirst(l);
		TargetEntry *tle;

		tle = tlist_member(uniqexpr, newtlist);
		if (!tle)
		{
			tle = makeTargetEntry((Expr *) uniqexpr,
								  nextresno,
								  NULL,
								  false);
			newtlist = lappend(newtlist, tle);
			nextresno++;
			newitems = true;
		}
	}

	/* Use change_plan_targetlist in case we need to insert a Result node */
	if (newitems || best_path->umethod == UNIQUE_PATH_SORT)
		subplan = change_plan_targetlist(subplan, newtlist,
										 best_path->path.parallel_safe);

	/*
	 * Build control information showing which subplan output columns are to
	 * be examined by the grouping step.  Unfortunately we can't merge this
	 * with the previous loop, since we didn't then know which version of the
	 * subplan tlist we'd end up using.
	 */
	newtlist = subplan->targetlist;
	numGroupCols = list_length(uniq_exprs);
	groupColIdx = (AttrNumber *) palloc(numGroupCols * sizeof(AttrNumber));
	groupCollations = (Oid *) palloc(numGroupCols * sizeof(Oid));

	groupColPos = 0;
	foreach(l, uniq_exprs)
	{
		Expr	   *uniqexpr = lfirst(l);
		TargetEntry *tle;

		tle = tlist_member(uniqexpr, newtlist);
		if (!tle)				/* shouldn't happen */
			elog(ERROR, "failed to find unique expression in subplan tlist");
		groupColIdx[groupColPos] = tle->resno;
		groupCollations[groupColPos] = exprCollation((Node *) tle->expr);
		groupColPos++;
	}

	if (best_path->umethod == UNIQUE_PATH_HASH)
	{
		Oid		   *groupOperators;

		/*
		 * Get the hashable equality operators for the Agg node to use.
		 * Normally these are the same as the IN clause operators, but if
		 * those are cross-type operators then the equality operators are the
		 * ones for the IN clause operators' RHS datatype.
		 */
		groupOperators = (Oid *) palloc(numGroupCols * sizeof(Oid));
		groupColPos = 0;
		foreach(l, in_operators)
		{
			Oid			in_oper = lfirst_oid(l);
			Oid			eq_oper;

			if (!get_compatible_hash_operators(in_oper, NULL, &eq_oper))
				elog(ERROR, "could not find compatible hash operator for operator %u",
					 in_oper);
			groupOperators[groupColPos++] = eq_oper;
		}

		/*
		 * Since the Agg node is going to project anyway, we can give it the
		 * minimum output tlist, without any stuff we might have added to the
		 * subplan tlist.
		 */
		plan = (Plan *) make_agg(build_path_tlist(root, &best_path->path),
								 NIL,
								 AGG_HASHED,
								 AGGSPLIT_SIMPLE,
								 false, /* streaming */
								 numGroupCols,
								 groupColIdx,
								 groupOperators,
								 groupCollations,
								 NIL,
								 NIL,
								 best_path->path.rows,
								 subplan);
	}
	else
	{
		List	   *sortList = NIL;
		Sort	   *sort;

		/* Create an ORDER BY list to sort the input compatibly */
		groupColPos = 0;
		foreach(l, in_operators)
		{
			Oid			in_oper = lfirst_oid(l);
			Oid			sortop;
			Oid			eqop;
			TargetEntry *tle;
			SortGroupClause *sortcl;

			sortop = get_ordering_op_for_equality_op(in_oper, false);
			if (!OidIsValid(sortop))	/* shouldn't happen */
				elog(ERROR, "could not find ordering operator for equality operator %u",
					 in_oper);

			/*
			 * The Unique node will need equality operators.  Normally these
			 * are the same as the IN clause operators, but if those are
			 * cross-type operators then the equality operators are the ones
			 * for the IN clause operators' RHS datatype.
			 */
			eqop = get_equality_op_for_ordering_op(sortop, NULL);
			if (!OidIsValid(eqop))	/* shouldn't happen */
				elog(ERROR, "could not find equality operator for ordering operator %u",
					 sortop);

			tle = get_tle_by_resno(subplan->targetlist,
								   groupColIdx[groupColPos]);
			Assert(tle != NULL);

			sortcl = makeNode(SortGroupClause);
			sortcl->tleSortGroupRef = assignSortGroupRef(tle,
														 subplan->targetlist);
			sortcl->eqop = eqop;
			sortcl->sortop = sortop;
			sortcl->nulls_first = false;
			sortcl->hashable = false;	/* no need to make this accurate */
			sortList = lappend(sortList, sortcl);
			groupColPos++;
		}
		sort = make_sort_from_sortclauses(sortList, subplan);
		label_sort_with_costsize(root, sort, -1.0);
		plan = (Plan *) make_unique_from_sortclauses((Plan *) sort, sortList);
	}

	/* Copy cost data from Path to Plan */
	copy_generic_path_info(plan, &best_path->path);

	/*
	 * If we changed the target list, and CP_EXACT_TLIST was requested, insert
	 * a Result node to change the target list back.
	 *
	 * We need to do this because the topmost plan node's targetlist should be
	 * consistent with the original targetlist, otherwise an assertion failure
	 * would be triggered in apply_tlist_labeling(). In GPDB, it's possible
	 * that the Unique plan node created here is the topmost plan, or there is
	 * no projection capable node above it (such as for RowIdExpr Unique
	 * paths). So we need to make sure its targetlist is consistent with the
	 * original targetlist. In PostgreSQL, we don't have this same problem,
	 * because there would always be a join node above the Unique plan node
	 * created here, which is projection capable.
	 */
	if (newitems || best_path->umethod == UNIQUE_PATH_SORT)
	{
		List	   *oldtlist = build_path_tlist(root, &best_path->path);

		plan = change_plan_targetlist(plan, oldtlist,
									  best_path->path.parallel_safe);
	}

	return plan;
}

/*
 * create_gather_plan
 *
 *	  Create a Gather plan for 'best_path' and (recursively) plans
 *	  for its subpaths.
 */
static Gather *
create_gather_plan(PlannerInfo *root, GatherPath *best_path)
{
	Gather	   *gather_plan;
	Plan	   *subplan;
	List	   *tlist;

	/*
	 * Although the Gather node can project, we prefer to push down such work
	 * to its child node, so demand an exact tlist from the child.
	 */
	subplan = create_plan_recurse(root, best_path->subpath, CP_EXACT_TLIST);

	tlist = build_path_tlist(root, &best_path->path);

	gather_plan = make_gather(tlist,
							  NIL,
							  best_path->num_workers,
							  assign_special_exec_param(root),
							  best_path->single_copy,
							  subplan);

	copy_generic_path_info(&gather_plan->plan, &best_path->path);

	/* use parallel mode for parallel plans. */
	root->glob->parallelModeNeeded = true;

	return gather_plan;
}

/*
 * create_gather_merge_plan
 *
 *	  Create a Gather Merge plan for 'best_path' and (recursively)
 *	  plans for its subpaths.
 */
static GatherMerge *
create_gather_merge_plan(PlannerInfo *root, GatherMergePath *best_path)
{
	GatherMerge *gm_plan;
	Plan	   *subplan;
	List	   *pathkeys = best_path->path.pathkeys;
	List	   *tlist = build_path_tlist(root, &best_path->path);

	/* As with Gather, it's best to project away columns in the workers. */
	subplan = create_plan_recurse(root, best_path->subpath, CP_EXACT_TLIST);

	/* Create a shell for a GatherMerge plan. */
	gm_plan = makeNode(GatherMerge);
	gm_plan->plan.targetlist = tlist;
	gm_plan->num_workers = best_path->num_workers;
	copy_generic_path_info(&gm_plan->plan, &best_path->path);

	/* Assign the rescan Param. */
	gm_plan->rescan_param = assign_special_exec_param(root);

	/* Gather Merge is pointless with no pathkeys; use Gather instead. */
	Assert(pathkeys != NIL);

	/* Compute sort column info, and adjust subplan's tlist as needed */
	subplan = prepare_sort_from_pathkeys(subplan, pathkeys,
										 best_path->subpath->parent->relids,
										 gm_plan->sortColIdx,
										 false,
										 &gm_plan->numCols,
										 &gm_plan->sortColIdx,
										 &gm_plan->sortOperators,
										 &gm_plan->collations,
										 &gm_plan->nullsFirst);


	/* Now, insert a Sort node if subplan isn't sufficiently ordered */
	if (!pathkeys_contained_in(pathkeys, best_path->subpath->pathkeys))
		subplan = (Plan *) make_sort(subplan, gm_plan->numCols,
									 gm_plan->sortColIdx,
									 gm_plan->sortOperators,
									 gm_plan->collations,
									 gm_plan->nullsFirst);

	/* Now insert the subplan under GatherMerge. */
	gm_plan->plan.lefttree = subplan;

	/* use parallel mode for parallel plans. */
	root->glob->parallelModeNeeded = true;

	return gm_plan;
}

/*
 * Does the target list of 'pathtarget' contain a RowIdExpr?
 */
static bool
pathtarget_contains_rowidexpr(PathTarget *pathtarget)
{
	ListCell   *lc;

	foreach(lc, pathtarget->exprs)
	{
		Expr	   *expr = (Expr *) lfirst(lc);

		if (IsA(expr, RowIdExpr))
			return true;
	}

	return false;
}

/*
 * create_projection_plan
 *
 *	  Create a plan tree to do a projection step and (recursively) plans
 *	  for its subpaths.  We may need a Result node for the projection,
 *	  but sometimes we can just let the subplan do the work.
 */
static Plan *
create_projection_plan(PlannerInfo *root, ProjectionPath *best_path, int flags)
{
	Plan	   *plan;
	Plan	   *subplan;
	List	   *tlist;
	bool		needs_result_node = false;

	/*
	 * Convert our subpath to a Plan and determine whether we need a Result
	 * node.
	 *
	 * In most cases where we don't need to project, creation_projection_path
	 * will have set dummypp, but not always.  First, some createplan.c
	 * routines change the tlists of their nodes.  (An example is that
	 * create_merge_append_plan might add resjunk sort columns to a
	 * MergeAppend.)  Second, create_projection_path has no way of knowing
	 * what path node will be placed on top of the projection path and
	 * therefore can't predict whether it will require an exact tlist. For
	 * both of these reasons, we have to recheck here.
	 *
	 * If this projection was created to evaluate a RowIdExpr, make sure
	 * we don't optimize it away.
	 */
	if (!best_path->cdb_restrict_clauses && use_physical_tlist(root, &best_path->path, flags) &&
		!best_path->force &&
		!pathtarget_contains_rowidexpr(best_path->path.pathtarget))
	{
		/*
		 * Our caller doesn't really care what tlist we return, so we don't
		 * actually need to project.  However, we may still need to ensure
		 * proper sortgroupref labels, if the caller cares about those.
		 */
		subplan = create_plan_recurse(root, best_path->subpath, 0);
		tlist = subplan->targetlist;
		if (flags & CP_LABEL_TLIST)
			apply_pathtarget_labeling_to_tlist(tlist,
											   best_path->path.pathtarget);
	}
	else if (!best_path->cdb_restrict_clauses &&
			 !best_path->force &&
			 is_projection_capable_path(best_path->subpath))
	{
		/*
		 * Our caller requires that we return the exact tlist, but no separate
		 * result node is needed because the subpath is projection-capable.
		 * Tell create_plan_recurse that we're going to ignore the tlist it
		 * produces.
		 */
		subplan = create_plan_recurse(root, best_path->subpath,
									  CP_IGNORE_TLIST);
		Assert(is_projection_capable_plan(subplan));
		tlist = build_path_tlist(root, &best_path->path);
	}
	else
	{
		/*
		 * It looks like we need a result node, unless by good fortune the
		 * requested tlist is exactly the one the child wants to produce.
		 */
		subplan = create_plan_recurse(root, best_path->subpath, 0);
		tlist = build_path_tlist(root, &best_path->path);

		if (best_path->force)
			needs_result_node = true;
		else
			needs_result_node = !tlist_same_exprs(tlist, subplan->targetlist);
	}

	/*
	 * If we make a different decision about whether to include a Result node
	 * than create_projection_path did, we'll have made slightly wrong cost
	 * estimates; but label the plan with the cost estimates we actually used,
	 * not "corrected" ones.  (XXX this could be cleaned up if we moved more
	 * of the sortcolumn setup logic into Path creation, but that would add
	 * expense to creating Paths we might end up not using.)
	 */
    if (!best_path->cdb_restrict_clauses &&
            !needs_result_node)
	{
		/* Don't need a separate Result, just assign tlist to subplan */
		plan = subplan;
		plan->targetlist = tlist;

		/* Label plan with the estimated costs we actually used */
		plan->startup_cost = best_path->path.startup_cost;
		plan->total_cost = best_path->path.total_cost;
		plan->plan_rows = best_path->path.rows;
		plan->plan_width = best_path->path.pathtarget->width;
		plan->parallel_safe = best_path->path.parallel_safe;
		/* ... but don't change subplan's parallel_aware flag */
	}
	else
	{
		List	   *scan_clauses = NIL;
		List	   *pseudoconstants = NIL;

		if (best_path->cdb_restrict_clauses)
		{
			List	   *all_clauses = best_path->cdb_restrict_clauses;

			/* Sort clauses into best execution order */
			all_clauses = order_qual_clauses(root, all_clauses);

			/* Reduce RestrictInfo list to bare expressions; ignore pseudoconstants */
			scan_clauses = extract_actual_clauses(all_clauses, false);

			/* but we actually also want the pseudoconstants */
			pseudoconstants = extract_actual_clauses(all_clauses, true);

			/* Replace any outer-relation variables with nestloop params */
			if (best_path->path.param_info)
			{
				scan_clauses = (List *)
					replace_nestloop_params(root, (Node *) scan_clauses);
			}
		}

		/* We need a Result node */
		plan = (Plan *) make_result(tlist, (Node *) pseudoconstants, subplan);
		plan->qual = scan_clauses;

		copy_generic_path_info(plan, (Path *) best_path);
	}

	/*
	 * Greenplum specific behavior:
	 * We may use the Result plan with resconstantqual to be
	 * One-Time Filter: (gp_execution_segment() = <some segid>).
	 * We should re-consider direct dispatch info in this case.
	 * See function `set_append_path_locus` and Github Issue
	 * https://github.com/greenplum-db/gpdb/issues/9874 for more
	 * detailed info.
	 */
	if (best_path->direct_dispath_contentIds)
	{
		DirectDispatchInfo dispatchInfo;

		dispatchInfo.isDirectDispatch = true;
		dispatchInfo.contentIds = best_path->direct_dispath_contentIds;
		dispatchInfo.haveProcessedAnyCalculations = true;

		MergeDirectDispatchCalculationInfo(&root->curSlice->directDispatch, &dispatchInfo);
	}

	return plan;
}

/*
 * inject_projection_plan
 *	  Insert a Result node to do a projection step.
 *
 * This is used in a few places where we decide on-the-fly that we need a
 * projection step as part of the tree generated for some Path node.
 * We should try to get rid of this in favor of doing it more honestly.
 *
 * One reason it's ugly is we have to be told the right parallel_safe marking
 * to apply (since the tlist might be unsafe even if the child plan is safe).
 */
static Plan *
inject_projection_plan(Plan *subplan, List *tlist, bool parallel_safe)
{
	Plan	   *plan;

	plan = (Plan *) make_result(tlist, NULL, subplan);

	/*
	 * In principle, we should charge tlist eval cost plus cpu_per_tuple per
	 * row for the Result node.  But the former has probably been factored in
	 * already and the latter was not accounted for during Path construction,
	 * so being formally correct might just make the EXPLAIN output look less
	 * consistent not more so.  Hence, just copy the subplan's cost.
	 */
	copy_plan_costsize(plan, subplan);
	plan->parallel_safe = parallel_safe;

	return plan;
}

/*
 * change_plan_targetlist
 *	  Externally available wrapper for inject_projection_plan.
 *
 * This is meant for use by FDW plan-generation functions, which might
 * want to adjust the tlist computed by some subplan tree.  In general,
 * a Result node is needed to compute the new tlist, but we can optimize
 * some cases.
 *
 * In most cases, tlist_parallel_safe can just be passed as the parallel_safe
 * flag of the FDW's own Path node.
 */
Plan *
change_plan_targetlist(Plan *subplan, List *tlist, bool tlist_parallel_safe)
{
	/*
	 * If the top plan node can't do projections and its existing target list
	 * isn't already what we need, we need to add a Result node to help it
	 * along.
	 */
	if (!is_projection_capable_plan(subplan) &&
		!tlist_same_exprs(tlist, subplan->targetlist))
		subplan = inject_projection_plan(subplan, tlist,
										 subplan->parallel_safe &&
										 tlist_parallel_safe);
	else
	{
		/* Else we can just replace the plan node's tlist */
		subplan->targetlist = tlist;
		subplan->parallel_safe &= tlist_parallel_safe;
	}
	return subplan;
}

/*
 * create_sort_plan
 *
 *	  Create a Sort plan for 'best_path' and (recursively) plans
 *	  for its subpaths.
 */
static Sort *
create_sort_plan(PlannerInfo *root, SortPath *best_path, int flags)
{
	Sort	   *plan;
	Plan	   *subplan;

	/*
	 * We don't want any excess columns in the sorted tuples, so request a
	 * smaller tlist.  Otherwise, since Sort doesn't project, tlist
	 * requirements pass through.
	 */
	subplan = create_plan_recurse(root, best_path->subpath,
								  flags | CP_SMALL_TLIST);

	/*
	 * make_sort_from_pathkeys() indirectly calls find_ec_member_for_tle(),
	 * which will ignore any child EC members that don't belong to the given
	 * relids. Thus, if this sort path is based on a child relation, we must
	 * pass its relids.
	 */
	plan = make_sort_from_pathkeys(subplan, best_path->path.pathkeys,
								   IS_OTHER_REL(best_path->subpath->parent) ?
								   best_path->path.parent->relids : NULL);

	copy_generic_path_info(&plan->plan, (Path *) best_path);

	return plan;
}

/*
 * create_upper_unique_plan
 *
 *	  Create a Unique plan for 'best_path' and (recursively) plans
 *	  for its subpaths.
 */
static Unique *
create_upper_unique_plan(PlannerInfo *root, UpperUniquePath *best_path, int flags)
{
	Unique	   *plan;
	Plan	   *subplan;

	/*
	 * Unique doesn't project, so tlist requirements pass through; moreover we
	 * need grouping columns to be labeled.
	 */
	subplan = create_plan_recurse(root, best_path->subpath,
								  flags | CP_LABEL_TLIST);

	plan = make_unique_from_pathkeys(subplan,
									 best_path->path.pathkeys,
									 best_path->numkeys);

	copy_generic_path_info(&plan->plan, (Path *) best_path);

	return plan;
}

/*
 * create_agg_plan
 *
 *	  Create an Agg plan for 'best_path' and (recursively) plans
 *	  for its subpaths.
 */
static Agg *
create_agg_plan(PlannerInfo *root, AggPath *best_path)
{
	Agg		   *plan;
	Plan	   *subplan;
	List	   *tlist;
	List	   *quals;

	/*
	 * Agg can project, so no need to be terribly picky about child tlist, but
	 * we do need grouping columns to be available
	 */
	subplan = create_plan_recurse(root, best_path->subpath, CP_LABEL_TLIST);

	tlist = build_path_tlist(root, &best_path->path);

	quals = order_qual_clauses(root, best_path->qual);

	plan = make_agg(tlist, quals,
					best_path->aggstrategy,
					best_path->aggsplit,
					best_path->streaming,
					list_length(best_path->groupClause),
					extract_grouping_cols(best_path->groupClause,
										  subplan->targetlist),
					extract_grouping_ops(best_path->groupClause),
					extract_grouping_collations(best_path->groupClause,
												subplan->targetlist),
					NIL,
					NIL,
					best_path->numGroups,
					subplan);

	copy_generic_path_info(&plan->plan, (Path *) best_path);

	/* assign the agg_expr_id, indicate which DQA is this agg for */
	List *tl = plan->plan.lefttree->targetlist;
	ListCell *lc;
	Index id = 0;
	foreach (lc, tl)
	{
		TargetEntry *te = (TargetEntry *)lfirst(lc);
		if (IsA(te->expr, AggExprId))
		{
			/* id is zero indexed */
			plan->agg_expr_id = id + 1;
			break;
		}
		id ++;
	}

	return plan;
}

/*
 * create_tup_split_plan
 *
 *	  Create an TupleSplit plan for 'best_path' and (recursively) plans
 *	  for its subpaths.
 */
static TupleSplit *
create_tup_split_plan(PlannerInfo *root, TupleSplitPath *best_path)
{
	TupleSplit *plan;
	Plan	   *subplan;
	List	   *tlist;

	subplan = create_plan_recurse(root, best_path->subpath, CP_LABEL_TLIST);

	tlist = build_path_tlist(root, &best_path->path);

	plan = make_tup_split(tlist, best_path->dqa_expr_lst,
						  list_length(best_path->groupClause),
						  extract_grouping_cols(best_path->groupClause,
												subplan->targetlist),
						  subplan);

	copy_generic_path_info(&plan->plan, (Path *) best_path);

	return plan;
}

/*
 * Given a groupclause for a collection of grouping sets, produce the
 * corresponding groupColIdx.
 *
 * root->grouping_map maps the tleSortGroupRef to the actual column position in
 * the input tuple. So we get the ref from the entries in the groupclause and
 * look them up there.
 */
static AttrNumber *
remap_groupColIdx(PlannerInfo *root, List *groupClause)
{
	AttrNumber *grouping_map = root->grouping_map;
	AttrNumber *new_grpColIdx;
	ListCell   *lc;
	int			i;

	Assert(grouping_map);

	new_grpColIdx = palloc0(sizeof(AttrNumber) * list_length(groupClause));

	i = 0;
	foreach(lc, groupClause)
	{
		SortGroupClause *clause = lfirst(lc);

		new_grpColIdx[i++] = grouping_map[clause->tleSortGroupRef];
	}

	return new_grpColIdx;
}

/*
 * create_groupingsets_plan
 *	  Create a plan for 'best_path' and (recursively) plans
 *	  for its subpaths.
 *
 *	  What we emit is an Agg plan with some vestigial Agg and Sort nodes
 *	  hanging off the side.  The top Agg implements the last grouping set
 *	  specified in the GroupingSetsPath, and any additional grouping sets
 *	  each give rise to a subsidiary Agg and Sort node in the top Agg's
 *	  "chain" list.  These nodes don't participate in the plan directly,
 *	  but they are a convenient way to represent the required data for
 *	  the extra steps.
 *
 *	  Returns a Plan node.
 */
static Plan *
create_groupingsets_plan(PlannerInfo *root, GroupingSetsPath *best_path)
{
	Agg		   *plan;
	Plan	   *subplan;
	List	   *rollups = best_path->rollups;
	AttrNumber *grouping_map;
	int			maxref;
	List	   *chain;
	ListCell   *lc;

	/* Shouldn't get here without grouping sets */
	Assert(root->parse->groupingSets);
	Assert(rollups != NIL);

	/*
	 * Agg can project, so no need to be terribly picky about child tlist, but
	 * we do need grouping columns to be available
	 */
	subplan = create_plan_recurse(root, best_path->subpath, CP_LABEL_TLIST);

	/*
	 * Compute the mapping from tleSortGroupRef to column index in the child's
	 * tlist.  First, identify max SortGroupRef in groupClause, for array
	 * sizing.
	 */
	maxref = 0;
	foreach(lc, root->parse->groupClause)
	{
		SortGroupClause *gc = (SortGroupClause *) lfirst(lc);

		if (gc->tleSortGroupRef > maxref)
			maxref = gc->tleSortGroupRef;
	}

	grouping_map = (AttrNumber *) palloc0((maxref + 1) * sizeof(AttrNumber));

	/* Now look up the column numbers in the child's tlist */
	foreach(lc, root->parse->groupClause)
	{
		SortGroupClause *gc = (SortGroupClause *) lfirst(lc);
		TargetEntry *tle = get_sortgroupclause_tle(gc, subplan->targetlist);

		grouping_map[gc->tleSortGroupRef] = tle->resno;
	}

	/*
	 * During setrefs.c, we'll need the grouping_map to fix up the cols lists
	 * in GroupingFunc nodes.  Save it for setrefs.c to use.
	 *
	 * This doesn't work if we're in an inheritance subtree (see notes in
	 * create_modifytable_plan).  Fortunately we can't be because there would
	 * never be grouping in an UPDATE/DELETE; but let's Assert that.
	 */
	Assert(root->inhTargetKind == INHKIND_NONE);
	Assert(root->grouping_map == NULL);
	root->grouping_map = grouping_map;
	root->grouping_map_size = maxref + 1;

	/*
	 * Generate the side nodes that describe the other sort and group
	 * operations besides the top one.  Note that we don't worry about putting
	 * accurate cost estimates in the side nodes; only the topmost Agg node's
	 * costs will be shown by EXPLAIN.
	 */
	chain = NIL;
	if (list_length(rollups) > 1)
	{
		ListCell   *lc2 = lnext(list_head(rollups));
		bool		is_first_sort = ((RollupData *) linitial(rollups))->is_hashed;

		for_each_cell(lc, lc2)
		{
			RollupData *rollup = lfirst(lc);
			AttrNumber *new_grpColIdx;
			Plan	   *sort_plan = NULL;
			Plan	   *agg_plan;
			AggStrategy strat;

			new_grpColIdx = remap_groupColIdx(root, rollup->groupClause);

			if (!rollup->is_hashed && !is_first_sort)
			{
				sort_plan = (Plan *)
					make_sort_from_groupcols(rollup->groupClause,
											 new_grpColIdx,
											 subplan);
			}

			if (!rollup->is_hashed)
				is_first_sort = false;

			if (rollup->is_hashed)
				strat = AGG_HASHED;
			else if (list_length(linitial(rollup->gsets)) == 0)
				strat = AGG_PLAIN;
			else
				strat = AGG_SORTED;

			agg_plan = (Plan *) make_agg(NIL,
										 NIL,
										 strat,
										 best_path->aggsplit,
										 false, /* streaming */
										 list_length((List *) linitial(rollup->gsets)),
										 new_grpColIdx,
										 extract_grouping_ops(rollup->groupClause),
										 extract_grouping_collations(rollup->groupClause, subplan->targetlist),
										 rollup->gsets,
										 NIL,
										 rollup->numGroups,
										 sort_plan);

			/*
			 * Remove stuff we don't need to avoid bloating debug output.
			 */
			if (sort_plan)
			{
				sort_plan->targetlist = NIL;
				sort_plan->lefttree = NULL;
			}

			chain = lappend(chain, agg_plan);
		}
	}

	/*
	 * Now make the real Agg node
	 */
	{
		RollupData *rollup = linitial(rollups);
		AttrNumber *top_grpColIdx;
		int			numGroupCols;

		top_grpColIdx = remap_groupColIdx(root, rollup->groupClause);

		numGroupCols = list_length((List *) linitial(rollup->gsets));

		plan = make_agg(build_path_tlist(root, &best_path->path),
						best_path->qual,
						best_path->aggstrategy,
						best_path->aggsplit,
						false, /* streaming */
						numGroupCols,
						top_grpColIdx,
						extract_grouping_ops(rollup->groupClause),
						extract_grouping_collations(rollup->groupClause, subplan->targetlist),
						rollup->gsets,
						chain,
						rollup->numGroups,
						subplan);

		/* Copy cost data from Path to Plan */
		copy_generic_path_info(&plan->plan, &best_path->path);
	}

	return (Plan *) plan;
}

/*
 * create_minmaxagg_plan
 *
 *	  Create a Result plan for 'best_path' and (recursively) plans
 *	  for its subpaths.
 */
static Result *
create_minmaxagg_plan(PlannerInfo *root, MinMaxAggPath *best_path)
{
	Result	   *plan;
	List	   *tlist;
	ListCell   *lc;

	/* Prepare an InitPlan for each aggregate's subquery. */
	foreach(lc, best_path->mmaggregates)
	{
		MinMaxAggInfo *mminfo = (MinMaxAggInfo *) lfirst(lc);
		PlannerInfo *subroot = mminfo->subroot;
		Query	   *subparse = subroot->parse;
		Plan	   *plan;

		mminfo->path = cdbllize_adjust_init_plan_path(subroot, mminfo->path);

		/*
		 * Generate the plan for the subquery. We already have a Path, but we
		 * have to convert it to a Plan and attach a LIMIT node above it.
		 * Since we are entering a different planner context (subroot),
		 * recurse to create_plan not create_plan_recurse.
		 */
		plan = create_plan(subroot, mminfo->path, root->curSlice);

		/* Decorate the top node of the plan with a Flow node. */
		plan->flow = cdbpathtoplan_create_flow(root, mminfo->path->locus);

		plan = (Plan *) make_limit(plan,
								   subparse->limitOffset,
								   subparse->limitCount);
		plan->flow = plan->lefttree->flow;

		/* Must apply correct cost/width data to Limit node */
		plan->startup_cost = mminfo->path->startup_cost;
		plan->total_cost = mminfo->pathcost;
		plan->plan_rows = 1;
		plan->plan_width = mminfo->path->pathtarget->width;
		plan->parallel_aware = false;
		plan->parallel_safe = mminfo->path->parallel_safe;

		/* Convert the plan into an InitPlan in the outer query. */
		SS_make_initplan_from_plan(root, subroot, plan, root->curSlice, mminfo->param, false);
	}

	/* Generate the output plan --- basically just a Result */
	tlist = build_path_tlist(root, &best_path->path);

	plan = make_result(tlist, (Node *) best_path->quals, NULL);

	copy_generic_path_info(&plan->plan, (Path *) best_path);

	/*
	 * During setrefs.c, we'll need to replace references to the Agg nodes
	 * with InitPlan output params.  (We can't just do that locally in the
	 * MinMaxAgg node, because path nodes above here may have Agg references
	 * as well.)  Save the mmaggregates list to tell setrefs.c to do that.
	 *
	 * This doesn't work if we're in an inheritance subtree (see notes in
	 * create_modifytable_plan).  Fortunately we can't be because there would
	 * never be aggregates in an UPDATE/DELETE; but let's Assert that.
	 */
	Assert(root->inhTargetKind == INHKIND_NONE);
	Assert(root->minmax_aggs == NIL);
	root->minmax_aggs = best_path->mmaggregates;

	return plan;
}

/*
 * create_windowagg_plan
 *
 *	  Create a WindowAgg plan for 'best_path' and (recursively) plans
 *	  for its subpaths.
 */
static WindowAgg *
create_windowagg_plan(PlannerInfo *root, WindowAggPath *best_path)
{
	WindowAgg  *plan;
	WindowClause *wc = best_path->winclause;
	int			numPart = list_length(wc->partitionClause);
	int			numOrder = list_length(wc->orderClause);
	Plan	   *subplan;
	List	   *tlist;
	int			partNumCols;
	AttrNumber *partColIdx;
	Oid		   *partOperators;
	Oid		   *partCollations;
	int			ordNumCols;
	AttrNumber *ordColIdx;
	Oid		   *ordOperators;
	Oid		   *ordCollations;
	int			firstOrderCol = 0;
	Oid			firstOrderCmpOperator = InvalidOid;
	bool		firstOrderNullsFirst = false;
	ListCell   *lc;

	/*
	 * Choice of tlist here is motivated by the fact that WindowAgg will be
	 * storing the input rows of window frames in a tuplestore; it therefore
	 * behooves us to request a small tlist to avoid wasting space. We do of
	 * course need grouping columns to be available.
	 */
	subplan = create_plan_recurse(root, best_path->subpath,
								  CP_LABEL_TLIST | CP_SMALL_TLIST);

	tlist = build_path_tlist(root, &best_path->path);

	/*
	 * Convert SortGroupClause lists into arrays of attr indexes and equality
	 * operators, as wanted by executor.  (Note: in principle, it's possible
	 * to drop some of the sort columns, if they were proved redundant by
	 * pathkey logic.  However, it doesn't seem worth going out of our way to
	 * optimize such cases.  In any case, we must *not* remove the ordering
	 * column for RANGE OFFSET cases, as the executor needs that for in_range
	 * tests even if it's known to be equal to some partitioning column.)
	 */
	partColIdx = (AttrNumber *) palloc(sizeof(AttrNumber) * numPart);
	partOperators = (Oid *) palloc(sizeof(Oid) * numPart);
	partCollations = (Oid *) palloc(sizeof(Oid) * numPart);

	partNumCols = 0;
	foreach(lc, wc->partitionClause)
	{
		SortGroupClause *sgc = (SortGroupClause *) lfirst(lc);
		TargetEntry *tle = get_sortgroupclause_tle(sgc, subplan->targetlist);

		Assert(OidIsValid(sgc->eqop));
		partColIdx[partNumCols] = tle->resno;
		partOperators[partNumCols] = sgc->eqop;
		partCollations[partNumCols] = exprCollation((Node *) tle->expr);
		partNumCols++;
	}

	ordColIdx = (AttrNumber *) palloc(sizeof(AttrNumber) * numOrder);
	ordOperators = (Oid *) palloc(sizeof(Oid) * numOrder);
	ordCollations = (Oid *) palloc(sizeof(Oid) * numOrder);

	ordNumCols = 0;
	foreach(lc, wc->orderClause)
	{
		SortGroupClause *sgc = (SortGroupClause *) lfirst(lc);
		TargetEntry *tle = get_sortgroupclause_tle(sgc, subplan->targetlist);

		Assert(OidIsValid(sgc->eqop));
		ordColIdx[ordNumCols] = tle->resno;
		ordOperators[ordNumCols] = sgc->eqop;
		ordCollations[ordNumCols] = exprCollation((Node *) tle->expr);
		ordNumCols++;
	}

	if (wc->orderClause)
	{
		SortGroupClause *sortcl = (SortGroupClause *) linitial(wc->orderClause);
		ListCell	*l_tle;

		firstOrderCol = 0;
		foreach(l_tle, subplan->targetlist)
		{
			TargetEntry *tle = (TargetEntry *) lfirst(l_tle);

			firstOrderCol++;
			if (sortcl->tleSortGroupRef == tle->ressortgroupref)
				break;
		}
		if (!l_tle)
			elog(ERROR, "failed to locate ORDER BY column");

		firstOrderCmpOperator = sortcl->sortop;
		firstOrderNullsFirst = sortcl->nulls_first;
	}

	/* And finally we can make the WindowAgg node */
	plan = make_windowagg(tlist,
						  wc->winref,
						  partNumCols,
						  partColIdx,
						  partOperators,
						  partCollations,
						  ordNumCols,
						  ordColIdx,
						  ordOperators,
						  ordCollations,
						  firstOrderCol,
						  firstOrderCmpOperator,
						  firstOrderNullsFirst,
						  wc->frameOptions,
						  wc->startOffset,
						  wc->endOffset,
						  wc->startInRangeFunc,
						  wc->endInRangeFunc,
						  wc->inRangeColl,
						  wc->inRangeAsc,
						  wc->inRangeNullsFirst,
						  subplan);

	copy_generic_path_info(&plan->plan, (Path *) best_path);

	return plan;
}

/*
 * create_setop_plan
 *
 *	  Create a SetOp plan for 'best_path' and (recursively) plans
 *	  for its subpaths.
 */
static SetOp *
create_setop_plan(PlannerInfo *root, SetOpPath *best_path, int flags)
{
	SetOp	   *plan;
	Plan	   *subplan;
	long		numGroups;

	/*
	 * SetOp doesn't project, so tlist requirements pass through; moreover we
	 * need grouping columns to be labeled.
	 */
	subplan = create_plan_recurse(root, best_path->subpath,
								  flags | CP_LABEL_TLIST);

	/* Convert numGroups to long int --- but 'ware overflow! */
	numGroups = (long) Min(best_path->numGroups, (double) LONG_MAX);

	plan = make_setop(best_path->cmd,
					  best_path->strategy,
					  subplan,
					  best_path->distinctList,
					  best_path->flagColIdx,
					  best_path->firstFlag,
					  numGroups);

	copy_generic_path_info(&plan->plan, (Path *) best_path);

	return plan;
}

/*
 * create_recursiveunion_plan
 *
 *	  Create a RecursiveUnion plan for 'best_path' and (recursively) plans
 *	  for its subpaths.
 */
static RecursiveUnion *
create_recursiveunion_plan(PlannerInfo *root, RecursiveUnionPath *best_path)
{
	RecursiveUnion *plan;
	Plan	   *leftplan;
	Plan	   *rightplan;
	List	   *tlist;
	long		numGroups;

	/* Need both children to produce same tlist, so force it */
	leftplan = create_plan_recurse(root, best_path->leftpath, CP_EXACT_TLIST);
	rightplan = create_plan_recurse(root, best_path->rightpath, CP_EXACT_TLIST);

	tlist = build_path_tlist(root, &best_path->path);

	/* Convert numGroups to long int --- but 'ware overflow! */
	numGroups = (long) Min(best_path->numGroups, (double) LONG_MAX);

	plan = make_recursive_union(tlist,
								leftplan,
								rightplan,
								best_path->wtParam,
								best_path->distinctList,
								numGroups);

	copy_generic_path_info(&plan->plan, (Path *) best_path);

	return plan;
}

/*
 * create_lockrows_plan
 *
 *	  Create a LockRows plan for 'best_path' and (recursively) plans
 *	  for its subpaths.
 */
static LockRows *
create_lockrows_plan(PlannerInfo *root, LockRowsPath *best_path,
					 int flags)
{
	LockRows   *plan;
	Plan	   *subplan;

	/* LockRows doesn't project, so tlist requirements pass through */
	subplan = create_plan_recurse(root, best_path->subpath, flags);

	plan = make_lockrows(subplan, best_path->rowMarks, best_path->epqParam);

	copy_generic_path_info(&plan->plan, (Path *) best_path);

	return plan;
}

/*
 * create_modifytable_plan
 *	  Create a ModifyTable plan for 'best_path'.
 *
 *	  Returns a Plan node.
 */
static ModifyTable *
create_modifytable_plan(PlannerInfo *root, ModifyTablePath *best_path)
{
	ModifyTable *plan;
	List	   *subplans = NIL;
	ListCell   *subpaths,
			   *subroots;
	ListCell   *is_split_updates;

	/* Build the plan for each input path */
	forthree(subpaths, best_path->subpaths,
			 subroots, best_path->subroots,
			 is_split_updates, best_path->is_split_updates)
	{
		Path	   *subpath = (Path *) lfirst(subpaths);
		PlannerInfo *subroot = (PlannerInfo *) lfirst(subroots);
		bool		is_split_update = (bool) lfirst_int(is_split_updates);
		Plan	   *subplan;
		RangeTblEntry *rte = planner_rt_fetch(best_path->nominalRelation, root);
		PlanSlice  *save_curSlice = subroot->curSlice;

		subroot->curSlice = root->curSlice;

		/* Try the Single-Row-Insert optimization first. */
		subplan = cdbpathtoplan_create_sri_plan(rte, subroot, subpath, CP_EXACT_TLIST);

		/*
		 * In an inherited UPDATE/DELETE, reference the per-child modified
		 * subroot while creating Plans from Paths for the child rel.  This is
		 * a kluge, but otherwise it's too hard to ensure that Plan creation
		 * functions (particularly in FDWs) don't depend on the contents of
		 * "root" matching what they saw at Path creation time.  The main
		 * downside is that creation functions for Plans that might appear
		 * below a ModifyTable cannot expect to modify the contents of "root"
		 * and have it "stick" for subsequent processing such as setrefs.c.
		 * That's not great, but it seems better than the alternative.
		 */
		if (!subplan)
		{
			subplan = create_plan_recurse(subroot, subpath, CP_EXACT_TLIST);

			/*
			 * Transfer resname/resjunk labeling, too, to keep executor happy.
			 * But not if it's a Split Update. A Split Update contains an extra
			 * DMLActionExpr column in its target list, so it doesn't match
			 * subroot->processed_tlist. The code to create the Split Update node
			 * takes care to label junk columns correctly, instead.
			 */
			if (!is_split_update)
				apply_tlist_labeling(subplan->targetlist, subroot->processed_tlist);
		}

		subplans = lappend(subplans, subplan);

		subroot->curSlice = save_curSlice;
	}

	plan = make_modifytable(root,
							best_path->operation,
							best_path->canSetTag,
							best_path->nominalRelation,
							best_path->rootRelation,
							best_path->partColsUpdated,
							best_path->resultRelations,
							subplans,
							best_path->subroots,
							best_path->withCheckOptionLists,
							best_path->returningLists,
							best_path->is_split_updates,
							best_path->rowMarks,
							best_path->onconflict,
							best_path->epqParam);

	copy_generic_path_info(&plan->plan, &best_path->path);

	if (list_length(plan->resultRelations) > 0 && Gp_role == GP_ROLE_DISPATCH)
	{
		GpPolicyType policyType = POLICYTYPE_ENTRY;
		bool		isfirst = true;
		ListCell   *lc;

		foreach (lc, plan->resultRelations)
		{
			int			idx = lfirst_int(lc);
			Oid			reloid = planner_rt_fetch(idx, root)->relid;
			GpPolicy   *policy = GpPolicyFetch(reloid);

			/*
			 * We cannot update tables on segments and on the entry DB in the
			 * same process.
			 */
			if (isfirst)
				policyType = policy->ptype;
			else
			{
				if (policy->ptype != policyType)
					ereport(ERROR,
							(errcode(ERRCODE_FEATURE_NOT_SUPPORTED),
							 errmsg("ModifyTable mixes distributed and entry-only tables")));
			}

			if (policyType != POLICYTYPE_ENTRY)
			{
				if (isfirst)
				{
					root->curSlice->gangType = GANGTYPE_PRIMARY_WRITER;
					root->curSlice->numsegments = policy->numsegments;
				}
				else
				{
					Assert(root->curSlice->gangType == GANGTYPE_PRIMARY_WRITER);
					root->curSlice->numsegments =
						Max(root->curSlice->numsegments, policy->numsegments);
				}
			}
			isfirst = false;
		}
	}

	return plan;
}

/*
 * create_limit_plan
 *
 *	  Create a Limit plan for 'best_path' and (recursively) plans
 *	  for its subpaths.
 */
static Limit *
create_limit_plan(PlannerInfo *root, LimitPath *best_path, int flags)
{
	Limit	   *plan;
	Plan	   *subplan;

	/* Limit doesn't project, so tlist requirements pass through */
	subplan = create_plan_recurse(root, best_path->subpath, flags);

	plan = make_limit(subplan,
					  best_path->limitOffset,
					  best_path->limitCount);

	copy_generic_path_info(&plan->plan, (Path *) best_path);

	return plan;
}


/*
 * create_motion_plan
 */
Plan *
create_motion_plan(PlannerInfo *root, CdbMotionPath *path)
{
	Motion	   *motion;
	Path	   *subpath = path->subpath;
	Plan	   *subplan;
	Relids		save_curOuterRels = root->curOuterRels;
	List	   *save_curOuterParams = root->curOuterParams;
	int			before_numMotions;
	PlanSlice  *save_curSlice = root->curSlice;
	PlanSlice  *sendSlice;

	/*
	 * singleQE-->entry:  Elide the motion.  The subplan will run in the same
	 * process with its parent: either the qDisp (if it is a top slice) or a
	 * singleton gang on the entry db (otherwise).
	 */
	if (CdbPathLocus_IsEntry(path->path.locus) &&
		CdbPathLocus_IsSingleQE(subpath->locus))
	{
		/* Push the MotionPath's locus down onto subpath. */
		subpath->locus = path->path.locus;

		subplan = create_plan_recurse(root, subpath, CP_EXACT_TLIST);

		return subplan;
	}

	/*
	 * Remember old value of 'numMotions', before recursing. By comparing
	 * the old value with the new value after the call returns, we know
	 * if there were any Motions in the subtree.
	 */
	before_numMotions = root->numMotions;

	root->curOuterRels = NULL;
	root->curOuterParams = NIL;

	/*
	 * Set up a new slice struct, to represent the sending slice.
	 */
	sendSlice = palloc0(sizeof(PlanSlice));
	sendSlice->gangType = GANGTYPE_PRIMARY_READER;
	sendSlice->sliceIndex = -1;

	root->curSlice = sendSlice;

	subplan = create_plan_recurse(root, subpath, CP_EXACT_TLIST);

	root->curSlice = save_curSlice;

	/* Check we successfully assigned all NestLoopParams to plan nodes */
	if (root->curOuterParams != NIL)
		elog(ERROR, "failed to assign all NestLoopParams to plan nodes");

	/*
	 * Reset plan_params to ensure param IDs used for nestloop params are not
	 * re-used later
	 */
	root->plan_params = NIL;

	/*
	 * Elide explicit motion, if the subplan doesn't contain any motions.
	 *
	 * The idea is that if an Explicit Motion has no Motions underneath it,
	 * then the row to update must originate from the same segment, and no
	 * Motion is needed. This is quite conservative, we could elide the motion
	 * even if there are Motions, as long as they are not between the scan
	 * on the target table and the ModifyTable.
	 *
	 * A SplitUpdate also computes the target segment ID, based on other columns,
	 * so we treat it the same as a Motion node for this purpose.
	 */
	if (root->numMotions == before_numMotions && path->is_explicit_motion)
	{
		root->curOuterRels = save_curOuterRels;

		/*
		 * Combine any new direct dispatch information from the subplan to
		 * the parent slice.
		 */
		MergeDirectDispatchCalculationInfo(&root->curSlice->directDispatch,
										   &sendSlice->directDispatch);

		return subplan;
	}

	switch (subpath->locus.locustype)
	{
		case CdbLocusType_Entry:
			/* cannot motion from Entry DB */
			sendSlice->gangType = GANGTYPE_ENTRYDB_READER;
			sendSlice->numsegments = 1;
			sendSlice->segindex = -1;
			break;

		case CdbLocusType_SingleQE:
			sendSlice->gangType = GANGTYPE_SINGLETON_READER;
			sendSlice->numsegments = 1;
			sendSlice->segindex = gp_session_id % subpath->locus.numsegments;
			break;

		case CdbLocusType_General:
			/*  */
			sendSlice->gangType = GANGTYPE_SINGLETON_READER;
			sendSlice->numsegments = 1;
			sendSlice->segindex = gp_session_id % getgpsegmentCount();
			break;

		case CdbLocusType_SegmentGeneral:
			sendSlice->gangType = GANGTYPE_SINGLETON_READER;
			sendSlice->numsegments = subpath->locus.numsegments;
			sendSlice->segindex = gp_session_id % subpath->locus.numsegments;
			break;

		case CdbLocusType_Replicated:
			// is probably writer, set already
			//sendSlice->gangType == GANGTYPE_PRIMARY_READER;
			sendSlice->numsegments = subpath->locus.numsegments;
			sendSlice->segindex = 0;
			break;

		case CdbLocusType_OuterQuery:
			elog(ERROR, "unexpected Motion requested from OuterQuery locus");
			break;

		case CdbLocusType_Hashed:
		case CdbLocusType_HashedOJ:
		case CdbLocusType_Strewn:
			// might be writer, set already
			//sendSlice->gangType == GANGTYPE_PRIMARY_READER;
			sendSlice->numsegments = subpath->locus.numsegments;
			sendSlice->segindex = 0;
			break;

		default:
			elog(ERROR, "unknown locus type %d", subpath->locus.locustype);
	}

	/* Add motion operator. */
	motion = cdbpathtoplan_create_motion_plan(root, path, subplan);
	motion->senderSliceInfo = sendSlice;

	if (subpath->locus.locustype == CdbLocusType_Replicated)
		motion->motionType = MOTIONTYPE_GATHER_SINGLE;

	/* The topmost Plan in the sender slice must have 'flow' set correctly. */
	motion->plan.lefttree->flow = cdbpathtoplan_create_flow(root, subpath->locus);

	copy_generic_path_info(&motion->plan, (Path *) path);

	root->curOuterRels = save_curOuterRels;
	root->curOuterParams = save_curOuterParams;

	/*
	 * It's currently not allowed to direct-dispatch a slice that has a
	 * Motion that sends tuples to it. It would be possible in principle,
	 * but the interconnect initialization code gets confused. Give the
	 * direct dispatch machinery a chance to react to this Motion.
	 */
	if (Gp_role == GP_ROLE_DISPATCH && root->config->gp_enable_direct_dispatch)
		DirectDispatchUpdateContentIdsFromPlan(root, (Plan *) motion);

	return (Plan *) motion;
}	/* create_motion_plan */

/*
 * create_splitupdate_plan
 */
static Plan *
create_splitupdate_plan(PlannerInfo *root, SplitUpdatePath *path)
{
	Path	   *subpath = path->subpath;
	Plan	   *subplan;
	SplitUpdate *splitupdate;
	Relation	resultRel;
	TupleDesc	resultDesc;
	GpPolicy   *cdbpolicy;
	int			attrIdx;
	ListCell   *lc;
	int			lastresno;
	Oid		   *hashFuncs;
	int			i;

	resultRel = relation_open(planner_rt_fetch(path->resultRelation, root)->relid, NoLock);
	resultDesc = RelationGetDescr(resultRel);
	cdbpolicy = resultRel->rd_cdbpolicy;

	subplan = create_plan_recurse(root, subpath, CP_EXACT_TLIST);

	/* Transfer resname/resjunk labeling, too, to keep executor happy */
	apply_tlist_labeling(subplan->targetlist, root->processed_tlist);

	splitupdate = makeNode(SplitUpdate);

	splitupdate->plan.targetlist = NIL; /* filled in below */
	splitupdate->plan.qual = NIL;
	splitupdate->plan.lefttree = subplan;
	splitupdate->plan.righttree = NULL;

	copy_generic_path_info(&splitupdate->plan, (Path *) path);

	/*
	 * Build the insertColIdx and deleteColIdx arrays, to indicate how the
	 * inputs are mapped to the output tuples, for the DELETE and INSERT
	 * actions.
	 *
	 * For the DELETE rows, we only need the 'gp_segment_id' and 'ctid'
	 * junk columns, so we fill deleteColIdx with -1. The gp_segment_id
	 * column is used to indicate the target segment. In other words,
	 * there should be an Explicit Motion on top of the Split Update node.
	 * NOTE: ORCA uses SplitUpdate differently. It puts a Redistribute
	 * Motion on top of the SplitUpdate, and fills in the distribution key
	 * columns on DELETE rows with the old values. The Redistribute Motion
	 * then computes the target segment. So deleteColIdx is needed for
	 * ORCA, but we don't use it here.
	 */
	lc = list_head(subplan->targetlist);
	for (attrIdx = 1; attrIdx <= resultDesc->natts; ++attrIdx)
	{
		TargetEntry			*tle;
		Form_pg_attribute	attr;

		tle = (TargetEntry *) lfirst(lc);
		lc = lnext(lc);
		Assert(tle);

		attr = &resultDesc->attrs[attrIdx - 1];
		if (attr->attisdropped)
		{
			Assert(IsA(tle->expr, Const) && ((Const *) tle->expr)->constisnull);
		}
		else
		{
			Assert(exprType((Node *) tle->expr) == attr->atttypid);
		}

		splitupdate->insertColIdx = lappend_int(splitupdate->insertColIdx, attrIdx);
		splitupdate->deleteColIdx = lappend_int(splitupdate->deleteColIdx, -1);

		splitupdate->plan.targetlist = lappend(splitupdate->plan.targetlist, tle);
	}
	lastresno = list_length(splitupdate->plan.targetlist);

	/* Copy all junk attributes. */
	for (; lc != NULL; lc = lnext(lc))
	{
		TargetEntry *tle = (TargetEntry *) lfirst(lc);
		TargetEntry *newtle;

		if (!tle->resjunk)
			continue;

		newtle = makeTargetEntry(tle->expr,
								 ++lastresno,
								 tle->resname,
								 tle->resjunk);
		splitupdate->plan.targetlist = lappend(splitupdate->plan.targetlist, newtle);
	}
	splitupdate->plan.targetlist = lappend(splitupdate->plan.targetlist,
										   makeTargetEntry((Expr *) makeNode(DMLActionExpr),
														   ++lastresno,
														   "DMLAction",
														   true));

	/* Look up the right hash functions for the hash expressions */
	hashFuncs = palloc(cdbpolicy->nattrs * sizeof(Oid));
	for (i = 0; i < cdbpolicy->nattrs; i++)
	{
		AttrNumber	attnum = cdbpolicy->attrs[i];
		Oid			typeoid = resultDesc->attrs[attnum - 1].atttypid;
		Oid			opfamily;

		opfamily = get_opclass_family(cdbpolicy->opclasses[i]);

		hashFuncs[i] = cdb_hashproc_in_opfamily(opfamily, typeoid);
	}
	splitupdate->numHashAttrs = cdbpolicy->nattrs;
	splitupdate->hashAttnos = palloc(cdbpolicy->nattrs * sizeof(AttrNumber));
	memcpy(splitupdate->hashAttnos, cdbpolicy->attrs, cdbpolicy->nattrs * sizeof(AttrNumber));
	splitupdate->hashFuncs = hashFuncs;
	splitupdate->numHashSegments = cdbpolicy->numsegments;

	relation_close(resultRel, NoLock);

	/*
	 * A SplitUpdate also computes the target segment ID, based on other columns,
	 * so we treat it the same as a Motion node for this purpose.
	 */
	root->numMotions++;

	return (Plan *) splitupdate;
}


/*****************************************************************************
 *
 *	BASE-RELATION SCAN METHODS
 *
 *****************************************************************************/


/*
 * create_seqscan_plan
 *	 Returns a seqscan plan for the base relation scanned by 'best_path'
 *	 with restriction clauses 'scan_clauses' and targetlist 'tlist'.
 */
static SeqScan *
create_seqscan_plan(PlannerInfo *root, Path *best_path,
					List *tlist, List *scan_clauses)
{
	SeqScan    *scan_plan;
	Index		scan_relid = best_path->parent->relid;

	/* it should be a base rel... */
	Assert(scan_relid > 0);
	Assert(best_path->parent->rtekind == RTE_RELATION);

	/* Sort clauses into best execution order */
	scan_clauses = order_qual_clauses(root, scan_clauses);

	/* Reduce RestrictInfo list to bare expressions; ignore pseudoconstants */
	scan_clauses = extract_actual_clauses(scan_clauses, false);

	/* Replace any outer-relation variables with nestloop params */
	if (best_path->param_info)
	{
		scan_clauses = (List *)
			replace_nestloop_params(root, (Node *) scan_clauses);
	}

	scan_plan = make_seqscan(tlist,
							 scan_clauses,
							 scan_relid);

	copy_generic_path_info(&scan_plan->plan, best_path);

	return scan_plan;
}

/*
 * create_samplescan_plan
 *	 Returns a samplescan plan for the base relation scanned by 'best_path'
 *	 with restriction clauses 'scan_clauses' and targetlist 'tlist'.
 */
static SampleScan *
create_samplescan_plan(PlannerInfo *root, Path *best_path,
					   List *tlist, List *scan_clauses)
{
	SampleScan *scan_plan;
	Index		scan_relid = best_path->parent->relid;
	RangeTblEntry *rte;
	TableSampleClause *tsc;

	/* it should be a base rel with a tablesample clause... */
	Assert(scan_relid > 0);
	rte = planner_rt_fetch(scan_relid, root);
	Assert(rte->rtekind == RTE_RELATION);
	tsc = rte->tablesample;
	Assert(tsc != NULL);

	/* Sort clauses into best execution order */
	scan_clauses = order_qual_clauses(root, scan_clauses);

	/* Reduce RestrictInfo list to bare expressions; ignore pseudoconstants */
	scan_clauses = extract_actual_clauses(scan_clauses, false);

	/* Replace any outer-relation variables with nestloop params */
	if (best_path->param_info)
	{
		scan_clauses = (List *)
			replace_nestloop_params(root, (Node *) scan_clauses);
		tsc = (TableSampleClause *)
			replace_nestloop_params(root, (Node *) tsc);
	}

	scan_plan = make_samplescan(tlist,
								scan_clauses,
								scan_relid,
								tsc);

	copy_generic_path_info(&scan_plan->scan.plan, best_path);

	return scan_plan;
}

/*
 * create_indexscan_plan
 *	  Returns an indexscan plan for the base relation scanned by 'best_path'
 *	  with restriction clauses 'scan_clauses' and targetlist 'tlist'.
 *
 * We use this for both plain IndexScans and IndexOnlyScans, because the
 * qual preprocessing work is the same for both.  Note that the caller tells
 * us which to build --- we don't look at best_path->path.pathtype, because
 * create_bitmap_subplan needs to be able to override the prior decision.
 */
static Scan *
create_indexscan_plan(PlannerInfo *root,
					  IndexPath *best_path,
					  List *tlist,
					  List *scan_clauses,
					  bool indexonly)
{
	Scan	   *scan_plan;
	List	   *indexclauses = best_path->indexclauses;
	List	   *indexorderbys = best_path->indexorderbys;
	Index		baserelid = best_path->path.parent->relid;
	IndexOptInfo *indexinfo = best_path->indexinfo;
	Oid			indexoid = indexinfo->indexoid;
	List	   *qpqual;
	List	   *stripped_indexquals;
	List	   *fixed_indexquals;
	List	   *fixed_indexorderbys;
	List	   *indexorderbyops = NIL;
	ListCell   *l;

	/* it should be a base rel... */
	Assert(baserelid > 0);
	Assert(best_path->path.parent->rtekind == RTE_RELATION);

	/*
	 * Extract the index qual expressions (stripped of RestrictInfos) from the
	 * IndexClauses list, and prepare a copy with index Vars substituted for
	 * table Vars.  (This step also does replace_nestloop_params on the
	 * fixed_indexquals.)
	 */
	fix_indexqual_references(root, best_path,
							 &stripped_indexquals,
							 &fixed_indexquals);

	/*
	 * Likewise fix up index attr references in the ORDER BY expressions.
	 */
	fixed_indexorderbys = fix_indexorderby_references(root, best_path);

	/*
	 * The qpqual list must contain all restrictions not automatically handled
	 * by the index, other than pseudoconstant clauses which will be handled
	 * by a separate gating plan node.  All the predicates in the indexquals
	 * will be checked (either by the index itself, or by nodeIndexscan.c),
	 * but if there are any "special" operators involved then they must be
	 * included in qpqual.  The upshot is that qpqual must contain
	 * scan_clauses minus whatever appears in indexquals.
	 *
	 * is_redundant_with_indexclauses() detects cases where a scan clause is
	 * present in the indexclauses list or is generated from the same
	 * EquivalenceClass as some indexclause, and is therefore redundant with
	 * it, though not equal.  (The latter happens when indxpath.c prefers a
	 * different derived equality than what generate_join_implied_equalities
	 * picked for a parameterized scan's ppi_clauses.)  Note that it will not
	 * match to lossy index clauses, which is critical because we have to
	 * include the original clause in qpqual in that case.
	 *
	 * In some situations (particularly with OR'd index conditions) we may
	 * have scan_clauses that are not equal to, but are logically implied by,
	 * the index quals; so we also try a predicate_implied_by() check to see
	 * if we can discard quals that way.  (predicate_implied_by assumes its
	 * first input contains only immutable functions, so we have to check
	 * that.)
	 *
	 * Note: if you change this bit of code you should also look at
	 * extract_nonindex_conditions() in costsize.c.
	 */
	qpqual = NIL;
	foreach(l, scan_clauses)
	{
		RestrictInfo *rinfo = lfirst_node(RestrictInfo, l);

		if (rinfo->pseudoconstant)
			continue;			/* we may drop pseudoconstants here */
		if (is_redundant_with_indexclauses(rinfo, indexclauses))
			continue;			/* dup or derived from same EquivalenceClass */
		if (!contain_mutable_functions((Node *) rinfo->clause) &&
			predicate_implied_by(list_make1(rinfo->clause), stripped_indexquals,
								 false))
			continue;			/* provably implied by indexquals */
		qpqual = lappend(qpqual, rinfo);
	}

	/* Sort clauses into best execution order */
	qpqual = order_qual_clauses(root, qpqual);

	/* Reduce RestrictInfo list to bare expressions; ignore pseudoconstants */
	qpqual = extract_actual_clauses(qpqual, false);

	/*
	 * We have to replace any outer-relation variables with nestloop params in
	 * the indexqualorig, qpqual, and indexorderbyorig expressions.  A bit
	 * annoying to have to do this separately from the processing in
	 * fix_indexqual_references --- rethink this when generalizing the inner
	 * indexscan support.  But note we can't really do this earlier because
	 * it'd break the comparisons to predicates above ... (or would it?  Those
	 * wouldn't have outer refs)
	 */
	if (best_path->path.param_info)
	{
		stripped_indexquals = (List *)
			replace_nestloop_params(root, (Node *) stripped_indexquals);
		qpqual = (List *)
			replace_nestloop_params(root, (Node *) qpqual);
		indexorderbys = (List *)
			replace_nestloop_params(root, (Node *) indexorderbys);
	}

	/*
	 * If there are ORDER BY expressions, look up the sort operators for their
	 * result datatypes.
	 */
	if (indexorderbys)
	{
		ListCell   *pathkeyCell,
				   *exprCell;

		/*
		 * PathKey contains OID of the btree opfamily we're sorting by, but
		 * that's not quite enough because we need the expression's datatype
		 * to look up the sort operator in the operator family.
		 */
		Assert(list_length(best_path->path.pathkeys) == list_length(indexorderbys));
		forboth(pathkeyCell, best_path->path.pathkeys, exprCell, indexorderbys)
		{
			PathKey    *pathkey = (PathKey *) lfirst(pathkeyCell);
			Node	   *expr = (Node *) lfirst(exprCell);
			Oid			exprtype = exprType(expr);
			Oid			sortop;

			/* Get sort operator from opfamily */
			sortop = get_opfamily_member(pathkey->pk_opfamily,
										 exprtype,
										 exprtype,
										 pathkey->pk_strategy);
			if (!OidIsValid(sortop))
				elog(ERROR, "missing operator %d(%u,%u) in opfamily %u",
					 pathkey->pk_strategy, exprtype, exprtype, pathkey->pk_opfamily);
			indexorderbyops = lappend_oid(indexorderbyops, sortop);
		}
	}

	/*
	 * For an index-only scan, we must mark indextlist entries as resjunk if
	 * they are columns that the index AM can't return; this cues setrefs.c to
	 * not generate references to those columns.
	 */
	if (indexonly)
	{
		int			i = 0;

		foreach(l, indexinfo->indextlist)
		{
			TargetEntry *indextle = (TargetEntry *) lfirst(l);

			indextle->resjunk = !indexinfo->canreturn[i];
			i++;
		}
	}

	/* Finally ready to build the plan node */
	if (indexonly)
		scan_plan = (Scan *) make_indexonlyscan(tlist,
												qpqual,
												baserelid,
												indexoid,
												fixed_indexquals,
												stripped_indexquals,
												fixed_indexorderbys,
												indexinfo->indextlist,
												best_path->indexscandir);
	else
		scan_plan = (Scan *) make_indexscan(tlist,
											qpqual,
											baserelid,
											indexoid,
											fixed_indexquals,
											stripped_indexquals,
											fixed_indexorderbys,
											indexorderbys,
											indexorderbyops,
											best_path->indexscandir);

	copy_generic_path_info(&scan_plan->plan, &best_path->path);

	return scan_plan;
}

/*
 * create_bitmap_scan_plan
 *	  Returns a bitmap scan plan for the base relation scanned by 'best_path'
 *	  with restriction clauses 'scan_clauses' and targetlist 'tlist'.
 */
static BitmapHeapScan *
create_bitmap_scan_plan(PlannerInfo *root,
						BitmapHeapPath *best_path,
						List *tlist,
						List *scan_clauses)
{
	Index		baserelid = best_path->path.parent->relid;
	Plan	   *bitmapqualplan;
	List	   *bitmapqualorig;
	List	   *indexquals;
	List	   *indexECs;
	List	   *qpqual;
	ListCell   *l;
	BitmapHeapScan *scan_plan;

	/* it should be a base rel... */
	Assert(baserelid > 0);
	Assert(best_path->path.parent->rtekind == RTE_RELATION);

	/* Process the bitmapqual tree into a Plan tree and qual lists */
	bitmapqualplan = create_bitmap_subplan(root, best_path->bitmapqual,
										   &bitmapqualorig, &indexquals,
										   &indexECs);
	/* GPDB_12_MERGE_FEATURE_NOT_SUPPORTED: the parallel StreamBitmap scan is not implemented */
	/*
	 * if (best_path->path.parallel_aware)
	 *     bitmap_subplan_mark_shared(bitmapqualplan);
	 */

	/*
	 * The qpqual list must contain all restrictions not automatically handled
	 * by the index, other than pseudoconstant clauses which will be handled
	 * by a separate gating plan node.  All the predicates in the indexquals
	 * will be checked (either by the index itself, or by
	 * nodeBitmapHeapscan.c), but if there are any "special" operators
	 * involved then they must be added to qpqual.  The upshot is that qpqual
	 * must contain scan_clauses minus whatever appears in indexquals.
	 *
	 * This loop is similar to the comparable code in create_indexscan_plan(),
	 * but with some differences because it has to compare the scan clauses to
	 * stripped (no RestrictInfos) indexquals.  See comments there for more
	 * info.
	 *
	 * In normal cases simple equal() checks will be enough to spot duplicate
	 * clauses, so we try that first.  We next see if the scan clause is
	 * redundant with any top-level indexqual by virtue of being generated
	 * from the same EC.  After that, try predicate_implied_by().
	 *
	 * Unlike create_indexscan_plan(), the predicate_implied_by() test here is
	 * useful for getting rid of qpquals that are implied by index predicates,
	 * because the predicate conditions are included in the "indexquals"
	 * returned by create_bitmap_subplan().  Bitmap scans have to do it that
	 * way because predicate conditions need to be rechecked if the scan
	 * becomes lossy, so they have to be included in bitmapqualorig.
	 */
	qpqual = NIL;
	foreach(l, scan_clauses)
	{
		RestrictInfo *rinfo = lfirst_node(RestrictInfo, l);
		Node	   *clause = (Node *) rinfo->clause;

		if (rinfo->pseudoconstant)
			continue;			/* we may drop pseudoconstants here */
		if (list_member(indexquals, clause))
			continue;			/* simple duplicate */
		if (rinfo->parent_ec && list_member_ptr(indexECs, rinfo->parent_ec))
			continue;			/* derived from same EquivalenceClass */
		if (!contain_mutable_functions(clause) &&
			predicate_implied_by(list_make1(clause), indexquals, false))
			continue;			/* provably implied by indexquals */
		qpqual = lappend(qpqual, rinfo);
	}

	/* Sort clauses into best execution order */
	qpqual = order_qual_clauses(root, qpqual);

	/* Reduce RestrictInfo list to bare expressions; ignore pseudoconstants */
	qpqual = extract_actual_clauses(qpqual, false);

	/*
	 * When dealing with special operators, we will at this point have
	 * duplicate clauses in qpqual and bitmapqualorig.  We may as well drop
	 * 'em from bitmapqualorig, since there's no point in making the tests
	 * twice.
	 */
	bitmapqualorig = list_difference_ptr(bitmapqualorig, qpqual);

	/*
	 * We have to replace any outer-relation variables with nestloop params in
	 * the qpqual and bitmapqualorig expressions.  (This was already done for
	 * expressions attached to plan nodes in the bitmapqualplan tree.)
	 */
	if (best_path->path.param_info)
	{
		qpqual = (List *)
			replace_nestloop_params(root, (Node *) qpqual);
		bitmapqualorig = (List *)
			replace_nestloop_params(root, (Node *) bitmapqualorig);
	}

	/* Finally ready to build the plan node */
	scan_plan = make_bitmap_heapscan(tlist,
									 qpqual,
									 bitmapqualplan,
									 bitmapqualorig,
									 baserelid);

	copy_generic_path_info(&scan_plan->scan.plan, &best_path->path);

	return scan_plan;
}

/*
 * Given a bitmapqual tree, generate the Plan tree that implements it
 *
 * As byproducts, we also return in *qual and *indexqual the qual lists
 * (in implicit-AND form, without RestrictInfos) describing the original index
 * conditions and the generated indexqual conditions.  (These are the same in
 * simple cases, but when special index operators are involved, the former
 * list includes the special conditions while the latter includes the actual
 * indexable conditions derived from them.)  Both lists include partial-index
 * predicates, because we have to recheck predicates as well as index
 * conditions if the bitmap scan becomes lossy.
 *
 * In addition, we return a list of EquivalenceClass pointers for all the
 * top-level indexquals that were possibly-redundantly derived from ECs.
 * This allows removal of scan_clauses that are redundant with such quals.
 * (We do not attempt to detect such redundancies for quals that are within
 * OR subtrees.  This could be done in a less hacky way if we returned the
 * indexquals in RestrictInfo form, but that would be slower and still pretty
 * messy, since we'd have to build new RestrictInfos in many cases.)
 */
static Plan *
create_bitmap_subplan(PlannerInfo *root, Path *bitmapqual,
					  List **qual, List **indexqual, List **indexECs)
{
	Plan	   *plan;

	if (IsA(bitmapqual, BitmapAndPath))
	{
		BitmapAndPath *apath = (BitmapAndPath *) bitmapqual;
		List	   *subplans = NIL;
		List	   *subquals = NIL;
		List	   *subindexquals = NIL;
		List	   *subindexECs = NIL;
		ListCell   *l;
		double		numsegments;

		if (apath->path.parent->cdbpolicy && apath->path.parent->cdbpolicy->ptype == POLICYTYPE_PARTITIONED)
			numsegments = apath->path.parent->cdbpolicy->numsegments;
		else
			numsegments = 1;

		/*
		 * There may well be redundant quals among the subplans, since a
		 * top-level WHERE qual might have gotten used to form several
		 * different index quals.  We don't try exceedingly hard to eliminate
		 * redundancies, but we do eliminate obvious duplicates by using
		 * list_concat_unique.
		 */
		foreach(l, apath->bitmapquals)
		{
			Plan	   *subplan;
			List	   *subqual;
			List	   *subindexqual;
			List	   *subindexEC;

			subplan = create_bitmap_subplan(root, (Path *) lfirst(l),
											&subqual, &subindexqual,
											&subindexEC);
			subplans = lappend(subplans, subplan);
			subquals = list_concat_unique(subquals, subqual);
			subindexquals = list_concat_unique(subindexquals, subindexqual);
			/* Duplicates in indexECs aren't worth getting rid of */
			subindexECs = list_concat(subindexECs, subindexEC);
		}
		plan = (Plan *) make_bitmap_and(subplans);
		plan->startup_cost = apath->path.startup_cost;
		plan->total_cost = apath->path.total_cost;
		plan->plan_rows =
			clamp_row_est(apath->bitmapselectivity * apath->path.parent->tuples / numsegments);
		plan->plan_width = 0;	/* meaningless */
		plan->parallel_aware = false;
		plan->parallel_safe = apath->path.parallel_safe;
		*qual = subquals;
		*indexqual = subindexquals;
		*indexECs = subindexECs;
	}
	else if (IsA(bitmapqual, BitmapOrPath))
	{
		BitmapOrPath *opath = (BitmapOrPath *) bitmapqual;
		List	   *subplans = NIL;
		List	   *subquals = NIL;
		List	   *subindexquals = NIL;
		bool		const_true_subqual = false;
		bool		const_true_subindexqual = false;
		ListCell   *l;

		/*
		 * Here, we only detect qual-free subplans.  A qual-free subplan would
		 * cause us to generate "... OR true ..."  which we may as well reduce
		 * to just "true".  We do not try to eliminate redundant subclauses
		 * because (a) it's not as likely as in the AND case, and (b) we might
		 * well be working with hundreds or even thousands of OR conditions,
		 * perhaps from a long IN list.  The performance of list_append_unique
		 * would be unacceptable.
		 */
		foreach(l, opath->bitmapquals)
		{
			Plan	   *subplan;
			List	   *subqual;
			List	   *subindexqual;
			List	   *subindexEC;

			subplan = create_bitmap_subplan(root, (Path *) lfirst(l),
											&subqual, &subindexqual,
											&subindexEC);
			subplans = lappend(subplans, subplan);
			if (subqual == NIL)
				const_true_subqual = true;
			else if (!const_true_subqual)
				subquals = lappend(subquals,
								   make_ands_explicit(subqual));
			if (subindexqual == NIL)
				const_true_subindexqual = true;
			else if (!const_true_subindexqual)
				subindexquals = lappend(subindexquals,
										make_ands_explicit(subindexqual));
		}

		/*
		 * In the presence of ScalarArrayOpExpr quals, we might have built
		 * BitmapOrPaths with just one subpath; don't add an OR step.
		 */
		if (list_length(subplans) == 1)
		{
			plan = (Plan *) linitial(subplans);
		}
		else
		{
			double		numsegments;

			if (opath->path.parent->cdbpolicy && opath->path.parent->cdbpolicy->ptype == POLICYTYPE_PARTITIONED)
				numsegments = opath->path.parent->cdbpolicy->numsegments;
			else
				numsegments = 1;

			plan = (Plan *) make_bitmap_or(subplans);
			plan->startup_cost = opath->path.startup_cost;
			plan->total_cost = opath->path.total_cost;
			plan->plan_rows =
				clamp_row_est(opath->bitmapselectivity * opath->path.parent->tuples / numsegments);
			plan->plan_width = 0;	/* meaningless */
			plan->parallel_aware = false;
			plan->parallel_safe = opath->path.parallel_safe;
		}

		/*
		 * If there were constant-TRUE subquals, the OR reduces to constant
		 * TRUE.  Also, avoid generating one-element ORs, which could happen
		 * due to redundancy elimination or ScalarArrayOpExpr quals.
		 */
		if (const_true_subqual)
			*qual = NIL;
		else if (list_length(subquals) <= 1)
			*qual = subquals;
		else
			*qual = list_make1(make_orclause(subquals));
		if (const_true_subindexqual)
			*indexqual = NIL;
		else if (list_length(subindexquals) <= 1)
			*indexqual = subindexquals;
		else
			*indexqual = list_make1(make_orclause(subindexquals));
		*indexECs = NIL;
	}
	else if (IsA(bitmapqual, IndexPath))
	{
		IndexPath  *ipath = (IndexPath *) bitmapqual;
		IndexScan  *iscan;
		List	   *subquals;
		List	   *subindexquals;
		List	   *subindexECs;
		ListCell   *l;
		double		numsegments;

		if (ipath->path.parent->cdbpolicy && ipath->path.parent->cdbpolicy->ptype == POLICYTYPE_PARTITIONED)
			numsegments = ipath->path.parent->cdbpolicy->numsegments;
		else
			numsegments = 1;

		/* Use the regular indexscan plan build machinery... */
		iscan = castNode(IndexScan,
						 create_indexscan_plan(root, ipath,
											   NIL, NIL, false));
		/* then convert to a bitmap indexscan */
		plan = (Plan *) make_bitmap_indexscan(iscan->scan.scanrelid,
											  iscan->indexid,
											  iscan->indexqual,
											  iscan->indexqualorig);
		/* and set its cost/width fields appropriately */
		plan->startup_cost = 0.0;
		plan->total_cost = ipath->indextotalcost;
		plan->plan_rows =
			clamp_row_est(ipath->indexselectivity * ipath->path.parent->tuples / numsegments);
		plan->plan_width = 0;	/* meaningless */
		plan->parallel_aware = false;
		plan->parallel_safe = ipath->path.parallel_safe;
		/* Extract original index clauses, actual index quals, relevant ECs */
		subquals = NIL;
		subindexquals = NIL;
		subindexECs = NIL;
		foreach(l, ipath->indexclauses)
		{
			IndexClause *iclause = (IndexClause *) lfirst(l);
			RestrictInfo *rinfo = iclause->rinfo;

			Assert(!rinfo->pseudoconstant);
			subquals = lappend(subquals, rinfo->clause);
			subindexquals = list_concat(subindexquals,
										get_actual_clauses(iclause->indexquals));
			if (rinfo->parent_ec)
				subindexECs = lappend(subindexECs, rinfo->parent_ec);
		}
		/* We can add any index predicate conditions, too */
		foreach(l, ipath->indexinfo->indpred)
		{
			Expr	   *pred = (Expr *) lfirst(l);

			/*
			 * We know that the index predicate must have been implied by the
			 * query condition as a whole, but it may or may not be implied by
			 * the conditions that got pushed into the bitmapqual.  Avoid
			 * generating redundant conditions.
			 */
			if (!predicate_implied_by(list_make1(pred), subquals, false))
			{
				subquals = lappend(subquals, pred);
				subindexquals = lappend(subindexquals, pred);
			}
		}
		*qual = subquals;
		*indexqual = subindexquals;
		*indexECs = subindexECs;
	}
	else
	{
		elog(ERROR, "unrecognized node type: %d", nodeTag(bitmapqual));
		plan = NULL;			/* keep compiler quiet */
	}

	if (Gp_role == GP_ROLE_DISPATCH && root->config->gp_enable_direct_dispatch)
		DirectDispatchUpdateContentIdsFromPlan(root, plan);

	return plan;
}

/*
 * create_tidscan_plan
 *	 Returns a tidscan plan for the base relation scanned by 'best_path'
 *	 with restriction clauses 'scan_clauses' and targetlist 'tlist'.
 */
static TidScan *
create_tidscan_plan(PlannerInfo *root, TidPath *best_path,
					List *tlist, List *scan_clauses)
{
	TidScan    *scan_plan;
	Index		scan_relid = best_path->path.parent->relid;
	List	   *tidquals = best_path->tidquals;

	/* it should be a base rel... */
	Assert(scan_relid > 0);
	Assert(best_path->path.parent->rtekind == RTE_RELATION);

	/*
	 * The qpqual list must contain all restrictions not enforced by the
	 * tidquals list.  Since tidquals has OR semantics, we have to be careful
	 * about matching it up to scan_clauses.  It's convenient to handle the
	 * single-tidqual case separately from the multiple-tidqual case.  In the
	 * single-tidqual case, we look through the scan_clauses while they are
	 * still in RestrictInfo form, and drop any that are redundant with the
	 * tidqual.
	 *
	 * In normal cases simple pointer equality checks will be enough to spot
	 * duplicate RestrictInfos, so we try that first.
	 *
	 * Another common case is that a scan_clauses entry is generated from the
	 * same EquivalenceClass as some tidqual, and is therefore redundant with
	 * it, though not equal.
	 *
	 * Unlike indexpaths, we don't bother with predicate_implied_by(); the
	 * number of cases where it could win are pretty small.
	 */
	if (list_length(tidquals) == 1)
	{
		List	   *qpqual = NIL;
		ListCell   *l;

		foreach(l, scan_clauses)
		{
			RestrictInfo *rinfo = lfirst_node(RestrictInfo, l);

			if (rinfo->pseudoconstant)
				continue;		/* we may drop pseudoconstants here */
			if (list_member_ptr(tidquals, rinfo))
				continue;		/* simple duplicate */
			if (is_redundant_derived_clause(rinfo, tidquals))
				continue;		/* derived from same EquivalenceClass */
			qpqual = lappend(qpqual, rinfo);
		}
		scan_clauses = qpqual;
	}

	/* Sort clauses into best execution order */
	scan_clauses = order_qual_clauses(root, scan_clauses);

	/* Reduce RestrictInfo lists to bare expressions; ignore pseudoconstants */
	tidquals = extract_actual_clauses(tidquals, false);
	scan_clauses = extract_actual_clauses(scan_clauses, false);

	/*
	 * If we have multiple tidquals, it's more convenient to remove duplicate
	 * scan_clauses after stripping the RestrictInfos.  In this situation,
	 * because the tidquals represent OR sub-clauses, they could not have come
	 * from EquivalenceClasses so we don't have to worry about matching up
	 * non-identical clauses.  On the other hand, because tidpath.c will have
	 * extracted those sub-clauses from some OR clause and built its own list,
	 * we will certainly not have pointer equality to any scan clause.  So
	 * convert the tidquals list to an explicit OR clause and see if we can
	 * match it via equal() to any scan clause.
	 *
	 * In the case of CURRENT OF, however, we do want the CurrentOfExpr to
	 * reside in both the tidlist and the qual, as CurrentOfExpr is effectively
	 * a ctid, gp_segment_id, and tableoid qual. Constant folding will
	 * finish up this qual rewriting to ensure what we dispatch is a sane interpretation
	 * of CURRENT OF behavior.
	 */
    if (!(list_length(scan_clauses) == 1 && IsA(linitial(scan_clauses), CurrentOfExpr)))
    {
        if (list_length(tidquals) > 1)
            scan_clauses = list_difference(scan_clauses,
                                           list_make1(make_orclause(tidquals)));
    }

	/* Replace any outer-relation variables with nestloop params */
	if (best_path->path.param_info)
	{
		tidquals = (List *)
			replace_nestloop_params(root, (Node *) tidquals);
		scan_clauses = (List *)
			replace_nestloop_params(root, (Node *) scan_clauses);
	}

	scan_plan = make_tidscan(tlist,
							 scan_clauses,
							 scan_relid,
							 tidquals);

	copy_generic_path_info(&scan_plan->scan.plan, &best_path->path);

	return scan_plan;
}

/*
 * create_subqueryscan_plan
 *	 Returns a subqueryscan plan for the base relation scanned by 'best_path'
 *	 with restriction clauses 'scan_clauses' and targetlist 'tlist'.
 */
static SubqueryScan *
create_subqueryscan_plan(PlannerInfo *root, SubqueryScanPath *best_path,
						 List *tlist, List *scan_clauses)
{
	SubqueryScan *scan_plan;
	RelOptInfo *rel = best_path->path.parent;
	Index		scan_relid = rel->relid;
	Plan	   *subplan;

	/* it should be a subquery base rel... */
	Assert(scan_relid > 0);
	Assert(rel->rtekind == RTE_SUBQUERY);

	/*
	 * Recursively create Plan from Path for subquery.  Since we are entering
	 * a different planner context (subroot), recurse to create_plan not
	 * create_plan_recurse.
	 */
	subplan = create_plan(rel->subroot, best_path->subpath, root->curSlice);

	root->numMotions += rel->subroot->numMotions;

	/* Sort clauses into best execution order */
	scan_clauses = order_qual_clauses(root, scan_clauses);

	/* Reduce RestrictInfo list to bare expressions; ignore pseudoconstants */
	scan_clauses = extract_actual_clauses(scan_clauses, false);

	/* Replace any outer-relation variables with nestloop params */
	if (best_path->path.param_info)
	{
		scan_clauses = (List *)
			replace_nestloop_params(root, (Node *) scan_clauses);
		process_subquery_nestloop_params(root,
										 rel->subplan_params);
	}

	scan_plan = make_subqueryscan(tlist,
								  scan_clauses,
								  scan_relid,
								  subplan);

	copy_generic_path_info(&scan_plan->scan.plan, &best_path->path);

	return scan_plan;
}

/*
 * create_functionscan_plan
 *	 Returns a functionscan plan for the base relation scanned by 'best_path'
 *	 with restriction clauses 'scan_clauses' and targetlist 'tlist'.
 */
static FunctionScan *
create_functionscan_plan(PlannerInfo *root, Path *best_path,
						 List *tlist, List *scan_clauses)
{
	FunctionScan *scan_plan;
	Index		scan_relid = best_path->parent->relid;
	RangeTblEntry *rte;
	List	   *functions;

	/* it should be a function base rel... */
	Assert(scan_relid > 0);
	rte = planner_rt_fetch(scan_relid, root);
	Assert(rte->rtekind == RTE_FUNCTION);
	functions = rte->functions;

	/* Sort clauses into best execution order */
	scan_clauses = order_qual_clauses(root, scan_clauses);

	/* Reduce RestrictInfo list to bare expressions; ignore pseudoconstants */
	scan_clauses = extract_actual_clauses(scan_clauses, false);

	/* Replace any outer-relation variables with nestloop params */
	if (best_path->param_info)
	{
		scan_clauses = (List *)
			replace_nestloop_params(root, (Node *) scan_clauses);
		/* The function expressions could contain nestloop params, too */
		functions = (List *) replace_nestloop_params(root, (Node *) functions);
	}

	scan_plan = make_functionscan(tlist, scan_clauses, scan_relid,
								  functions, rte->funcordinality);

	copy_generic_path_info(&scan_plan->scan.plan, best_path);

	return scan_plan;
}

/*
 * create_tablefunction_plan
 *	 Returns a TableFunction plan for the base relation scanned by 'best_path'
 *	 with restriction clauses 'scan_clauses' and targetlist 'tlist'.
 */
static TableFunctionScan *
create_tablefunction_plan(PlannerInfo *root,
                          TableFunctionScanPath *best_path,
                          List *tlist,
                          List *scan_clauses)
{
    TableFunctionScan *tablefunc;
    RelOptInfo *rel = best_path->path.parent;
    Plan *subplan;
    Index scan_relid = rel->relid;
    RangeTblEntry *rte;
    RangeTblFunction *rtf;

    /* it should be a function base rel... */
    Assert(scan_relid > 0);
    rte = planner_rt_fetch(scan_relid, root);
    Assert(rel->rtekind == RTE_TABLEFUNCTION);
    Assert(list_length(rte->functions) == 1);
    rtf = linitial(rte->functions);

    /*
     * Recursively create Plan from Path for subquery.  Since we are entering
     * a different planner context (subroot), recurse to create_plan not
     * create_plan_recurse.
     */
    subplan = create_plan(rel->subroot, best_path->subpath, root->curSlice);

    /* Reduce RestrictInfo list to bare expressions; ignore pseudoconstants */
    scan_clauses = extract_actual_clauses(scan_clauses, false);

    /* Replace any outer-relation variables with nestloop params */
    if (best_path->path.param_info) {
        scan_clauses = (List *)
                replace_nestloop_params(root, (Node *) scan_clauses);
        process_subquery_nestloop_params(root,
                                         rel->subplan_params);
    }

    /* Create the TableFunctionScan plan */
    tablefunc = make_tablefunction(tlist, scan_clauses, subplan, scan_relid, rtf);

    /* Cost is determined largely by the cost of the underlying subplan */
    copy_generic_path_info(&tablefunc->scan.plan, &best_path->path);

    return tablefunc;
}

/*
 * create_tablefuncscan_plan
 *	 Returns a tablefuncscan plan for the base relation scanned by 'best_path'
 *	 with restriction clauses 'scan_clauses' and targetlist 'tlist'.
 */
static TableFuncScan *
create_tablefuncscan_plan(PlannerInfo *root, Path *best_path,
						  List *tlist, List *scan_clauses)
{
	TableFuncScan *scan_plan;
	Index		scan_relid = best_path->parent->relid;
	RangeTblEntry *rte;
	TableFunc  *tablefunc;

	/* it should be a function base rel... */
	Assert(scan_relid > 0);
	rte = planner_rt_fetch(scan_relid, root);
	Assert(rte->rtekind == RTE_TABLEFUNC);
	tablefunc = rte->tablefunc;

	/* Sort clauses into best execution order */
	scan_clauses = order_qual_clauses(root, scan_clauses);

	/* Reduce RestrictInfo list to bare expressions; ignore pseudoconstants */
	scan_clauses = extract_actual_clauses(scan_clauses, false);

	/* Replace any outer-relation variables with nestloop params */
	if (best_path->param_info)
	{
		scan_clauses = (List *)
			replace_nestloop_params(root, (Node *) scan_clauses);
		/* The function expressions could contain nestloop params, too */
		tablefunc = (TableFunc *) replace_nestloop_params(root, (Node *) tablefunc);
	}

	scan_plan = make_tablefuncscan(tlist, scan_clauses, scan_relid,
								   tablefunc);

	copy_generic_path_info(&scan_plan->scan.plan, best_path);

	return scan_plan;
}

/*
 * create_valuesscan_plan
 *	 Returns a valuesscan plan for the base relation scanned by 'best_path'
 *	 with restriction clauses 'scan_clauses' and targetlist 'tlist'.
 */
static ValuesScan *
create_valuesscan_plan(PlannerInfo *root, Path *best_path,
					   List *tlist, List *scan_clauses)
{
	ValuesScan *scan_plan;
	Index		scan_relid = best_path->parent->relid;
	RangeTblEntry *rte;
	List	   *values_lists;

	/* it should be a values base rel... */
	Assert(scan_relid > 0);
	rte = planner_rt_fetch(scan_relid, root);
	Assert(rte->rtekind == RTE_VALUES);
	values_lists = rte->values_lists;

	/* Sort clauses into best execution order */
	scan_clauses = order_qual_clauses(root, scan_clauses);

	/* Reduce RestrictInfo list to bare expressions; ignore pseudoconstants */
	scan_clauses = extract_actual_clauses(scan_clauses, false);

	/* Replace any outer-relation variables with nestloop params */
	if (best_path->param_info)
	{
		scan_clauses = (List *)
			replace_nestloop_params(root, (Node *) scan_clauses);
		/* The values lists could contain nestloop params, too */
		values_lists = (List *)
			replace_nestloop_params(root, (Node *) values_lists);
	}

	scan_plan = make_valuesscan(tlist, scan_clauses, scan_relid,
								values_lists);

	copy_generic_path_info(&scan_plan->scan.plan, best_path);

	return scan_plan;
}

/*
 * create_ctescan_plan
 *	 Returns a ctescan plan for the base relation scanned by 'best_path'
 *	 with restriction clauses 'scan_clauses' and targetlist 'tlist'.
 */
static Plan*
create_ctescan_plan(PlannerInfo *root, Path *best_path,
					List *tlist, List *scan_clauses)
{
	Plan	   *scan_plan;
	Index		scan_relid = best_path->parent->relid;
	RangeTblEntry *rte;
	CtePlanInfo *cteplaninfo;
	int			planinfo_id;
	PlannerInfo *cteroot;
	Index		levelsup;
	int			ndx;
	ListCell   *lc;
	Plan	   *subplan;

	Assert(best_path->parent->rtekind == RTE_CTE);
	Assert(scan_relid > 0);
	rte = planner_rt_fetch(scan_relid, root);
	Assert(rte->rtekind == RTE_CTE);
	Assert(!rte->self_reference);

	/*
	 * Find the referenced CTE, and locate the SubPlan previously made for it.
	 */
	levelsup = rte->ctelevelsup;
	cteroot = root;
	while (levelsup-- > 0)
	{
		cteroot = cteroot->parent_root;
		if (!cteroot)			/* shouldn't happen */
			elog(ERROR, "bad levelsup for CTE \"%s\"", rte->ctename);
	}

	/*
	 * Note: cte_plan_ids can be shorter than cteList, if we are still working
	 * on planning the CTEs (ie, this is a side-reference from another CTE).
	 * So we mustn't use forboth here.
	 */
	ndx = 0;
	foreach(lc, cteroot->parse->cteList)
	{
		CommonTableExpr *cte = (CommonTableExpr *) lfirst(lc);

		if (strcmp(cte->ctename, rte->ctename) == 0)
			break;
		ndx++;
	}
	if (lc == NULL)				/* shouldn't happen */
		elog(ERROR, "could not find CTE \"%s\"", rte->ctename);
<<<<<<< HEAD
=======
	if (ndx >= list_length(cteroot->cte_plan_ids))
		elog(ERROR, "could not find plan for CTE \"%s\"", rte->ctename);
	plan_id = list_nth_int(cteroot->cte_plan_ids, ndx);
	if (plan_id <= 0)
		elog(ERROR, "no plan was made for CTE \"%s\"", rte->ctename);
	foreach(lc, cteroot->init_plans)
	{
		ctesplan = (SubPlan *) lfirst(lc);
		if (ctesplan->plan_id == plan_id)
			break;
	}
	if (lc == NULL)				/* shouldn't happen */
		elog(ERROR, "could not find plan for CTE \"%s\"", rte->ctename);
>>>>>>> 7cd0d523

	/*
	 * In PostgreSQL, we use the index to look up the plan ID in the
	 * cteroot->cte_plan_ids list. In GPDB, CTE plans work differently, and
	 * we look up the CtePlanInfo struct in the list_cteplaninfo instead.
	 */
	planinfo_id = ndx;

	if (planinfo_id < 0 || planinfo_id >= list_length(cteroot->list_cteplaninfo))
		elog(ERROR, "could not find plan for CTE \"%s\"", rte->ctename);

	Assert(list_length(cteroot->list_cteplaninfo) > planinfo_id);
	cteplaninfo = list_nth(cteroot->list_cteplaninfo, planinfo_id);

	/* Sort clauses into best execution order */
	scan_clauses = order_qual_clauses(root, scan_clauses);

	/* Reduce RestrictInfo list to bare expressions; ignore pseudoconstants */
	scan_clauses = extract_actual_clauses(scan_clauses, false);

	/* Replace any outer-relation variables with nestloop params */
	if (best_path->param_info)
	{
		scan_clauses = (List *)
			replace_nestloop_params(root, (Node *) scan_clauses);
	}

	/*
	 * If this CTE is not shared, then we have a pre-made sub-Path in the CtePath.
	 */
	if (((CtePath *) best_path)->subpath)
	{
		/*
		 * Recursively create Plan from Path for subquery.  Since we are entering
		 * a different planner context (subroot), recurse to create_plan not
		 * create_plan_recurse.
		 */
		subplan = create_plan(best_path->parent->subroot, ((CtePath *) best_path)->subpath, root->curSlice);
	}
	else
	{
		/*
		 * This is a shared CTE. On first call, turn the sub-Path into a Plan, and store
		 * it in CtePlanInfo.
		 */
		if (!cteplaninfo->shared_plan)
		{
			RelOptInfo *sub_final_rel;

			sub_final_rel = fetch_upper_rel(best_path->parent->subroot, UPPERREL_FINAL, NULL);
			subplan = create_plan(best_path->parent->subroot, sub_final_rel->cheapest_total_path, root->curSlice);
			cteplaninfo->shared_plan = prepare_plan_for_sharing(cteroot, subplan);
		}
		/* Wrap the common Plan tree in a ShareInputScan node */
		subplan = share_prepared_plan(cteroot, cteplaninfo->shared_plan);
	}

	scan_plan = (Plan *) make_subqueryscan(tlist,
										   scan_clauses,
										   scan_relid,
										   subplan);

	copy_generic_path_info(scan_plan, best_path);

	return scan_plan;
}

/*
 * create_namedtuplestorescan_plan
 *	 Returns a tuplestorescan plan for the base relation scanned by
 *	'best_path' with restriction clauses 'scan_clauses' and targetlist
 *	'tlist'.
 */
static NamedTuplestoreScan *
create_namedtuplestorescan_plan(PlannerInfo *root, Path *best_path,
								List *tlist, List *scan_clauses)
{
	NamedTuplestoreScan *scan_plan;
	Index		scan_relid = best_path->parent->relid;
	RangeTblEntry *rte;

	Assert(scan_relid > 0);
	rte = planner_rt_fetch(scan_relid, root);
	Assert(rte->rtekind == RTE_NAMEDTUPLESTORE);

	/* Sort clauses into best execution order */
	scan_clauses = order_qual_clauses(root, scan_clauses);

	/* Reduce RestrictInfo list to bare expressions; ignore pseudoconstants */
	scan_clauses = extract_actual_clauses(scan_clauses, false);

	/* Replace any outer-relation variables with nestloop params */
	if (best_path->param_info)
	{
		scan_clauses = (List *)
			replace_nestloop_params(root, (Node *) scan_clauses);
	}

	scan_plan = make_namedtuplestorescan(tlist, scan_clauses, scan_relid,
										 rte->enrname);

	copy_generic_path_info(&scan_plan->scan.plan, best_path);

	return scan_plan;
}

/*
 * create_resultscan_plan
 *	 Returns a Result plan for the RTE_RESULT base relation scanned by
 *	'best_path' with restriction clauses 'scan_clauses' and targetlist
 *	'tlist'.
 */
static Result *
create_resultscan_plan(PlannerInfo *root, Path *best_path,
					   List *tlist, List *scan_clauses)
{
	Result	   *scan_plan;
	Index		scan_relid = best_path->parent->relid;
	RangeTblEntry *rte PG_USED_FOR_ASSERTS_ONLY;

	Assert(scan_relid > 0);
	rte = planner_rt_fetch(scan_relid, root);
	Assert(rte->rtekind == RTE_RESULT);

	/* Sort clauses into best execution order */
	scan_clauses = order_qual_clauses(root, scan_clauses);

	/* Reduce RestrictInfo list to bare expressions; ignore pseudoconstants */
	scan_clauses = extract_actual_clauses(scan_clauses, false);

	/* Replace any outer-relation variables with nestloop params */
	if (best_path->param_info)
	{
		scan_clauses = (List *)
			replace_nestloop_params(root, (Node *) scan_clauses);
	}

	scan_plan = make_result(tlist, (Node *) scan_clauses, NULL);

	copy_generic_path_info(&scan_plan->plan, best_path);

	return scan_plan;
}

/*
 * create_worktablescan_plan
 *	 Returns a worktablescan plan for the base relation scanned by 'best_path'
 *	 with restriction clauses 'scan_clauses' and targetlist 'tlist'.
 */
static WorkTableScan *
create_worktablescan_plan(PlannerInfo *root, Path *best_path,
						  List *tlist, List *scan_clauses)
{
	WorkTableScan *scan_plan;
	Index		scan_relid = best_path->parent->relid;
	RangeTblEntry *rte;
	Index		levelsup;
	PlannerInfo *cteroot;

	Assert(scan_relid > 0);
	rte = planner_rt_fetch(scan_relid, root);
	Assert(rte->rtekind == RTE_CTE);
	Assert(rte->self_reference);

	/*
	 * We need to find the worktable param ID, which is in the plan level
	 * that's processing the recursive UNION, which is one level *below* where
	 * the CTE comes from.
	 */
	levelsup = rte->ctelevelsup;
	if (levelsup == 0)			/* shouldn't happen */
		elog(ERROR, "bad levelsup for CTE \"%s\"", rte->ctename);
	levelsup--;
	cteroot = root;
	while (levelsup-- > 0)
	{
		cteroot = cteroot->parent_root;
		if (!cteroot)			/* shouldn't happen */
			elog(ERROR, "bad levelsup for CTE \"%s\"", rte->ctename);
	}
	if (cteroot->wt_param_id < 0)	/* shouldn't happen */
		elog(ERROR, "could not find param ID for CTE \"%s\"", rte->ctename);

	/* Sort clauses into best execution order */
	scan_clauses = order_qual_clauses(root, scan_clauses);

	/* Reduce RestrictInfo list to bare expressions; ignore pseudoconstants */
	scan_clauses = extract_actual_clauses(scan_clauses, false);

	/* Replace any outer-relation variables with nestloop params */
	if (best_path->param_info)
	{
		scan_clauses = (List *)
			replace_nestloop_params(root, (Node *) scan_clauses);
	}

	scan_plan = make_worktablescan(tlist, scan_clauses, scan_relid,
								   cteroot->wt_param_id);

	copy_generic_path_info(&scan_plan->scan.plan, best_path);

	return scan_plan;
}

/*
 * create_foreignscan_plan
 *	 Returns a foreignscan plan for the relation scanned by 'best_path'
 *	 with restriction clauses 'scan_clauses' and targetlist 'tlist'.
 */
static ForeignScan *
create_foreignscan_plan(PlannerInfo *root, ForeignPath *best_path,
						List *tlist, List *scan_clauses)
{
	ForeignScan *scan_plan;
	RelOptInfo *rel = best_path->path.parent;
	Index		scan_relid = rel->relid;
	Oid			rel_oid = InvalidOid;
	Plan	   *outer_plan = NULL;

	Assert(rel->fdwroutine != NULL);

	/* transform the child path if any */
	if (best_path->fdw_outerpath)
		outer_plan = create_plan_recurse(root, best_path->fdw_outerpath,
										 CP_EXACT_TLIST);

	/*
	 * If we're scanning a base relation, fetch its OID.  (Irrelevant if
	 * scanning a join relation.)
	 */
	if (scan_relid > 0)
	{
		RangeTblEntry *rte;

		Assert(rel->rtekind == RTE_RELATION);
		rte = planner_rt_fetch(scan_relid, root);
		Assert(rte->rtekind == RTE_RELATION);
		rel_oid = rte->relid;
	}

	/*
	 * Sort clauses into best execution order.  We do this first since the FDW
	 * might have more info than we do and wish to adjust the ordering.
	 */
	scan_clauses = order_qual_clauses(root, scan_clauses);

	/*
	 * Let the FDW perform its processing on the restriction clauses and
	 * generate the plan node.  Note that the FDW might remove restriction
	 * clauses that it intends to execute remotely, or even add more (if it
	 * has selected some join clauses for remote use but also wants them
	 * rechecked locally).
	 */
	scan_plan = rel->fdwroutine->GetForeignPlan(root, rel, rel_oid,
												best_path,
												tlist, scan_clauses,
												outer_plan);

	/* Copy cost data from Path to Plan; no need to make FDW do this */
	copy_generic_path_info(&scan_plan->scan.plan, &best_path->path);

	/* Copy foreign server OID; likewise, no need to make FDW do this */
	scan_plan->fs_server = rel->serverid;

	/*
	 * Likewise, copy the relids that are represented by this foreign scan. An
	 * upper rel doesn't have relids set, but it covers all the base relations
	 * participating in the underlying scan, so use root's all_baserels.
	 */
	if (rel->reloptkind == RELOPT_UPPER_REL)
		scan_plan->fs_relids = root->all_baserels;
	else
		scan_plan->fs_relids = best_path->path.parent->relids;

	/*
	 * If this is a foreign join, and to make it valid to push down we had to
	 * assume that the current user is the same as some user explicitly named
	 * in the query, mark the finished plan as depending on the current user.
	 */
	if (rel->useridiscurrent)
		root->glob->dependsOnRole = true;

	/*
	 * Replace any outer-relation variables with nestloop params in the qual,
	 * fdw_exprs and fdw_recheck_quals expressions.  We do this last so that
	 * the FDW doesn't have to be involved.  (Note that parts of fdw_exprs or
	 * fdw_recheck_quals could have come from join clauses, so doing this
	 * beforehand on the scan_clauses wouldn't work.)  We assume
	 * fdw_scan_tlist contains no such variables.
	 */
	if (best_path->path.param_info)
	{
		scan_plan->scan.plan.qual = (List *)
			replace_nestloop_params(root, (Node *) scan_plan->scan.plan.qual);
		scan_plan->fdw_exprs = (List *)
			replace_nestloop_params(root, (Node *) scan_plan->fdw_exprs);
		scan_plan->fdw_recheck_quals = (List *)
			replace_nestloop_params(root,
									(Node *) scan_plan->fdw_recheck_quals);
	}

	/*
	 * If rel is a base relation, detect whether any system columns are
	 * requested from the rel.  (If rel is a join relation, rel->relid will be
	 * 0, but there can be no Var with relid 0 in the rel's targetlist or the
	 * restriction clauses, so we skip this in that case.  Note that any such
	 * columns in base relations that were joined are assumed to be contained
	 * in fdw_scan_tlist.)	This is a bit of a kluge and might go away
	 * someday, so we intentionally leave it out of the API presented to FDWs.
	 */
	scan_plan->fsSystemCol = false;
	if (scan_relid > 0)
	{
		Bitmapset  *attrs_used = NULL;
		ListCell   *lc;
		int			i;

		/*
		 * First, examine all the attributes needed for joins or final output.
		 * Note: we must look at rel's targetlist, not the attr_needed data,
		 * because attr_needed isn't computed for inheritance child rels.
		 */
		pull_varattnos((Node *) rel->reltarget->exprs, scan_relid, &attrs_used);

		/* Add all the attributes used by restriction clauses. */
		foreach(lc, rel->baserestrictinfo)
		{
			RestrictInfo *rinfo = (RestrictInfo *) lfirst(lc);

			pull_varattnos((Node *) rinfo->clause, scan_relid, &attrs_used);
		}

		/* Now, are any system columns requested from rel? */
		for (i = FirstLowInvalidHeapAttributeNumber + 1; i < 0; i++)
		{
			if (bms_is_member(i - FirstLowInvalidHeapAttributeNumber, attrs_used))
			{
				scan_plan->fsSystemCol = true;
				break;
			}
		}

		bms_free(attrs_used);
	}

	return scan_plan;
}

static Expr *
remove_isnotfalse_expr(Expr *expr)
{
	if (IsA(expr, BooleanTest))
	{
		BooleanTest *bt = (BooleanTest *) expr;

		if (bt->booltesttype == IS_NOT_FALSE)
		{
			return bt->arg;
		}
	}
	return expr;
}

/*
 * remove_isnotfalse
 *	  Given a list of joinclauses, extract the bare clauses, removing any IS_NOT_FALSE
 *	  additions. The original data structure is not touched; a modified list is returned
 */
static List *
remove_isnotfalse(List *clauses)
{
	List *t_list = NIL;
	ListCell *l;

	foreach(l, clauses)
	{
		Node *node = (Node *) lfirst(l);

		if (IsA(node, Expr) || IsA(node, BooleanTest))
		{
			Expr *expr = (Expr *) node;

			expr = remove_isnotfalse_expr(expr);
			t_list = lappend(t_list, expr);
		} else if (IsA(node, RestrictInfo))
		{
			RestrictInfo *restrictinfo = (RestrictInfo *) node;
			Expr *rclause = restrictinfo->clause;

			rclause = remove_isnotfalse_expr(rclause);
			t_list = lappend(t_list, rclause);
		} else
		{
			t_list = lappend(t_list, node);
		}
	}
	return t_list;
}
/*
 * create_customscan_plan
 *
 * Transform a CustomPath into a Plan.
 */
static CustomScan *
create_customscan_plan(PlannerInfo *root, CustomPath *best_path,
					   List *tlist, List *scan_clauses)
{
	CustomScan *cplan;
	RelOptInfo *rel = best_path->path.parent;
	List	   *custom_plans = NIL;
	ListCell   *lc;

	/* Recursively transform child paths. */
	foreach(lc, best_path->custom_paths)
	{
		Plan	   *plan = create_plan_recurse(root, (Path *) lfirst(lc),
											   CP_EXACT_TLIST);

		custom_plans = lappend(custom_plans, plan);
	}

	/*
	 * Sort clauses into the best execution order, although custom-scan
	 * provider can reorder them again.
	 */
	scan_clauses = order_qual_clauses(root, scan_clauses);

	/*
	 * Invoke custom plan provider to create the Plan node represented by the
	 * CustomPath.
	 */
	cplan = castNode(CustomScan,
					 best_path->methods->PlanCustomPath(root,
														rel,
														best_path,
														tlist,
														scan_clauses,
														custom_plans));

	/*
	 * Copy cost data from Path to Plan; no need to make custom-plan providers
	 * do this
	 */
	copy_generic_path_info(&cplan->scan.plan, &best_path->path);

	/* Likewise, copy the relids that are represented by this custom scan */
	cplan->custom_relids = best_path->path.parent->relids;

	/*
	 * Replace any outer-relation variables with nestloop params in the qual
	 * and custom_exprs expressions.  We do this last so that the custom-plan
	 * provider doesn't have to be involved.  (Note that parts of custom_exprs
	 * could have come from join clauses, so doing this beforehand on the
	 * scan_clauses wouldn't work.)  We assume custom_scan_tlist contains no
	 * such variables.
	 */
	if (best_path->path.param_info)
	{
		cplan->scan.plan.qual = (List *)
			replace_nestloop_params(root, (Node *) cplan->scan.plan.qual);
		cplan->custom_exprs = (List *)
			replace_nestloop_params(root, (Node *) cplan->custom_exprs);
	}

	return cplan;
}


/*****************************************************************************
 *
 *	JOIN METHODS
 *
 *****************************************************************************/

static NestLoop *
create_nestloop_plan(PlannerInfo *root,
					 NestPath *best_path)
{
	NestLoop   *join_plan;
	Plan	   *outer_plan;
	Plan	   *inner_plan;
	List	   *tlist = build_path_tlist(root, &best_path->path);
	List	   *joinrestrictclauses = best_path->joinrestrictinfo;
	List	   *joinclauses;
	List	   *otherclauses;
	Relids		outerrelids;
	List	   *nestParams;
	Relids		saveOuterRels = root->curOuterRels;
	bool		partition_selectors_created;
	bool		prefetch = false;

	push_partition_selector_candidate_for_join(root, best_path);

#if  0
	/*
	 * If the inner path is a nestloop inner indexscan, it might be using some
	 * of the join quals as index quals, in which case we don't have to check
	 * them again at the join node.  Remove any join quals that are redundant.
	 */
	joinrestrictclauses =
		select_nonredundant_join_clauses(root,
										 joinrestrictclauses,
										 best_path->innerjoinpath);
#endif

	/* NestLoop can project, so no need to be picky about child tlists */
	outer_plan = create_plan_recurse(root, best_path->outerjoinpath, 0);

	/*
	 * If the outer side contained Append nodes that can do partition pruning,
	 * inject Partition Selectors to the inner side.
	 */
	partition_selectors_created =
		pop_and_inject_partition_selectors(root, best_path);

	/* For a nestloop, include outer relids in curOuterRels for inner side */
	root->curOuterRels = bms_union(root->curOuterRels,
								   best_path->outerjoinpath->parent->relids);

	inner_plan = create_plan_recurse(root, best_path->innerjoinpath, 0);

	/*
	 * MPP-1459: subqueries are resolved after our deadlock checks in
	 * pathnode.c; so we have to check here to make sure that we catch all
	 * motion deadlocks.
	 *
	 * MPP-1487: if there is already a materialize node here, we don't want to
	 * insert another one. :-)
	 *
	 * NOTE: materialize_finished_plan() does *almost* what we want -- except
	 * we aren't finished.
	 */
	if (best_path->innerjoinpath->motionHazard ||
		!best_path->innerjoinpath->rescannable)
	{
		Plan	   *p;
		Material   *mat;

		p = inner_plan;
		while (IsA(p, PartitionSelector))
			p = p->lefttree;
		if (IsA(p, Material))
		{
			mat = (Material *) p;
		}
		else
		{
			Path		matpath;	/* dummy for cost fixup */

			/* Set cost data */
			cost_material(&matpath,
						  root,
						  inner_plan->startup_cost,
						  inner_plan->total_cost,
						  inner_plan->plan_rows,
						  inner_plan->plan_width);

			mat = make_material(inner_plan);

			mat->plan.startup_cost = matpath.startup_cost;
			mat->plan.total_cost = matpath.total_cost;
			mat->plan.plan_rows = inner_plan->plan_rows;
			mat->plan.plan_width = inner_plan->plan_width;

			inner_plan = (Plan *) mat;
		}

		/*
		 * MPP-1657: Even if there is already a materialize here, we
		 * may need to update its strictness.
		 */
		if (best_path->outerjoinpath->motionHazard)
		{
			mat->cdb_strict = true;
			prefetch = true;
		}
	}
	
	/* Restore curOuterRels */
	bms_free(root->curOuterRels);
	root->curOuterRels = saveOuterRels;

	/* Sort join qual clauses into best execution order */
	joinrestrictclauses = order_qual_clauses(root, joinrestrictclauses);

	/* Get the join qual clauses (in plain expression form) */
	/* Any pseudoconstant clauses are ignored here */
	if (IS_OUTER_JOIN(best_path->jointype))
	{
		extract_actual_join_clauses(joinrestrictclauses,
									best_path->path.parent->relids,
									&joinclauses, &otherclauses);
	}
	else
	{
		/* We can treat all clauses alike for an inner join */
		joinclauses = extract_actual_clauses(joinrestrictclauses, false);
		otherclauses = NIL;
	}

	if (best_path->jointype == JOIN_LASJ_NOTIN)
	{
		joinclauses = remove_isnotfalse(joinclauses);
	}

	/* Replace any outer-relation variables with nestloop params */
	if (best_path->path.param_info)
	{
		joinclauses = (List *)
			replace_nestloop_params(root, (Node *) joinclauses);
		otherclauses = (List *)
			replace_nestloop_params(root, (Node *) otherclauses);
	}

	/*
	 * Identify any nestloop parameters that should be supplied by this join
	 * node, and remove them from root->curOuterParams.
	 */
	outerrelids = best_path->outerjoinpath->parent->relids;
	nestParams = identify_current_nestloop_params(root, outerrelids);

	join_plan = make_nestloop(tlist,
							  joinclauses,
							  otherclauses,
							  nestParams,
							  outer_plan,
							  inner_plan,
							  best_path->jointype,
							  best_path->inner_unique);

	copy_generic_path_info(&join_plan->join.plan, &best_path->path);

	if (IsA(best_path->innerjoinpath, MaterialPath))
	{
		MaterialPath *mp = (MaterialPath *) best_path->innerjoinpath;

		if (mp->cdb_strict)
			prefetch = true;
	}

	if (prefetch)
		join_plan->join.prefetch_inner = true;

	/*
	 * If we injected a partition selector to the inner side, we must evaluate
	 * the inner side before the outer side, so that the partition selector
	 * can influence the execution of the outer side.
	 */
	if (partition_selectors_created)
		join_plan->join.prefetch_inner = true;

	/*
	 * A motion deadlock can also happen when outer and joinqual both contain
	 * motions.  It is not easy to check for joinqual here, so we set the
	 * prefetch_joinqual mark only according to outer motion, and check for
	 * joinqual later in the executor.
	 *
	 * See ExecPrefetchJoinQual() for details.
	 */
	if (best_path->outerjoinpath &&
		best_path->outerjoinpath->motionHazard &&
		join_plan->join.joinqual != NIL)
		join_plan->join.prefetch_joinqual = true;

	/*
	 * Similar for non join qual.
	 */
	if (best_path->outerjoinpath &&
		best_path->outerjoinpath->motionHazard &&
		join_plan->join.plan.qual != NIL)
		join_plan->join.prefetch_qual = true;

	return join_plan;
}

static MergeJoin *
create_mergejoin_plan(PlannerInfo *root,
					  MergePath *best_path)
{
	MergeJoin  *join_plan;
	Plan	   *outer_plan;
	Plan	   *inner_plan;
	List	   *tlist = build_path_tlist(root, &best_path->jpath.path);
	List	   *joinclauses;
	List	   *otherclauses;
	List	   *mergeclauses;
	bool		prefetch = false;
	bool		set_mat_cdb_strict = false;
	List	   *outerpathkeys;
	List	   *innerpathkeys;
	int			nClauses;
	Oid		   *mergefamilies;
	Oid		   *mergecollations;
	int		   *mergestrategies;
	bool	   *mergenullsfirst;
	PathKey    *opathkey;
	EquivalenceClass *opeclass;
	int			i;
	ListCell   *lc;
	ListCell   *lop;
	ListCell   *lip;
	Path	   *outer_path = best_path->jpath.outerjoinpath;
	Path	   *inner_path = best_path->jpath.innerjoinpath;
	bool		partition_selectors_created;

	push_partition_selector_candidate_for_join(root, &best_path->jpath);

	/*
	 * MergeJoin can project, so we don't have to demand exact tlists from the
	 * inputs.  However, if we're intending to sort an input's result, it's
	 * best to request a small tlist so we aren't sorting more data than
	 * necessary.
	 */
	outer_plan = create_plan_recurse(root, best_path->jpath.outerjoinpath,
									 (best_path->outersortkeys != NIL) ? CP_SMALL_TLIST : 0);

	/*
	 * If the outer side contained Append nodes that can do partition pruning,
	 * inject Partition Selectors to the inner side.
	 */
	partition_selectors_created =
		pop_and_inject_partition_selectors(root, &best_path->jpath);

	inner_plan = create_plan_recurse(root, best_path->jpath.innerjoinpath,
									 (best_path->innersortkeys != NIL) ? CP_SMALL_TLIST : 0);

	/* Sort join qual clauses into best execution order */
	/* NB: do NOT reorder the mergeclauses */
	joinclauses = order_qual_clauses(root, best_path->jpath.joinrestrictinfo);

	/* Get the join qual clauses (in plain expression form) */
	/* Any pseudoconstant clauses are ignored here */
	if (IS_OUTER_JOIN(best_path->jpath.jointype))
	{
		extract_actual_join_clauses(joinclauses,
									best_path->jpath.path.parent->relids,
									&joinclauses, &otherclauses);
	}
	else
	{
		/* We can treat all clauses alike for an inner join */
		joinclauses = extract_actual_clauses(joinclauses, false);
		otherclauses = NIL;
	}

	/*
	 * Remove the mergeclauses from the list of join qual clauses, leaving the
	 * list of quals that must be checked as qpquals.
	 */
	mergeclauses = get_actual_clauses(best_path->path_mergeclauses);
	joinclauses = list_difference(joinclauses, mergeclauses);

	/*
	 * Replace any outer-relation variables with nestloop params.  There
	 * should not be any in the mergeclauses.
	 */
	if (best_path->jpath.path.param_info)
	{
		joinclauses = (List *)
			replace_nestloop_params(root, (Node *) joinclauses);
		otherclauses = (List *)
			replace_nestloop_params(root, (Node *) otherclauses);
	}

	/*
	 * Rearrange mergeclauses, if needed, so that the outer variable is always
	 * on the left; mark the mergeclause restrictinfos with correct
	 * outer_is_left status.
	 */
	mergeclauses = get_switched_clauses(best_path->path_mergeclauses,
										best_path->jpath.outerjoinpath->parent->relids);

	/*
	 * Create explicit sort nodes for the outer and inner paths if necessary.
	 */
	if (best_path->outersortkeys)
	{
		Relids		outer_relids = outer_path->parent->relids;
		Sort	   *sort = make_sort_from_pathkeys(outer_plan,
												   best_path->outersortkeys,
												   outer_relids);

		label_sort_with_costsize(root, sort, -1.0);
		outer_plan = (Plan *) sort;
		outerpathkeys = best_path->outersortkeys;
	}
	else
		outerpathkeys = best_path->jpath.outerjoinpath->pathkeys;

	if (best_path->innersortkeys)
	{
		Relids		inner_relids = inner_path->parent->relids;
		Sort	   *sort = make_sort_from_pathkeys(inner_plan,
												   best_path->innersortkeys,
												   inner_relids);

		label_sort_with_costsize(root, sort, -1.0);
		inner_plan = (Plan *) sort;
		innerpathkeys = best_path->innersortkeys;
	}
	else
		innerpathkeys = best_path->jpath.innerjoinpath->pathkeys;

	/*
	 * MPP-3300: very similar to the nested-loop join motion deadlock cases. But we may have already
	 * put some slackening operators below (e.g. a sort).
	 *
	 * We need some kind of strict slackening operator (something which consumes all of its
	 * input before producing a row of output) for our inner. And we need to prefetch that side
	 * first.
	 *
	 * See motion_sanity_walker() for details on how a deadlock may occur.
	 */
	if (best_path->jpath.outerjoinpath->motionHazard && best_path->jpath.innerjoinpath->motionHazard)
	{
		prefetch = true;
		if (!IsA(inner_plan, Sort))
		{
			if (!IsA(inner_plan, Material))
				best_path->materialize_inner = true;
			set_mat_cdb_strict = true;
		}
	}

	/*
	 * If specified, add a materialize node to shield the inner plan from the
	 * need to handle mark/restore.
	 */
	if (best_path->materialize_inner)
	{
		Plan	   *matplan = (Plan *) make_material(inner_plan);

		Assert(!IsA(inner_plan, Material));

		/*
		 * We assume the materialize will not spill to disk, and therefore
		 * charge just cpu_operator_cost per tuple.  (Keep this estimate in
		 * sync with final_cost_mergejoin.)
		 */
		copy_plan_costsize(matplan, inner_plan);
		matplan->total_cost += cpu_operator_cost * matplan->plan_rows;

		inner_plan = matplan;
	}

	if (set_mat_cdb_strict)
		((Material *) inner_plan)->cdb_strict = true;

	/*
	 * Compute the opfamily/collation/strategy/nullsfirst arrays needed by the
	 * executor.  The information is in the pathkeys for the two inputs, but
	 * we need to be careful about the possibility of mergeclauses sharing a
	 * pathkey, as well as the possibility that the inner pathkeys are not in
	 * an order matching the mergeclauses.
	 */
	nClauses = list_length(mergeclauses);
	Assert(nClauses == list_length(best_path->path_mergeclauses));
	mergefamilies = (Oid *) palloc(nClauses * sizeof(Oid));
	mergecollations = (Oid *) palloc(nClauses * sizeof(Oid));
	mergestrategies = (int *) palloc(nClauses * sizeof(int));
	mergenullsfirst = (bool *) palloc(nClauses * sizeof(bool));

	opathkey = NULL;
	opeclass = NULL;
	lop = list_head(outerpathkeys);
	lip = list_head(innerpathkeys);
	i = 0;
	foreach(lc, best_path->path_mergeclauses)
	{
		RestrictInfo *rinfo = lfirst_node(RestrictInfo, lc);
		EquivalenceClass *oeclass;
		EquivalenceClass *ieclass;
		PathKey    *ipathkey = NULL;
		EquivalenceClass *ipeclass = NULL;
		bool		first_inner_match = false;

		/* fetch outer/inner eclass from mergeclause */
		if (rinfo->outer_is_left)
		{
			oeclass = rinfo->left_ec;
			ieclass = rinfo->right_ec;
		}
		else
		{
			oeclass = rinfo->right_ec;
			ieclass = rinfo->left_ec;
		}
		Assert(oeclass != NULL);
		Assert(ieclass != NULL);

		/*
		 * We must identify the pathkey elements associated with this clause
		 * by matching the eclasses (which should give a unique match, since
		 * the pathkey lists should be canonical).  In typical cases the merge
		 * clauses are one-to-one with the pathkeys, but when dealing with
		 * partially redundant query conditions, things are more complicated.
		 *
		 * lop and lip reference the first as-yet-unmatched pathkey elements.
		 * If they're NULL then all pathkey elements have been matched.
		 *
		 * The ordering of the outer pathkeys should match the mergeclauses,
		 * by construction (see find_mergeclauses_for_outer_pathkeys()). There
		 * could be more than one mergeclause for the same outer pathkey, but
		 * no pathkey may be entirely skipped over.
		 */
		if (oeclass != opeclass)	/* multiple matches are not interesting */
		{
			/* doesn't match the current opathkey, so must match the next */
			if (lop == NULL)
				elog(ERROR, "outer pathkeys do not match mergeclauses");
			opathkey = (PathKey *) lfirst(lop);
			opeclass = opathkey->pk_eclass;
			lop = lnext(lop);
			if (oeclass != opeclass)
				elog(ERROR, "outer pathkeys do not match mergeclauses");
		}

		/*
		 * The inner pathkeys likewise should not have skipped-over keys, but
		 * it's possible for a mergeclause to reference some earlier inner
		 * pathkey if we had redundant pathkeys.  For example we might have
		 * mergeclauses like "o.a = i.x AND o.b = i.y AND o.c = i.x".  The
		 * implied inner ordering is then "ORDER BY x, y, x", but the pathkey
		 * mechanism drops the second sort by x as redundant, and this code
		 * must cope.
		 *
		 * It's also possible for the implied inner-rel ordering to be like
		 * "ORDER BY x, y, x DESC".  We still drop the second instance of x as
		 * redundant; but this means that the sort ordering of a redundant
		 * inner pathkey should not be considered significant.  So we must
		 * detect whether this is the first clause matching an inner pathkey.
		 */
		if (lip)
		{
			ipathkey = (PathKey *) lfirst(lip);
			ipeclass = ipathkey->pk_eclass;
			if (ieclass == ipeclass)
			{
				/* successful first match to this inner pathkey */
				lip = lnext(lip);
				first_inner_match = true;
			}
		}
		if (!first_inner_match)
		{
			/* redundant clause ... must match something before lip */
			ListCell   *l2;

			foreach(l2, innerpathkeys)
			{
				if (l2 == lip)
					break;
				ipathkey = (PathKey *) lfirst(l2);
				ipeclass = ipathkey->pk_eclass;
				if (ieclass == ipeclass)
					break;
			}
			if (ieclass != ipeclass)
				elog(ERROR, "inner pathkeys do not match mergeclauses");
		}

		/*
		 * The pathkeys should always match each other as to opfamily and
		 * collation (which affect equality), but if we're considering a
		 * redundant inner pathkey, its sort ordering might not match.  In
		 * such cases we may ignore the inner pathkey's sort ordering and use
		 * the outer's.  (In effect, we're lying to the executor about the
		 * sort direction of this inner column, but it does not matter since
		 * the run-time row comparisons would only reach this column when
		 * there's equality for the earlier column containing the same eclass.
		 * There could be only one value in this column for the range of inner
		 * rows having a given value in the earlier column, so it does not
		 * matter which way we imagine this column to be ordered.)  But a
		 * non-redundant inner pathkey had better match outer's ordering too.
		 */
		if (opathkey->pk_opfamily != ipathkey->pk_opfamily ||
			opathkey->pk_eclass->ec_collation != ipathkey->pk_eclass->ec_collation)
			elog(ERROR, "left and right pathkeys do not match in mergejoin");
		if (first_inner_match &&
			(opathkey->pk_strategy != ipathkey->pk_strategy ||
			 opathkey->pk_nulls_first != ipathkey->pk_nulls_first))
			elog(ERROR, "left and right pathkeys do not match in mergejoin");

		/* OK, save info for executor */
		mergefamilies[i] = opathkey->pk_opfamily;
		mergecollations[i] = opathkey->pk_eclass->ec_collation;
		mergestrategies[i] = opathkey->pk_strategy;
		mergenullsfirst[i] = opathkey->pk_nulls_first;
		i++;
	}

	/*
	 * Note: it is not an error if we have additional pathkey elements (i.e.,
	 * lop or lip isn't NULL here).  The input paths might be better-sorted
	 * than we need for the current mergejoin.
	 */

	/*
	 * Now we can build the mergejoin node.
	 */
	join_plan = make_mergejoin(tlist,
							   joinclauses,
							   otherclauses,
							   mergeclauses,
							   mergefamilies,
							   mergecollations,
							   mergestrategies,
							   mergenullsfirst,
							   outer_plan,
							   inner_plan,
							   best_path->jpath.jointype,
							   best_path->jpath.inner_unique,
							   best_path->skip_mark_restore);

	join_plan->join.prefetch_inner = prefetch;

	/*
	 * If we injected a partition selector to the inner side, we must evaluate
	 * the inner side before the outer side, so that the partition selector
	 * can influence the execution of the outer side.
	 */
	if (partition_selectors_created)
		join_plan->join.prefetch_inner = true;

	/*
	 * A motion deadlock can also happen when outer and joinqual both contain
	 * motions.  It is not easy to check for joinqual here, so we set the
	 * prefetch_joinqual mark only according to outer motion, and check for
	 * joinqual later in the executor.
	 *
	 * See ExecPrefetchJoinQual() for details.
	 */
	if (best_path->jpath.outerjoinpath &&
		best_path->jpath.outerjoinpath->motionHazard &&
		join_plan->join.joinqual != NIL)
		join_plan->join.prefetch_joinqual = true;
	/*
	 * If inner motion is not under a Material or Sort node then there could
	 * also be motion deadlock between inner and joinqual in mergejoin.
	 */
	if (best_path->jpath.innerjoinpath &&
		best_path->jpath.innerjoinpath->motionHazard &&
		join_plan->join.joinqual != NIL)
		join_plan->join.prefetch_joinqual = true;

	/*
	 * Similar for non join qual.
	 */
	if (best_path->jpath.innerjoinpath &&
		best_path->jpath.innerjoinpath->motionHazard &&
		join_plan->join.plan.qual != NIL)
		join_plan->join.prefetch_qual = true;

	/* Costs of sort and material steps are included in path cost already */
	copy_generic_path_info(&join_plan->join.plan, &best_path->jpath.path);

	return join_plan;
}

static HashJoin *
create_hashjoin_plan(PlannerInfo *root,
					 HashPath *best_path)
{
	HashJoin   *join_plan;
	Hash	   *hash_plan;
	Plan	   *outer_plan;
	Plan	   *inner_plan;
	List	   *tlist = build_path_tlist(root, &best_path->jpath.path);
	List	   *joinclauses;
	List	   *otherclauses;
	List	   *hashclauses;
	List	   *hashoperators = NIL;
	List	   *hashcollations = NIL;
	List	   *inner_hashkeys = NIL;
	List	   *outer_hashkeys = NIL;
	Oid			skewTable = InvalidOid;
	AttrNumber	skewColumn = InvalidAttrNumber;
	bool		skewInherit = false;
<<<<<<< HEAD
	bool		partition_selectors_created;

	push_partition_selector_candidate_for_join(root, &best_path->jpath);
=======
	ListCell   *lc;
>>>>>>> 7cd0d523

	/*
	 * HashJoin can project, so we don't have to demand exact tlists from the
	 * inputs.  However, it's best to request a small tlist from the inner
	 * side, so that we aren't storing more data than necessary.  Likewise, if
	 * we anticipate batching, request a small tlist from the outer side so
	 * that we don't put extra data in the outer batch files.
	 */
	outer_plan = create_plan_recurse(root, best_path->jpath.outerjoinpath,
									 (best_path->num_batches > 1) ? CP_SMALL_TLIST : 0);

	/*
	 * If the outer side contained Append nodes that can do partition pruning,
	 * inject Partition Selectors to the inner side.
	 */
	partition_selectors_created =
		pop_and_inject_partition_selectors(root, &best_path->jpath);

	inner_plan = create_plan_recurse(root, best_path->jpath.innerjoinpath,
									 CP_SMALL_TLIST);

	/* Sort join qual clauses into best execution order */
	joinclauses = order_qual_clauses(root, best_path->jpath.joinrestrictinfo);
	/* There's no point in sorting the hash clauses ... */

	/* Get the join qual clauses (in plain expression form) */
	/* Any pseudoconstant clauses are ignored here */
	if (IS_OUTER_JOIN(best_path->jpath.jointype))
	{
		extract_actual_join_clauses(joinclauses,
									best_path->jpath.path.parent->relids,
									&joinclauses, &otherclauses);
	}
	else
	{
		/* We can treat all clauses alike for an inner join */
		joinclauses = extract_actual_clauses(joinclauses, false);
		otherclauses = NIL;
	}

	/*
	 * Remove the hashclauses from the list of join qual clauses, leaving the
	 * list of quals that must be checked as qpquals.
	 */
	hashclauses = get_actual_clauses(best_path->path_hashclauses);
	joinclauses = list_difference(joinclauses, hashclauses);

	/*
	 * Replace any outer-relation variables with nestloop params.  There
	 * should not be any in the hashclauses.
	 */
	if (best_path->jpath.path.param_info)
	{
		joinclauses = (List *)
			replace_nestloop_params(root, (Node *) joinclauses);
		otherclauses = (List *)
			replace_nestloop_params(root, (Node *) otherclauses);
	}

	/*
	 * Rearrange hashclauses, if needed, so that the outer variable is always
	 * on the left.
	 */
	hashclauses = get_switched_clauses(best_path->path_hashclauses,
									   best_path->jpath.outerjoinpath->parent->relids);

	/*
	 * If there is a single join clause and we can identify the outer variable
	 * as a simple column reference, supply its identity for possible use in
	 * skew optimization.  (Note: in principle we could do skew optimization
	 * with multiple join clauses, but we'd have to be able to determine the
	 * most common combinations of outer values, which we don't currently have
	 * enough stats for.)
	 */
	if (list_length(hashclauses) == 1)
	{
		OpExpr	   *clause = (OpExpr *) linitial(hashclauses);
		Node	   *node;

		Assert(is_opclause(clause));
		node = (Node *) linitial(clause->args);
		if (IsA(node, RelabelType))
			node = (Node *) ((RelabelType *) node)->arg;
		if (IsA(node, Var))
		{
			Var		   *var = (Var *) node;
			RangeTblEntry *rte;

			rte = root->simple_rte_array[var->varno];
			if (rte->rtekind == RTE_RELATION)
			{
				skewTable = rte->relid;
				skewColumn = var->varattno;
				skewInherit = rte->inh;
			}
		}
	}

	/*
	 * Collect hash related information. The hashed expressions are
	 * deconstructed into outer/inner expressions, so they can be computed
	 * separately (inner expressions are used to build the hashtable via Hash,
	 * outer expressions to perform lookups of tuples from HashJoin's outer
	 * plan in the hashtable). Also collect operator information necessary to
	 * build the hashtable.
	 */
	foreach(lc, hashclauses)
	{
		OpExpr	   *hclause = lfirst_node(OpExpr, lc);

		hashoperators = lappend_oid(hashoperators, hclause->opno);
		hashcollations = lappend_oid(hashcollations, hclause->inputcollid);
		outer_hashkeys = lappend(outer_hashkeys, linitial(hclause->args));
		inner_hashkeys = lappend(inner_hashkeys, lsecond(hclause->args));
	}

	/*
	 * Build the hash node and hash join node.
	 */
	hash_plan = make_hash(inner_plan,
						  inner_hashkeys,
						  skewTable,
						  skewColumn,
						  skewInherit);

	/*
	 * Set Hash node's startup & total costs equal to total cost of input
	 * plan; this only affects EXPLAIN display not decisions.
	 */
	copy_plan_costsize(&hash_plan->plan, inner_plan);
	hash_plan->plan.startup_cost = hash_plan->plan.total_cost;

	/*
	 * If parallel-aware, the executor will also need an estimate of the total
	 * number of rows expected from all participants so that it can size the
	 * shared hash table.
	 */
	if (best_path->jpath.path.parallel_aware)
	{
		hash_plan->plan.parallel_aware = true;
		hash_plan->rows_total = best_path->inner_rows_total;
	}

	join_plan = make_hashjoin(tlist,
							  joinclauses,
							  otherclauses,
							  hashclauses,
							  hashoperators,
							  hashcollations,
							  outer_hashkeys,
							  outer_plan,
							  (Plan *) hash_plan,
							  best_path->jpath.jointype,
							  best_path->jpath.inner_unique);

	/*
	 * MPP-4635.  best_path->jpath.outerjoinpath may be NULL.
	 * From the comment, it is adaptive nestloop join may cause this.
	 */
	/*
	 * MPP-4165: we need to descend left-first if *either* of the
	 * subplans have any motion.
	 */
	/*
	 * MPP-3300: unify motion-deadlock prevention for all join types.
	 * This allows us to undo the MPP-989 changes in nodeHashjoin.c
	 * (allowing us to check the outer for rows before building the
	 * hash-table).
	 */
	if (best_path->jpath.outerjoinpath == NULL ||
		best_path->jpath.outerjoinpath->motionHazard ||
		best_path->jpath.innerjoinpath->motionHazard)
	{
		join_plan->join.prefetch_inner = true;
	}

	/*
	 * If we injected a partition selector to the inner side, we must evaluate
	 * the inner side before the outer side, so that the partition selector
	 * can influence the execution of the outer side.
	 */
	if (partition_selectors_created)
		join_plan->join.prefetch_inner = true;

	/*
	 * A motion deadlock can also happen when outer and joinqual both contain
	 * motions.  It is not easy to check for joinqual here, so we set the
	 * prefetch_joinqual mark only according to outer motion, and check for
	 * joinqual later in the executor.
	 *
	 * See ExecPrefetchJoinQual() for details.
	 */
	if (best_path->jpath.outerjoinpath &&
		best_path->jpath.outerjoinpath->motionHazard &&
		join_plan->join.joinqual != NIL)
		join_plan->join.prefetch_joinqual = true;

	/*
	 * Similar for non join qual.
	 */
	if (best_path->jpath.outerjoinpath &&
		best_path->jpath.outerjoinpath->motionHazard &&
		join_plan->join.plan.qual != NIL)
		join_plan->join.prefetch_qual = true;

	copy_generic_path_info(&join_plan->join.plan, &best_path->jpath.path);

	return join_plan;
}


/*****************************************************************************
 *
 *	SUPPORTING ROUTINES
 *
 *****************************************************************************/

/*
 * replace_nestloop_params
 *	  Replace outer-relation Vars and PlaceHolderVars in the given expression
 *	  with nestloop Params
 *
 * All Vars and PlaceHolderVars belonging to the relation(s) identified by
 * root->curOuterRels are replaced by Params, and entries are added to
 * root->curOuterParams if not already present.
 */
static Node *
replace_nestloop_params(PlannerInfo *root, Node *expr)
{
	/* No setup needed for tree walk, so away we go */
	return replace_nestloop_params_mutator(expr, root);
}

static Node *
replace_nestloop_params_mutator(Node *node, PlannerInfo *root)
{
	if (node == NULL)
		return NULL;
	if (IsA(node, Var))
	{
		Var		   *var = (Var *) node;

		/* Upper-level Vars should be long gone at this point */
		Assert(var->varlevelsup == 0);
		/* If not to be replaced, we can just return the Var unmodified */
		if (!bms_is_member(var->varno, root->curOuterRels))
			return node;
		/* Replace the Var with a nestloop Param */
		return (Node *) replace_nestloop_param_var(root, var);
	}
	if (IsA(node, PlaceHolderVar))
	{
		PlaceHolderVar *phv = (PlaceHolderVar *) node;

		/* Upper-level PlaceHolderVars should be long gone at this point */
		Assert(phv->phlevelsup == 0);

		/*
		 * Check whether we need to replace the PHV.  We use bms_overlap as a
		 * cheap/quick test to see if the PHV might be evaluated in the outer
		 * rels, and then grab its PlaceHolderInfo to tell for sure.
		 */
		if (!bms_overlap(phv->phrels, root->curOuterRels) ||
			!bms_is_subset(find_placeholder_info(root, phv, false)->ph_eval_at,
						   root->curOuterRels))
		{
			/*
			 * We can't replace the whole PHV, but we might still need to
			 * replace Vars or PHVs within its expression, in case it ends up
			 * actually getting evaluated here.  (It might get evaluated in
			 * this plan node, or some child node; in the latter case we don't
			 * really need to process the expression here, but we haven't got
			 * enough info to tell if that's the case.)  Flat-copy the PHV
			 * node and then recurse on its expression.
			 *
			 * Note that after doing this, we might have different
			 * representations of the contents of the same PHV in different
			 * parts of the plan tree.  This is OK because equal() will just
			 * match on phid/phlevelsup, so setrefs.c will still recognize an
			 * upper-level reference to a lower-level copy of the same PHV.
			 */
			PlaceHolderVar *newphv = makeNode(PlaceHolderVar);

			memcpy(newphv, phv, sizeof(PlaceHolderVar));
			newphv->phexpr = (Expr *)
				replace_nestloop_params_mutator((Node *) phv->phexpr,
												root);
			return (Node *) newphv;
		}
		/* Replace the PlaceHolderVar with a nestloop Param */
		return (Node *) replace_nestloop_param_placeholdervar(root, phv);
	}
	return expression_tree_mutator(node,
								   replace_nestloop_params_mutator,
								   (void *) root);
}

/*
 * fix_indexqual_references
 *	  Adjust indexqual clauses to the form the executor's indexqual
 *	  machinery needs.
 *
 * We have three tasks here:
 *	* Select the actual qual clauses out of the input IndexClause list,
 *	  and remove RestrictInfo nodes from the qual clauses.
 *	* Replace any outer-relation Var or PHV nodes with nestloop Params.
 *	  (XXX eventually, that responsibility should go elsewhere?)
 *	* Index keys must be represented by Var nodes with varattno set to the
 *	  index's attribute number, not the attribute number in the original rel.
 *
 * *stripped_indexquals_p receives a list of the actual qual clauses.
 *
 * *fixed_indexquals_p receives a list of the adjusted quals.  This is a copy
 * that shares no substructure with the original; this is needed in case there
 * are subplans in it (we need two separate copies of the subplan tree, or
 * things will go awry).
 */
static void
fix_indexqual_references(PlannerInfo *root, IndexPath *index_path,
						 List **stripped_indexquals_p, List **fixed_indexquals_p)
{
	IndexOptInfo *index = index_path->indexinfo;
	List	   *stripped_indexquals;
	List	   *fixed_indexquals;
	ListCell   *lc;

	stripped_indexquals = fixed_indexquals = NIL;

	foreach(lc, index_path->indexclauses)
	{
		IndexClause *iclause = lfirst_node(IndexClause, lc);
		int			indexcol = iclause->indexcol;
		ListCell   *lc2;

		foreach(lc2, iclause->indexquals)
		{
			RestrictInfo *rinfo = lfirst_node(RestrictInfo, lc2);
			Node	   *clause = (Node *) rinfo->clause;

			stripped_indexquals = lappend(stripped_indexquals, clause);
			clause = fix_indexqual_clause(root, index, indexcol,
										  clause, iclause->indexcols);
			fixed_indexquals = lappend(fixed_indexquals, clause);
		}
	}

	*stripped_indexquals_p = stripped_indexquals;
	*fixed_indexquals_p = fixed_indexquals;
}

/*
 * fix_indexorderby_references
 *	  Adjust indexorderby clauses to the form the executor's index
 *	  machinery needs.
 *
 * This is a simplified version of fix_indexqual_references.  The input is
 * bare clauses and a separate indexcol list, instead of IndexClauses.
 */
static List *
fix_indexorderby_references(PlannerInfo *root, IndexPath *index_path)
{
	IndexOptInfo *index = index_path->indexinfo;
	List	   *fixed_indexorderbys;
	ListCell   *lcc,
			   *lci;

	fixed_indexorderbys = NIL;

	forboth(lcc, index_path->indexorderbys, lci, index_path->indexorderbycols)
	{
		Node	   *clause = (Node *) lfirst(lcc);
		int			indexcol = lfirst_int(lci);

		clause = fix_indexqual_clause(root, index, indexcol, clause, NIL);
		fixed_indexorderbys = lappend(fixed_indexorderbys, clause);
	}

	return fixed_indexorderbys;
}

/*
 * fix_indexqual_clause
 *	  Convert a single indexqual clause to the form needed by the executor.
 *
 * We replace nestloop params here, and replace the index key variables
 * or expressions by index Var nodes.
 */
static Node *
fix_indexqual_clause(PlannerInfo *root, IndexOptInfo *index, int indexcol,
					 Node *clause, List *indexcolnos)
{
	/*
	 * Replace any outer-relation variables with nestloop params.
	 *
	 * This also makes a copy of the clause, so it's safe to modify it
	 * in-place below.
	 */
	clause = replace_nestloop_params(root, clause);

	if (IsA(clause, OpExpr))
	{
		OpExpr	   *op = (OpExpr *) clause;

		/* Replace the indexkey expression with an index Var. */
		linitial(op->args) = fix_indexqual_operand(linitial(op->args),
												   index,
												   indexcol);
	}
	else if (IsA(clause, RowCompareExpr))
	{
		RowCompareExpr *rc = (RowCompareExpr *) clause;
		ListCell   *lca,
				   *lcai;

		/* Replace the indexkey expressions with index Vars. */
		Assert(list_length(rc->largs) == list_length(indexcolnos));
		forboth(lca, rc->largs, lcai, indexcolnos)
		{
			lfirst(lca) = fix_indexqual_operand(lfirst(lca),
												index,
												lfirst_int(lcai));
		}
	}
	else if (IsA(clause, ScalarArrayOpExpr))
	{
		ScalarArrayOpExpr *saop = (ScalarArrayOpExpr *) clause;

		/* Replace the indexkey expression with an index Var. */
		linitial(saop->args) = fix_indexqual_operand(linitial(saop->args),
													 index,
													 indexcol);
	}
	else if (IsA(clause, NullTest))
	{
		NullTest   *nt = (NullTest *) clause;

		/* Replace the indexkey expression with an index Var. */
		nt->arg = (Expr *) fix_indexqual_operand((Node *) nt->arg,
												 index,
												 indexcol);
	}
	else
		elog(ERROR, "unsupported indexqual type: %d",
			 (int) nodeTag(clause));

	return clause;
}

/*
 * fix_indexqual_operand
 *	  Convert an indexqual expression to a Var referencing the index column.
 *
 * We represent index keys by Var nodes having varno == INDEX_VAR and varattno
 * equal to the index's attribute number (index column position).
 *
 * Most of the code here is just for sanity cross-checking that the given
 * expression actually matches the index column it's claimed to.
 */
static Node *
fix_indexqual_operand(Node *node, IndexOptInfo *index, int indexcol)
{
	Var		   *result;
	int			pos;
	ListCell   *indexpr_item;

	/*
	 * Remove any binary-compatible relabeling of the indexkey
	 */
	if (IsA(node, RelabelType))
		node = (Node *) ((RelabelType *) node)->arg;

	Assert(indexcol >= 0 && indexcol < index->ncolumns);

	if (index->indexkeys[indexcol] != 0)
	{
		/* It's a simple index column */
		if (IsA(node, Var) &&
			((Var *) node)->varno == index->rel->relid &&
			((Var *) node)->varattno == index->indexkeys[indexcol])
		{
			result = (Var *) copyObject(node);
			result->varno = INDEX_VAR;
			result->varattno = indexcol + 1;
			return (Node *) result;
		}
		else
			elog(ERROR, "index key does not match expected index column");
	}

	/* It's an index expression, so find and cross-check the expression */
	indexpr_item = list_head(index->indexprs);
	for (pos = 0; pos < index->ncolumns; pos++)
	{
		if (index->indexkeys[pos] == 0)
		{
			if (indexpr_item == NULL)
				elog(ERROR, "too few entries in indexprs list");
			if (pos == indexcol)
			{
				Node	   *indexkey;

				indexkey = (Node *) lfirst(indexpr_item);
				if (indexkey && IsA(indexkey, RelabelType))
					indexkey = (Node *) ((RelabelType *) indexkey)->arg;
				if (equal(node, indexkey))
				{
					result = makeVar(INDEX_VAR, indexcol + 1,
									 exprType(lfirst(indexpr_item)), -1,
									 exprCollation(lfirst(indexpr_item)),
									 0);
					return (Node *) result;
				}
				else
					elog(ERROR, "index key does not match expected index column");
			}
			indexpr_item = lnext(indexpr_item);
		}
	}

	/* Oops... */
	elog(ERROR, "index key does not match expected index column");
	return NULL;				/* keep compiler quiet */
}

/*
 * get_switched_clauses
 *	  Given a list of merge or hash joinclauses (as RestrictInfo nodes),
 *	  extract the bare clauses, and rearrange the elements within the
 *	  clauses, if needed, so the outer join variable is on the left and
 *	  the inner is on the right.  The original clause data structure is not
 *	  touched; a modified list is returned.  We do, however, set the transient
 *	  outer_is_left field in each RestrictInfo to show which side was which.
 */
static List *
get_switched_clauses(List *clauses, Relids outerrelids)
{
	List	   *t_list = NIL;
	ListCell   *l;

	foreach(l, clauses)
	{
		RestrictInfo *restrictinfo = (RestrictInfo *) lfirst(l);

		Expr	   *rclause = restrictinfo->clause;
		OpExpr	   *clause;

		/**
		 * If this is a IS NOT FALSE boolean test, we can peek underneath.
		 */
		if (IsA(rclause, BooleanTest))
		{
			BooleanTest *bt = (BooleanTest *) rclause;

			if (bt->booltesttype == IS_NOT_FALSE)
			{
				rclause = bt->arg;
			}
		}

		Assert(is_opclause(rclause));
		clause = (OpExpr *) rclause;
		if (bms_is_subset(restrictinfo->right_relids, outerrelids))
		{
			/*
			 * Duplicate just enough of the structure to allow commuting the
			 * clause without changing the original list.  Could use
			 * copyObject, but a complete deep copy is overkill.
			 */
			OpExpr	   *temp = makeNode(OpExpr);

			temp->opno = clause->opno;
			temp->opfuncid = InvalidOid;
			temp->opresulttype = clause->opresulttype;
			temp->opretset = clause->opretset;
			temp->opcollid = clause->opcollid;
			temp->inputcollid = clause->inputcollid;
			temp->args = list_copy(clause->args);
			temp->location = clause->location;
			/* Commute it --- note this modifies the temp node in-place. */
			CommuteOpExpr(temp);
			t_list = lappend(t_list, temp);
			restrictinfo->outer_is_left = false;
		}
		else
		{
			Assert(bms_is_subset(restrictinfo->left_relids, outerrelids));
			t_list = lappend(t_list, clause);
			restrictinfo->outer_is_left = true;
		}
	}
	return t_list;
}

/*
 * order_qual_clauses
 *		Given a list of qual clauses that will all be evaluated at the same
 *		plan node, sort the list into the order we want to check the quals
 *		in at runtime.
 *
 * When security barrier quals are used in the query, we may have quals with
 * different security levels in the list.  Quals of lower security_level
 * must go before quals of higher security_level, except that we can grant
 * exceptions to move up quals that are leakproof.  When security level
 * doesn't force the decision, we prefer to order clauses by estimated
 * execution cost, cheapest first.
 *
 * Ideally the order should be driven by a combination of execution cost and
 * selectivity, but it's not immediately clear how to account for both,
 * and given the uncertainty of the estimates the reliability of the decisions
 * would be doubtful anyway.  So we just order by security level then
 * estimated per-tuple cost, being careful not to change the order when
 * (as is often the case) the estimates are identical.
 *
 * Although this will work on either bare clauses or RestrictInfos, it's
 * much faster to apply it to RestrictInfos, since it can re-use cost
 * information that is cached in RestrictInfos.  XXX in the bare-clause
 * case, we are also not able to apply security considerations.  That is
 * all right for the moment, because the bare-clause case doesn't occur
 * anywhere that barrier quals could be present, but it would be better to
 * get rid of it.
 *
 * Note: some callers pass lists that contain entries that will later be
 * removed; this is the easiest way to let this routine see RestrictInfos
 * instead of bare clauses.  This is another reason why trying to consider
 * selectivity in the ordering would likely do the wrong thing.
 */
static List *
order_qual_clauses(PlannerInfo *root, List *clauses)
{
	typedef struct
	{
		Node	   *clause;
		Cost		cost;
		Index		security_level;
	} QualItem;
	int			nitems = list_length(clauses);
	QualItem   *items;
	ListCell   *lc;
	int			i;
	List	   *result;

	/* No need to work hard for 0 or 1 clause */
	if (nitems <= 1)
		return clauses;

	/*
	 * Collect the items and costs into an array.  This is to avoid repeated
	 * cost_qual_eval work if the inputs aren't RestrictInfos.
	 */
	items = (QualItem *) palloc(nitems * sizeof(QualItem));
	i = 0;
	foreach(lc, clauses)
	{
		Node	   *clause = (Node *) lfirst(lc);
		QualCost	qcost;

		cost_qual_eval_node(&qcost, clause, root);
		items[i].clause = clause;
		items[i].cost = qcost.per_tuple;
		if (IsA(clause, RestrictInfo))
		{
			RestrictInfo *rinfo = (RestrictInfo *) clause;

			/*
			 * If a clause is leakproof, it doesn't have to be constrained by
			 * its nominal security level.  If it's also reasonably cheap
			 * (here defined as 10X cpu_operator_cost), pretend it has
			 * security_level 0, which will allow it to go in front of
			 * more-expensive quals of lower security levels.  Of course, that
			 * will also force it to go in front of cheaper quals of its own
			 * security level, which is not so great, but we can alleviate
			 * that risk by applying the cost limit cutoff.
			 */
			if (rinfo->leakproof && items[i].cost < 10 * cpu_operator_cost)
				items[i].security_level = 0;
			else
				items[i].security_level = rinfo->security_level;
		}
		else
			items[i].security_level = 0;
		i++;
	}

	/*
	 * Sort.  We don't use qsort() because it's not guaranteed stable for
	 * equal keys.  The expected number of entries is small enough that a
	 * simple insertion sort should be good enough.
	 */
	for (i = 1; i < nitems; i++)
	{
		QualItem	newitem = items[i];
		int			j;

		/* insert newitem into the already-sorted subarray */
		for (j = i; j > 0; j--)
		{
			QualItem   *olditem = &items[j - 1];

			if (newitem.security_level > olditem->security_level ||
				(newitem.security_level == olditem->security_level &&
				 newitem.cost >= olditem->cost))
				break;
			items[j] = *olditem;
		}
		items[j] = newitem;
	}

	/* Convert back to a list */
	result = NIL;
	for (i = 0; i < nitems; i++)
		result = lappend(result, items[i].clause);

	return result;
}

/*
 * Copy cost and size info from a Path node to the Plan node created from it.
 * The executor usually won't use this info, but it's needed by EXPLAIN.
 * Also copy the parallel-related flags, which the executor *will* use.
 */
static void
copy_generic_path_info(Plan *dest, Path *src)
{
	dest->startup_cost = src->startup_cost;
	dest->total_cost = src->total_cost;
	dest->plan_rows = src->rows;
	dest->plan_width = src->pathtarget->width;
	dest->parallel_aware = src->parallel_aware;
	dest->parallel_safe = src->parallel_safe;
}

/*
 * Copy cost and size info from a lower plan node to an inserted node.
 * (Most callers alter the info after copying it.)
 */
static void
copy_plan_costsize(Plan *dest, Plan *src)
{
	dest->startup_cost = src->startup_cost;
	dest->total_cost = src->total_cost;
	dest->plan_rows = src->plan_rows;
	dest->plan_width = src->plan_width;
	/* Assume the inserted node is not parallel-aware. */
	dest->parallel_aware = false;
	/* Assume the inserted node is parallel-safe, if child plan is. */
	dest->parallel_safe = src->parallel_safe;
}

/*
 * Some places in this file build Sort nodes that don't have a directly
 * corresponding Path node.  The cost of the sort is, or should have been,
 * included in the cost of the Path node we're working from, but since it's
 * not split out, we have to re-figure it using cost_sort().  This is just
 * to label the Sort node nicely for EXPLAIN.
 *
 * limit_tuples is as for cost_sort (in particular, pass -1 if no limit)
 */
static void
label_sort_with_costsize(PlannerInfo *root, Sort *plan, double limit_tuples)
{
	Plan	   *lefttree = plan->plan.lefttree;
	Path		sort_path;		/* dummy for result of cost_sort */

	cost_sort(&sort_path, root, NIL,
			  lefttree->total_cost,
			  lefttree->plan_rows,
			  lefttree->plan_width,
			  0.0,
			  work_mem,
			  limit_tuples);
	plan->plan.startup_cost = sort_path.startup_cost;
	plan->plan.total_cost = sort_path.total_cost;
	plan->plan.plan_rows = lefttree->plan_rows;
	plan->plan.plan_width = lefttree->plan_width;
	plan->plan.parallel_aware = false;
	plan->plan.parallel_safe = lefttree->parallel_safe;
}

/*****************************************************************************
 *
 *	PLAN NODE BUILDING ROUTINES
 *
 * In general, these functions are not passed the original Path and therefore
 * leave it to the caller to fill in the cost/width fields from the Path,
 * typically by calling copy_generic_path_info().  This convention is
 * somewhat historical, but it does support a few places above where we build
 * a plan node without having an exactly corresponding Path node.  Under no
 * circumstances should one of these functions do its own cost calculations,
 * as that would be redundant with calculations done while building Paths.
 *
 *****************************************************************************/

static SeqScan *
make_seqscan(List *qptlist,
			 List *qpqual,
			 Index scanrelid)
{
	SeqScan    *node = makeNode(SeqScan);
	Plan	   *plan = &node->plan;

	plan->targetlist = qptlist;
	plan->qual = qpqual;
	plan->lefttree = NULL;
	plan->righttree = NULL;
	node->scanrelid = scanrelid;

	return node;
}

static SampleScan *
make_samplescan(List *qptlist,
				List *qpqual,
				Index scanrelid,
				TableSampleClause *tsc)
{
	SampleScan *node = makeNode(SampleScan);
	Plan	   *plan = &node->scan.plan;

	plan->targetlist = qptlist;
	plan->qual = qpqual;
	plan->lefttree = NULL;
	plan->righttree = NULL;
	node->scan.scanrelid = scanrelid;
	node->tablesample = tsc;

	return node;
}

static IndexScan *
make_indexscan(List *qptlist,
			   List *qpqual,
			   Index scanrelid,
			   Oid indexid,
			   List *indexqual,
			   List *indexqualorig,
			   List *indexorderby,
			   List *indexorderbyorig,
			   List *indexorderbyops,
			   ScanDirection indexscandir)
{
	IndexScan  *node = makeNode(IndexScan);
	Plan	   *plan = &node->scan.plan;

	plan->targetlist = qptlist;
	plan->qual = qpqual;
	plan->lefttree = NULL;
	plan->righttree = NULL;
	node->scan.scanrelid = scanrelid;
	node->indexid = indexid;
	node->indexqual = indexqual;
	node->indexqualorig = indexqualorig;
	node->indexorderby = indexorderby;
	node->indexorderbyorig = indexorderbyorig;
	node->indexorderbyops = indexorderbyops;
	node->indexorderdir = indexscandir;

	return node;
}

static IndexOnlyScan *
make_indexonlyscan(List *qptlist,
				   List *qpqual,
				   Index scanrelid,
				   Oid indexid,
				   List *indexqual,
<<<<<<< HEAD
				   List *indexqualorig,
=======
				   List *recheckqual,
>>>>>>> 7cd0d523
				   List *indexorderby,
				   List *indextlist,
				   ScanDirection indexscandir)
{
	IndexOnlyScan *node = makeNode(IndexOnlyScan);
	Plan	   *plan = &node->scan.plan;

	plan->targetlist = qptlist;
	plan->qual = qpqual;
	plan->lefttree = NULL;
	plan->righttree = NULL;
	node->scan.scanrelid = scanrelid;
	node->indexid = indexid;
	node->indexqual = indexqual;
<<<<<<< HEAD
	node->indexqualorig = indexqualorig;
=======
	node->recheckqual = recheckqual;
>>>>>>> 7cd0d523
	node->indexorderby = indexorderby;
	node->indextlist = indextlist;
	node->indexorderdir = indexscandir;

	return node;
}

static BitmapIndexScan *
make_bitmap_indexscan(Index scanrelid,
					  Oid indexid,
					  List *indexqual,
					  List *indexqualorig)
{
	BitmapIndexScan *node = makeNode(BitmapIndexScan);
	Plan	   *plan = &node->scan.plan;

	plan->targetlist = NIL;		/* not used */
	plan->qual = NIL;			/* not used */
	plan->lefttree = NULL;
	plan->righttree = NULL;
	node->scan.scanrelid = scanrelid;
	node->indexid = indexid;
	node->indexqual = indexqual;
	node->indexqualorig = indexqualorig;

	return node;
}

static BitmapHeapScan *
make_bitmap_heapscan(List *qptlist,
					 List *qpqual,
					 Plan *lefttree,
					 List *bitmapqualorig,
					 Index scanrelid)
{
	BitmapHeapScan *node = makeNode(BitmapHeapScan);
	Plan	   *plan = &node->scan.plan;

	plan->targetlist = qptlist;
	plan->qual = qpqual;
	plan->lefttree = lefttree;
	plan->righttree = NULL;
	node->scan.scanrelid = scanrelid;
	node->bitmapqualorig = bitmapqualorig;

	return node;
}

static TidScan *
make_tidscan(List *qptlist,
			 List *qpqual,
			 Index scanrelid,
			 List *tidquals)
{
	TidScan    *node = makeNode(TidScan);
	Plan	   *plan = &node->scan.plan;

	plan->targetlist = qptlist;
	plan->qual = qpqual;
	plan->lefttree = NULL;
	plan->righttree = NULL;
	node->scan.scanrelid = scanrelid;
	node->tidquals = tidquals;

	return node;
}

SubqueryScan *
make_subqueryscan(List *qptlist,
				  List *qpqual,
				  Index scanrelid,
				  Plan *subplan)
{
	SubqueryScan *node = makeNode(SubqueryScan);
	Plan	   *plan = &node->scan.plan;

	plan->targetlist = qptlist;
	plan->qual = qpqual;
	plan->lefttree = NULL;
	plan->righttree = NULL;

	/*
	 * Note that, in most scan nodes, scanrelid refers to an entry in the rtable of the
	 * containing plan; in a subqueryscan node, the containing plan is the higher
	 * level plan!
	 */
	node->scan.scanrelid = scanrelid;

	node->subplan = subplan;

	return node;
}

static FunctionScan *
make_functionscan(List *qptlist,
				  List *qpqual,
				  Index scanrelid,
				  List *functions,
				  bool funcordinality)
{
	FunctionScan *node = makeNode(FunctionScan);
	Plan	   *plan = &node->scan.plan;

	plan->targetlist = qptlist;
	plan->qual = qpqual;
	plan->lefttree = NULL;
	plan->righttree = NULL;
	node->scan.scanrelid = scanrelid;
	node->functions = functions;
	node->funcordinality = funcordinality;
	node->resultInTupleStore = false;

	return node;
}

static TableFunctionScan *
make_tablefunction(List *qptlist, List *qpqual, Plan *subplan,
				   Index scanrelid, RangeTblFunction *function)
{
	TableFunctionScan *node = makeNode(TableFunctionScan);
	Plan	   *plan = &node->scan.plan;

	copy_plan_costsize(plan, subplan);  /* only care about copying size */

	/* FIXME: fix costing */
	plan->startup_cost  = subplan->startup_cost;
	plan->total_cost    = subplan->total_cost;
	plan->total_cost   += 2 * plan->plan_rows;

	plan->qual			= qpqual;
	plan->targetlist	= qptlist;
	plan->righttree		= NULL;

	/* Fill in information for the subplan */
	plan->lefttree		 = subplan;
	node->scan.scanrelid = scanrelid;
	node->function = function;

	return node;
}

static TableFuncScan *
make_tablefuncscan(List *qptlist,
				   List *qpqual,
				   Index scanrelid,
				   TableFunc *tablefunc)
{
	TableFuncScan *node = makeNode(TableFuncScan);
	Plan	   *plan = &node->scan.plan;

	plan->targetlist = qptlist;
	plan->qual = qpqual;
	plan->lefttree = NULL;
	plan->righttree = NULL;
	node->scan.scanrelid = scanrelid;
	node->tablefunc = tablefunc;

	return node;
}

static ValuesScan *
make_valuesscan(List *qptlist,
				List *qpqual,
				Index scanrelid,
				List *values_lists)
{
	ValuesScan *node = makeNode(ValuesScan);
	Plan	   *plan = &node->scan.plan;

	plan->targetlist = qptlist;
	plan->qual = qpqual;
	plan->lefttree = NULL;
	plan->righttree = NULL;
	node->scan.scanrelid = scanrelid;
	node->values_lists = values_lists;

	return node;
}

static pg_attribute_unused() CteScan *
make_ctescan(List *qptlist,
			 List *qpqual,
			 Index scanrelid,
			 int ctePlanId,
			 int cteParam)
{
	CteScan    *node = makeNode(CteScan);
	Plan	   *plan = &node->scan.plan;

	plan->targetlist = qptlist;
	plan->qual = qpqual;
	plan->lefttree = NULL;
	plan->righttree = NULL;
	node->scan.scanrelid = scanrelid;
	node->ctePlanId = ctePlanId;
	node->cteParam = cteParam;

	return node;
}

static NamedTuplestoreScan *
make_namedtuplestorescan(List *qptlist,
						 List *qpqual,
						 Index scanrelid,
						 char *enrname)
{
	NamedTuplestoreScan *node = makeNode(NamedTuplestoreScan);
	Plan	   *plan = &node->scan.plan;

	/* cost should be inserted by caller */
	plan->targetlist = qptlist;
	plan->qual = qpqual;
	plan->lefttree = NULL;
	plan->righttree = NULL;
	node->scan.scanrelid = scanrelid;
	node->enrname = enrname;

	return node;
}

static WorkTableScan *
make_worktablescan(List *qptlist,
				   List *qpqual,
				   Index scanrelid,
				   int wtParam)
{
	WorkTableScan *node = makeNode(WorkTableScan);
	Plan	   *plan = &node->scan.plan;

	plan->targetlist = qptlist;
	plan->qual = qpqual;
	plan->lefttree = NULL;
	plan->righttree = NULL;
	node->scan.scanrelid = scanrelid;
	node->wtParam = wtParam;

	return node;
}

ForeignScan *
make_foreignscan(List *qptlist,
				 List *qpqual,
				 Index scanrelid,
				 List *fdw_exprs,
				 List *fdw_private,
				 List *fdw_scan_tlist,
				 List *fdw_recheck_quals,
				 Plan *outer_plan)
{
	ForeignScan *node = makeNode(ForeignScan);
	Plan	   *plan = &node->scan.plan;

	/* cost will be filled in by create_foreignscan_plan */
	plan->targetlist = qptlist;
	plan->qual = qpqual;
	plan->lefttree = outer_plan;
	plan->righttree = NULL;
	node->scan.scanrelid = scanrelid;
	node->operation = CMD_SELECT;
	/* fs_server will be filled in by create_foreignscan_plan */
	node->fs_server = InvalidOid;
	node->fdw_exprs = fdw_exprs;
	node->fdw_private = fdw_private;
	node->fdw_scan_tlist = fdw_scan_tlist;
	node->fdw_recheck_quals = fdw_recheck_quals;
	/* fs_relids will be filled in by create_foreignscan_plan */
	node->fs_relids = NULL;
	/* fsSystemCol will be filled in by create_foreignscan_plan */
	node->fsSystemCol = false;

	return node;
}

static RecursiveUnion *
make_recursive_union(List *tlist,
					 Plan *lefttree,
					 Plan *righttree,
					 int wtParam,
					 List *distinctList,
					 long numGroups)
{
	RecursiveUnion *node = makeNode(RecursiveUnion);
	Plan	   *plan = &node->plan;
	int			numCols = list_length(distinctList);

	plan->targetlist = tlist;
	plan->qual = NIL;
	plan->lefttree = lefttree;
	plan->righttree = righttree;
	node->wtParam = wtParam;

	/*
	 * convert SortGroupClause list into arrays of attr indexes and equality
	 * operators, as wanted by executor
	 */
	node->numCols = numCols;
	if (numCols > 0)
	{
		int			keyno = 0;
		AttrNumber *dupColIdx;
		Oid		   *dupOperators;
		Oid		   *dupCollations;
		ListCell   *slitem;

		dupColIdx = (AttrNumber *) palloc(sizeof(AttrNumber) * numCols);
		dupOperators = (Oid *) palloc(sizeof(Oid) * numCols);
		dupCollations = (Oid *) palloc(sizeof(Oid) * numCols);

		foreach(slitem, distinctList)
		{
			SortGroupClause *sortcl = (SortGroupClause *) lfirst(slitem);
			TargetEntry *tle = get_sortgroupclause_tle(sortcl,
													   plan->targetlist);

			dupColIdx[keyno] = tle->resno;
			dupOperators[keyno] = sortcl->eqop;
			dupCollations[keyno] = exprCollation((Node *) tle->expr);
			Assert(OidIsValid(dupOperators[keyno]));
			keyno++;
		}
		node->dupColIdx = dupColIdx;
		node->dupOperators = dupOperators;
		node->dupCollations = dupCollations;
	}
	node->numGroups = numGroups;

	return node;
}

static BitmapAnd *
make_bitmap_and(List *bitmapplans)
{
	BitmapAnd  *node = makeNode(BitmapAnd);
	Plan	   *plan = &node->plan;

	plan->targetlist = NIL;
	plan->qual = NIL;
	plan->lefttree = NULL;
	plan->righttree = NULL;
	node->bitmapplans = bitmapplans;

	return node;
}

static BitmapOr *
make_bitmap_or(List *bitmapplans)
{
	BitmapOr   *node = makeNode(BitmapOr);
	Plan	   *plan = &node->plan;

	plan->targetlist = NIL;
	plan->qual = NIL;
	plan->lefttree = NULL;
	plan->righttree = NULL;
	node->bitmapplans = bitmapplans;

	return node;
}

NestLoop *
make_nestloop(List *tlist,
			  List *joinclauses,
			  List *otherclauses,
			  List *nestParams,
			  Plan *lefttree,
			  Plan *righttree,
			  JoinType jointype,
			  bool inner_unique)
{
	NestLoop   *node = makeNode(NestLoop);
	Plan	   *plan = &node->join.plan;

	plan->targetlist = tlist;
	plan->qual = otherclauses;
	plan->lefttree = lefttree;
	plan->righttree = righttree;
	node->join.jointype = jointype;
	node->join.inner_unique = inner_unique;
	node->join.joinqual = joinclauses;
	node->nestParams = nestParams;

	return node;
}

static HashJoin *
make_hashjoin(List *tlist,
			  List *joinclauses,
			  List *otherclauses,
			  List *hashclauses,
			  List *hashoperators,
			  List *hashcollations,
			  List *hashkeys,
			  Plan *lefttree,
			  Plan *righttree,
			  JoinType jointype,
			  bool inner_unique)
{
	HashJoin   *node = makeNode(HashJoin);
	Plan	   *plan = &node->join.plan;

	plan->targetlist = tlist;
	plan->qual = otherclauses;
	plan->lefttree = lefttree;
	plan->righttree = righttree;
	node->hashclauses = hashclauses;
<<<<<<< HEAD
	node->hashqualclauses = NIL;
=======
	node->hashoperators = hashoperators;
	node->hashcollations = hashcollations;
	node->hashkeys = hashkeys;
>>>>>>> 7cd0d523
	node->join.jointype = jointype;
	node->join.inner_unique = inner_unique;
	node->join.joinqual = joinclauses;

	return node;
}

Hash *
make_hash(Plan *lefttree,
		  List *hashkeys,
		  Oid skewTable,
		  AttrNumber skewColumn,
		  bool skewInherit)
{
	Hash	   *node = makeNode(Hash);
	Plan	   *plan = &node->plan;

	plan->targetlist = lefttree->targetlist;
	plan->qual = NIL;
	plan->lefttree = lefttree;
	plan->righttree = NULL;

	node->hashkeys = hashkeys;
	node->skewTable = skewTable;
	node->skewColumn = skewColumn;
	node->skewInherit = skewInherit;

	node->rescannable = false;	/* CDB (unused for now) */

	return node;
}

MergeJoin *
make_mergejoin(List *tlist,
			   List *joinclauses,
			   List *otherclauses,
			   List *mergeclauses,
			   Oid *mergefamilies,
			   Oid *mergecollations,
			   int *mergestrategies,
			   bool *mergenullsfirst,
			   Plan *lefttree,
			   Plan *righttree,
			   JoinType jointype,
			   bool inner_unique,
			   bool skip_mark_restore)
{
	MergeJoin  *node = makeNode(MergeJoin);
	Plan	   *plan = &node->join.plan;

	plan->targetlist = tlist;
	plan->qual = otherclauses;
	plan->lefttree = lefttree;
	plan->righttree = righttree;
	node->skip_mark_restore = skip_mark_restore;
	node->mergeclauses = mergeclauses;
	node->mergeFamilies = mergefamilies;
	node->mergeCollations = mergecollations;
	node->mergeStrategies = mergestrategies;
	node->mergeNullsFirst = mergenullsfirst;
	node->join.jointype = jointype;
	node->join.inner_unique = inner_unique;
	node->join.joinqual = joinclauses;

	return node;
}

/*
 * make_sort --- basic routine to build a Sort plan node
 *
 * Caller must have built the sortColIdx, sortOperators, collations, and
 * nullsFirst arrays already.
 */
static Sort *
make_sort(Plan *lefttree, int numCols,
		  AttrNumber *sortColIdx, Oid *sortOperators,
		  Oid *collations, bool *nullsFirst)
{
	Sort	   *node = makeNode(Sort);
	Plan	   *plan = &node->plan;

	plan->targetlist = lefttree->targetlist;
	plan->qual = NIL;
	plan->lefttree = lefttree;
	plan->righttree = NULL;
	node->numCols = numCols;
	node->sortColIdx = sortColIdx;
	node->sortOperators = sortOperators;
	node->collations = collations;
	node->nullsFirst = nullsFirst;

	Assert(sortColIdx[0] != 0);

	return node;
}

/*
 * add_sort_cost --- basic routine to accumulate Sort cost into a
 * plan node representing the input cost.
 *
 * Unused arguments (e.g., sortColIdx and sortOperators arrays) are
 * included to allow for future improvements to sort costing.  Note
 * that root may be NULL (e.g. when called outside make_sort).
 */
Plan *
add_sort_cost(PlannerInfo *root, Plan *input, double limit_tuples)
{
	Path		sort_path;		/* dummy for result of cost_sort */

	cost_sort(&sort_path, root, NIL,
			  input->total_cost,
			  input->plan_rows,
			  input->plan_width,
			  0.0,
			  work_mem,
			  limit_tuples);
	input->startup_cost = sort_path.startup_cost;
	input->total_cost = sort_path.total_cost;

	return input;
}

/*
 * prepare_sort_from_pathkeys
 *	  Prepare to sort according to given pathkeys
 *
 * This is used to set up for Sort, MergeAppend, and Gather Merge nodes.  It
 * calculates the executor's representation of the sort key information, and
 * adjusts the plan targetlist if needed to add resjunk sort columns.
 *
 * Input parameters:
 *	  'lefttree' is the plan node which yields input tuples
 *	  'pathkeys' is the list of pathkeys by which the result is to be sorted
 *	  'relids' identifies the child relation being sorted, if any
 *	  'reqColIdx' is NULL or an array of required sort key column numbers
 *	  'adjust_tlist_in_place' is true if lefttree must be modified in-place
 *
 * We must convert the pathkey information into arrays of sort key column
 * numbers, sort operator OIDs, collation OIDs, and nulls-first flags,
 * which is the representation the executor wants.  These are returned into
 * the output parameters *p_numsortkeys etc.
 *
 * When looking for matches to an EquivalenceClass's members, we will only
 * consider child EC members if they belong to given 'relids'.  This protects
 * against possible incorrect matches to child expressions that contain no
 * Vars.
 *
 * If reqColIdx isn't NULL then it contains sort key column numbers that
 * we should match.  This is used when making child plans for a MergeAppend;
 * it's an error if we can't match the columns.
 *
 * If the pathkeys include expressions that aren't simple Vars, we will
 * usually need to add resjunk items to the input plan's targetlist to
 * compute these expressions, since a Sort or MergeAppend node itself won't
 * do any such calculations.  If the input plan type isn't one that can do
 * projections, this means adding a Result node just to do the projection.
 * However, the caller can pass adjust_tlist_in_place = true to force the
 * lefttree tlist to be modified in-place regardless of whether the node type
 * can project --- we use this for fixing the tlist of MergeAppend itself.
 *
 * Returns the node which is to be the input to the Sort (either lefttree,
 * or a Result stacked atop lefttree).
 */
static Plan *
prepare_sort_from_pathkeys(Plan *lefttree, List *pathkeys,
						   Relids relids,
						   const AttrNumber *reqColIdx,
						   bool adjust_tlist_in_place,
						   int *p_numsortkeys,
						   AttrNumber **p_sortColIdx,
						   Oid **p_sortOperators,
						   Oid **p_collations,
						   bool **p_nullsFirst)
{
	List	   *tlist = lefttree->targetlist;
	ListCell   *i;
	int			numsortkeys;
	AttrNumber *sortColIdx;
	Oid		   *sortOperators;
	Oid		   *collations;
	bool	   *nullsFirst;

	/*
	 * We will need at most list_length(pathkeys) sort columns; possibly less
	 */
	numsortkeys = list_length(pathkeys);
	sortColIdx = (AttrNumber *) palloc(numsortkeys * sizeof(AttrNumber));
	sortOperators = (Oid *) palloc(numsortkeys * sizeof(Oid));
	collations = (Oid *) palloc(numsortkeys * sizeof(Oid));
	nullsFirst = (bool *) palloc(numsortkeys * sizeof(bool));

	numsortkeys = 0;

	foreach(i, pathkeys)
	{
		PathKey    *pathkey = (PathKey *) lfirst(i);
		EquivalenceClass *ec = pathkey->pk_eclass;
		EquivalenceMember *em;
		TargetEntry *tle = NULL;
		Oid			pk_datatype = InvalidOid;
		Oid			sortop;
		ListCell   *j;

		if (ec->ec_has_volatile)
		{
			/*
			 * If the pathkey's EquivalenceClass is volatile, then it must
			 * have come from an ORDER BY clause, and we have to match it to
			 * that same targetlist entry.
			 */
			if (ec->ec_sortref == 0)	/* can't happen */
				elog(ERROR, "volatile EquivalenceClass has no sortref");
			tle = get_sortgroupref_tle(ec->ec_sortref, tlist);
			Assert(tle);
			Assert(list_length(ec->ec_members) == 1);
			pk_datatype = ((EquivalenceMember *) linitial(ec->ec_members))->em_datatype;
		}
		else if (reqColIdx != NULL)
		{
			/*
			 * If we are given a sort column number to match, only consider
			 * the single TLE at that position.  It's possible that there is
			 * no such TLE, in which case fall through and generate a resjunk
			 * targetentry (we assume this must have happened in the parent
			 * plan as well).  If there is a TLE but it doesn't match the
			 * pathkey's EC, we do the same, which is probably the wrong thing
			 * but we'll leave it to caller to complain about the mismatch.
			 */
			tle = get_tle_by_resno(tlist, reqColIdx[numsortkeys]);
			if (tle)
			{
				em = find_ec_member_for_tle(ec, tle, relids);
				if (em)
				{
					/* found expr at right place in tlist */
					pk_datatype = em->em_datatype;
				}
				else
					tle = NULL;
			}
		}
		else
		{
			/*
			 * Otherwise, we can sort by any non-constant expression listed in
			 * the pathkey's EquivalenceClass.  For now, we take the first
			 * tlist item found in the EC. If there's no match, we'll generate
			 * a resjunk entry using the first EC member that is an expression
			 * in the input's vars.  (The non-const restriction only matters
			 * if the EC is below_outer_join; but if it isn't, it won't
			 * contain consts anyway, else we'd have discarded the pathkey as
			 * redundant.)
			 *
			 * XXX if we have a choice, is there any way of figuring out which
			 * might be cheapest to execute?  (For example, int4lt is likely
			 * much cheaper to execute than numericlt, but both might appear
			 * in the same equivalence class...)  Not clear that we ever will
			 * have an interesting choice in practice, so it may not matter.
			 */
			foreach(j, tlist)
			{
				tle = (TargetEntry *) lfirst(j);
				em = find_ec_member_for_tle(ec, tle, relids);
				if (em)
				{
					/* found expr already in tlist */
					pk_datatype = em->em_datatype;
					break;
				}
				tle = NULL;
			}
		}

		if (!tle)
		{
			/*
			 * No matching tlist item; look for a computable expression. Note
			 * that we treat Aggrefs as if they were variables; this is
			 * necessary when attempting to sort the output from an Agg node
			 * for use in a WindowFunc (since grouping_planner will have
			 * treated the Aggrefs as variables, too).  Likewise, if we find a
			 * WindowFunc in a sort expression, treat it as a variable.
			 */
			Expr	   *sortexpr = NULL;

			foreach(j, ec->ec_members)
			{
				EquivalenceMember *em = (EquivalenceMember *) lfirst(j);
				List	   *exprvars;
				ListCell   *k;

				/*
				 * We shouldn't be trying to sort by an equivalence class that
				 * contains a constant, so no need to consider such cases any
				 * further.
				 */
				if (em->em_is_const)
					continue;

				/*
				 * Ignore child members unless they belong to the rel being
				 * sorted.
				 */
				if (em->em_is_child &&
					!bms_is_subset(em->em_relids, relids))
					continue;

				sortexpr = em->em_expr;
				exprvars = pull_var_clause((Node *) sortexpr,
										   PVC_INCLUDE_AGGREGATES |
										   PVC_INCLUDE_WINDOWFUNCS |
										   PVC_INCLUDE_PLACEHOLDERS);
				foreach(k, exprvars)
				{
					if (!tlist_member_ignore_relabel(lfirst(k), tlist))
						break;
				}
				list_free(exprvars);
				if (!k)
				{
					pk_datatype = em->em_datatype;
					break;		/* found usable expression */
				}
			}
			if (!j)
				elog(ERROR, "could not find pathkey item to sort");

			/*
			 * Do we need to insert a Result node?
			 */
			if (!adjust_tlist_in_place &&
				!is_projection_capable_plan(lefttree))
			{
				/* copy needed so we don't modify input's tlist below */
				tlist = copyObject(tlist);
				lefttree = inject_projection_plan(lefttree, tlist,
												  lefttree->parallel_safe);
			}

			/* Don't bother testing is_projection_capable_plan again */
			adjust_tlist_in_place = true;

			/*
			 * Add resjunk entry to input's tlist
			 */
			tle = makeTargetEntry(sortexpr,
								  list_length(tlist) + 1,
								  NULL,
								  true);
			tlist = lappend(tlist, tle);
			lefttree->targetlist = tlist;	/* just in case NIL before */
		}

		/*
		 * Look up the correct sort operator from the PathKey's slightly
		 * abstracted representation.
		 */
		sortop = get_opfamily_member(pathkey->pk_opfamily,
									 pk_datatype,
									 pk_datatype,
									 pathkey->pk_strategy);
		if (!OidIsValid(sortop))	/* should not happen */
			elog(ERROR, "missing operator %d(%u,%u) in opfamily %u",
				 pathkey->pk_strategy, pk_datatype, pk_datatype,
				 pathkey->pk_opfamily);

		/* Add the column to the sort arrays */
		sortColIdx[numsortkeys] = tle->resno;
		sortOperators[numsortkeys] = sortop;
		collations[numsortkeys] = ec->ec_collation;
		nullsFirst[numsortkeys] = pathkey->pk_nulls_first;
		numsortkeys++;
	}

	/* Return results */
	*p_numsortkeys = numsortkeys;
	*p_sortColIdx = sortColIdx;
	*p_sortOperators = sortOperators;
	*p_collations = collations;
	*p_nullsFirst = nullsFirst;

	return lefttree;
}

/*
 * find_ec_member_for_tle
 *		Locate an EquivalenceClass member matching the given TLE, if any
 *
 * Child EC members are ignored unless they belong to given 'relids'.
 */
static EquivalenceMember *
find_ec_member_for_tle(EquivalenceClass *ec,
					   TargetEntry *tle,
					   Relids relids)
{
	Expr	   *tlexpr;
	ListCell   *lc;

	/* We ignore binary-compatible relabeling on both ends */
	tlexpr = tle->expr;
	while (tlexpr && IsA(tlexpr, RelabelType))
		tlexpr = ((RelabelType *) tlexpr)->arg;

	foreach(lc, ec->ec_members)
	{
		EquivalenceMember *em = (EquivalenceMember *) lfirst(lc);
		Expr	   *emexpr;

		/*
		 * We shouldn't be trying to sort by an equivalence class that
		 * contains a constant, so no need to consider such cases any further.
		 */
		if (em->em_is_const)
			continue;

		/*
		 * Ignore child members unless they belong to the rel being sorted.
		 */
		if (em->em_is_child &&
			!bms_is_subset(em->em_relids, relids))
			continue;

		/* Match if same expression (after stripping relabel) */
		emexpr = em->em_expr;
		while (emexpr && IsA(emexpr, RelabelType))
			emexpr = ((RelabelType *) emexpr)->arg;

		if (equal(emexpr, tlexpr))
			return em;
	}

	return NULL;
}

/*
 * make_sort_from_pathkeys
 *	  Create sort plan to sort according to given pathkeys
 *
 *	  'lefttree' is the node which yields input tuples
 *	  'pathkeys' is the list of pathkeys by which the result is to be sorted
 *	  'relids' is the set of relations required by prepare_sort_from_pathkeys()
 *	  'add_keys_to_targetlist' is true if it is ok to append to the subplan's
 *				targetlist or insert a Result node atop the subplan to
 *				evaluate sort key exprs that are not already present in the
 *				subplan's tlist.
 */
Sort *
make_sort_from_pathkeys(Plan *lefttree, List *pathkeys, Relids relids)
{
	int			numsortkeys;
	AttrNumber *sortColIdx;
	Oid		   *sortOperators;
	Oid		   *collations;
	bool	   *nullsFirst;

	/* Compute sort column info, and adjust lefttree as needed */
	lefttree = prepare_sort_from_pathkeys(lefttree, pathkeys,
										  relids,
										  NULL,
										  false,
										  &numsortkeys,
										  &sortColIdx,
										  &sortOperators,
										  &collations,
										  &nullsFirst);
	Assert(numsortkeys > 0);

	/* Now build the Sort node */
	return make_sort(lefttree, numsortkeys,
					 sortColIdx, sortOperators,
					 collations, nullsFirst);
}

/*
 * make_sort_from_sortclauses
 *	  Create sort plan to sort according to given sortclauses
 *
 *	  'sortcls' is a list of SortGroupClauses
 *	  'lefttree' is the node which yields input tuples
 */
Sort *
make_sort_from_sortclauses(List *sortcls, Plan *lefttree)
{
	List	   *sub_tlist = lefttree->targetlist;
	ListCell   *l;
	int			numsortkeys;
	AttrNumber *sortColIdx;
	Oid		   *sortOperators;
	Oid		   *collations;
	bool	   *nullsFirst;

	/* Convert list-ish representation to arrays wanted by executor */
	numsortkeys = list_length(sortcls);
	sortColIdx = (AttrNumber *) palloc(numsortkeys * sizeof(AttrNumber));
	sortOperators = (Oid *) palloc(numsortkeys * sizeof(Oid));
	collations = (Oid *) palloc(numsortkeys * sizeof(Oid));
	nullsFirst = (bool *) palloc(numsortkeys * sizeof(bool));

	numsortkeys = 0;
	foreach(l, sortcls)
	{
		SortGroupClause *sortcl = (SortGroupClause *) lfirst(l);
		TargetEntry *tle = get_sortgroupclause_tle(sortcl, sub_tlist);

		sortColIdx[numsortkeys] = tle->resno;
		sortOperators[numsortkeys] = sortcl->sortop;
		collations[numsortkeys] = exprCollation((Node *) tle->expr);
		nullsFirst[numsortkeys] = sortcl->nulls_first;
		numsortkeys++;
	}

	return make_sort(lefttree, numsortkeys,
					 sortColIdx, sortOperators,
					 collations, nullsFirst);
}

/*
 * make_sort_from_groupcols
 *	  Create sort plan to sort based on grouping columns
 *
 * 'groupcls' is the list of SortGroupClauses
 * 'grpColIdx' gives the column numbers to use
 *
 * This might look like it could be merged with make_sort_from_sortclauses,
 * but presently we *must* use the grpColIdx[] array to locate sort columns,
 * because the child plan's tlist is not marked with ressortgroupref info
 * appropriate to the grouping node.  So, only the sort ordering info
 * is used from the SortGroupClause entries.
 */
Sort *
make_sort_from_groupcols(List *groupcls,
						 AttrNumber *grpColIdx,
						 Plan *lefttree)
{
	List	   *sub_tlist = lefttree->targetlist;
	ListCell   *l;
	int			numsortkeys;
	AttrNumber *sortColIdx;
	Oid		   *sortOperators;
	Oid		   *collations;
	bool	   *nullsFirst;

	/* Convert list-ish representation to arrays wanted by executor */
	numsortkeys = list_length(groupcls);
	sortColIdx = (AttrNumber *) palloc(numsortkeys * sizeof(AttrNumber));
	sortOperators = (Oid *) palloc(numsortkeys * sizeof(Oid));
	collations = (Oid *) palloc(numsortkeys * sizeof(Oid));
	nullsFirst = (bool *) palloc(numsortkeys * sizeof(bool));

	numsortkeys = 0;

	foreach(l, groupcls)
	{
		SortGroupClause *grpcl = (SortGroupClause *) lfirst(l);
		TargetEntry *tle = get_tle_by_resno(sub_tlist, grpColIdx[numsortkeys]);

		if (!tle)
			elog(ERROR, "could not retrieve tle for sort-from-groupcols");

		sortColIdx[numsortkeys] = tle->resno;
		sortOperators[numsortkeys] = grpcl->sortop;
		collations[numsortkeys] = exprCollation((Node *) tle->expr);
		nullsFirst[numsortkeys] = grpcl->nulls_first;
		numsortkeys++;
	}

	return make_sort(lefttree, numsortkeys,
					 sortColIdx, sortOperators,
					 collations, nullsFirst);
}

/* --------------------------------------------------------------------
 * make_motion -- creates a Motion node.
 * Caller must have built the pHashDefn, pFixedDefn,
 * and pSortDefn structs already.
 * This call only make a motion node, without filling in flow info
 * After calling this function, caller need to call add_slice_to_motion
 * --------------------------------------------------------------------
 */
Motion *
make_motion(PlannerInfo *root, Plan *lefttree,
			int numSortCols, AttrNumber *sortColIdx,
			Oid *sortOperators, Oid *collations, bool *nullsFirst)
{
    Motion *node = makeNode(Motion);
    Plan   *plan = &node->plan;

	Assert(lefttree);
	Assert(!IsA(lefttree, Motion));

	plan->startup_cost = lefttree->startup_cost;
	plan->total_cost = lefttree->total_cost;
	plan->plan_rows = lefttree->plan_rows;
	plan->plan_width = lefttree->plan_width;

	if (IsA(lefttree, ModifyTable))
	{
		ModifyTable *mtplan = (ModifyTable *) lefttree;

		/* See setrefs.c. A ModifyTable doesn't have a valid targetlist */
		if (mtplan->returningLists)
			plan->targetlist = linitial(mtplan->returningLists);
		else
			plan->targetlist = NIL;
	}
	else
	{
		plan->targetlist = lefttree->targetlist;
	}

	plan->qual = NIL;
	plan->lefttree = lefttree;
	plan->righttree = NULL;

	node->numSortCols = numSortCols;
	node->sortColIdx = sortColIdx;
	node->sortOperators = sortOperators;
	node->collations = collations;
	node->nullsFirst = nullsFirst;

#ifdef USE_ASSERT_CHECKING
	/*
	 * If the child node was a Sort, then surely the order the caller gave us
	 * must match that of the underlying sort.
	 */
	if (numSortCols > 0 && IsA(lefttree, Sort))
	{
		Sort	   *childsort = (Sort *) lefttree;
		Assert(childsort->numCols >= node->numSortCols);
		Assert(memcmp(childsort->sortColIdx, node->sortColIdx, node->numSortCols * sizeof(AttrNumber)) == 0);
		Assert(memcmp(childsort->sortOperators, node->sortOperators, node->numSortCols * sizeof(Oid)) == 0);
		Assert(memcmp(childsort->nullsFirst, node->nullsFirst, node->numSortCols * sizeof(bool)) == 0);
	}
#endif

	node->sendSorted = (numSortCols > 0);

	return node;
}

Material *
make_material(Plan *lefttree)
{
	Material   *node = makeNode(Material);
	Plan	   *plan = &node->plan;

	plan->targetlist = lefttree->targetlist;
	plan->qual = NIL;
	plan->lefttree = lefttree;
	plan->righttree = NULL;

	node->cdb_strict = false;

	return node;
}

/*
 * materialize_finished_plan: stick a Material node atop a completed plan
 *
 * There are a couple of places where we want to attach a Material node
 * after completion of create_plan(), without any MaterialPath path.
 * Those places should probably be refactored someday to do this on the
 * Path representation, but it's not worth the trouble yet.
 */
Plan *
materialize_finished_plan(PlannerInfo *root, Plan *subplan)
{
	Plan	   *matplan;
	Path		matpath;		/* dummy for result of cost_material */

	matplan = (Plan *) make_material(subplan);

	/*
	 * XXX horrid kluge: if there are any initPlans attached to the subplan,
	 * move them up to the Material node, which is now effectively the top
	 * plan node in its query level.  This prevents failure in
	 * SS_finalize_plan(), which see for comments.  We don't bother adjusting
	 * the subplan's cost estimate for this.
	 */
	matplan->initPlan = subplan->initPlan;
	subplan->initPlan = NIL;

	/* Set cost data */
	cost_material(&matpath,
				  root,
				  subplan->startup_cost,
				  subplan->total_cost,
				  subplan->plan_rows,
				  subplan->plan_width);
	matplan->startup_cost = matpath.startup_cost;
	matplan->total_cost = matpath.total_cost;
	matplan->plan_rows = subplan->plan_rows;
	matplan->plan_width = subplan->plan_width;
	matplan->parallel_aware = false;
	matplan->parallel_safe = subplan->parallel_safe;

	/*
	 * Since this is applied after calling create_plan(), this becomes the
	 * topmost node in the (sub)plan. We have to keep the 'flow' up to date.
	 */
	matplan->flow = subplan->flow;

	return matplan;
}

Agg *
make_agg(List *tlist, List *qual,
		 AggStrategy aggstrategy, AggSplit aggsplit,
		 bool streaming,
		 int numGroupCols, AttrNumber *grpColIdx, Oid *grpOperators, Oid *grpCollations,
		 List *groupingSets, List *chain,
		 double dNumGroups, Plan *lefttree)
{
	Agg		   *node = makeNode(Agg);
	Plan	   *plan = &node->plan;
	long		numGroups;

	/* Reduce to long, but 'ware overflow! */
	numGroups = (long) Min(dNumGroups, (double) LONG_MAX);

	node->aggstrategy = aggstrategy;
	node->aggsplit = aggsplit;
	node->numCols = numGroupCols;
	node->grpColIdx = grpColIdx;
	node->grpOperators = grpOperators;
	node->grpCollations = grpCollations;
	node->groupingSets = groupingSets;
	node->numGroups = numGroups;
	node->aggParams = NULL;		/* SS_finalize_plan() will fill this */
	node->groupingSets = groupingSets;
	node->chain = chain;
	node->streaming = streaming;

	plan->qual = qual;
	plan->targetlist = tlist;
	plan->lefttree = lefttree;
	plan->righttree = NULL;

	return node;
}

TupleSplit *
make_tup_split(List *tlist, List *dqa_expr_lst, int numGroupCols,
			   AttrNumber *grpColIdx, Plan *lefttree)
{
	TupleSplit *node = makeNode(TupleSplit);
	Plan	   *plan = &node->plan;

	node->numCols    = numGroupCols;
	node->grpColIdx  = grpColIdx;
	node->dqa_expr_lst = dqa_expr_lst;

	plan->targetlist = tlist;
	plan->lefttree = lefttree;
	plan->righttree = NULL;

	return node;
}

static WindowAgg *
make_windowagg(List *tlist, Index winref,
			   int partNumCols, AttrNumber *partColIdx, Oid *partOperators, Oid *partCollations,
			   int ordNumCols, AttrNumber *ordColIdx, Oid *ordOperators, Oid *ordCollations,
			   AttrNumber firstOrderCol, Oid firstOrderCmpOperator, bool firstOrderNullsFirst,
			   int frameOptions, Node *startOffset, Node *endOffset,
			   Oid startInRangeFunc, Oid endInRangeFunc,
			   Oid inRangeColl, bool inRangeAsc, bool inRangeNullsFirst,
			   Plan *lefttree)
{
	WindowAgg  *node = makeNode(WindowAgg);
	Plan	   *plan = &node->plan;

	node->winref = winref;
	node->partNumCols = partNumCols;
	node->partColIdx = partColIdx;
	node->partOperators = partOperators;
	node->partCollations = partCollations;
	node->ordNumCols = ordNumCols;
	node->ordColIdx = ordColIdx;
	node->ordOperators = ordOperators;
	node->ordCollations = ordCollations;
	node->firstOrderCol = firstOrderCol;
	node->firstOrderCmpOperator= firstOrderCmpOperator;
	node->firstOrderNullsFirst= firstOrderNullsFirst;
	node->frameOptions = frameOptions;
	node->startOffset = startOffset;
	node->endOffset = endOffset;
	node->startInRangeFunc = startInRangeFunc;
	node->endInRangeFunc = endInRangeFunc;
	node->inRangeColl = inRangeColl;
	node->inRangeAsc = inRangeAsc;
	node->inRangeNullsFirst = inRangeNullsFirst;

	plan->targetlist = tlist;
	plan->lefttree = lefttree;
	plan->righttree = NULL;
	/* WindowAgg nodes never have a qual clause */
	plan->qual = NIL;

	return node;
}

/*
 * distinctList is a list of SortGroupClauses, identifying the targetlist items
 * that should be considered by the Unique filter.  The input path must
 * already be sorted accordingly.
 */
static Unique *
make_unique_from_sortclauses(Plan *lefttree, List *distinctList)
{
	Unique	   *node = makeNode(Unique);
	Plan	   *plan = &node->plan;
	int			numCols = list_length(distinctList);
	int			keyno = 0;
	AttrNumber *uniqColIdx;
	Oid		   *uniqOperators;
	Oid		   *uniqCollations;
	ListCell   *slitem;

	plan->targetlist = lefttree->targetlist;
	plan->qual = NIL;
	plan->lefttree = lefttree;
	plan->righttree = NULL;

	/*
	 * convert SortGroupClause list into arrays of attr indexes and equality
	 * operators, as wanted by executor
	 */
	Assert(numCols > 0);
	uniqColIdx = (AttrNumber *) palloc(sizeof(AttrNumber) * numCols);
	uniqOperators = (Oid *) palloc(sizeof(Oid) * numCols);
	uniqCollations = (Oid *) palloc(sizeof(Oid) * numCols);

	foreach(slitem, distinctList)
	{
		SortGroupClause *sortcl = (SortGroupClause *) lfirst(slitem);
		TargetEntry *tle = get_sortgroupclause_tle(sortcl, plan->targetlist);

		uniqColIdx[keyno] = tle->resno;
		uniqOperators[keyno] = sortcl->eqop;
		uniqCollations[keyno] = exprCollation((Node *) tle->expr);
		Assert(OidIsValid(uniqOperators[keyno]));
		keyno++;
	}

	node->numCols = numCols;
	node->uniqColIdx = uniqColIdx;
	node->uniqOperators = uniqOperators;
	node->uniqCollations = uniqCollations;

	return node;
}

/*
 * as above, but use pathkeys to identify the sort columns and semantics
 */
static Unique *
make_unique_from_pathkeys(Plan *lefttree, List *pathkeys, int numCols)
{
	Unique	   *node = makeNode(Unique);
	Plan	   *plan = &node->plan;
	int			keyno = 0;
	AttrNumber *uniqColIdx;
	Oid		   *uniqOperators;
	Oid		   *uniqCollations;
	ListCell   *lc;

	plan->targetlist = lefttree->targetlist;
	plan->qual = NIL;
	plan->lefttree = lefttree;
	plan->righttree = NULL;

	/*
	 * Convert pathkeys list into arrays of attr indexes and equality
	 * operators, as wanted by executor.  This has a lot in common with
	 * prepare_sort_from_pathkeys ... maybe unify sometime?
	 */
	Assert(numCols >= 0 && numCols <= list_length(pathkeys));
	uniqColIdx = (AttrNumber *) palloc(sizeof(AttrNumber) * numCols);
	uniqOperators = (Oid *) palloc(sizeof(Oid) * numCols);
	uniqCollations = (Oid *) palloc(sizeof(Oid) * numCols);

	foreach(lc, pathkeys)
	{
		PathKey    *pathkey = (PathKey *) lfirst(lc);
		EquivalenceClass *ec = pathkey->pk_eclass;
		EquivalenceMember *em;
		TargetEntry *tle = NULL;
		Oid			pk_datatype = InvalidOid;
		Oid			eqop;
		ListCell   *j;

		/* Ignore pathkeys beyond the specified number of columns */
		if (keyno >= numCols)
			break;

		if (ec->ec_has_volatile)
		{
			/*
			 * If the pathkey's EquivalenceClass is volatile, then it must
			 * have come from an ORDER BY clause, and we have to match it to
			 * that same targetlist entry.
			 */
			if (ec->ec_sortref == 0)	/* can't happen */
				elog(ERROR, "volatile EquivalenceClass has no sortref");
			tle = get_sortgroupref_tle(ec->ec_sortref, plan->targetlist);
			Assert(tle);
			Assert(list_length(ec->ec_members) == 1);
			pk_datatype = ((EquivalenceMember *) linitial(ec->ec_members))->em_datatype;
		}
		else
		{
			/*
			 * Otherwise, we can use any non-constant expression listed in the
			 * pathkey's EquivalenceClass.  For now, we take the first tlist
			 * item found in the EC.
			 */
			foreach(j, plan->targetlist)
			{
				tle = (TargetEntry *) lfirst(j);
				em = find_ec_member_for_tle(ec, tle, NULL);
				if (em)
				{
					/* found expr already in tlist */
					pk_datatype = em->em_datatype;
					break;
				}
				tle = NULL;
			}
		}

		if (!tle)
			elog(ERROR, "could not find pathkey item to sort");

		/*
		 * Look up the correct equality operator from the PathKey's slightly
		 * abstracted representation.
		 */
		eqop = get_opfamily_member(pathkey->pk_opfamily,
								   pk_datatype,
								   pk_datatype,
								   BTEqualStrategyNumber);
		if (!OidIsValid(eqop))	/* should not happen */
			elog(ERROR, "missing operator %d(%u,%u) in opfamily %u",
				 BTEqualStrategyNumber, pk_datatype, pk_datatype,
				 pathkey->pk_opfamily);

		uniqColIdx[keyno] = tle->resno;
		uniqOperators[keyno] = eqop;
		uniqCollations[keyno] = ec->ec_collation;

		keyno++;
	}

	node->numCols = numCols;
	node->uniqColIdx = uniqColIdx;
	node->uniqOperators = uniqOperators;
	node->uniqCollations = uniqCollations;

	return node;
}

static Gather *
make_gather(List *qptlist,
			List *qpqual,
			int nworkers,
			int rescan_param,
			bool single_copy,
			Plan *subplan)
{
	Gather	   *node = makeNode(Gather);
	Plan	   *plan = &node->plan;

	plan->targetlist = qptlist;
	plan->qual = qpqual;
	plan->lefttree = subplan;
	plan->righttree = NULL;
	node->num_workers = nworkers;
	node->rescan_param = rescan_param;
	node->single_copy = single_copy;
	node->invisible = false;
	node->initParam = NULL;

	return node;
}

/*
 * distinctList is a list of SortGroupClauses, identifying the targetlist
 * items that should be considered by the SetOp filter.  The input path must
 * already be sorted accordingly.
 */
static SetOp *
make_setop(SetOpCmd cmd, SetOpStrategy strategy, Plan *lefttree,
		   List *distinctList, AttrNumber flagColIdx, int firstFlag,
		   long numGroups)
{
	SetOp	   *node = makeNode(SetOp);
	Plan	   *plan = &node->plan;
	int			numCols = list_length(distinctList);
	int			keyno = 0;
	AttrNumber *dupColIdx;
	Oid		   *dupOperators;
	Oid		   *dupCollations;
	ListCell   *slitem;

	plan->targetlist = lefttree->targetlist;
	plan->qual = NIL;
	plan->lefttree = lefttree;
	plan->righttree = NULL;

	/*
	 * convert SortGroupClause list into arrays of attr indexes and equality
	 * operators, as wanted by executor
	 */
	dupColIdx = (AttrNumber *) palloc(sizeof(AttrNumber) * numCols);
	dupOperators = (Oid *) palloc(sizeof(Oid) * numCols);
	dupCollations = (Oid *) palloc(sizeof(Oid) * numCols);

	foreach(slitem, distinctList)
	{
		SortGroupClause *sortcl = (SortGroupClause *) lfirst(slitem);
		TargetEntry *tle = get_sortgroupclause_tle(sortcl, plan->targetlist);

		dupColIdx[keyno] = tle->resno;
		dupOperators[keyno] = sortcl->eqop;
		dupCollations[keyno] = exprCollation((Node *) tle->expr);
		Assert(OidIsValid(dupOperators[keyno]));
		keyno++;
	}

	node->cmd = cmd;
	node->strategy = strategy;
	node->numCols = numCols;
	node->dupColIdx = dupColIdx;
	node->dupOperators = dupOperators;
	node->dupCollations = dupCollations;
	node->flagColIdx = flagColIdx;
	node->firstFlag = firstFlag;
	node->numGroups = numGroups;

	return node;
}

/*
 * make_lockrows
 *	  Build a LockRows plan node
 */
static LockRows *
make_lockrows(Plan *lefttree, List *rowMarks, int epqParam)
{
	LockRows   *node = makeNode(LockRows);
	Plan	   *plan = &node->plan;

	plan->targetlist = lefttree->targetlist;
	plan->qual = NIL;
	plan->lefttree = lefttree;
	plan->righttree = NULL;

	node->rowMarks = rowMarks;
	node->epqParam = epqParam;

	return node;
}

/*
 * make_limit
 *	  Build a Limit plan node
 */
Limit *
make_limit(Plan *lefttree, Node *limitOffset, Node *limitCount)
{
	Limit	   *node = makeNode(Limit);
	Plan	   *plan = &node->plan;

	plan->targetlist = lefttree->targetlist;
	plan->qual = NIL;
	plan->lefttree = lefttree;
	plan->righttree = NULL;

	node->limitOffset = limitOffset;
	node->limitCount = limitCount;

	return node;
}

/*
 * make_result
 *	  Build a Result plan node
 */
Result *
make_result(List *tlist,
			Node *resconstantqual,
			Plan *subplan)
{
	Result	   *node = makeNode(Result);
	Plan	   *plan = &node->plan;

	plan->targetlist = tlist;
	plan->qual = NIL;
	plan->lefttree = subplan;
	plan->righttree = NULL;
	node->resconstantqual = resconstantqual;

	node->numHashFilterCols = 0;
	node->hashFilterColIdx = NULL;
	node->hashFilterFuncs = NULL;

	return node;
}

/*
 * make_project_set
 *	  Build a ProjectSet plan node
 */
static ProjectSet *
make_project_set(List *tlist,
				 Plan *subplan)
{
	ProjectSet *node = makeNode(ProjectSet);
	Plan	   *plan = &node->plan;

	plan->targetlist = tlist;
	plan->qual = NIL;
	plan->lefttree = subplan;
	plan->righttree = NULL;

	return node;
}

/*
 * make_modifytable
 *	  Build a ModifyTable plan node
 */
static ModifyTable *
make_modifytable(PlannerInfo *root,
				 CmdType operation, bool canSetTag,
				 Index nominalRelation, Index rootRelation,
				 bool partColsUpdated,
				 List *resultRelations, List *subplans, List *subroots,
				 List *withCheckOptionLists, List *returningLists,
				 List *is_split_updates,
				 List *rowMarks, OnConflictExpr *onconflict, int epqParam)
{
	ModifyTable *node = makeNode(ModifyTable);
	List	   *fdw_private_list;
	Bitmapset  *direct_modify_plans;
	ListCell   *lc;
	ListCell   *lc2;
	int			i;

	Assert(list_length(resultRelations) == list_length(subplans));
	Assert(list_length(resultRelations) == list_length(subroots));
	Assert(withCheckOptionLists == NIL ||
		   list_length(resultRelations) == list_length(withCheckOptionLists));
	Assert(returningLists == NIL ||
		   list_length(resultRelations) == list_length(returningLists));
	Assert(list_length(resultRelations) == list_length(is_split_updates));

	node->plan.lefttree = NULL;
	node->plan.righttree = NULL;
	node->plan.qual = NIL;
	/* setrefs.c will fill in the targetlist, if needed */
	node->plan.targetlist = NIL;

	node->operation = operation;
	node->canSetTag = canSetTag;
	node->nominalRelation = nominalRelation;
	node->rootRelation = rootRelation;
	node->partColsUpdated = partColsUpdated;
	node->resultRelations = resultRelations;
	node->resultRelIndex = -1;	/* will be set correctly in setrefs.c */
	node->rootResultRelIndex = -1;	/* will be set correctly in setrefs.c */
	node->plans = subplans;
	if (!onconflict)
	{
		node->onConflictAction = ONCONFLICT_NONE;
		node->onConflictSet = NIL;
		node->onConflictWhere = NULL;
		node->arbiterIndexes = NIL;
		node->exclRelRTI = 0;
		node->exclRelTlist = NIL;
	}
	else
	{
		node->onConflictAction = onconflict->action;
		node->onConflictSet = onconflict->onConflictSet;
		node->onConflictWhere = onconflict->onConflictWhere;

		/*
		 * If a set of unique index inference elements was provided (an
		 * INSERT...ON CONFLICT "inference specification"), then infer
		 * appropriate unique indexes (or throw an error if none are
		 * available).
		 */
		node->arbiterIndexes = infer_arbiter_indexes(root);

		node->exclRelRTI = onconflict->exclRelIndex;
		node->exclRelTlist = onconflict->exclRelTlist;
	}
	node->withCheckOptionLists = withCheckOptionLists;
	node->returningLists = returningLists;
	node->rowMarks = rowMarks;
	node->epqParam = epqParam;

	node->isSplitUpdates = is_split_updates;
	node->forceTupleRouting = false;

	/*
	 * For each result relation that is a foreign table, allow the FDW to
	 * construct private plan data, and accumulate it all into a list.
	 */
	fdw_private_list = NIL;
	direct_modify_plans = NULL;
	i = 0;
	forboth(lc, resultRelations, lc2, subroots)
	{
		Index		rti = lfirst_int(lc);
		PlannerInfo *subroot = lfirst_node(PlannerInfo, lc2);
		FdwRoutine *fdwroutine;
		List	   *fdw_private;
		bool		direct_modify;

		/*
		 * If possible, we want to get the FdwRoutine from our RelOptInfo for
		 * the table.  But sometimes we don't have a RelOptInfo and must get
		 * it the hard way.  (In INSERT, the target relation is not scanned,
		 * so it's not a baserel; and there are also corner cases for
		 * updatable views where the target rel isn't a baserel.)
		 */
		if (rti < subroot->simple_rel_array_size &&
			subroot->simple_rel_array[rti] != NULL)
		{
			RelOptInfo *resultRel = subroot->simple_rel_array[rti];

			fdwroutine = resultRel->fdwroutine;
		}
		else
		{
			RangeTblEntry *rte = planner_rt_fetch(rti, subroot);

			Assert(rte->rtekind == RTE_RELATION);
			if (rte->relkind == RELKIND_FOREIGN_TABLE)
				fdwroutine = GetFdwRoutineByRelId(rte->relid);
			else
				fdwroutine = NULL;
		}

		/*
		 * Try to modify the foreign table directly if (1) the FDW provides
		 * callback functions needed for that and (2) there are no local
		 * structures that need to be run for each modified row: row-level
		 * triggers on the foreign table, stored generated columns, WITH CHECK
		 * OPTIONs from parent views.
		 */
		direct_modify = false;
		if (fdwroutine != NULL &&
			fdwroutine->PlanDirectModify != NULL &&
			fdwroutine->BeginDirectModify != NULL &&
			fdwroutine->IterateDirectModify != NULL &&
			fdwroutine->EndDirectModify != NULL &&
			withCheckOptionLists == NIL &&
			!has_row_triggers(subroot, rti, operation) &&
			!has_stored_generated_columns(subroot, rti))
			direct_modify = fdwroutine->PlanDirectModify(subroot, node, rti, i);
		if (direct_modify)
			direct_modify_plans = bms_add_member(direct_modify_plans, i);

		if (!direct_modify &&
			fdwroutine != NULL &&
			fdwroutine->PlanForeignModify != NULL)
			fdw_private = fdwroutine->PlanForeignModify(subroot, node, rti, i);
		else
			fdw_private = NIL;
		fdw_private_list = lappend(fdw_private_list, fdw_private);
		i++;
	}
	node->fdwPrivLists = fdw_private_list;
	node->fdwDirectModifyPlans = direct_modify_plans;

	return node;
}

/*
 * is_projection_capable_path
 *		Check whether a given Path node is able to do projection.
 */
bool
is_projection_capable_path(Path *path)
{
	/* Most plan types can project, so just list the ones that can't */
	switch (path->pathtype)
	{
		case T_Hash:
		case T_Material:
		case T_Sort:
		case T_Unique:
		case T_SetOp:
		case T_LockRows:
		case T_Limit:
		case T_ModifyTable:
		case T_MergeAppend:
		case T_RecursiveUnion:
		case T_Motion:
		case T_ShareInputScan:
		case T_PartitionSelector:
			return false;
		case T_Append:

			/*
			 * Append can't project, but if an AppendPath is being used to
			 * represent a dummy path, what will actually be generated is a
			 * Result which can project.
			 */
			return IS_DUMMY_APPEND(path);
		case T_ProjectSet:

			/*
			 * Although ProjectSet certainly projects, say "no" because we
			 * don't want the planner to randomly replace its tlist with
			 * something else; the SRFs have to stay at top level.  This might
			 * get relaxed later.
			 */
			return false;
		default:
			break;
	}
	return true;
}

/*
 * is_projection_capable_plan
 *		Check whether a given Plan node is able to do projection.
 */
bool
is_projection_capable_plan(Plan *plan)
{
	/* Most plan types can project, so just list the ones that can't */
	switch (nodeTag(plan))
	{
		case T_Hash:
		case T_Material:
		case T_Sort:
		case T_Unique:
		case T_SetOp:
		case T_LockRows:
		case T_Limit:
		case T_ModifyTable:
		case T_Append:
		case T_MergeAppend:
		case T_RecursiveUnion:
		case T_Motion:
		case T_ShareInputScan:
		case T_Sequence:
		case T_PartitionSelector:
			return false;
		case T_ProjectSet:

			/*
			 * Although ProjectSet certainly projects, say "no" because we
			 * don't want the planner to randomly replace its tlist with
			 * something else; the SRFs have to stay at top level.  This might
			 * get relaxed later.
			 */
			return false;
		default:
			break;
	}
	return true;
}

/*
 * plan_pushdown_tlist
 *
 * If the given Plan node does projection, the same node is returned after
 * replacing its targetlist with the given targetlist.
 *
 * Otherwise, returns a Result node with the given targetlist, inserted atop
 * the given plan.
 */
Plan *
plan_pushdown_tlist(PlannerInfo *root, Plan *plan, List *tlist)
{
	bool		need_result;

	if (!is_projection_capable_plan(plan) &&
		!tlist_same_exprs(tlist, plan->targetlist))
	{
		need_result = true;
	}
	else
		need_result = false;

	if (!need_result)
	{
		/* Install the new targetlist. */
		plan->targetlist = tlist;
	}
	else
	{
		Plan	   *subplan = plan;

		/* Insert a Result node to evaluate the targetlist. */
		plan = (Plan *) inject_projection_plan(subplan, tlist, subplan->parallel_safe);
	}
	return plan;
}	/* plan_pushdown_tlist */

static TargetEntry *
find_junk_tle(List *targetList, const char *junkAttrName)
{
	ListCell	*lct;

	foreach(lct, targetList)
	{
		TargetEntry	*tle = (TargetEntry*) lfirst(lct);

		if (!tle->resjunk)
			continue;

		if (!tle->resname)
			continue;

		if (strcmp(tle->resname, junkAttrName) == 0)
			return tle;
	}
	return NULL;
}

/*
 * cdbpathtoplan_create_motion_plan
 */
static Motion *
cdbpathtoplan_create_motion_plan(PlannerInfo *root,
								 CdbMotionPath *path,
								 Plan *subplan)
{
	Motion	   *motion = NULL;
	Path	   *subpath = path->subpath;
	/*
	 * numHashSegments is only used for hash motion.
	 * It's the module number of the cdb hash, its value
	 * is not necessarily the same as the number of segments
	 * in the parent slice.
	 */
	int			numHashSegments;
	numHashSegments = CdbPathLocus_NumSegments(path->path.locus);

	if (path->is_explicit_motion)
	{
		TargetEntry *segmentid_tle;

		Assert(CdbPathLocus_IsPartitioned(path->path.locus));

		/*
		 * The junk columns in the subplan need to be labeled as such, otherwise
		 * we won't find the "gp_segment_id" column.
		 *
		 * The target list of a SplitUpdate is correctly labeled already. It has
		 * different layout than normal ModifyTable inputs, because it contains
		 * the DMLActionExpr column, so we cannot apply the
		 * labeling here even if we wanted.
		 */
		if (!IsA(subplan, SplitUpdate))
			apply_tlist_labeling(subplan->targetlist, root->processed_tlist);

		segmentid_tle = find_junk_tle(subplan->targetlist, "gp_segment_id");
		if (!segmentid_tle)
			elog(ERROR, "could not find gp_segment_id in subplan's targetlist");
		motion = (Motion *) make_explicit_motion(root, subplan, segmentid_tle->resno);
	}
	else if (path->policy)
	{
		List	   *hashExprs = NIL;
		List	   *hashOpfamilies = NIL;

		for (int i = 0; i < path->policy->nattrs; ++i)
		{
			AttrNumber	attno = path->policy->attrs[i];
			Expr	   *expr;
			Oid			opfamily = get_opclass_family(path->policy->opclasses[i]);

			expr = list_nth(subpath->pathtarget->exprs, attno - 1);

			hashExprs = lappend(hashExprs, expr);
			hashOpfamilies = lappend_oid(hashOpfamilies, opfamily);
		}

		motion = make_hashed_motion(subplan,
									hashExprs,
									hashOpfamilies,
									numHashSegments);
	}
	else if (CdbPathLocus_IsOuterQuery(path->path.locus))
	{
		motion = make_union_motion(subplan);
		motion->motionType = MOTIONTYPE_OUTER_QUERY;
	}
	/* Send all tuples to a single process? */
	else if (CdbPathLocus_IsBottleneck(path->path.locus))
	{
		if (path->path.pathkeys)
		{
			Plan	   *prep;
			int			numSortCols;
			AttrNumber *sortColIdx;
			Oid		   *sortOperators;
			Oid		   *collations;
			bool		*nullsFirst;

			/*
			 * Build sort key info to define our Merge Receive keys.
			 */
			prep = prepare_sort_from_pathkeys(subplan,
											  path->path.pathkeys,
											  subpath->parent->relids,
											  NULL,
											  false,
											  &numSortCols,
											  &sortColIdx,
											  &sortOperators,
											  &collations,
											  &nullsFirst);

			if (prep)
			{
				/*
				 * Create a Merge Receive to preserve ordering.
				 *
				 * prepare_sort_from_pathkeys() might return a Result node, if
				 * one would needs to be inserted above the Sort. We don't
				 * create an actual Sort node here, the input is already
				 * ordered, but use the Result node, if any, as the input to
				 * the Motion node. (I'm not sure if that is possible with
				 * Gather Motion nodes. Since the input is already ordered,
				 * presumably the target list already contains the expressions
				 * for the key columns. But better safe than sorry.)
				 */
				subplan = prep;
				motion = make_sorted_union_motion(root, subplan, numSortCols, sortColIdx, sortOperators, collations,
												  nullsFirst);
			}
			else
			{
				/* Degenerate ordering... build unordered Union Receive */
				motion = make_union_motion(subplan);
			}
		}

		/* Unordered Union Receive */
		else
		{
			motion = make_union_motion(subplan);
		}
	}

	/* Send all of the tuples to all of the QEs in gang above... */
	else if (CdbPathLocus_IsReplicated(path->path.locus))
		motion = make_broadcast_motion(subplan);

	/* Hashed redistribution to all QEs in gang above... */
	else if (CdbPathLocus_IsHashed(path->path.locus) ||
			 CdbPathLocus_IsHashedOJ(path->path.locus))
	{
		List	   *hashExprs;
		List	   *hashOpfamilies;

		cdbpathlocus_get_distkey_exprs(path->path.locus,
									   path->path.parent->relids,
									   subplan->targetlist,
									   &hashExprs, &hashOpfamilies);
		if (!hashExprs)
			elog(ERROR, "could not find hash distribution key expressions in target list");

        motion = make_hashed_motion(subplan,
									hashExprs,
									hashOpfamilies,
									numHashSegments);
    }
	/* Hashed redistribution to all QEs in gang above... */
	else if (CdbPathLocus_IsStrewn(path->path.locus))
	{
		motion = make_hashed_motion(subplan,
									NIL,
									NIL,
									numHashSegments);
	}
	else
		elog(ERROR, "unexpected target locus type %d for Motion node", path->path.locus.locustype);

	/* Remember that this subtree contains a Motion */
	root->numMotions++;

	return motion;
}								/* cdbpathtoplan_create_motion_plan */

/*
 * append_initplan_for_function_scan
 *
 * CDB: gpdb specific function to append an initplan node for function scan.
 *
 * Note that append initplan for function scan node only takes effect when
 * the function location is PROEXECLOCATION_INITPLAN and optimizer is off.
 *
 * Considering functions which include DDLs, they cannot run on QEs.
 * But for query like 'create table t as select * from f();' QD needs to do
 * the CTAS work and function f() will be run on EntryDB, which is also a QE.
 * To support this kind of query in GPDB, we run the function scan on initplan
 * firstly, and store the results into tuplestore, later the function scan
 * on EnrtyDB could fetch tuple from tuplestore instead of executing the real
 * fucntion.
 */
static void
append_initplan_for_function_scan(PlannerInfo *root, Path *best_path, Plan *plan)
{
	FunctionScan *fsplan = (FunctionScan *)plan;
	char	exec_location;
	Param	*prm;
	RangeTblFunction	*rtfunc;
	FuncExpr	*funcexpr;

	/*
	 * In utility mode (or when planning a local query in QE), ignore EXECUTE
	 * ON markings and run the function the normal way.
	 */
	if (Gp_role != GP_ROLE_DISPATCH)
		return;

	/*
	 * If INITPLAN function is executed on QD, there is no 
	 * need to add additional initplan to run this function.
	 * Recall that the reason to introduce INITPLAN function
	 * is that function runing on QE can not do dispatch.
	 */
	if (root->curSlice->parentIndex == -1)
		return;

	/* Currently we limit function number to one */
	if (list_length(fsplan->functions) != 1)
		return;

	rtfunc = (RangeTblFunction *) linitial(fsplan->functions);
	
	if (!IsA(rtfunc->funcexpr, FuncExpr))
		return;

	/* function must be specified EXECUTE ON INITPLAN */
	funcexpr = (FuncExpr *) rtfunc->funcexpr;
	exec_location = func_exec_location(funcexpr->funcid);
	if (exec_location != PROEXECLOCATION_INITPLAN)
		return;

	/* 
	 * create a copied FunctionScan plan as a initplan
	 * Initplan is responsible to run the real function
	 * and store the result into tuplestore.
	 * Original FunctionScan just read the tuple store
	 * (indicated by resultInTupleStore) and return the
	 * result to upper plan node.
	 *
	 * the following param of initplan is a dummy param.
	 * this param is not used by the main plan, since when
	 * function scan is running in initplan, it stores the
	 * result rows in tuplestore instead of a scalar param
	 */
	prm = makeNode(Param);
	prm->paramkind = PARAM_EXEC;
	prm->paramid = list_length(root->glob->paramExecTypes);

	root->glob->paramExecTypes = lappend_oid(root->glob->paramExecTypes,
											 funcexpr->funcresulttype);

	fsplan->param = prm;
	fsplan->resultInTupleStore = true;

	/*
	 * We are going to construct what is effectively a sub-SELECT query, so
	 * clone the current query level's state and adjust it to make it look
	 * like a subquery.  Any outer references will now be one level higher
	 * than before.  (This means that when we are done, there will be no Vars
	 * of level 1, which is why the subquery can become an initplan.)
	 */
	PlannerInfo *subroot;
	Query	   *parse;
	subroot = (PlannerInfo *) palloc(sizeof(PlannerInfo));
	memcpy(subroot, root, sizeof(PlannerInfo));
	subroot->query_level++;
	subroot->parent_root = root;
	/* reset subplan-related stuff */
	subroot->plan_params = NIL;
	subroot->outer_params = NULL;
	subroot->init_plans = NIL;
	subroot->cte_plan_ids = NIL;

	subroot->parse = parse = (Query *) copyObject(root->parse);
	IncrementVarSublevelsUp((Node *) parse, 1, 1);

	/* append_rel_list might contain outer Vars? */
	subroot->append_rel_list = (List *) copyObject(root->append_rel_list);
	IncrementVarSublevelsUp((Node *) subroot->append_rel_list, 1, 1);

	/* create initplan for this FunctionScan plan */
	FunctionScan* initplan =(FunctionScan*) copyObject(plan);
	initplan->resultInTupleStore = false;
	
	SS_make_initplan_from_plan(root, subroot, (Plan *)initplan, root->curSlice, prm, true);

	/* record the initplan id which is used to find the right tuplestore */
	fsplan->initplanId = list_length(root->glob->subplans);

	/* Decorate the top node of the plan with a Flow node. */
	initplan->scan.plan.flow = cdbpathtoplan_create_flow(root, best_path->locus);
}

/*
 * contain_motion
 * This function walks the joinqual list to  see there is
 * any motion node in it. The only case a qual contains motion
 * is that it is a SubPlan and the SubPlan contains motion.
 */
static bool
contain_motion(PlannerInfo *root, Node *node)
{
	contain_motion_walk_context ctx;
	planner_init_plan_tree_base(&ctx.base, root);
	ctx.result = false;
	ctx.seen_subplans = NULL;

	(void) contain_motion_walk(node, &ctx);

	return ctx.result;
}

static bool
contain_motion_walk(Node *node, contain_motion_walk_context *ctx)
{
	PlannerInfo *root = (PlannerInfo *) ctx->base.node;

	if (ctx->result)
		return true;

	if (node == NULL)
		return false;

	if (IsA(node, SubPlan))
	{
		SubPlan	   *spexpr = (SubPlan *) node;
		int			plan_id = spexpr->plan_id;

		if (!bms_is_member(plan_id, ctx->seen_subplans))
		{
			ctx->seen_subplans = bms_add_member(ctx->seen_subplans, plan_id);

			if (spexpr->is_initplan)
				return false;

			Plan *plan = list_nth(root->glob->subplans, plan_id - 1);
			return plan_tree_walker((Node *) plan, contain_motion_walk, ctx, true);
		}
	}

	if (IsA(node, Motion))
	{
		ctx->result = true;
		return true;
	}

	return plan_tree_walker((Node *) node, contain_motion_walk, ctx, true);
}<|MERGE_RESOLUTION|>--- conflicted
+++ resolved
@@ -210,11 +210,8 @@
 								 ScanDirection indexscandir);
 static IndexOnlyScan *make_indexonlyscan(List *qptlist, List *qpqual,
 										 Index scanrelid, Oid indexid,
-<<<<<<< HEAD
-										 List *indexqual, List *indexqualorig,
-=======
-										 List *indexqual, List *recheckqual,
->>>>>>> 7cd0d523
+										 List *indexqual,
+										 List *recheckqual,
 										 List *indexorderby,
 										 List *indextlist,
 										 ScanDirection indexscandir);
@@ -260,17 +257,11 @@
 							   JoinType jointype, bool inner_unique);
 static HashJoin *make_hashjoin(List *tlist,
 							   List *joinclauses, List *otherclauses,
-<<<<<<< HEAD
-							   List *hashclauses, Plan *lefttree,
-							   Plan *righttree, JoinType jointype,
-							   bool inner_unique);
-=======
 							   List *hashclauses,
 							   List *hashoperators, List *hashcollations,
 							   List *hashkeys,
 							   Plan *lefttree, Plan *righttree,
 							   JoinType jointype, bool inner_unique);
->>>>>>> 7cd0d523
 static Hash *make_hash(Plan *lefttree,
 					   List *hashkeys,
 					   Oid skewTable,
@@ -4378,22 +4369,6 @@
 	}
 	if (lc == NULL)				/* shouldn't happen */
 		elog(ERROR, "could not find CTE \"%s\"", rte->ctename);
-<<<<<<< HEAD
-=======
-	if (ndx >= list_length(cteroot->cte_plan_ids))
-		elog(ERROR, "could not find plan for CTE \"%s\"", rte->ctename);
-	plan_id = list_nth_int(cteroot->cte_plan_ids, ndx);
-	if (plan_id <= 0)
-		elog(ERROR, "no plan was made for CTE \"%s\"", rte->ctename);
-	foreach(lc, cteroot->init_plans)
-	{
-		ctesplan = (SubPlan *) lfirst(lc);
-		if (ctesplan->plan_id == plan_id)
-			break;
-	}
-	if (lc == NULL)				/* shouldn't happen */
-		elog(ERROR, "could not find plan for CTE \"%s\"", rte->ctename);
->>>>>>> 7cd0d523
 
 	/*
 	 * In PostgreSQL, we use the index to look up the plan ID in the
@@ -5472,13 +5447,10 @@
 	Oid			skewTable = InvalidOid;
 	AttrNumber	skewColumn = InvalidAttrNumber;
 	bool		skewInherit = false;
-<<<<<<< HEAD
+	ListCell   *lc;
 	bool		partition_selectors_created;
 
 	push_partition_selector_candidate_for_join(root, &best_path->jpath);
-=======
-	ListCell   *lc;
->>>>>>> 7cd0d523
 
 	/*
 	 * HashJoin can project, so we don't have to demand exact tlists from the
@@ -6344,11 +6316,7 @@
 				   Index scanrelid,
 				   Oid indexid,
 				   List *indexqual,
-<<<<<<< HEAD
-				   List *indexqualorig,
-=======
 				   List *recheckqual,
->>>>>>> 7cd0d523
 				   List *indexorderby,
 				   List *indextlist,
 				   ScanDirection indexscandir)
@@ -6363,11 +6331,7 @@
 	node->scan.scanrelid = scanrelid;
 	node->indexid = indexid;
 	node->indexqual = indexqual;
-<<<<<<< HEAD
-	node->indexqualorig = indexqualorig;
-=======
 	node->recheckqual = recheckqual;
->>>>>>> 7cd0d523
 	node->indexorderby = indexorderby;
 	node->indextlist = indextlist;
 	node->indexorderdir = indexscandir;
@@ -6773,13 +6737,10 @@
 	plan->lefttree = lefttree;
 	plan->righttree = righttree;
 	node->hashclauses = hashclauses;
-<<<<<<< HEAD
 	node->hashqualclauses = NIL;
-=======
 	node->hashoperators = hashoperators;
 	node->hashcollations = hashcollations;
 	node->hashkeys = hashkeys;
->>>>>>> 7cd0d523
 	node->join.jointype = jointype;
 	node->join.inner_unique = inner_unique;
 	node->join.joinqual = joinclauses;
