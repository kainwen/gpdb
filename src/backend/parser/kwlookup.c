--- conflicted
+++ resolved
@@ -40,13 +40,6 @@
 				  const ScanKeyword *keywords,
 				  int num_keywords)
 {
-	return ScanKeywordLookupExt(text, ScanKeywords, LastScanKeyword);
-}
-
-const ScanKeyword *
-ScanKeywordLookupExt(const char *text, const ScanKeyword scanKeywords[],
-					 const ScanKeyword *lastScanKeyword)
-{
 	int			len,
 				i;
 	char		word[NAMEDATALEN];
@@ -75,13 +68,8 @@
 	/*
 	 * Now do a binary search using plain strcmp() comparison.
 	 */
-<<<<<<< HEAD
-	low = &scanKeywords[0];
-	high = lastScanKeyword - 1;
-=======
 	low = keywords;
 	high = keywords + (num_keywords - 1);
->>>>>>> 78a09145
 	while (low <= high)
 	{
 		const ScanKeyword *middle;
