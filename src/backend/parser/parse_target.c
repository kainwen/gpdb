/*-------------------------------------------------------------------------
 *
 * parse_target.c
 *	  handle target lists
 *
 * Portions Copyright (c) 1996-2009, PostgreSQL Global Development Group
 * Portions Copyright (c) 1994, Regents of the University of California
 *
 *
 * IDENTIFICATION
 *	  $PostgreSQL: pgsql/src/backend/parser/parse_target.c,v 1.174 2009/10/31 01:41:31 tgl Exp $
 *
 *-------------------------------------------------------------------------
 */
#include "postgres.h"

#include "catalog/pg_type.h"
#include "commands/dbcommands.h"
#include "funcapi.h"
#include "miscadmin.h"
#include "nodes/makefuncs.h"
#include "nodes/nodeFuncs.h"
#include "parser/parsetree.h"
#include "parser/parse_coerce.h"
#include "parser/parse_expr.h"
#include "parser/parse_func.h"
#include "parser/parse_relation.h"
#include "parser/parse_target.h"
#include "parser/parse_type.h"
#include "parser/parse_cte.h"
#include "utils/builtins.h"
#include "utils/lsyscache.h"
#include "utils/typcache.h"


static void markTargetListOrigin(ParseState *pstate, TargetEntry *tle,
					 Var *var, int levelsup);
static Node *transformAssignmentIndirection(ParseState *pstate,
							   Node *basenode,
							   const char *targetName,
							   bool targetIsArray,
							   Oid targetTypeId,
							   int32 targetTypMod,
							   ListCell *indirection,
							   Node *rhs,
							   int location);
static List *ExpandColumnRefStar(ParseState *pstate, ColumnRef *cref,
					bool make_target_entry);
static List *ExpandAllTables(ParseState *pstate, int location);
static List *ExpandIndirectionStar(ParseState *pstate, A_Indirection *ind,
<<<<<<< HEAD
					  bool make_target_entry, ParseExprKind exprKind);
=======
					  bool targetlist);
static List *ExpandSingleTable(ParseState *pstate, RangeTblEntry *rte,
							   int location, bool targetlist);
static List *ExpandRowReference(ParseState *pstate, Node *expr,
								bool targetlist);
>>>>>>> 78a09145
static int	FigureColnameInternal(Node *node, char **name);


/*
 * transformTargetEntry()
 *	Transform any ordinary "expression-type" node into a targetlist entry.
 *	This is exported so that parse_clause.c can generate targetlist entries
 *	for ORDER/GROUP BY items that are not already in the targetlist.
 *
 * node		the (untransformed) parse tree for the value expression.
 * expr		the transformed expression, or NULL if caller didn't do it yet.
 * exprKind	expression kind (EXPR_KIND_SELECT_TARGET, etc)
 * colname	the column name to be assigned, or NULL if none yet set.
 * resjunk	true if the target should be marked resjunk, ie, it is not
 *			wanted in the final projected tuple.
 */
TargetEntry *
transformTargetEntry(ParseState *pstate,
					 Node *node,
					 Node *expr,
					 ParseExprKind exprKind,
					 char *colname,
					 bool resjunk)
{
	/* Transform the node if caller didn't do it already */
	if (expr == NULL)
		expr = transformExpr(pstate, node, exprKind);

	if (colname == NULL && !resjunk)
	{
		/*
		 * Generate a suitable column name for a column without any explicit
		 * 'AS ColumnName' clause.
		 */
		colname = FigureColname(node);
	}

	return makeTargetEntry((Expr *) expr,
						   (AttrNumber) pstate->p_next_resno++,
						   colname,
						   resjunk);
}


/*
 * transformTargetList()
 * Turns a list of ResTarget's into a list of TargetEntry's.
 *
 * At this point, we don't care whether we are doing SELECT, UPDATE,
 * or RETURNING; we just transform the given expressions (the "val" fields).
 * However, our subroutines care, so we need the exprKind parameter.
 */
List *
transformTargetList(ParseState *pstate, List *targetlist,
					ParseExprKind exprKind)
{
	List	   *p_target = NIL;
	ListCell   *o_target;

	foreach(o_target, targetlist)
	{
		ResTarget  *res = (ResTarget *) lfirst(o_target);

		/*
		 * Check for "something.*".  Depending on the complexity of the
		 * "something", the star could appear as the last field in ColumnRef,
		 * or as the last indirection item in A_Indirection.
		 */
		if (IsA(res->val, ColumnRef))
		{
			ColumnRef  *cref = (ColumnRef *) res->val;

			if (IsA(llast(cref->fields), A_Star))
			{
				/* It is something.*, expand into multiple items */
				p_target = list_concat(p_target,
									   ExpandColumnRefStar(pstate, cref,
														   true));
				continue;
			}
		}
		else if (IsA(res->val, A_Indirection))
		{
			A_Indirection *ind = (A_Indirection *) res->val;

			if (IsA(llast(ind->indirection), A_Star))
			{
				/* It is something.*, expand into multiple items */
				p_target = list_concat(p_target,
									   ExpandIndirectionStar(pstate, ind,
															 true, exprKind));
				continue;
			}
		}

		/*
		 * Not "something.*", so transform as a single expression
		 */
		p_target = lappend(p_target,
						   transformTargetEntry(pstate,
												res->val,
												NULL,
												exprKind,
												res->name,
												false));
	}

	return p_target;
}


/*
 * transformExpressionList()
 *
 * This is the identical transformation to transformTargetList, except that
 * the input list elements are bare expressions without ResTarget decoration,
 * and the output elements are likewise just expressions without TargetEntry
 * decoration.	We use this for ROW() and VALUES() constructs.
 */
List *
transformExpressionList(ParseState *pstate, List *exprlist,
						ParseExprKind exprKind)
{
	List	   *result = NIL;
	ListCell   *lc;

	foreach(lc, exprlist)
	{
		Node	   *e = (Node *) lfirst(lc);

		/*
		 * Check for "something.*".  Depending on the complexity of the
		 * "something", the star could appear as the last field in ColumnRef,
		 * or as the last indirection item in A_Indirection.
		 */
		if (IsA(e, ColumnRef))
		{
			ColumnRef  *cref = (ColumnRef *) e;

			if (IsA(llast(cref->fields), A_Star))
			{
				/* It is something.*, expand into multiple items */
				result = list_concat(result,
									 ExpandColumnRefStar(pstate, cref,
														 false));
				continue;
			}
		}
		else if (IsA(e, A_Indirection))
		{
			A_Indirection *ind = (A_Indirection *) e;

			if (IsA(llast(ind->indirection), A_Star))
			{
				/* It is something.*, expand into multiple items */
				result = list_concat(result,
									 ExpandIndirectionStar(pstate, ind,
														   false, exprKind));
				continue;
			}
		}

		/*
		 * Not "something.*", so transform as a single expression
		 */
		result = lappend(result,
						 transformExpr(pstate, e, exprKind));
	}

	return result;
}


/*
 * markTargetListOrigins()
 *		Mark targetlist columns that are simple Vars with the source
 *		table's OID and column number.
 *
 * Currently, this is done only for SELECT targetlists, since we only
 * need the info if we are going to send it to the frontend.
 */
void
markTargetListOrigins(ParseState *pstate, List *targetlist)
{
	ListCell   *l;

	foreach(l, targetlist)
	{
		TargetEntry *tle = (TargetEntry *) lfirst(l);

		markTargetListOrigin(pstate, tle, (Var *) tle->expr, 0);
	}
}

/*
 * markTargetListOrigin()
 *		If 'var' is a Var of a plain relation, mark 'tle' with its origin
 *
 * levelsup is an extra offset to interpret the Var's varlevelsup correctly.
 *
 * This is split out so it can recurse for join references.  Note that we
 * do not drill down into views, but report the view as the column owner.
 */
static void
markTargetListOrigin(ParseState *pstate, TargetEntry *tle,
					 Var *var, int levelsup)
{
	int			netlevelsup;
	RangeTblEntry *rte;
	AttrNumber	attnum;

	if (var == NULL || !IsA(var, Var))
		return;
	netlevelsup = var->varlevelsup + levelsup;
	rte = GetRTEByRangeTablePosn(pstate, var->varno, netlevelsup);
	attnum = var->varattno;

	switch (rte->rtekind)
	{
		case RTE_RELATION:
			/* It's a table or view, report it */
			tle->resorigtbl = rte->relid;
			tle->resorigcol = attnum;
			break;
		case RTE_SUBQUERY:
			/* Subselect-in-FROM: copy up from the subselect */
			if (attnum != InvalidAttrNumber)
			{
				TargetEntry *ste = get_tle_by_resno(rte->subquery->targetList,
													attnum);

				if (ste == NULL || ste->resjunk)
					elog(ERROR, "subquery %s does not have attribute %d",
						 rte->eref->aliasname, attnum);
				tle->resorigtbl = ste->resorigtbl;
				tle->resorigcol = ste->resorigcol;
			}
			break;
		case RTE_JOIN:
			/* Join RTE --- recursively inspect the alias variable */
			if (attnum != InvalidAttrNumber)
			{
				Var		   *aliasvar;

				Assert(attnum > 0 && attnum <= list_length(rte->joinaliasvars));
				aliasvar = (Var *) list_nth(rte->joinaliasvars, attnum - 1);
				markTargetListOrigin(pstate, tle, aliasvar, netlevelsup);
			}
			break;
		case RTE_SPECIAL:
		case RTE_TABLEFUNCTION:
		case RTE_FUNCTION:
		case RTE_VALUES:
		case RTE_VOID:
			/* not a simple relation, leave it unmarked */
			break;
		case RTE_CTE:

			/*
			 * CTE reference: copy up from the subquery, if possible. If the
			 * RTE is a recursive self-reference then we can't do anything
			 * because we haven't finished analyzing it yet. However, it's no
			 * big loss because we must be down inside the recursive term of a
			 * recursive CTE, and so any markings on the current targetlist
			 * are not going to affect the results anyway.
			 */
			if (attnum != InvalidAttrNumber && !rte->self_reference)
			{
				CommonTableExpr *cte = GetCTEForRTE(pstate, rte, netlevelsup);
				TargetEntry *ste;

				/* should be analyzed by now */
				Assert(IsA(cte->ctequery, Query));
				ste = get_tle_by_resno(((Query *) cte->ctequery)->targetList,
									   attnum);
				if (ste == NULL || ste->resjunk)
					elog(ERROR, "subquery %s does not have attribute %d",
						 rte->eref->aliasname, attnum);
				tle->resorigtbl = ste->resorigtbl;
				tle->resorigcol = ste->resorigcol;
			}
			break;
	}
}


/*
 * transformAssignedExpr()
 *	This is used in INSERT and UPDATE statements only.	It prepares an
 *	expression for assignment to a column of the target table.
 *	This includes coercing the given value to the target column's type
 *	(if necessary), and dealing with any subfield names or subscripts
 *	attached to the target column itself.  The input expression has
 *	already been through transformExpr().
 *
 * pstate		parse state
 * expr			expression to be modified
 * exprKind		indicates which type of statement we're dealing with
 * colname		target column name (ie, name of attribute to be assigned to)
 * attrno		target attribute number
 * indirection	subscripts/field names for target column, if any
 * location		error cursor position for the target column, or -1
 *
 * Returns the modified expression.
 *
 * Note: location points at the target column name (SET target or INSERT
 * column name list entry), and must therefore be -1 in an INSERT that
 * omits the column name list.	So we should usually prefer to use
 * exprLocation(expr) for errors that can happen in a default INSERT.
 */
Expr *
transformAssignedExpr(ParseState *pstate,
					  Expr *expr,
					  ParseExprKind exprKind,
					  char *colname,
					  int attrno,
					  List *indirection,
					  int location)
{
	Relation	rd = pstate->p_target_relation;
	Oid			type_id;		/* type of value provided */
	Oid			attrtype;		/* type of target column */
	int32		attrtypmod;
	ParseExprKind sv_expr_kind;

	/*
	 * Save and restore identity of expression type we're parsing.  We must
	 * set p_expr_kind here because we can parse subscripts without going
	 * through transformExpr().
	 */
	Assert(exprKind != EXPR_KIND_NONE);
	sv_expr_kind = pstate->p_expr_kind;
	pstate->p_expr_kind = exprKind;

	Assert(rd != NULL);
	if (attrno <= 0)
		ereport(ERROR,
				(errcode(ERRCODE_FEATURE_NOT_SUPPORTED),
				 errmsg("cannot assign to system column \"%s\"",
						colname),
				 parser_errposition(pstate, location)));
	attrtype = attnumTypeId(rd, attrno);
	attrtypmod = rd->rd_att->attrs[attrno - 1]->atttypmod;

	/*
	 * If the expression is a DEFAULT placeholder, insert the attribute's
	 * type/typmod into it so that exprType will report the right things. (We
	 * expect that the eventually substituted default expression will in fact
	 * have this type and typmod.)	Also, reject trying to update a subfield
	 * or array element with DEFAULT, since there can't be any default for
	 * portions of a column.
	 */
	if (expr && IsA(expr, SetToDefault))
	{
		SetToDefault *def = (SetToDefault *) expr;

		def->typeId = attrtype;
		def->typeMod = attrtypmod;
		if (indirection)
		{
			if (IsA(linitial(indirection), A_Indices))
				ereport(ERROR,
						(errcode(ERRCODE_FEATURE_NOT_SUPPORTED),
						 errmsg("cannot set an array element to DEFAULT"),
						 parser_errposition(pstate, location)));
			else
				ereport(ERROR,
						(errcode(ERRCODE_FEATURE_NOT_SUPPORTED),
						 errmsg("cannot set a subfield to DEFAULT"),
						 parser_errposition(pstate, location)));
		}
	}

	/* Now we can use exprType() safely. */
	type_id = exprType((Node *) expr);

	/*
	 * If there is indirection on the target column, prepare an array or
	 * subfield assignment expression.	This will generate a new column value
	 * that the source value has been inserted into, which can then be placed
	 * in the new tuple constructed by INSERT or UPDATE.
	 */
	if (indirection)
	{
		Node	   *colVar;

		if (pstate->p_is_insert)
		{
			/*
			 * The command is INSERT INTO table (col.something) ... so there
			 * is not really a source value to work with. Insert a NULL
			 * constant as the source value.
			 */
			colVar = (Node *) makeNullConst(attrtype, attrtypmod);
		}
		else
		{
			/*
			 * Build a Var for the column to be updated.
			 */
			colVar = (Node *) make_var(pstate,
									   pstate->p_target_rangetblentry,
									   attrno,
									   location);
		}

		expr = (Expr *)
			transformAssignmentIndirection(pstate,
										   colVar,
										   colname,
										   false,
										   attrtype,
										   attrtypmod,
										   list_head(indirection),
										   (Node *) expr,
										   location);
	}
	else
	{
		/*
		 * For normal non-qualified target column, do type checking and
		 * coercion.
		 */
		Node	   *orig_expr = (Node *) expr;

		expr = (Expr *)
			coerce_to_target_type(pstate,
								  orig_expr, type_id,
								  attrtype, attrtypmod,
								  COERCION_ASSIGNMENT,
								  COERCE_IMPLICIT_CAST,
								  -1);
		if (expr == NULL)
			ereport(ERROR,
					(errcode(ERRCODE_DATATYPE_MISMATCH),
					 errmsg("column \"%s\" is of type %s"
							" but expression is of type %s",
							colname,
							format_type_be(attrtype),
							format_type_be(type_id)),
				 errhint("You will need to rewrite or cast the expression."),
					 parser_errposition(pstate, exprLocation(orig_expr))));
	}

	pstate->p_expr_kind = sv_expr_kind;

	return expr;
}


/*
 * updateTargetListEntry()
 *	This is used in UPDATE statements only. It prepares an UPDATE
 *	TargetEntry for assignment to a column of the target table.
 *	This includes coercing the given value to the target column's type
 *	(if necessary), and dealing with any subfield names or subscripts
 *	attached to the target column itself.
 *
 * pstate		parse state
 * tle			target list entry to be modified
 * colname		target column name (ie, name of attribute to be assigned to)
 * attrno		target attribute number
 * indirection	subscripts/field names for target column, if any
 * location		error cursor position (should point at column name), or -1
 */
void
updateTargetListEntry(ParseState *pstate,
					  TargetEntry *tle,
					  char *colname,
					  int attrno,
					  List *indirection,
					  int location)
{
	/* Fix up expression as needed */
	tle->expr = transformAssignedExpr(pstate,
									  tle->expr,
									  EXPR_KIND_UPDATE_TARGET,
									  colname,
									  attrno,
									  indirection,
									  location);

	/*
	 * Set the resno to identify the target column --- the rewriter and
	 * planner depend on this.	We also set the resname to identify the target
	 * column, but this is only for debugging purposes; it should not be
	 * relied on.  (In particular, it might be out of date in a stored rule.)
	 */
	tle->resno = (AttrNumber) attrno;
	tle->resname = colname;
}


/*
 * Process indirection (field selection or subscripting) of the target
 * column in INSERT/UPDATE.  This routine recurses for multiple levels
 * of indirection --- but note that several adjacent A_Indices nodes in
 * the indirection list are treated as a single multidimensional subscript
 * operation.
 *
 * In the initial call, basenode is a Var for the target column in UPDATE,
 * or a null Const of the target's type in INSERT.  In recursive calls,
 * basenode is NULL, indicating that a substitute node should be consed up if
 * needed.
 *
 * targetName is the name of the field or subfield we're assigning to, and
 * targetIsArray is true if we're subscripting it.  These are just for
 * error reporting.
 *
 * targetTypeId and targetTypMod indicate the datatype of the object to
 * be assigned to (initially the target column, later some subobject).
 *
 * indirection is the sublist remaining to process.  When it's NULL, we're
 * done recursing and can just coerce and return the RHS.
 *
 * rhs is the already-transformed value to be assigned; note it has not been
 * coerced to any particular type.
 *
 * location is the cursor error position for any errors.  (Note: this points
 * to the head of the target clause, eg "foo" in "foo.bar[baz]".  Later we
 * might want to decorate indirection cells with their own location info,
 * in which case the location argument could probably be dropped.)
 */
static Node *
transformAssignmentIndirection(ParseState *pstate,
							   Node *basenode,
							   const char *targetName,
							   bool targetIsArray,
							   Oid targetTypeId,
							   int32 targetTypMod,
							   ListCell *indirection,
							   Node *rhs,
							   int location)
{
	Node	   *result;
	List	   *subscripts = NIL;
	bool		isSlice = false;
	ListCell   *i;

	if (indirection && !basenode)
	{
		/* Set up a substitution.  We reuse CaseTestExpr for this. */
		CaseTestExpr *ctest = makeNode(CaseTestExpr);

		ctest->typeId = targetTypeId;
		ctest->typeMod = targetTypMod;
		basenode = (Node *) ctest;
	}

	/*
	 * We have to split any field-selection operations apart from
	 * subscripting.  Adjacent A_Indices nodes have to be treated as a single
	 * multidimensional subscript operation.
	 */
	for_each_cell(i, indirection)
	{
		Node	   *n = lfirst(i);

		if (IsA(n, A_Indices))
		{
			subscripts = lappend(subscripts, n);
			if (((A_Indices *) n)->lidx != NULL)
				isSlice = true;
		}
		else if (IsA(n, A_Star))
		{
			ereport(ERROR,
					(errcode(ERRCODE_FEATURE_NOT_SUPPORTED),
					 errmsg("row expansion via \"*\" is not supported here"),
					 parser_errposition(pstate, location)));
		}
		else
		{
			FieldStore *fstore;
			Oid			typrelid;
			AttrNumber	attnum;
			Oid			fieldTypeId;
			int32		fieldTypMod;

			Assert(IsA(n, String));

			/* process subscripts before this field selection */
			if (subscripts)
			{
				Oid			elementTypeId = transformArrayType(targetTypeId);
				Oid			typeNeeded = isSlice ? targetTypeId : elementTypeId;

				/* recurse to create appropriate RHS for array assign */
				rhs = transformAssignmentIndirection(pstate,
													 NULL,
													 targetName,
													 true,
													 typeNeeded,
													 targetTypMod,
													 i,
													 rhs,
													 location);
				/* process subscripts */
				return (Node *) transformArraySubscripts(pstate,
														 basenode,
														 targetTypeId,
														 elementTypeId,
														 targetTypMod,
														 subscripts,
														 rhs);
			}

			/* No subscripts, so can process field selection here */

			typrelid = typeidTypeRelid(targetTypeId);
			if (!typrelid)
				ereport(ERROR,
						(errcode(ERRCODE_DATATYPE_MISMATCH),
						 errmsg("cannot assign to field \"%s\" of column \"%s\" because its type %s is not a composite type",
								strVal(n), targetName,
								format_type_be(targetTypeId)),
						 parser_errposition(pstate, location)));

			attnum = get_attnum(typrelid, strVal(n));
			if (attnum == InvalidAttrNumber)
				ereport(ERROR,
						(errcode(ERRCODE_UNDEFINED_COLUMN),
						 errmsg("cannot assign to field \"%s\" of column \"%s\" because there is no such column in data type %s",
								strVal(n), targetName,
								format_type_be(targetTypeId)),
						 parser_errposition(pstate, location)));
			if (attnum < 0)
				ereport(ERROR,
						(errcode(ERRCODE_UNDEFINED_COLUMN),
						 errmsg("cannot assign to system column \"%s\"",
								strVal(n)),
						 parser_errposition(pstate, location)));

			get_atttypetypmod(typrelid, attnum,
							  &fieldTypeId, &fieldTypMod);

			/* recurse to create appropriate RHS for field assign */
			rhs = transformAssignmentIndirection(pstate,
												 NULL,
												 strVal(n),
												 false,
												 fieldTypeId,
												 fieldTypMod,
												 lnext(i),
												 rhs,
												 location);

			/* and build a FieldStore node */
			fstore = makeNode(FieldStore);
			fstore->arg = (Expr *) basenode;
			fstore->newvals = list_make1(rhs);
			fstore->fieldnums = list_make1_int(attnum);
			fstore->resulttype = targetTypeId;

			return (Node *) fstore;
		}
	}

	/* process trailing subscripts, if any */
	if (subscripts)
	{
		Oid			elementTypeId = transformArrayType(targetTypeId);
		Oid			typeNeeded = isSlice ? targetTypeId : elementTypeId;

		/* recurse to create appropriate RHS for array assign */
		rhs = transformAssignmentIndirection(pstate,
											 NULL,
											 targetName,
											 true,
											 typeNeeded,
											 targetTypMod,
											 NULL,
											 rhs,
											 location);
		/* process subscripts */
		return (Node *) transformArraySubscripts(pstate,
												 basenode,
												 targetTypeId,
												 elementTypeId,
												 targetTypMod,
												 subscripts,
												 rhs);
	}

	/* base case: just coerce RHS to match target type ID */

	result = coerce_to_target_type(pstate,
								   rhs, exprType(rhs),
								   targetTypeId, targetTypMod,
								   COERCION_ASSIGNMENT,
								   COERCE_IMPLICIT_CAST,
								   -1);
	if (result == NULL)
	{
		if (targetIsArray)
			ereport(ERROR,
					(errcode(ERRCODE_DATATYPE_MISMATCH),
					 errmsg("array assignment to \"%s\" requires type %s"
							" but expression is of type %s",
							targetName,
							format_type_be(targetTypeId),
							format_type_be(exprType(rhs))),
				 errhint("You will need to rewrite or cast the expression."),
					 parser_errposition(pstate, location)));
		else
			ereport(ERROR,
					(errcode(ERRCODE_DATATYPE_MISMATCH),
					 errmsg("subfield \"%s\" is of type %s"
							" but expression is of type %s",
							targetName,
							format_type_be(targetTypeId),
							format_type_be(exprType(rhs))),
				 errhint("You will need to rewrite or cast the expression."),
					 parser_errposition(pstate, location)));
	}

	return result;
}


/*
 * checkInsertTargets -
 *	  generate a list of INSERT column targets if not supplied, or
 *	  test supplied column names to make sure they are in target table.
 *	  Also return an integer list of the columns' attribute numbers.
 */
List *
checkInsertTargets(ParseState *pstate, List *cols, List **attrnos)
{
	*attrnos = NIL;

	if (cols == NIL)
	{
		/*
		 * Generate default column list for INSERT.
		 */
		Form_pg_attribute *attr = pstate->p_target_relation->rd_att->attrs;
		int			numcol = pstate->p_target_relation->rd_rel->relnatts;
		int			i;

		for (i = 0; i < numcol; i++)
		{
			ResTarget  *col;

			if (attr[i]->attisdropped)
				continue;

			col = makeNode(ResTarget);
			col->name = pstrdup(NameStr(attr[i]->attname));
			col->indirection = NIL;
			col->val = NULL;
			col->location = -1;
			cols = lappend(cols, col);
			*attrnos = lappend_int(*attrnos, i + 1);
		}
	}
	else
	{
		/*
		 * Do initial validation of user-supplied INSERT column list.
		 */
		Bitmapset  *wholecols = NULL;
		Bitmapset  *partialcols = NULL;
		ListCell   *tl;

		foreach(tl, cols)
		{
			ResTarget  *col = (ResTarget *) lfirst(tl);
			char	   *name = col->name;
			int			attrno;

			/* Lookup column name, ereport on failure */
			attrno = attnameAttNum(pstate->p_target_relation, name, false);
			if (attrno == InvalidAttrNumber)
				ereport(ERROR,
						(errcode(ERRCODE_UNDEFINED_COLUMN),
					errmsg("column \"%s\" of relation \"%s\" does not exist",
						   name,
						 RelationGetRelationName(pstate->p_target_relation)),
						 parser_errposition(pstate, col->location)));

			/*
			 * Check for duplicates, but only of whole columns --- we allow
			 * INSERT INTO foo (col.subcol1, col.subcol2)
			 */
			if (col->indirection == NIL)
			{
				/* whole column; must not have any other assignment */
				if (bms_is_member(attrno, wholecols) ||
					bms_is_member(attrno, partialcols))
					ereport(ERROR,
							(errcode(ERRCODE_DUPLICATE_COLUMN),
							 errmsg("column \"%s\" specified more than once",
									name),
							 parser_errposition(pstate, col->location)));
				wholecols = bms_add_member(wholecols, attrno);
			}
			else
			{
				/* partial column; must not have any whole assignment */
				if (bms_is_member(attrno, wholecols))
					ereport(ERROR,
							(errcode(ERRCODE_DUPLICATE_COLUMN),
							 errmsg("column \"%s\" specified more than once",
									name),
							 parser_errposition(pstate, col->location)));
				partialcols = bms_add_member(partialcols, attrno);
			}

			*attrnos = lappend_int(*attrnos, attrno);
		}
	}

	return cols;
}

/*
 * ExpandColumnRefStar()
 *		Transforms foo.* into a list of expressions or targetlist entries.
 *
 * This handles the case where '*' appears as the last or only item in a
 * ColumnRef.  The code is shared between the case of foo.* at the top level
 * in a SELECT target list (where we want TargetEntry nodes in the result)
 * and foo.* in a ROW() or VALUES() construct (where we want just bare
 * expressions).
 *
 * The referenced columns are marked as requiring SELECT access.
 */
static List *
ExpandColumnRefStar(ParseState *pstate, ColumnRef *cref,
					bool targetlist)
{
	List	   *fields = cref->fields;
	int			numnames = list_length(fields);

	if (numnames == 1)
	{
		/*
		 * Target item is a bare '*', expand all tables
		 *
		 * (e.g., SELECT * FROM emp, dept)
		 *
		 * Since the grammar only accepts bare '*' at top level of SELECT, we
		 * need not handle the targetlist==false case here.
		 */
		if (!targetlist)
			elog(ERROR, "invalid use of *");

		return ExpandAllTables(pstate, cref->location);
	}
	else
	{
		/*
		 * Target item is relation.*, expand that table
		 *
		 * (e.g., SELECT emp.*, dname FROM emp, dept)
		 *
		 * Note: this code is a lot like transformColumnRef; it's tempting
		 * to call that instead and then replace the resulting whole-row Var
		 * with a list of Vars.  However, that would leave us with the
		 * RTE's selectedCols bitmap showing the whole row as needing
		 * select permission, as well as the individual columns.  That would
		 * be incorrect (since columns added later shouldn't need select
		 * permissions).  We could try to remove the whole-row permission bit
		 * after the fact, but duplicating code is less messy.
		 */
		char	   *nspname = NULL;
		char	   *relname = NULL;
		RangeTblEntry *rte = NULL;
		int			levels_up;
		enum {
			CRSERR_NO_RTE,
			CRSERR_WRONG_DB,
			CRSERR_TOO_MANY
		}			crserr = CRSERR_NO_RTE;

		/*
		 * Give the PreParseColumnRefHook, if any, first shot.  If it returns
		 * non-null then we should use that expression.
		 */
		if (pstate->p_pre_columnref_hook != NULL)
		{
			Node	   *node;

			node = (*pstate->p_pre_columnref_hook) (pstate, cref);
			if (node != NULL)
				return ExpandRowReference(pstate, node, targetlist);
		}

		switch (numnames)
		{
			case 2:
				relname = strVal(linitial(fields));
				rte = refnameRangeTblEntry(pstate, nspname, relname,
										   cref->location,
										   &levels_up);
				break;
			case 3:
				nspname = strVal(linitial(fields));
				relname = strVal(lsecond(fields));
				rte = refnameRangeTblEntry(pstate, nspname, relname,
										   cref->location,
										   &levels_up);
				break;
			case 4:
			{
				char	   *catname = strVal(linitial(fields));

				/*
				 * We check the catalog name and then ignore it.
				 */
				if (strcmp(catname, get_database_name(MyDatabaseId)) != 0)
				{
					crserr = CRSERR_WRONG_DB;
					break;
				}
				nspname = strVal(lsecond(fields));
				relname = strVal(lthird(fields));
				rte = refnameRangeTblEntry(pstate, nspname, relname,
										   cref->location,
										   &levels_up);
				break;
			}
			default:
				crserr = CRSERR_TOO_MANY;
				break;
		}

		/*
		 * Now give the PostParseColumnRefHook, if any, a chance.
		 * We cheat a bit by passing the RangeTblEntry, not a Var,
		 * as the planned translation.  (A single Var wouldn't be
		 * strictly correct anyway.  This convention allows hooks
		 * that really care to know what is happening.)
		 */
		if (pstate->p_post_columnref_hook != NULL)
		{
			Node	   *node;

			node = (*pstate->p_post_columnref_hook) (pstate, cref,
													 (Node *) rte);
			if (node != NULL)
			{
				if (rte != NULL)
					ereport(ERROR,
							(errcode(ERRCODE_AMBIGUOUS_COLUMN),
							 errmsg("column reference \"%s\" is ambiguous",
									NameListToString(cref->fields)),
							 parser_errposition(pstate, cref->location)));
				return ExpandRowReference(pstate, node, targetlist);
			}
		}

		/*
		 * Throw error if no translation found.
		 */
		if (rte == NULL)
		{
			switch (crserr)
			{
				case CRSERR_NO_RTE:
					errorMissingRTE(pstate, makeRangeVar(nspname, relname,
														 cref->location));
					break;
				case CRSERR_WRONG_DB:
					ereport(ERROR,
							(errcode(ERRCODE_FEATURE_NOT_SUPPORTED),
							 errmsg("cross-database references are not implemented: %s",
									NameListToString(cref->fields)),
							 parser_errposition(pstate, cref->location)));
					break;
				case CRSERR_TOO_MANY:
					ereport(ERROR,
							(errcode(ERRCODE_SYNTAX_ERROR),
							 errmsg("improper qualified name (too many dotted names): %s",
									NameListToString(cref->fields)),
							 parser_errposition(pstate, cref->location)));
					break;
			}
		}

		/*
		 * OK, expand the RTE into fields.
		 */
		return ExpandSingleTable(pstate, rte, cref->location, targetlist);
	}
}

/*
 * ExpandAllTables()
 *		Transforms '*' (in the target list) into a list of targetlist entries.
 *
 * tlist entries are generated for each relation appearing in the query's
 * varnamespace.  We do not consider relnamespace because that would include
 * input tables of aliasless JOINs, NEW/OLD pseudo-entries, etc.
 *
 * The referenced relations/columns are marked as requiring SELECT access.
 */
static List *
ExpandAllTables(ParseState *pstate, int location)
{
	List	   *target = NIL;
	ListCell   *l;

	/* Check for SELECT *; */
	if (!pstate->p_varnamespace)
		ereport(ERROR,
				(errcode(ERRCODE_SYNTAX_ERROR),
				 errmsg("SELECT * with no tables specified is not valid"),
				 parser_errposition(pstate, location)));

	foreach(l, pstate->p_varnamespace)
	{
		RangeTblEntry *rte = (RangeTblEntry *) lfirst(l);
		int			rtindex = RTERangeTablePosn(pstate, rte, NULL);

		target = list_concat(target,
							 expandRelAttrs(pstate, rte, rtindex, 0,
											location));
	}

	return target;
}

/*
 * ExpandIndirectionStar()
 *		Transforms foo.* into a list of expressions or targetlist entries.
 *
 * This handles the case where '*' appears as the last item in A_Indirection.
 * The code is shared between the case of foo.* at the top level in a SELECT
 * target list (where we want TargetEntry nodes in the result) and foo.* in
 * a ROW() or VALUES() construct (where we want just bare expressions).
 * For robustness, we use a separate "make_target_entry" flag to control
 * this rather than relying on exprKind.
 */
static List *
ExpandIndirectionStar(ParseState *pstate, A_Indirection *ind,
					  bool make_target_entry, ParseExprKind exprKind)
{
	Node	   *expr;

	/* Strip off the '*' to create a reference to the rowtype object */
	ind = copyObject(ind);
	ind->indirection = list_truncate(ind->indirection,
									 list_length(ind->indirection) - 1);

	/* And transform that */
	expr = transformExpr(pstate, (Node *) ind, exprKind);

	/* Expand the rowtype expression into individual fields */
	return ExpandRowReference(pstate, expr, targetlist);
}

/*
 * ExpandSingleTable()
 *		Transforms foo.* into a list of expressions or targetlist entries.
 *
 * This handles the case where foo has been determined to be a simple
 * reference to an RTE, so we can just generate Vars for the expressions.
 *
 * The referenced columns are marked as requiring SELECT access.
 */
static List *
ExpandSingleTable(ParseState *pstate, RangeTblEntry *rte,
				  int location, bool targetlist)
{
	int			sublevels_up;
	int			rtindex;

	rtindex = RTERangeTablePosn(pstate, rte, &sublevels_up);

	if (targetlist)
	{
		/* expandRelAttrs handles permissions marking */
		return expandRelAttrs(pstate, rte, rtindex, sublevels_up,
							  location);
	}
	else
	{
		List	   *vars;
		ListCell   *l;

		expandRTE(rte, rtindex, sublevels_up, location, false,
				  NULL, &vars);

		/*
		 * Require read access to the table.  This is normally redundant
		 * with the markVarForSelectPriv calls below, but not if the table
		 * has zero columns.
		 */
		rte->requiredPerms |= ACL_SELECT;

		/* Require read access to each column */
		foreach(l, vars)
		{
			Var		   *var = (Var *) lfirst(l);

			markVarForSelectPriv(pstate, var, rte);
		}

		return vars;
	}
}

/*
 * ExpandRowReference()
 *		Transforms foo.* into a list of expressions or targetlist entries.
 *
 * This handles the case where foo is an arbitrary expression of composite
 * type.
 */
static List *
ExpandRowReference(ParseState *pstate, Node *expr,
				   bool targetlist)
{
	List	   *result = NIL;
	TupleDesc	tupleDesc;
	int			numAttrs;
	int			i;

	/*
	 * If the rowtype expression is a whole-row Var, we can expand the fields
	 * as simple Vars.  Note: if the RTE is a relation, this case leaves us
	 * with the RTE's selectedCols bitmap showing the whole row as needing
	 * select permission, as well as the individual columns.  However, we can
	 * only get here for weird notations like (table.*).*, so it's not worth
	 * trying to clean up --- arguably, the permissions marking is correct
	 * anyway for such cases.
	 */
	if (IsA(expr, Var) &&
		((Var *) expr)->varattno == InvalidAttrNumber)
	{
		Var		   *var = (Var *) expr;
		RangeTblEntry *rte;

		rte = GetRTEByRangeTablePosn(pstate, var->varno, var->varlevelsup);
		return ExpandSingleTable(pstate, rte, var->location, targetlist);
	}

	/*
	 * Otherwise we have to do it the hard way.  Our current implementation
	 * is to generate multiple copies of the expression and do FieldSelects.
	 * (This can be pretty inefficient if the expression involves nontrivial
	 * computation :-(.)
	 *
	 * Verify it's a composite type, and get the tupdesc.  We use
	 * get_expr_result_type() because that can handle references to functions
	 * returning anonymous record types.  If that fails, use
	 * lookup_rowtype_tupdesc(), which will almost certainly fail as well, but
	 * it will give an appropriate error message.
	 *
	 * If it's a Var of type RECORD, we have to work even harder: we have to
	 * find what the Var refers to, and pass that to get_expr_result_type.
	 * That task is handled by expandRecordVariable().
	 */
	if (IsA(expr, Var) &&
		((Var *) expr)->vartype == RECORDOID)
		tupleDesc = expandRecordVariable(pstate, (Var *) expr, 0);
	else if (get_expr_result_type(expr, NULL, &tupleDesc) != TYPEFUNC_COMPOSITE)
		tupleDesc = lookup_rowtype_tupdesc_copy(exprType(expr),
												exprTypmod(expr));
	Assert(tupleDesc);

	/* Generate a list of references to the individual fields */
	numAttrs = tupleDesc->natts;
	for (i = 0; i < numAttrs; i++)
	{
		Form_pg_attribute att = tupleDesc->attrs[i];
		FieldSelect *fselect;

		if (att->attisdropped)
			continue;

		fselect = makeNode(FieldSelect);
		fselect->arg = (Expr *) copyObject(expr);
		fselect->fieldnum = i + 1;
		fselect->resulttype = att->atttypid;
		fselect->resulttypmod = att->atttypmod;

		if (make_target_entry)
		{
			/* add TargetEntry decoration */
			TargetEntry *te;

			te = makeTargetEntry((Expr *) fselect,
								 (AttrNumber) pstate->p_next_resno++,
								 pstrdup(NameStr(att->attname)),
								 false);
			result = lappend(result, te);
		}
		else
			result = lappend(result, fselect);
	}

	return result;
}

/*
 * expandRecordVariable
 *		Get the tuple descriptor for a Var of type RECORD, if possible.
 *
 * Since no actual table or view column is allowed to have type RECORD, such
 * a Var must refer to a JOIN or FUNCTION RTE or to a subquery output.	We
 * drill down to find the ultimate defining expression and attempt to infer
 * the tupdesc from it.  We ereport if we can't determine the tupdesc.
 *
 * levelsup is an extra offset to interpret the Var's varlevelsup correctly.
 */
TupleDesc
expandRecordVariable(ParseState *pstate, Var *var, int levelsup)
{
	TupleDesc	tupleDesc;
	int			netlevelsup;
	RangeTblEntry *rte;
	AttrNumber	attnum;
	Node	   *expr;

	/* Check my caller didn't mess up */
	Assert(IsA(var, Var));
	Assert(var->vartype == RECORDOID);

	netlevelsup = var->varlevelsup + levelsup;
	rte = GetRTEByRangeTablePosn(pstate, var->varno, netlevelsup);
	attnum = var->varattno;

	if (attnum == InvalidAttrNumber)
	{
		/* Whole-row reference to an RTE, so expand the known fields */
		List	   *names,
				   *vars;
		ListCell   *lname,
				   *lvar;
		int			i;

		expandRTE(rte, var->varno, 0, var->location, false,
				  &names, &vars);

		tupleDesc = CreateTemplateTupleDesc(list_length(vars), false);
		i = 1;
		forboth(lname, names, lvar, vars)
		{
			char	   *label = strVal(lfirst(lname));
			Node	   *varnode = (Node *) lfirst(lvar);

			TupleDescInitEntry(tupleDesc, i,
							   label,
							   exprType(varnode),
							   exprTypmod(varnode),
							   0);
			i++;
		}
		Assert(lname == NULL && lvar == NULL);	/* lists same length? */

		return tupleDesc;
	}

	expr = (Node *) var;		/* default if we can't drill down */

	switch (rte->rtekind)
	{
		case RTE_RELATION:
		case RTE_SPECIAL:
		case RTE_VALUES:

			/*
			 * This case should not occur: a column of a table or values list
			 * shouldn't have type RECORD.  Fall through and fail (most
			 * likely) at the bottom.
			 */
			break;
		case RTE_SUBQUERY:
			{
				/* Subselect-in-FROM: examine sub-select's output expr */
				TargetEntry *ste = get_tle_by_resno(rte->subquery->targetList,
													attnum);

				if (ste == NULL || ste->resjunk)
					elog(ERROR, "subquery %s does not have attribute %d",
						 rte->eref->aliasname, attnum);
				expr = (Node *) ste->expr;
				if (IsA(expr, Var))
				{
					/*
					 * Recurse into the sub-select to see what its Var refers
					 * to.	We have to build an additional level of ParseState
					 * to keep in step with varlevelsup in the subselect.
					 */
					ParseState	mypstate;

					MemSet(&mypstate, 0, sizeof(mypstate));
					mypstate.parentParseState = pstate;
					mypstate.p_rtable = rte->subquery->rtable;
					/* don't bother filling the rest of the fake pstate */

					return expandRecordVariable(&mypstate, (Var *) expr, 0);
				}
				/* else fall through to inspect the expression */
			}
			break;
		case RTE_JOIN:
			/* Join RTE --- recursively inspect the alias variable */
			Assert(attnum > 0 && attnum <= list_length(rte->joinaliasvars));
			expr = (Node *) list_nth(rte->joinaliasvars, attnum - 1);
			if (IsA(expr, Var))
				return expandRecordVariable(pstate, (Var *) expr, netlevelsup);
			/* else fall through to inspect the expression */
			break;
		case RTE_TABLEFUNCTION:
		case RTE_FUNCTION:

			/*
			 * We couldn't get here unless a function is declared with one of
			 * its result columns as RECORD, which is not allowed.
			 */
			break;
		case RTE_CTE:
			/* CTE reference: examine subquery's output expr */
			if (!rte->self_reference)
			{
				CommonTableExpr *cte = GetCTEForRTE(pstate, rte, netlevelsup);
				TargetEntry *ste;

				/* should be analyzed by now */
				Assert(IsA(cte->ctequery, Query));
				ste = get_tle_by_resno(((Query *) cte->ctequery)->targetList,
									   attnum);
				if (ste == NULL || ste->resjunk)
					elog(ERROR, "subquery %s does not have attribute %d",
						 rte->eref->aliasname, attnum);
				expr = (Node *) ste->expr;
				if (IsA(expr, Var))
				{
					/*
					 * Recurse into the CTE to see what its Var refers to. We
					 * have to build an additional level of ParseState to keep
					 * in step with varlevelsup in the CTE; furthermore it
					 * could be an outer CTE.
					 */
					ParseState	mypstate;
					Index		levelsup;

					MemSet(&mypstate, 0, sizeof(mypstate));
					/* this loop must work, since GetCTEForRTE did */
					for (levelsup = 0;
						 levelsup < rte->ctelevelsup + netlevelsup;
						 levelsup++)
						pstate = pstate->parentParseState;
					mypstate.parentParseState = pstate;
					mypstate.p_rtable = ((Query *) cte->ctequery)->rtable;
					/* don't bother filling the rest of the fake pstate */

					return expandRecordVariable(&mypstate, (Var *) expr, 0);
				}
				/* else fall through to inspect the expression */
			}
			break;
		case RTE_VOID:
	            Insist(0);
        	    break;
	}

	/*
	 * We now have an expression we can't expand any more, so see if
	 * get_expr_result_type() can do anything with it.	If not, pass to
	 * lookup_rowtype_tupdesc() which will probably fail, but will give an
	 * appropriate error message while failing.
	 */
	if (get_expr_result_type(expr, NULL, &tupleDesc) != TYPEFUNC_COMPOSITE)
		tupleDesc = lookup_rowtype_tupdesc_copy(exprType(expr),
												exprTypmod(expr));

	return tupleDesc;
}


/*
 * FigureColname -
 *	  if the name of the resulting column is not specified in the target
 *	  list, we have to guess a suitable name.  The SQL spec provides some
 *	  guidance, but not much...
 *
 * Note that the argument is the *untransformed* parse tree for the target
 * item.  This is a shade easier to work with than the transformed tree.
 */
char *
FigureColname(Node *node)
{
	char	   *name = NULL;

	FigureColnameInternal(node, &name);
	if (name != NULL)
		return name;
	/* default result if we can't guess anything */
	return "?column?";
}

static int
FigureColnameInternal(Node *node, char **name)
{
	int			strength = 0;

	if (node == NULL)
		return strength;

	switch (nodeTag(node))
	{
		case T_ColumnRef:
			{
				char	   *fname = NULL;
				ListCell   *l;

				/* find last field name, if any, ignoring "*" */
				foreach(l, ((ColumnRef *) node)->fields)
				{
					Node	   *i = lfirst(l);

					if (IsA(i, String))
						fname = strVal(i);
				}
				if (fname)
				{
					*name = fname;
					return 2;
				}
			}
			break;
		case T_A_Indirection:
			{
				A_Indirection *ind = (A_Indirection *) node;
				char	   *fname = NULL;
				ListCell   *l;

				/* find last field name, if any, ignoring "*" and subscripts */
				foreach(l, ind->indirection)
				{
					Node	   *i = lfirst(l);

					if (IsA(i, String))
						fname = strVal(i);
				}
				if (fname)
				{
					*name = fname;
					return 2;
				}
				return FigureColnameInternal(ind->arg, name);
			}
			break;
		case T_FuncCall:
			*name = strVal(llast(((FuncCall *) node)->funcname));
			return 2;
		case T_A_Expr:
			/* make nullif() act like a regular function */
			if (((A_Expr *) node)->kind == AEXPR_NULLIF)
			{
				*name = "nullif";
				return 2;
			}
			break;
		case T_TypeCast:
			strength = FigureColnameInternal(((TypeCast *) node)->arg,
											 name);
			if (strength <= 1)
			{
				if (((TypeCast *) node)->typeName != NULL)
				{
					*name = strVal(llast(((TypeCast *) node)->typeName->names));
					return 1;
				}
			}
			break;
		case T_CaseExpr:
			strength = FigureColnameInternal((Node *) ((CaseExpr *) node)->defresult,
											 name);
			if (strength <= 1)
			{
				*name = "case";
				return 1;
			}
			break;
		case T_A_ArrayExpr:
			/* make ARRAY[] act like a function */
			*name = "array";
			return 2;
		case T_RowExpr:
			/* make ROW() act like a function */
			*name = "row";
			return 2;
		case T_CoalesceExpr:
			/* make coalesce() act like a regular function */
			*name = "coalesce";
			return 2;
		case T_MinMaxExpr:
			/* make greatest/least act like a regular function */
			switch (((MinMaxExpr *) node)->op)
			{
				case IS_GREATEST:
					*name = "greatest";
					return 2;
				case IS_LEAST:
					*name = "least";
					return 2;
			}
			break;
		case T_XmlExpr:
			/* make SQL/XML functions act like a regular function */
			switch (((XmlExpr *) node)->op)
			{
				case IS_XMLCONCAT:
					*name = "xmlconcat";
					return 2;
				case IS_XMLELEMENT:
					*name = "xmlelement";
					return 2;
				case IS_XMLFOREST:
					*name = "xmlforest";
					return 2;
				case IS_XMLPARSE:
					*name = "xmlparse";
					return 2;
				case IS_XMLPI:
					*name = "xmlpi";
					return 2;
				case IS_XMLROOT:
					*name = "xmlroot";
					return 2;
				case IS_XMLSERIALIZE:
					*name = "xmlserialize";
					return 2;
				case IS_DOCUMENT:
					/* nothing */
					break;
			}
			break;
		case T_XmlSerialize:
			*name = "xmlserialize";
			return 2;
		case T_GroupingFunc:
			*name = "grouping";
			return 2;
		default:
			break;
	}

	return strength;
}<|MERGE_RESOLUTION|>--- conflicted
+++ resolved
@@ -48,15 +48,11 @@
 					bool make_target_entry);
 static List *ExpandAllTables(ParseState *pstate, int location);
 static List *ExpandIndirectionStar(ParseState *pstate, A_Indirection *ind,
-<<<<<<< HEAD
 					  bool make_target_entry, ParseExprKind exprKind);
-=======
-					  bool targetlist);
 static List *ExpandSingleTable(ParseState *pstate, RangeTblEntry *rte,
 							   int location, bool targetlist);
 static List *ExpandRowReference(ParseState *pstate, Node *expr,
 								bool targetlist);
->>>>>>> 78a09145
 static int	FigureColnameInternal(Node *node, char **name);
 
 
@@ -1107,7 +1103,7 @@
 	expr = transformExpr(pstate, (Node *) ind, exprKind);
 
 	/* Expand the rowtype expression into individual fields */
-	return ExpandRowReference(pstate, expr, targetlist);
+	return ExpandRowReference(pstate, expr, make_target_entry);
 }
 
 /*
@@ -1170,7 +1166,7 @@
  */
 static List *
 ExpandRowReference(ParseState *pstate, Node *expr,
-				   bool targetlist)
+				   bool make_target_entry)
 {
 	List	   *result = NIL;
 	TupleDesc	tupleDesc;
@@ -1193,7 +1189,7 @@
 		RangeTblEntry *rte;
 
 		rte = GetRTEByRangeTablePosn(pstate, var->varno, var->varlevelsup);
-		return ExpandSingleTable(pstate, rte, var->location, targetlist);
+		return ExpandSingleTable(pstate, rte, var->location, make_target_entry);
 	}
 
 	/*
