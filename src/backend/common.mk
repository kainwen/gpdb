--- conflicted
+++ resolved
@@ -46,16 +46,12 @@
 	for dir in $(SUBDIRS); do $(MAKE) -C $$dir clean || exit; done
 endif
 	rm -f $(subsysfilename) $(OBJS)
-<<<<<<< HEAD
 	@if [ -d $(CURDIR)/test ]; then $(MAKE) -C $(CURDIR)/test clean; fi
-=======
->>>>>>> 38e93482
 
 
 coverage: $(gcda_files:.gcda=.c.gcov) lcov.info
 ifdef SUBDIRS
 	for dir in $(SUBDIRS); do $(MAKE) -C $$dir coverage || exit; done
-<<<<<<< HEAD
 endif
 
 .PHONY : unittest-check
@@ -63,6 +59,4 @@
 	@if [ -d $(CURDIR)/test ]; then $(MAKE) -C $(CURDIR)/test check; fi
 ifdef SUBDIRS
 	for dir in $(SUBDIRS); do $(MAKE) -C $$dir unittest-check || exit; done
-=======
->>>>>>> 38e93482
 endif