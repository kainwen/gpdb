/*-------------------------------------------------------------------------
 *
 * syslogger.c
 *
 * The system logger (syslogger) appeared in Postgres 8.0. It catches all
 * stderr output from the postmaster, backends, and other subprocesses
 * by redirecting to a pipe, and writes it to a set of logfiles.
 * It's possible to have size and age limits for the logfile configured
 * in postgresql.conf. If these limits are reached or passed, the
 * current logfile is closed and a new one is created (rotated).
 * The logfiles are stored in a subdirectory (configurable in
 * postgresql.conf), using an internal naming scheme that mangles
 * creation time and current postmaster pid.
 *
 * Author: Andreas Pflug <pgadmin@pse-consulting.de>
 *
 * Copyright (c) 2004-2009, PostgreSQL Global Development Group
 *
 *
 * IDENTIFICATION
 *	  $PostgreSQL: pgsql/src/backend/postmaster/syslogger.c,v 1.53 2009/11/19 02:45:33 tgl Exp $
 *
 *-------------------------------------------------------------------------
 */
#include "postgres.h"

#include <fcntl.h>
#include <signal.h>
#include <time.h>
#include <unistd.h>
#include <sys/stat.h>
#include <sys/time.h>

#include "lib/stringinfo.h"
#include "libpq/pqsignal.h"
#include "miscadmin.h"
#include "nodes/pg_list.h"
#include "pgtime.h"
#include "postmaster/fork_process.h"
#include "postmaster/postmaster.h"
#include "postmaster/syslogger.h"
#include "postmaster/sendalert.h"
#include "storage/ipc.h"
#include "storage/pg_shmem.h"
#include "utils/guc.h"
#include "utils/ps_status.h"
#include "utils/timestamp.h"
#include "cdb/cdbvars.h"

#define READ_BUF_SIZE (2 * PIPE_CHUNK_SIZE)

/* The maximum bytes for error message */
#define ERROR_MESSAGE_MAX_SIZE 200

extern bool Gp_entry_postmaster;

/*
 * We read() into a temp buffer twice as big as a chunk, so that any fragment
 * left after processing can be moved down to the front and we'll still have
 * room to read a full chunk.
 */
#define READ_BUF_SIZE (2 * PIPE_CHUNK_SIZE)


/*
 * GUC parameters.	Logging_collector cannot be changed after postmaster
 * start, but the rest can change at SIGHUP.
 */
bool		Logging_collector = false;
int			Log_RotationAge = HOURS_PER_DAY * MINS_PER_HOUR;
int			Log_RotationSize = 10 * 1024;
int			Alert_Log_RotationSize = 1024;
char	   *Log_directory = NULL;
char	   *Log_filename = NULL;
bool		Log_truncate_on_rotation = false;
int         gp_log_format = 0; /* Text format */

/*
 * Globally visible state (used by elog.c)
 */
bool		am_syslogger = false;

extern bool redirection_done;

/*
 * Private state
 */
static pg_time_t next_rotation_time;
static bool pipe_eof_seen = false;
static bool rotation_disabled = false;
static FILE *syslogFile = NULL;
static FILE *csvlogFile = NULL;
NON_EXEC_STATIC pg_time_t first_syslogger_file_time = 0;
static char *last_file_name = NULL;
static char *last_csv_file_name = NULL;
// Store only those logs the severe of that are at least WARNING level to
// speed up the access for it when log files become very huge.
static FILE *alertLogFile = NULL;
// The directory used by gpperfmon where we store alert logs.
static const char *gp_perf_mon_directory = "gpperfmon/logs";
static const char *alert_file_pattern = "gpdb-alert-%Y-%m-%d_%H%M%S.csv";
static char *alert_last_file_name = NULL;
static bool alert_log_level_opened = false;
static bool write_to_alert_log = false;

/* An err msg may break into several pipe chunks, so we need a buffer to assemble them.
 * We fix the number of buffers.  Generally a relative small number should suffice.
 * If we run out, we will flush partial message.  The assemble code will make sure we
 * may log partial msg, but we never garble msg.  We also make sure the output is valid
 * csv (except last line, if syslogger is killed before finish writing a line).
 *
 * We loop over the saved chunk, because number of buffers are small.
 */
/*
 * Buffers for saving partial messages from different backends. We don't expect
 * that there will be very many outstanding at one time, so 20 seems plenty of
 * leeway. If this array gets full we won't lose messages, but we will lose
 * the protocol protection against them being partially written or interleaved.
 *
 * An inactive buffer has pid == 0 and undefined contents of data.
 */


PipeProtoChunk saved_chunks[CHUNK_SLOTS];

/* Find an unused chunk */
static PipeProtoChunk *find_unused_chunk()
{
    int i;
    for(i=0; i<CHUNK_SLOTS; ++i)
    {
        if(saved_chunks[i].hdr.pid == 0)
            return &saved_chunks[i];
    }

    /* oops, all used.  */
    return NULL;
}

/* These must be exported for EXEC_BACKEND case ... annoying */
#ifndef WIN32
int			syslogPipe[2] = {-1, -1};
#else
HANDLE		syslogPipe[2] = {0, 0};
#endif

#ifdef WIN32
static HANDLE threadHandle = 0;
static CRITICAL_SECTION sysloggerSection;
#endif

static bool chunk_is_postgres_chunk(PipeProtoHeader *hdr)
{
    return hdr->zero == 0 && hdr->pid != 0 && hdr->thid != 0 &&
		(hdr->log_format == 't' || hdr->log_format == 'c') &&
		(hdr->is_last == 't' || hdr->is_last == 'f');
}


static void syslogger_handle_chunk(PipeProtoChunk *savedchunk);
static void syslogger_flush_chunks(void);

/*
 * Flags set by interrupt handlers for later service in the main loop.
 */
static volatile sig_atomic_t got_SIGHUP = false;
static volatile sig_atomic_t rotation_requested = false;
static volatile sig_atomic_t alert_rotation_requested = false;


/* Local subroutines */
#ifdef EXEC_BACKEND
static pid_t syslogger_forkexec(void);
static void syslogger_parseArgs(int argc, char *argv[]);
#endif
#ifdef WIN32
static void process_pipe_input(char *logbuffer, int *bytes_in_logbuffer);
static void flush_pipe_input(char *logbuffer, int *bytes_in_logbuffer);


static unsigned int __stdcall pipeThread(void *arg);
#endif
<<<<<<< HEAD
static void logfile_rotate(bool time_based_rotation, bool size_based_rotation, const char *suffix,
						   const char *log_directory, const char *log_filename,
                           FILE **fh, char **last_log_file_name);
static char *logfile_getname(pg_time_t timestamp, const char *suffix, const char *log_directory, const char *log_file_pattern);
=======
static void logfile_rotate(bool time_based_rotation, int size_rotation_for);
static char *logfile_getname(pg_time_t timestamp, const char *suffix);
>>>>>>> 78a09145
static void set_next_rotation_time(void);
static void sigHupHandler(SIGNAL_ARGS);
static void sigUsr1Handler(SIGNAL_ARGS);


/*
 * Main entry point for syslogger process
 * argc/argv parameters are valid only in EXEC_BACKEND case.
 */
NON_EXEC_STATIC void
SysLoggerMain(int argc, char *argv[])
{
	char	   *currentLogDir;
	char	   *currentLogFilename;
	int			currentLogRotationAge;

    IsUnderPostmaster = true;	/* we are a postmaster subprocess now */

    MyProcPid = getpid();		/* reset MyProcPid */

	MyStartTime = time(NULL);	/* set our start time in case we call elog */

#ifdef EXEC_BACKEND
    syslogger_parseArgs(argc, argv);
#endif   /* EXEC_BACKEND */

    am_syslogger = true;

    if (Gp_entry_postmaster && Gp_role == GP_ROLE_DISPATCH)
    	init_ps_display("master logger process", "", "", "");
    else
    	init_ps_display("logger process", "", "", "");

    /*
     * If we restarted, our stderr is already redirected into our own input
     * pipe.  This is of course pretty useless, not to mention that it
     * interferes with detecting pipe EOF.	Point stderr to /dev/null. This
     * assumes that all interesting messages generated in the syslogger will
     * come through elog.c and will be sent to write_syslogger_file.
     */
    {
        int			fd = open(DEVNULL, O_WRONLY, 0);

        /*
         * The closes might look redundant, but they are not: we want to be
         * darn sure the pipe gets closed even if the open failed.	We can
         * survive running with stderr pointing nowhere, but we can't afford
         * to have extra pipe input descriptors hanging around.
         */
        close(fileno(stdout));
        close(fileno(stderr));
		if (fd != -1)
		{
			dup2(fd, fileno(stdout));
			dup2(fd, fileno(stderr));
			close(fd);
		}
    }
	/*
	 * Syslogger's own stderr can't be the syslogPipe, so set it back to text
	 * mode if we didn't just close it. (It was set to binary in
	 * SubPostmasterMain).
     */
#ifdef WIN32
    _setmode(_fileno(stderr),_O_TEXT);
#endif

    redirection_done = true;
    


    /*
     * Also close our copy of the write end of the pipe.  This is needed to
     * ensure we can detect pipe EOF correctly.  (But note that in the restart
     * case, the postmaster already did this.)
     */
#ifndef WIN32
    if (syslogPipe[1] >= 0)
        close(syslogPipe[1]);
    syslogPipe[1] = -1;
#else
    if (syslogPipe[1])
        CloseHandle(syslogPipe[1]);
    syslogPipe[1] = 0;
#endif

	/*
	 * If possible, make this process a group leader, so that the postmaster
	 * can signal any child processes too.	(syslogger probably never has any
	 * child processes, but for consistency we make all postmaster child
	 * processes do this.)
	 */
#ifdef HAVE_SETSID
    if (setsid() < 0)
        elog(FATAL, "setsid() failed: %m");
#endif

    /*
     * Properly accept or ignore signals the postmaster might send us
     *
     * Note: we ignore all termination signals, and instead exit only when all
     * upstream processes are gone, to ensure we don't miss any dying gasps of
     * broken backends...
     */

    pqsignal(SIGHUP, sigHupHandler);	/* set flag to read config file */
    pqsignal(SIGINT, SIG_IGN);
    pqsignal(SIGTERM, SIG_IGN);
    pqsignal(SIGQUIT, SIG_IGN);
    pqsignal(SIGALRM, SIG_IGN);
    pqsignal(SIGPIPE, SIG_IGN);
    pqsignal(SIGUSR1, sigUsr1Handler);	/* request log rotation */
    pqsignal(SIGUSR2, SIG_IGN);

    /*
     * Reset some signals that are accepted by postmaster but not here
     */
    pqsignal(SIGCHLD, SIG_DFL);
    pqsignal(SIGTTIN, SIG_DFL);
    pqsignal(SIGTTOU, SIG_DFL);
    pqsignal(SIGCONT, SIG_DFL);
    pqsignal(SIGWINCH, SIG_DFL);

    PG_SETMASK(&UnBlockSig);

#ifdef WIN32
	/* Fire up separate data transfer thread */
	InitializeCriticalSection(&sysloggerSection);
	EnterCriticalSection(&sysloggerSection);

	threadHandle = (HANDLE) _beginthreadex(NULL, 0, pipeThread, NULL, 0, NULL);
	if (threadHandle == 0)
		elog(FATAL, "could not create syslogger data transfer thread: %m");
#endif   /* WIN32 */

	/*
	 * Remember active logfile's name.  We recompute this from the reference
	 * time because passing down just the pg_time_t is a lot cheaper than
	 * passing a whole file path in the EXEC_BACKEND case.
	 */
	last_file_name = logfile_getname(first_syslogger_file_time, NULL, Log_directory, Log_filename);

    /* remember active logfile parameters */
    currentLogDir = pstrdup(Log_directory);
    currentLogFilename = pstrdup(Log_filename);
    currentLogRotationAge = Log_RotationAge;
    /* set next planned rotation time */
    set_next_rotation_time();

    /* main worker loop */
    for (;;)
    {
        bool		time_based_rotation = false;
		int			size_rotation_for = 0;
		bool		size_rotation_for_alert = false;

#ifndef WIN32
        int			bytesRead = 0;
        int			rc;
        fd_set		rfds;
        struct timeval timeout;
#endif

        if (got_SIGHUP)
        {
            got_SIGHUP = false;
            ProcessConfigFile(PGC_SIGHUP);

            /*
             * Check if the log directory or filename pattern changed in
             * postgresql.conf. If so, force rotation to make sure we're
             * writing the logfiles in the right place.
             */
            if (strcmp(Log_directory, currentLogDir) != 0)
            {
                pfree(currentLogDir);
                currentLogDir = pstrdup(Log_directory);
                rotation_requested = true;

				/*
				 * Also, create new directory if not present; ignore errors
				 */
				mkdir(Log_directory, S_IRWXU);
			}
            if (strcmp(Log_filename, currentLogFilename) != 0)
            {
                pfree(currentLogFilename);
                currentLogFilename = pstrdup(Log_filename);
                rotation_requested = true;
            }

            /*
             * If rotation time parameter changed, reset next rotation time,
             * but don't immediately force a rotation.
             */
            if (currentLogRotationAge != Log_RotationAge)
            {
                currentLogRotationAge = Log_RotationAge;
                set_next_rotation_time();
            }

			/*
			 * If we had a rotation-disabling failure, re-enable rotation
			 * attempts after SIGHUP, and force one immediately.
			 */
			if (rotation_disabled)
			{
				rotation_disabled = false;
				rotation_requested = true;
			}
        }

        if (!rotation_requested && Log_RotationAge > 0 && !rotation_disabled)
        {
            /* Do a logfile rotation if it's time */
            pg_time_t	now = (pg_time_t) time(NULL);

            if (now >= next_rotation_time)
            {
                rotation_requested = time_based_rotation = true;
                if (alert_log_level_opened)
                {
                    alert_rotation_requested = true;
                }
             }
        }

        if (!rotation_requested && Log_RotationSize > 0 && !rotation_disabled)
        {
            /* Do a rotation if file is too big */
            if (ftell(syslogFile) >= Log_RotationSize * 1024L)
			{
				rotation_requested = true;
				size_rotation_for |= LOG_DESTINATION_STDERR;
			}
			if (csvlogFile != NULL &&
				ftell(csvlogFile) >= Log_RotationSize * 1024L)
			{
				rotation_requested = true;
				size_rotation_for |= LOG_DESTINATION_CSVLOG;
			}
        }
            
        if (!alert_rotation_requested && alert_log_level_opened && alertLogFile)
        {
			/* Do a rotation if file is too big */
			if (ftell(alertLogFile) >= Alert_Log_RotationSize * 1024L)
			{
                alert_rotation_requested = true;
				size_rotation_for_alert = true;
			}
        }

        if (rotation_requested)
		{
			/*
			 * Force rotation when both values are zero. It means the request
			 * was sent by pg_rotate_logfile.
			 */
			if (!time_based_rotation && size_rotation_for == 0)
				size_rotation_for = LOG_DESTINATION_STDERR | LOG_DESTINATION_CSVLOG;

			rotation_requested = false;
            logfile_rotate(time_based_rotation, (size_rotation_for & LOG_DESTINATION_STDERR) != 0,
						   NULL, Log_directory, Log_filename,
						   &syslogFile, &last_file_name);
            logfile_rotate(time_based_rotation, (size_rotation_for & LOG_DESTINATION_CSVLOG) != 0,
						   ".csv", Log_directory, Log_filename,
						   &csvlogFile, &last_csv_file_name);
		}

        if (alert_log_level_opened && alert_rotation_requested)
		{
			alert_rotation_requested = false;
            logfile_rotate(time_based_rotation, size_rotation_for_alert,
						   NULL, gp_perf_mon_directory, alert_file_pattern,
                           &alertLogFile, &alert_last_file_name);
		}
#ifndef WIN32

        /*
         * Wait for some data, timing out after 1 second
         */
        FD_ZERO(&rfds);
        FD_SET(syslogPipe[0], &rfds);

        timeout.tv_sec = 1;
        timeout.tv_usec = 0;

        rc = select(syslogPipe[0] + 1, &rfds, NULL, NULL, &timeout);

        if (rc < 0)
        {
            if (errno != EINTR)
                ereport(LOG,
                        (errcode_for_socket_access(),
                         errmsg("select() failed in logger process: %m")));
        }
        else if (rc > 0 && FD_ISSET(syslogPipe[0], &rfds))
        {
            PipeProtoChunk *chunk = find_unused_chunk();
            int readPos = 0;

            if(chunk == NULL)
                syslogger_flush_chunks();

            chunk = find_unused_chunk();

			Assert(chunk != NULL);

			/* Read data to fill the buffer up to PIPE_CHUNK_SIZE bytes */
		next_chunkloop:
			if (bytesRead < sizeof(PipeProtoHeader))
			{
				/*
				 * We always try to make sure that the buffer has at least sizeof(PipeProtoHeader)
				 * bytes if we have read several bytes in the previous read. This handles the case
				 * when a valid chunk has to be read in two read calls, and the first read only
				 * picks up less than sizeof(PipeProtoHeader) bytes.
				 *
				 * However, this read may force some 3rd party error messages (less than
				 * sizeof(PipeProtoHeader) bytes) to sits in the buffer until the next message
				 * comes in. Thus you may experience some delays for small 3rd party error messages
				 * showing up in the logfile. Hopefully, this is very rare.
				 */
				readPos = bytesRead;
				bytesRead = piperead(syslogPipe[0], (char *)chunk + readPos, PIPE_CHUNK_SIZE - readPos);
			}
			
			if (bytesRead == 0)
			{
                /*
                 * Zero bytes read when select() is saying read-ready means
                 * EOF on the pipe: that is, there are no longer any processes
                 * with the pipe write end open.  Therefore, the postmaster
                 * and all backends are shut down, and we are done.
                 */
                pipe_eof_seen = true;

                /* if there's any data left then force it out now */
                syslogger_flush_chunks();
			}
			
			else if (bytesRead < 0)
			{
                if (errno != EINTR)
                    elog(ERROR, "Syslogger could not read from logger pipe: %m");
            }

			else
            {
				if (bytesRead + readPos >= sizeof(PipeProtoHeader) &&
					chunk_is_postgres_chunk((PipeProtoHeader *)chunk))
				{
					int chunk_size = chunk->hdr.len + sizeof(PipeProtoHeader);
					int needBytes = chunk_size - (bytesRead + readPos);

					/*
					 * Finish reading a chunk if the bytes we have read so far
					 * is not sufficient.
					 */
					if (needBytes > 0)
					{
						bytesRead =	piperead(syslogPipe[0],
											 ((char *)chunk) + (bytesRead + readPos),
											 needBytes);

						Assert(bytesRead == needBytes);
					}
					
					syslogger_handle_chunk(chunk);

					/*
					 * Copy the remaining bytes to the beginning of a new unused chunk
					 * buffer if we have read too much.
					 */
					if (needBytes < 0)
					{
						int moreBytes = bytesRead + readPos - chunk_size;
						PipeProtoChunk *new_chunk = find_unused_chunk();

						Assert(moreBytes > 0);
						
						if (new_chunk == NULL)
						{
							syslogger_flush_chunks();
							new_chunk = find_unused_chunk();
							Assert(new_chunk != NULL);
						}

						memmove((char *)new_chunk, ((char *)chunk) + chunk_size, moreBytes);
						chunk = new_chunk;
						bytesRead = moreBytes;
						readPos = 0;

						goto next_chunkloop;
					}

					/* go back to the main loop */
				}
				
				else
				{
					/*
					 * This is a 3rd party error. We may read parts of the standard
					 * error message along with the 3rd party error. So here, we
					 * scan the data byte by byte until we find a byte that is 0.
					 */
					char *msgEnd = (char *)chunk;
					char *chunkEnd = ((char *)chunk) + (bytesRead + readPos);

					while (*msgEnd != 0 &&
						   (msgEnd < chunkEnd))
						msgEnd++;
					
					if (msgEnd >= chunkEnd)
					{
						char lastChar = '\0';
						
						/*
						 * We didn't find a byte '0', so the whole message
						 * is one 3rd party error message.
						 */
						if (bytesRead + readPos >= PIPE_CHUNK_SIZE)
						{
							msgEnd --;
							lastChar = *msgEnd;
						}

						/* Add a '\0' terminator */
						*msgEnd = '\0';

						elog(LOG, "3rd party error log:\n%s%c", (char *)chunk, lastChar);

						/* remember to free this chunk */
						chunk->hdr.pid = 0;
					}
					
					else
					{
						Assert(*msgEnd == 0);

						/*
						 * If a 3rd party error does not start with byte '0',
						 * write the message.
						 */
						if (msgEnd != (char *)chunk)
							elog(LOG, "3rd party error log:\n%s", (char *)chunk);
						else
						{
							/* A 3rd party error starts with bytes '0', ignore this bytes. */
							msgEnd++;
						}

						if (chunkEnd - msgEnd > 0)
						{
							/* We copy the rest of bytes to the beginning of the chunk buffer. */
							memmove((char *)chunk, msgEnd, chunkEnd - msgEnd);
							bytesRead = chunkEnd - msgEnd;
							readPos = 0;

							goto next_chunkloop;
						}
					}
				}
			}
        }
#else							/* WIN32 */

		/*
		 * On Windows we leave it to a separate thread to transfer data and
		 * detect pipe EOF.  The main thread just wakes up once a second to
		 * check for SIGHUP and rotation conditions.
		 *
		 * Server code isn't generally thread-safe, so we ensure that only
		 * one of the threads is active at a time by entering the critical
		 * section whenever we're not sleeping.
		 */
		LeaveCriticalSection(&sysloggerSection);

		pg_usleep(1000000L);

		EnterCriticalSection(&sysloggerSection);
#endif   /* WIN32 */

		if (pipe_eof_seen)
		{
			/*
			 * seeing this message on the real stderr is annoying - so we make
			 * it DEBUG1 to suppress in normal use.
			 */
			ereport(DEBUG1,
					(errmsg("logger shutting down")));

            /*
             * Normal exit from the syslogger is here.	Note that we
             * deliberately do not close syslogFile before exiting; this is to
             * allow for the possibility of elog messages being generated
             * inside proc_exit.  Regular exit() will take care of flushing
             * and closing stdio channels.
             */
            proc_exit(0);
        }
    }
}

static void
open_alert_log_file()
{
    if (Gp_entry_postmaster &&
        Gp_role == GP_ROLE_DISPATCH &&
        gpperfmon_log_alert_level != GPPERFMON_LOG_ALERT_LEVEL_NONE)
    {
        alert_log_level_opened = true;
        if(mkdir(gp_perf_mon_directory, 0700) == -1)
		{
			ereport(WARNING,
			        (errcode_for_file_access(),
			         (errmsg("could not create log file directory \"%s\": %m",
					  gp_perf_mon_directory))));
		}
        char *alert_file_name = logfile_getname(time(NULL), NULL, gp_perf_mon_directory, alert_file_pattern);
        alertLogFile = fopen(alert_file_name, "a");
        if (!alertLogFile)
        {
	        ereport(WARNING,
			        (errcode_for_file_access(),
			         (errmsg("could not create log file \"%s\": %m",
					  alert_file_name))));
        }
        else
        {
            setvbuf(alertLogFile, NULL, LBF_MODE, 0);
        }
        pfree(alert_file_name);
    }
}

/*
 * Postmaster subroutine to start a syslogger subprocess.
 */
int
SysLogger_Start(void)
{
	pid_t		sysloggerPid;
	char	   *filename;

	if (!Logging_collector)
		return 0;

	/*
	 * If first time through, create the pipe which will receive stderr
	 * output.
	 *
	 * If the syslogger crashes and needs to be restarted, we continue to use
	 * the same pipe (indeed must do so, since extant backends will be writing
	 * into that pipe).
	 *
	 * This means the postmaster must continue to hold the read end of the
	 * pipe open, so we can pass it down to the reincarnated syslogger. This
	 * is a bit klugy but we have little choice.
	 */
#ifndef WIN32
    if (syslogPipe[0] < 0)
    {
        if (pgpipe(syslogPipe) < 0)
			ereport(FATAL,
					(errcode_for_socket_access(),
					 (errmsg("could not create pipe for syslog: %m"))));
    }
#else
    if (!syslogPipe[0])
    {
        SECURITY_ATTRIBUTES sa;

        memset(&sa, 0, sizeof(SECURITY_ATTRIBUTES));
        sa.nLength = sizeof(SECURITY_ATTRIBUTES);
        sa.bInheritHandle = TRUE;

        if (!CreatePipe(&syslogPipe[0], &syslogPipe[1], &sa, 32768))
			ereport(FATAL,
					(errcode_for_file_access(),
					 (errmsg("could not create pipe for syslog: %m"))));
    }
#endif

    /*
     * Create log directory if not present; ignore errors
     */
    mkdir(Log_directory, 0700);

	/*
	 * The initial logfile is created right in the postmaster, to verify that
	 * the Log_directory is writable.  We save the reference time so that
	 * the syslogger child process can recompute this file name.
	 *
	 * It might look a bit strange to re-do this during a syslogger restart,
	 * but we must do so since the postmaster closed syslogFile after the
	 * previous fork (and remembering that old file wouldn't be right anyway).
	 * Note we always append here, we won't overwrite any existing file.  This
	 * is consistent with the normal rules, because by definition this is not
	 * a time-based rotation.
	 */
	first_syslogger_file_time = time(NULL);
    filename = logfile_getname(first_syslogger_file_time, NULL, Log_directory, Log_filename);

    syslogFile = fopen(filename, "a");

    if (!syslogFile)
		ereport(FATAL,
				(errcode_for_file_access(),
				 (errmsg("could not create log file \"%s\": %m",
						 filename))));

    open_alert_log_file();

    setvbuf(syslogFile, NULL, LBF_MODE, 0);

    pfree(filename);

#ifdef EXEC_BACKEND
    switch ((sysloggerPid = syslogger_forkexec()))
#else
        switch ((sysloggerPid = fork_process()))
#endif
        {
            case -1:
			ereport(LOG,
					(errmsg("could not fork system logger: %m")));
			return 0;

#ifndef EXEC_BACKEND
            case 0:
                /* in postmaster child ... */
                /* Close the postmaster's sockets */
                ClosePostmasterPorts(true);

                /* Lose the postmaster's on-exit routines */
                on_exit_reset();

                /* Drop our connection to postmaster's shared memory, as well */
                PGSharedMemoryDetach();

                /* do the work */
                SysLoggerMain(0, NULL);
                break;
#endif

            default:
                /* success, in postmaster */

                /* now we redirect stderr, if not done already */
                if (!redirection_done)
                {
#ifndef WIN32
                    fflush(stdout);
                    if (dup2(syslogPipe[1], fileno(stdout)) < 0)
					ereport(FATAL,
							(errcode_for_file_access(),
							 errmsg("could not redirect stdout: %m")));
                    fflush(stderr);
                    if (dup2(syslogPipe[1], fileno(stderr)) < 0)
					ereport(FATAL,
							(errcode_for_file_access(),
							 errmsg("could not redirect stderr: %m")));
                    /* Now we are done with the write end of the pipe. */
                    close(syslogPipe[1]);
                    syslogPipe[1] = -1;
#else
                    int			fd;

                    /*
				 	 * open the pipe in binary mode and make sure stderr is binary
					 * after it's been dup'ed into, to avoid disturbing the pipe
					 * chunking protocol.
                     */
                    fflush(stderr);
                    fd = _open_osfhandle((long) syslogPipe[1],
                            _O_APPEND | _O_BINARY);
                    if (dup2(fd, _fileno(stderr)) < 0)
					ereport(FATAL,
							(errcode_for_file_access(),
							 errmsg("could not redirect stderr: %m")));
                    close(fd);
                    _setmode(_fileno(stderr),_O_BINARY);
					/*
					 * Now we are done with the write end of the pipe.
					 * CloseHandle() must not be called because the preceding
					 * close() closes the underlying handle.
					 */
                    syslogPipe[1] = 0;
#endif
                    redirection_done = true;
                }

                /* postmaster will never write the file; close it */
                fclose(syslogFile);
                syslogFile = NULL;
                if (alertLogFile)
                {
                    fclose(alertLogFile);
                    alertLogFile = NULL;
                }
                return (int) sysloggerPid;
        }

    /* we should never reach here */
    return 0;
}


#ifdef EXEC_BACKEND

/*
 * syslogger_forkexec() -
 *
 * Format up the arglist for, then fork and exec, a syslogger process
 */
static pid_t
syslogger_forkexec(void)
{
    char	   *av[10];
    int			ac = 0;
    char		filenobuf[32];
    char        alertFileNobuf[32];

    av[ac++] = "postgres";
    av[ac++] = "--forklog";
    av[ac++] = NULL;			/* filled in by postmaster_forkexec */

    /* static variables (those not passed by write_backend_variables) */
#ifndef WIN32
	if (syslogFile != NULL)
		snprintf(filenobuf, sizeof(filenobuf), "%d",
				 fileno(syslogFile));
	else
		strcpy(filenobuf, "-1");
#else							/* WIN32 */
	if (syslogFile != NULL)
		snprintf(filenobuf, sizeof(filenobuf), "%ld",
				 _get_osfhandle(_fileno(syslogFile)));
	else
		strcpy(filenobuf, "0");
#endif   /* WIN32 */
	av[ac++] = filenobuf;

	if (alert_log_level_opened)
	{
#ifndef WIN32
		if (alertLogFile != NULL)
			snprintf(alertFileNoBuf, sizeof(alertFileNoBuf), "%d",
					 fileno(alertLogFile));
		else
			strcpy(alertFileNoBuf, "-1");
#else							/* WIN32 */
		if (alertLogFile != NULL)
			snprintf(alertFileNoBuf, sizeof(alertFileNoBuf), "%ld",
					 _get_osfhandle(_fileno(alertLogFile)));
		else
			strcpy(alertFileNoBuf, "0");
#endif
		av[ac++] = alertFileNoBuf;
	}
	av[ac] = NULL;
	Assert(ac < lengthof(av));

	return postmaster_forkexec(ac, av);
}

/*
 * syslogger_parseArgs() -
 *
 * Extract data from the arglist for exec'ed syslogger process
 */
    static void
syslogger_parseArgs(int argc, char *argv[])
{
    int			fd;
    int         alertFd;

    Assert(argc == alert_log_level_opened ? 4 : 3);
    argv += 3;

#ifndef WIN32
    fd = atoi(*argv++);
    if (fd != -1)
    {
        syslogFile = fdopen(fd, "a");
        setvbuf(syslogFile, NULL, LBF_MODE, 0);
    }
#else							/* WIN32 */
    fd = atoi(*argv++);
    if (fd != 0)
    {
        fd = _open_osfhandle(fd, _O_APPEND | _O_TEXT);
        if (fd > 0)
        {
            syslogFile = fdopen(fd, "a");
            setvbuf(syslogFile, NULL, LBF_MODE, 0);
        }
    }
#endif

    if (alert_log_level_opened)
    {
        alertFd = atoi(*argv++);
#ifndef WIN32
        if (alertFd != -1)
        {
            alertLogFile = fdopen(alertFd, "a");
            setvbuf(alertLogFile, NULL, LBF_MODE, 0);
        }
#else							/* WIN32 */
        if (alertFd != 0)
        {
            alertFd = _open_osfhandle(alertFd, _O_APPEND | _O_TEXT);
            if (alertFd > 0)
            {
                alertLogFile = fdopen(alertFd, "a");
                setvbuf(alertLogFile, NULL, LBF_MODE, 0);
            }
        }
#endif   /* WIN32 */
    }
}
#endif   /* EXEC_BACKEND */

/*
 * Write a given timestamp to the log file.
 */
void
syslogger_append_timestamp(pg_time_t stamp_time, bool amsyslogger, bool append_comma)
{
    if(stamp_time != 0)
    {
        char strbuf[128];

        pg_strftime(strbuf, sizeof(strbuf),
                /* Win32 timezone names are too long so don't print them */
#ifndef WIN32
                "%Y-%m-%d %H:%M:%S %Z",
#else
                "%Y-%m-%d %H:%M:%S",
#endif
                pg_localtime(&stamp_time, log_timezone ? log_timezone : gmt_timezone));
		if (amsyslogger)
			write_syslogger_file_binary(strbuf, strlen(strbuf), LOG_DESTINATION_STDERR);
		else
			write(fileno(stderr), strbuf, strlen(strbuf));
    }

    if (append_comma)
	{
		if (amsyslogger)
			write_syslogger_file_binary(",", 1, LOG_DESTINATION_STDERR);
		else
			write(fileno(stderr), ",", 1);
	}
}

/*
 * Write the current timestamp with milliseconds to the syslogger file or
 * stderr.
 *
 * It is not safe to call strftime since it is not async-safe, and it
 * is expensive to call strftime to get timezone everytime, we use
 * pg_strftime, but stick on a fixed timezone (default_timezone)
 * instead a settable timezone as PostgreSQL does, since we want all
 * log messages to have the same time format. See MPP-2591.
 */
void
syslogger_append_current_timestamp(bool amsyslogger)
{
    struct timeval tv;
    pg_time_t	stamp_time;
    char strbuf[128];
    char msbuf[8];

    gettimeofday(&tv, NULL);
    stamp_time = (pg_time_t) tv.tv_sec;

    pg_strftime(strbuf, sizeof(strbuf),
            /* leave room for milliseconds... */
            /* Win32 timezone names are too long so don't print them */
#ifndef WIN32
            "%Y-%m-%d %H:%M:%S        %Z",
#else
            "%Y-%m-%d %H:%M:%S        ",
#endif
            pg_localtime(&stamp_time, log_timezone ? log_timezone : gmt_timezone));

    /* 'paste' milliseconds into place... */
    sprintf(msbuf, ".%06d", (int) (tv.tv_usec));
    strncpy(strbuf + 19, msbuf, 7);

	if (amsyslogger)
	{
		write_syslogger_file_binary(strbuf, strlen(strbuf), LOG_DESTINATION_STDERR);
		write_syslogger_file_binary(",", 1, LOG_DESTINATION_STDERR);
	}
	else
	{
		write(fileno(stderr), strbuf, strlen(strbuf));
		write(fileno(stderr), ",", 1);
	}
}


/*
 * We use the PostgreSQL defaults for CSV, i.e. quote = escape = '"'
 * If it's NULL, append nothing.
 */
int syslogger_write_str(const char *data, int len, bool amsyslogger, bool csv)
{
    int cnt = 0;

    /* avoid confusing an empty string with NULL */
    if (data == NULL)
        return 0;

    while (cnt < len && data[cnt] != '\0')
    {
        if (csv && data[cnt] == '"')
		{
			if (amsyslogger)
				write_syslogger_file_binary("\"", 1, LOG_DESTINATION_STDERR);
			else
				write(fileno(stderr), "\"", 1);
		}
		
		if (amsyslogger)
			write_syslogger_file_binary(data+cnt, 1, LOG_DESTINATION_STDERR);
		else
			write(fileno(stderr), data+cnt, 1);

        cnt+=1;
    }

    return cnt;
}

/*
 * Write a string, ended with '\0', in a specific chunk to the log.
 *
 * If csv is true, this function puts double-quotes around the string.
 * If both csv and quote_empty_string are true, this function puts
 * double-quotes around an empty string.
 * If append_comma is true, this function appends a comma after the string.
 */
static void
syslogger_write_str_from_chunk(CSVChunkStr *chunkstr, bool csv,
							   bool quote_empty_string, bool append_comma)
{
    int wlen = 0; 
    int len = 0;
	bool is_empty_string = false;

    if (chunkstr->chunk != NULL)
	{
		len = chunkstr->chunk->hdr.len - (chunkstr->p - chunkstr->chunk->data);

		/* Check if the string is an empty string */
		if (len > 0 && chunkstr->p[0] == '\0')
			is_empty_string = true;
		if (len == 0 && chunkstr->chunk->hdr.next >= 0)
		{
			PipeProtoChunk *next_chunk = &saved_chunks[chunkstr->chunk->hdr.next];
			if (next_chunk->hdr.len > 0 && next_chunk->data[0] == '\0')
				is_empty_string = true;
		}
	}
	else
	{
		Assert(chunkstr->p == NULL);
		is_empty_string = true;
	}

    if(csv && (!is_empty_string || quote_empty_string))
        write_syslogger_file_binary("\"", 1, LOG_DESTINATION_STDERR);

    while(chunkstr->p)
    {
        bool done = false;
        wlen = syslogger_write_str(chunkstr->p, len, true, csv);

        /* Write OK, don't forget to account for the trailing 0 */
        if(wlen < len)
        { 
            done = true;
            chunkstr->p += wlen + 1;
        }
        else
            chunkstr->p += wlen;

        if(chunkstr->p - chunkstr->chunk->data == chunkstr->chunk->hdr.len)
        {
            /* switch to next chunk */
            if(chunkstr->chunk->hdr.next >= 0)
            {
                chunkstr->chunk = &saved_chunks[chunkstr->chunk->hdr.next];
                chunkstr->p = chunkstr->chunk->data;
                len = chunkstr->chunk->hdr.len - (chunkstr->p - chunkstr->chunk->data);
            }
            else
            {
                chunkstr->chunk = NULL;
                chunkstr->p = NULL;
            }
        }

        if(done)
            break;
    }

    if(csv && (!is_empty_string || quote_empty_string))
        write_syslogger_file_binary("\"", 1, LOG_DESTINATION_STDERR);

    if (append_comma)
        write_syslogger_file_binary(",", 1, LOG_DESTINATION_STDERR);
}

void
syslogger_write_int32(bool test0, const char *prefix, int32 i, bool amsyslogger, bool append_comma)
{
    char buf[1024];
    int len;

    if (!test0 || i > 0)
    {
        len = sprintf(buf, "%s%d", prefix, i);
		if (amsyslogger)
			write_syslogger_file_binary(buf, len, LOG_DESTINATION_STDERR);
		else
			write(fileno(stderr), buf, len);
    }
    if (append_comma)
	{
		if (amsyslogger)
			write_syslogger_file_binary(",", 1, LOG_DESTINATION_STDERR);
		else
			write(fileno(stderr), ",", 1);
	}
}

/*
 * setErrorDataFromSegvChunk
 *   Fill in the given error data with the chunk that contains the message
 * sent in a SEGV/BUS/ILL handler.
 */
static void
fillinErrorDataFromSegvChunk(GpErrorData *errorData, PipeProtoChunk *chunk)
{
	Assert(chunk != NULL &&
		   chunk->hdr.is_segv_msg == 't' &&
		   chunk->hdr.is_last == 't');

	GpSegvErrorData *segvData = (GpSegvErrorData *)chunk->data;
	
	errorData->fix_fields.session_start_time = segvData->session_start_time;
	errorData->fix_fields.send_alert = 't';
	errorData->fix_fields.omit_location = 'f';

	/* This field is always true now. We should remove this eventually. */
	errorData->fix_fields.gp_is_primary = 't';
	errorData->fix_fields.gp_session_id = segvData->gp_session_id;
	errorData->fix_fields.gp_command_count = segvData->gp_command_count;
	errorData->fix_fields.gp_segment_id = segvData->gp_segment_id;
	errorData->fix_fields.slice_id = segvData->slice_id;
	errorData->fix_fields.error_cursor_pos = 0;
	errorData->fix_fields.internal_query_pos = 0;
	errorData->fix_fields.error_fileline = 0;
	errorData->fix_fields.top_trans_id = 0;
	errorData->fix_fields.dist_trans_id = 0;
	errorData->fix_fields.local_trans_id = 0;
	errorData->fix_fields.subtrans_id = 0;

	errorData->username = NULL;
	errorData->databasename = NULL;
	errorData->remote_host = NULL;
	errorData->remote_port = NULL;
	errorData->error_severity = "PANIC";
	errorData->sql_state = "XX000";
	errorData->error_message = palloc0(ERROR_MESSAGE_MAX_SIZE);

	const char *signalName = SegvBusIllName(segvData->signal_num);
	Assert(signalName != NULL);
	snprintf(errorData->error_message, ERROR_MESSAGE_MAX_SIZE,
			 "Unexpected internal error: %s received signal %s",
			 (Gp_entry_postmaster && Gp_role == GP_ROLE_DISPATCH) ? "Master process" : "Segment process",
			 signalName);
	
	errorData->error_detail = NULL;
	errorData->error_hint = NULL;
	errorData->internal_query = NULL;
	errorData->error_context = NULL;
	errorData->debug_query_string = NULL;
	errorData->error_func_name = NULL;
	errorData->error_filename = NULL;
	errorData->stacktrace = NULL;
	
	if (segvData->frame_depth > 0)
	{
		void *stackAddressArray = (chunk->data + MAXALIGN(sizeof(GpSegvErrorData)));
		void **stackAddresses = stackAddressArray;
		errorData->stacktrace = gp_stacktrace(stackAddresses, segvData->frame_depth);
	}
}

/*
 * freeErrorDataFields
 *   Free the palloc'ed fields inside GpErrorData.
 *
 * This is the counterpart for fillinErrorDataFromSegvChunk. Currently, only error message and
 * stacktrace need to be freed.
 */
static void
freeErrorDataFields(GpErrorData *errorData)
{
	pfree(errorData->error_message);
	
	if (errorData->stacktrace != NULL)
	{
		pfree(errorData->stacktrace);
	}
}

/*
 * syslogger_write_str_with_comma
 *   Write the given string to the log. A comma is appended after the given string.
 *
 * If csv is true, double quotes are added around the string.
 */
static void
syslogger_write_str_with_comma(const char *data, bool amsyslogger, bool csv, bool quote_empty)
{
	if (data != NULL)
	{
		bool is_empty = (data[0] == '\0');
		if (csv && (!is_empty || quote_empty))
		{
			write_syslogger_file_binary("\"", 1, LOG_DESTINATION_STDERR);
		}

		syslogger_write_str(data, strlen(data), amsyslogger, csv);

		if (csv && (!is_empty || quote_empty))
		{
			write_syslogger_file_binary("\"", 1, LOG_DESTINATION_STDERR);
		}
	}
	
	write_syslogger_file_binary(",", 1, LOG_DESTINATION_STDERR);
}

/*
 * syslogger_write_str_end
 *   Write the given string to the log. No comma is appended after the given string.
 *
 * If csv is true, double quotes are added around the string.
 */
static void
syslogger_write_str_end(const char *data, bool amsyslogger, bool csv, bool quote_empty)
{
	if (data != NULL)
	{
		bool is_empty = (data[0] == '\0');
		if (csv && (!is_empty || quote_empty))
		{
			write_syslogger_file_binary("\"", 1, LOG_DESTINATION_STDERR);
		}

		syslogger_write_str(data, strlen(data), amsyslogger, csv);

		if (csv && (!is_empty || quote_empty))
		{
			write_syslogger_file_binary("\"", 1, LOG_DESTINATION_STDERR);
		}
	}
}

/*
 * syslogger_write_errordata
 *   Write the GpErrorData to the log.
 */
static void
syslogger_write_errordata(PipeProtoHeader *chunkHeader, GpErrorData *errorData, bool csv)
{
	syslogger_append_current_timestamp(true);
	
	/* username */
	syslogger_write_str_with_comma(errorData->username, true, csv, true);
	
	/* databasename */
	syslogger_write_str_with_comma(errorData->databasename, true, csv, true);
	
	/* Process id, thread id */
	syslogger_write_int32(false, "p", chunkHeader->pid, true, true);
	syslogger_write_int32(false, "th", chunkHeader->thid, true, true);
	
	/* Remote host */
	syslogger_write_str_with_comma(errorData->remote_host, true, csv, true);
	/* Remote port */
	syslogger_write_str_with_comma(errorData->remote_port, true, csv, true);
	
	/* session start timestamp */
	syslogger_append_timestamp(errorData->fix_fields.session_start_time, true, true);
	
	/* Transaction id */
	syslogger_write_int32(false, "", errorData->fix_fields.top_trans_id, true, true);
	
	/* GPDB specific options. */
	syslogger_write_int32(true, "con", errorData->fix_fields.gp_session_id, true, true); 
	syslogger_write_int32(true, "cmd", errorData->fix_fields.gp_command_count, true, true); 
	syslogger_write_int32(false, errorData->fix_fields.gp_is_primary == 't'? "seg" : "mir", errorData->fix_fields.gp_segment_id,
						  true, true); 
	syslogger_write_int32(true, "slice", errorData->fix_fields.slice_id, true, true); 
	syslogger_write_int32(true, "dx", errorData->fix_fields.dist_trans_id, true, true);
	syslogger_write_int32(true, "x", errorData->fix_fields.local_trans_id, true, true); 
	syslogger_write_int32(true, "sx", errorData->fix_fields.subtrans_id, true, true); 
	
	/* error severity */
	syslogger_write_str_with_comma(errorData->error_severity, true, csv, true);
	/* sql state code */
	syslogger_write_str_with_comma(errorData->sql_state, true, csv, true);
	/* errmsg */
	syslogger_write_str_with_comma(errorData->error_message, true, csv, true);
	/* errdetail */
	syslogger_write_str_with_comma(errorData->error_detail, true, csv, true);
	/* errhint */
	syslogger_write_str_with_comma(errorData->error_hint, true, csv, true);
	/* internal query */
	syslogger_write_str_with_comma(errorData->internal_query, true, csv, true);
	/* internal query pos */
	syslogger_write_int32(true, "", errorData->fix_fields.internal_query_pos, true, true);
	/* err ctxt */
	syslogger_write_str_with_comma(errorData->error_context, true, csv, true);
	/* user query */
	syslogger_write_str_with_comma(errorData->debug_query_string, true, csv, true);
	/* cursor pos */
	syslogger_write_int32(false, "", errorData->fix_fields.error_cursor_pos, true, true); 
	/* func name */
	syslogger_write_str_with_comma(errorData->error_func_name, true, csv, true);
	/* file name */
	syslogger_write_str_with_comma(errorData->error_filename, true, csv, true);
	/* line number */
	syslogger_write_int32(true, "", errorData->fix_fields.error_fileline, true, true);
	/* stack trace */
	if (errorData->stacktrace != NULL)
	{
		if (csv)
		{
			write_syslogger_file_binary("\"", 1, LOG_DESTINATION_STDERR);
		}
		
		syslogger_write_str(errorData->stacktrace, strlen(errorData->stacktrace), true, csv);

		if (csv)
		{
			write_syslogger_file_binary("\"", 1, LOG_DESTINATION_STDERR);
		}
	}
	
	/* EOL */
	write_syslogger_file_binary(LOG_EOL, strlen(LOG_EOL), LOG_DESTINATION_STDERR);
	
	/*
	 * Send alerts when needed. The alerts are sent only by the master.
	 * If the alert is failed for whatever reason, log a message and continue.
	 */
	if (errorData->fix_fields.send_alert == 't' &&
		Gp_entry_postmaster && Gp_role == GP_ROLE_DISPATCH)
	{
		PG_TRY();
		{
			send_alert(errorData);
		}
		PG_CATCH();
		{
			elog(LOG,"Failed to send alert.");
		}
		PG_END_TRY();
	}
}

static void set_write_to_alert_log(const char *severity)
{
    if (alert_log_level_opened)
    {
        GpperfmonLogAlertLevel alert_level = lookup_loglevel_by_name(severity);
        /*
         * gpperfmon_log_alert_level cannot be GPPERFMON_LOG_ALERT_LEVEL_NONE,
         * because alert_log_level_opened is true
         */
        if (alert_level >= gpperfmon_log_alert_level)
        {
            write_to_alert_log = true;
        }
    }
}

static void unset_write_to_alert_log()
{
    write_to_alert_log = false;
}

/*
 * syslogger_log_segv_chunk
 *   Write the chunk for the message sent inside a SEGV/BUS/ILL handler to the log.
 */
static void
syslogger_log_segv_chunk(PipeProtoChunk *chunk)
{
	Assert(chunk->hdr.is_segv_msg == 't' && chunk->hdr.is_last == 't');
	Assert(chunk->hdr.thid == FIXED_THREAD_ID);

	/* Reset the thread id */
	chunk->hdr.thid = 0;

	GpErrorData errorData;
	fillinErrorDataFromSegvChunk(&errorData, chunk);
    set_write_to_alert_log(errorData.error_severity);
	syslogger_write_errordata(&chunk->hdr, &errorData, chunk->hdr.log_format == 'c');
	freeErrorDataFields(&errorData);
	
	/* mark chunk as unused */
	chunk->hdr.pid = 0;
    unset_write_to_alert_log();
}

void syslogger_log_chunk_list(PipeProtoChunk *chunk)
{
    GpErrorDataFixFields *pfixed = (GpErrorDataFixFields *) (chunk->data);

    if(chunk->hdr.log_format == 't')
    {
        CSVChunkStr chunkstr = { chunk, chunk->data };
        syslogger_write_str_from_chunk(&chunkstr, false, false, false);
    }
    else
    {
        CSVChunkStr chunkstr = { chunk, chunk->data + sizeof(GpErrorDataFixFields) };
	    GpErrorData errorData;
        memset(&errorData, 0, sizeof(errorData));
        memcpy(&errorData.fix_fields, chunk->data, sizeof(errorData.fix_fields));
        errorData.username = get_str_from_chunk(&chunkstr,saved_chunks);
        errorData.databasename = get_str_from_chunk(&chunkstr,saved_chunks);
        errorData.remote_host = get_str_from_chunk(&chunkstr,saved_chunks);
        errorData.remote_port = get_str_from_chunk(&chunkstr,saved_chunks);
        errorData.error_severity = get_str_from_chunk(&chunkstr,saved_chunks);
        errorData.sql_state = get_str_from_chunk(&chunkstr,saved_chunks);
        errorData.error_message = get_str_from_chunk(&chunkstr,saved_chunks);
        errorData.error_detail = get_str_from_chunk(&chunkstr,saved_chunks);
        errorData.error_hint = get_str_from_chunk(&chunkstr,saved_chunks);
        errorData.internal_query = get_str_from_chunk(&chunkstr,saved_chunks);
        errorData.error_context = get_str_from_chunk(&chunkstr,saved_chunks);
        errorData.debug_query_string = get_str_from_chunk(&chunkstr,saved_chunks);
        errorData.error_func_name = get_str_from_chunk(&chunkstr,saved_chunks);
        errorData.error_filename = get_str_from_chunk(&chunkstr,saved_chunks);
        errorData.stacktrace = get_str_from_chunk(&chunkstr,saved_chunks);

        // We only send to alert for csv format log.
        set_write_to_alert_log(errorData.error_severity);

        /*
         * timestamp_with_milliseconds 
         */
        syslogger_append_current_timestamp(true);

        /* username */
        syslogger_write_str_with_comma(errorData.username, true, true, false);

        /* databasename */
        syslogger_write_str_with_comma(errorData.databasename, true, true, false);

        /* Process id, thread id */
        syslogger_write_int32(false, "p", chunk->hdr.pid, true, true);
        syslogger_write_int32(false, "th", chunk->hdr.thid, true, true);

        /* Remote host */
        syslogger_write_str_with_comma(errorData.remote_host, true, true, false);
        /* Remote port */
        syslogger_write_str_with_comma(errorData.remote_port, true, true, false);

        /* session start timestamp */
        syslogger_append_timestamp(pfixed->session_start_time, true, true);

        /* Transaction id */
        syslogger_write_int32(false, "", pfixed->top_trans_id, true, true);

        /* GPDB specific options. */
        syslogger_write_int32(true, "con", pfixed->gp_session_id, true, true); 
        syslogger_write_int32(true, "cmd", pfixed->gp_command_count, true, true); 
        syslogger_write_int32(false, pfixed->gp_is_primary == 't'? "seg" : "mir", pfixed->gp_segment_id,
							  true, true); 
        syslogger_write_int32(true, "slice", pfixed->slice_id, true, true); 
        syslogger_write_int32(true, "dx", pfixed->dist_trans_id, true, true);
        syslogger_write_int32(true, "x", pfixed->local_trans_id, true, true); 
        syslogger_write_int32(true, "sx", pfixed->subtrans_id, true, true); 

        /* error severity */
        syslogger_write_str_with_comma(errorData.error_severity, true, true, false);
        /* sql state code */
        syslogger_write_str_with_comma(errorData.sql_state, true, true, false);
        /* errmsg */
        syslogger_write_str_with_comma(errorData.error_message, true, true, false);
        /* errdetail */
        syslogger_write_str_with_comma(errorData.error_detail, true, true, false);
        /* errhint */
        syslogger_write_str_with_comma(errorData.error_hint, true, true, false);
        /* internal query */
        syslogger_write_str_with_comma(errorData.internal_query, true, true, false);
        /* internal query pos */
        syslogger_write_int32(true, "", pfixed->internal_query_pos, true, true);
        /* err ctxt */
        syslogger_write_str_with_comma(errorData.error_context, true, true, false);
        /* user query */
        syslogger_write_str_with_comma(errorData.debug_query_string, true, true, false);
        /* cursor pos */
        syslogger_write_int32(false, "", pfixed->error_cursor_pos, true, true); 
        /* func name */
        syslogger_write_str_with_comma(errorData.error_func_name, true, true, false);
        /* file name */
        syslogger_write_str_with_comma(errorData.error_filename, true, true, false);
        /* line number */
        syslogger_write_int32(true, "", pfixed->error_fileline, true, true);
        /* stack trace */
        syslogger_write_str_end(errorData.stacktrace, true, true, false);

        /* EOL */
        write_syslogger_file_binary(LOG_EOL, strlen(LOG_EOL), LOG_DESTINATION_STDERR);

        free(errorData.stacktrace ); errorData.stacktrace = NULL;
        free((char *)errorData.error_filename ); errorData.error_filename = NULL;
        free((char *)errorData.error_func_name ); errorData.error_func_name = NULL;
        free(errorData.debug_query_string ); errorData.debug_query_string = NULL;
        free(errorData.error_context); errorData.error_context = NULL;
        free(errorData.internal_query ); errorData.internal_query = NULL;
        free(errorData.error_hint ); errorData.error_hint = NULL;
        free(errorData.error_detail ); errorData.error_detail = NULL;
        free(errorData.error_message ); errorData.error_message = NULL;
        free(errorData.sql_state ); errorData.sql_state = NULL;
        free((char *)errorData.error_severity ); errorData.error_severity = NULL;
        free(errorData.remote_port ); errorData.remote_port = NULL;
        free(errorData.remote_host ); errorData.remote_host = NULL;
        free(errorData.databasename ); errorData.databasename = NULL;
        free(errorData.username ); errorData.username = NULL;

        unset_write_to_alert_log();

        if (pfixed->send_alert == 't')
        	if (Gp_entry_postmaster && Gp_role == GP_ROLE_DISPATCH) /* Only the master sends alerts */
        		send_alert_from_chunks(chunk, &saved_chunks[0]);
    }

    /* Free the chunks */
    while(true)
    {
        chunk->hdr.pid = 0;
        if(chunk->hdr.next == -1)
            break;
        chunk = &saved_chunks[chunk->hdr.next];
    }
}

static void syslogger_flush_chunks()
{
    PipeProtoChunk * chunk = NULL;
    int i;

    for(i=0; i<CHUNK_SLOTS; ++i)
    {
        if(saved_chunks[i].hdr.pid != 0
                && saved_chunks[i].hdr.chunk_no == 0)
        {
            chunk = &saved_chunks[i];
            syslogger_log_chunk_list(chunk);
        }
    }

    /* make sure we free everything */
    for (i=0; i<CHUNK_SLOTS; ++i)
    {
        saved_chunks[i].hdr.pid = 0;
    }
}

static void syslogger_handle_chunk(PipeProtoChunk *chunk)
{
    int i;
    PipeProtoChunk *first = NULL; 
    PipeProtoChunk *prev = NULL; 

#ifdef USE_TEST_UTILS
    if (chunk->hdr.log_format == 'X')
    {
        if (chunk->hdr.log_line_number == 1)
        {
            proc_exit(1);
        }
        else if (chunk->hdr.log_line_number == 2)
        {
            proc_exit(2);
        }
        else if (chunk->hdr.log_line_number == 11)
        {
            *(int *) 0 = 1234;
        }
        else
        {
            abort();
        }
        return;
    }
#endif

    Assert(chunk->hdr.log_format == 'c' || chunk->hdr.log_format == 't'); 
          
    /* I am the last, so chain no one */
    chunk->hdr.next = -1; 

    /* find interesting things */
    for(i = 0; i<CHUNK_SLOTS; ++i)
    {
        if(saved_chunks[i].hdr.pid == chunk->hdr.pid && 
                saved_chunks[i].hdr.thid == chunk->hdr.thid && 
                saved_chunks[i].hdr.log_line_number == chunk->hdr.log_line_number)
        {
            if(saved_chunks[i].hdr.chunk_no == 0)
                first = &saved_chunks[i];

            if(saved_chunks[i].hdr.chunk_no == chunk->hdr.chunk_no - 1)
                prev = &saved_chunks[i];
        }
    }

    /* Chain me */
    if(prev)
        prev->hdr.next = chunk - &saved_chunks[0];
    else if(chunk->hdr.chunk_no != 0)
    {
        /* A chunk without prev, drop it on the floor */
        elog(LOG, "Out of order or dangling chunks from pid %d", chunk->hdr.pid);

        /* remember to free this chunk */
        chunk->hdr.pid = 0;

        /* Out of order chunk, if we have something before this, output */
        if(first)
            syslogger_log_chunk_list(first);

        return;
    }

    if(chunk->hdr.is_last == 't')
	{
		if (chunk->hdr.is_segv_msg == 't')
		{
			syslogger_log_segv_chunk(first);
		}
		else
		{
			syslogger_log_chunk_list(first);
		}
	}
}


#ifdef WIN32
/* --------------------------------
 *		pipe protocol handling
 * --------------------------------
 */

/*
 * Process data received through the syslogger pipe.
 *
 * This routine interprets the log pipe protocol which sends log messages as
 * (hopefully atomic) chunks - such chunks are detected and reassembled here.
 *
 * The protocol has a header that starts with two nul bytes, then has a 16 bit
 * length, the pid of the sending process, and a flag to indicate if it is
 * the last chunk in a message. Incomplete chunks are saved until we read some
 * more, and non-final chunks are accumulated until we get the final chunk.
 *
 * All of this is to avoid 2 problems:
 * . partial messages being written to logfiles (messes rotation), and
 * . messages from different backends being interleaved (messages garbled).
 *
 * Any non-protocol messages are written out directly. These should only come
 * from non-PostgreSQL sources, however (e.g. third party libraries writing to
 * stderr).
 *
 * logbuffer is the data input buffer, and *bytes_in_logbuffer is the number
 * of bytes present.  On exit, any not-yet-eaten data is left-justified in
 * logbuffer, and *bytes_in_logbuffer is updated.
 */
static void
process_pipe_input(char *logbuffer, int *bytes_in_logbuffer)
{
	char	   *cursor = logbuffer;
	int			count = *bytes_in_logbuffer;
	int			dest = LOG_DESTINATION_STDERR;

	/* While we have enough for a header, process data... */
	while (count >= (int) sizeof(PipeProtoHeader))
	{
		PipeProtoHeader p;
		int			chunklen;

		/* Do we have a valid header? */
		memcpy(&p, cursor, sizeof(PipeProtoHeader));
		if (p.zero == 0 && 
			p.len > 0 && p.len <= PIPE_MAX_PAYLOAD &&
			p.pid != 0 &&
            p.thid != 0 &&
			(p.is_last == 't' || p.is_last == 'f' ||
			 p.is_last == 'T' || p.is_last == 'F'))
		{
			chunklen = PIPE_HEADER_SIZE + p.len;

			/* Fall out of loop if we don't have the whole chunk yet */
			if (count < chunklen)
				break;

			dest = (p.log_format == 'c' || p.log_format == 'f') ?
			 	LOG_DESTINATION_CSVLOG : LOG_DESTINATION_STDERR;

			/* Finished processing this chunk */
			cursor += chunklen;
			count -= chunklen;
		}
		else
		{
			/* Process non-protocol data */

			/*
			 * Look for the start of a protocol header.  If found, dump data
			 * up to there and repeat the loop.  Otherwise, dump it all and
			 * fall out of the loop.  (Note: we want to dump it all if at all
			 * possible, so as to avoid dividing non-protocol messages across
			 * logfiles.  We expect that in many scenarios, a non-protocol
			 * message will arrive all in one read(), and we want to respect
			 * the read() boundary if possible.)
			 */
			for (chunklen = 1; chunklen < count; chunklen++)
			{
				if (cursor[chunklen] == '\0')
					break;
			}
			/* fall back on the stderr log as the destination */
			write_syslogger_file(cursor, chunklen /*, LOG_DESTINATION_STDERR*/);
			cursor += chunklen;
			count -= chunklen;
		}
	}

	/* We don't have a full chunk, so left-align what remains in the buffer */
	if (count > 0 && cursor != logbuffer)
		memmove(logbuffer, cursor, count);
	*bytes_in_logbuffer = count;
}

/*
 * Force out any buffered data
 *
 * This is currently used only at syslogger shutdown, but could perhaps be
 * useful at other times, so it is careful to leave things in a clean state.
 */
static void
flush_pipe_input(char *logbuffer, int *bytes_in_logbuffer)
{
    syslogger_flush_chunks(); 
}
#endif

static void write_binary_to_file(const char *buffer, int count, FILE *fh)
{
    int			rc;

#ifndef WIN32
    rc = fwrite(buffer, 1, count, fh);
#else
    EnterCriticalSection(&fileSection);
    rc = fwrite(buffer, 1, count, fh);
    LeaveCriticalSection(&fileSection);
#endif

    /* can't use ereport here because of possible recursion */
    if (rc != count)
        write_stderr("could not write to log file: %s\n", strerror(errno));
}

/* --------------------------------
 *		logfile routines
 * --------------------------------
 */

/*
 * Write binary data to the currently open logfile
 *
 * On Windows the data arriving in the pipe already has CR/LF newlines,
 * so we must send it to the file without further translation.
 */
void write_syslogger_file_binary(const char *buffer, int count, int destination)
{
	if (destination == LOG_DESTINATION_STDERR)
		write_binary_to_file(buffer, count, syslogFile);
	else if (destination &= LOG_DESTINATION_CSVLOG)
		write_binary_to_file(buffer, count, csvlogFile);

	/* also write to the alert log if requested */
	if (write_to_alert_log)
        write_binary_to_file(buffer, count, alertLogFile);
}
/*
 * Write text to the currently open logfile
 *
 * This is exported so that elog.c can call it when am_syslogger is true.
 * This allows the syslogger process to record elog messages of its own,
 * even though its stderr does not point at the syslog pipe.
 */
void write_syslogger_file(const char *buffer, int count, int destination)
{
    write_syslogger_file_binary(buffer,count, destination);
}
#ifdef WIN32

/*
 * Worker thread to transfer data from the pipe to the current logfile.
 *
 * We need this because on Windows, WaitForSingleObject does not work on
 * unnamed pipes: it always reports "signaled", so the blocking ReadFile won't
 * allow for SIGHUP; and select is for sockets only.
 */
static unsigned int __stdcall
pipeThread(void *arg)
{
    char		logbuffer[READ_BUF_SIZE];
    int			bytes_in_logbuffer = 0;

    for (;;)
    {
        DWORD		bytesRead;
		BOOL		result;

		result = ReadFile(syslogPipe[0],
						  logbuffer + bytes_in_logbuffer,
						  sizeof(logbuffer) - bytes_in_logbuffer,
						  &bytesRead, 0);
		/*
		 * Enter critical section before doing anything that might touch
		 * global state shared by the main thread. Anything that uses
		 * palloc()/pfree() in particular are not safe outside the critical
		 * section.
		 */
		EnterCriticalSection(&sysloggerSection);
		if (result)
        {
            DWORD		error = GetLastError();

            if (error == ERROR_HANDLE_EOF ||
                    error == ERROR_BROKEN_PIPE)
                break;
            _dosmaperr(error);
            ereport(LOG,
                    (errcode_for_file_access(),
                     errmsg("could not read from logger pipe: %m")));
        }
        else if (bytesRead > 0)
        {
            bytes_in_logbuffer += bytesRead;
            process_pipe_input(logbuffer, &bytes_in_logbuffer);
        }
		LeaveCriticalSection(&sysloggerSection);
     }

    /* We exit the above loop only upon detecting pipe EOF */
    pipe_eof_seen = true;

    /* if there's any data left then force it out now */
    flush_pipe_input(logbuffer, &bytes_in_logbuffer);

	LeaveCriticalSection(&sysloggerSection);
     _endthread();
    return 0;
}
#endif   /* WIN32 */

/*
 * perform logfile rotation.
 *
 *
 * In GPDB, this has been modified significantly from the upstream version:
 *
 * - In PostgreSQL, one call to logfile_rotate performs rotation for both the
 *   normal and the CSV log. In GPDB, this must be called separately for both,
 *   and also for the GPDB specific 'alert' log
 * - In PostgreSQL, this resets 'rotation_requested' flag. In GPDB, the caller
 *   has to do it.
 *
 *
 *
 */
static void
logfile_rotate(bool time_based_rotation, bool size_based_rotation,
			   const char *suffix,
               const char *log_directory, 
               const char *log_filename, 
               FILE **fh_p,
               char **last_log_file_name)
{
<<<<<<< HEAD
    char	   *filename;
	pg_time_t	fntime;
	FILE	   *fh = *fh_p;

    /*
     * When doing a time-based rotation, invent the new logfile name based on
     * the planned rotation time, not current time, to avoid "slippage" in the
     * file name when we don't do the rotation immediately.
     */
    if (time_based_rotation)
		fntime = next_rotation_time;
    else
		fntime = time(NULL);
	filename = logfile_getname(fntime, suffix, log_directory, log_filename);

    /*
     * Decide whether to overwrite or append.  We can overwrite if (a)
     * Log_truncate_on_rotation is set, (b) the rotation was triggered by
     * elapsed time and not something else, and (c) the computed file name is
     * different from what we were previously logging into.
     */
	if (time_based_rotation || size_based_rotation)
=======
	char	   *filename;
	char	   *csvfilename = NULL;
	pg_time_t	fntime;
	FILE	   *fh;

	rotation_requested = false;

	/*
	 * When doing a time-based rotation, invent the new logfile name based on
	 * the planned rotation time, not current time, to avoid "slippage" in the
	 * file name when we don't do the rotation immediately.
	 */
	if (time_based_rotation)
		fntime = next_rotation_time;
	else
		fntime = time(NULL);
	filename = logfile_getname(fntime, NULL);
	if (csvlogFile != NULL)
		csvfilename = logfile_getname(fntime, ".csv");

	/*
	 * Decide whether to overwrite or append.  We can overwrite if (a)
	 * Log_truncate_on_rotation is set, (b) the rotation was triggered by
	 * elapsed time and not something else, and (c) the computed file name is
	 * different from what we were previously logging into.
	 *
	 * Note: during the first rotation after forking off from the postmaster,
	 * last_file_name will be NULL.  (We don't bother to set it in the
	 * postmaster because it ain't gonna work in the EXEC_BACKEND case.) So we
	 * will always append in that situation, even though truncating would
	 * usually be safe.
	 *
	 * For consistency, we treat CSV logs the same even though they aren't
	 * opened in the postmaster.
	 */
	if (time_based_rotation || (size_rotation_for & LOG_DESTINATION_STDERR))
>>>>>>> 78a09145
	{
		if (Log_truncate_on_rotation && time_based_rotation &&
			*last_log_file_name != NULL &&
			strcmp(filename, *last_log_file_name) != 0)
			fh = fopen(filename, "w");
		else
			fh = fopen(filename, "a");

		if (!fh)
		{
			int			saveerrno = errno;

			ereport(LOG,
					(errcode_for_file_access(),
					 errmsg("could not open new log file \"%s\": %m",
							filename)));

			/*
			 * ENFILE/EMFILE are not too surprising on a busy system; just
			 * keep using the old file till we manage to get a new one.
			 * Otherwise, assume something's wrong with Log_directory and stop
			 * trying to create files.
			 */
			if (saveerrno != ENFILE && saveerrno != EMFILE)
			{
				ereport(LOG,
<<<<<<< HEAD
						(errmsg("disabling automatic rotation (use SIGHUP to reenable)")));
				rotation_disabled = true;
			}
			if (filename)
				pfree(filename);
=======
						(errmsg("disabling automatic rotation (use SIGHUP to re-enable)")));
				Log_RotationAge = 0;
				Log_RotationSize = 0;
			}

			if (filename)
				pfree(filename);
			if (csvfilename)
				pfree(csvfilename);
>>>>>>> 78a09145
			return;
		}

		setvbuf(fh, NULL, LBF_MODE, 0);

#ifdef WIN32
		_setmode(_fileno(fh), _O_TEXT); /* use CRLF line endings on Windows */
#endif

<<<<<<< HEAD
		if (*fh_p)
		{
			/* On Windows, need to interlock against data-transfer thread */
=======
		/* On Windows, need to interlock against data-transfer thread */
#ifdef WIN32
		EnterCriticalSection(&sysfileSection);
#endif

		fclose(syslogFile);
		syslogFile = fh;

#ifdef WIN32
		LeaveCriticalSection(&sysfileSection);
#endif

		/* instead of pfree'ing filename, remember it for next time */
		if (last_file_name != NULL)
			pfree(last_file_name);
		last_file_name = filename;
		filename = NULL;
	}

	/* Same as above, but for csv file. */

	if (csvlogFile != NULL &&
		(time_based_rotation || (size_rotation_for & LOG_DESTINATION_CSVLOG)))
	{
		if (Log_truncate_on_rotation && time_based_rotation &&
			last_csv_file_name != NULL &&
			strcmp(csvfilename, last_csv_file_name) != 0)
			fh = fopen(csvfilename, "w");
		else
			fh = fopen(csvfilename, "a");

		if (!fh)
		{
			int			saveerrno = errno;

			ereport(LOG,
					(errcode_for_file_access(),
					 errmsg("could not open new log file \"%s\": %m",
							csvfilename)));

			/*
			 * ENFILE/EMFILE are not too surprising on a busy system; just
			 * keep using the old file till we manage to get a new one.
			 * Otherwise, assume something's wrong with Log_directory and stop
			 * trying to create files.
			 */
			if (saveerrno != ENFILE && saveerrno != EMFILE)
			{
				ereport(LOG,
						(errmsg("disabling automatic rotation (use SIGHUP to re-enable)")));
				Log_RotationAge = 0;
				Log_RotationSize = 0;
			}

			if (filename)
				pfree(filename);
			if (csvfilename)
				pfree(csvfilename);
			return;
		}

		setvbuf(fh, NULL, LBF_MODE, 0);

>>>>>>> 78a09145
#ifdef WIN32
			EnterCriticalSection(&fileSection);
#endif
<<<<<<< HEAD
			fclose(*fh_p);
=======

		/* On Windows, need to interlock against data-transfer thread */
#ifdef WIN32
		EnterCriticalSection(&sysfileSection);
#endif

		fclose(csvlogFile);
		csvlogFile = fh;

>>>>>>> 78a09145
#ifdef WIN32
			LeaveCriticalSection(&fileSection);
#endif
		}
		*fh_p = fh;

		/* instead of pfree'ing filename, remember it for next time */
<<<<<<< HEAD
		if ((*last_log_file_name) != NULL)
			pfree(*last_log_file_name);
		*last_log_file_name = filename;
		filename = NULL;
=======
		if (last_csv_file_name != NULL)
			pfree(last_csv_file_name);
		last_csv_file_name = csvfilename;
		csvfilename = NULL;
>>>>>>> 78a09145
	}

	if (filename)
		pfree(filename);
<<<<<<< HEAD

    set_next_rotation_time();
=======
	if (csvfilename)
		pfree(csvfilename);

	set_next_rotation_time();
>>>>>>> 78a09145
}


/*
 * construct logfile name using timestamp information
 *
<<<<<<< HEAD
 * In Postgres, if suffix isn't NULL, append it to the name, replacing any ".log"
 * that may be in the pattern.
 *
 * In GPDB, parameter suffix is not used. A separate refactor is needed for the API change.
 *
 * Result is palloc'd.
 */
static char *
logfile_getname(pg_time_t timestamp, const char *suffix, const char *log_directory, const char *log_file_pattern)
=======
 * If suffix isn't NULL, append it to the name, replacing any ".log"
 * that may be in the pattern.
 *
 * Result is palloc'd.
 */
static char *
logfile_getname(pg_time_t timestamp, const char *suffix)
>>>>>>> 78a09145
{
	char	   *filename;
	int			len;
	char	   *tmp_suffix;
#define CSV_SUFFIX ".csv"
#define LOG_SUFFIX ".log"

	filename = palloc(MAXPGPATH);

	snprintf(filename, MAXPGPATH, "%s/", log_directory);

	len = strlen(filename);

<<<<<<< HEAD
	/* treat it as a strftime pattern */
	pg_strftime(filename + len, MAXPGPATH - len, log_file_pattern,
=======
	/* treat Log_filename as a strftime pattern */
	pg_strftime(filename + len, MAXPGPATH - len, Log_filename,
>>>>>>> 78a09145
				pg_localtime(&timestamp, log_timezone));

	/*
	 * If the logging format is 'TEXT' and the filename ends with ".csv",
	 * replace ".csv" with ".log".
	 *
	 * If the logging format is 'CSV' and the filename does not end with ".csv",
	 * replace the last four characters in the filename with ".cvs".
	 */
	if (strlen(filename) - sizeof(CSV_SUFFIX) + 1 > 0)
	{
		tmp_suffix = filename + (strlen(filename) - sizeof(CSV_SUFFIX) + 1);
	}
	else
	{
		/*
		 * Point the tmp_suffix to the end of string if the length of
		 * the filename is less than ".csv".
		 */
		tmp_suffix = filename + strlen(filename);
	}

	/*
	 * Only change .csv to .log if gp_log_format is TEXT, otherwise leave it.
	 *
	 * This is to handle the case for open_alert_log_file(), which doesn't depends
	 * on .log or .csv, but just use timestamp as extension.
	 */
	if (gp_log_format == 0 && pg_strcasecmp(tmp_suffix, CSV_SUFFIX) == 0)
	{
<<<<<<< HEAD
		snprintf(tmp_suffix, sizeof(LOG_SUFFIX), LOG_SUFFIX);
	}
	
	if (gp_log_format == 1 && pg_strcasecmp(tmp_suffix, CSV_SUFFIX) != 0)
	{
		snprintf(tmp_suffix, sizeof(CSV_SUFFIX), CSV_SUFFIX);
=======
		len = strlen(filename);
		if (len > 4 && (strcmp(filename + (len - 4), ".log") == 0))
			len -= 4;
		strlcpy(filename + len, suffix, MAXPGPATH - len);
>>>>>>> 78a09145
	}

	return filename;
}

/*
 * Determine the next planned rotation time, and store in next_rotation_time.
 */
static void
set_next_rotation_time(void)
{
    pg_time_t	now;
    struct pg_tm *tm;
    int			rotinterval;

    /* nothing to do if time-based rotation is disabled */
    if (Log_RotationAge <= 0)
        return;

    /*
     * The requirements here are to choose the next time > now that is a
     * "multiple" of the log rotation interval.  "Multiple" can be interpreted
     * fairly loosely.	In this version we align to log_timezone rather than
     * GMT.
     */
    rotinterval = Log_RotationAge * SECS_PER_MINUTE;	/* convert to seconds */
	now = (pg_time_t) time(NULL);
    tm = pg_localtime(&now, log_timezone);
    now += tm->tm_gmtoff;
    now -= now % rotinterval;
    now += rotinterval;
    now -= tm->tm_gmtoff;
    next_rotation_time = now;
}

/* --------------------------------
 *		signal handler routines
 * --------------------------------
 */

/* SIGHUP: set flag to reload config file */
static void
sigHupHandler(SIGNAL_ARGS)
{
	got_SIGHUP = true;
}

/* SIGUSR1: set flag to rotate logfile */
static void
sigUsr1Handler(SIGNAL_ARGS)
{
	rotation_requested = true;
}<|MERGE_RESOLUTION|>--- conflicted
+++ resolved
@@ -180,15 +180,10 @@
 
 static unsigned int __stdcall pipeThread(void *arg);
 #endif
-<<<<<<< HEAD
 static void logfile_rotate(bool time_based_rotation, bool size_based_rotation, const char *suffix,
 						   const char *log_directory, const char *log_filename,
                            FILE **fh, char **last_log_file_name);
 static char *logfile_getname(pg_time_t timestamp, const char *suffix, const char *log_directory, const char *log_file_pattern);
-=======
-static void logfile_rotate(bool time_based_rotation, int size_rotation_for);
-static char *logfile_getname(pg_time_t timestamp, const char *suffix);
->>>>>>> 78a09145
 static void set_next_rotation_time(void);
 static void sigHupHandler(SIGNAL_ARGS);
 static void sigUsr1Handler(SIGNAL_ARGS);
@@ -2000,7 +1995,6 @@
                FILE **fh_p,
                char **last_log_file_name)
 {
-<<<<<<< HEAD
     char	   *filename;
 	pg_time_t	fntime;
 	FILE	   *fh = *fh_p;
@@ -2023,44 +2017,6 @@
      * different from what we were previously logging into.
      */
 	if (time_based_rotation || size_based_rotation)
-=======
-	char	   *filename;
-	char	   *csvfilename = NULL;
-	pg_time_t	fntime;
-	FILE	   *fh;
-
-	rotation_requested = false;
-
-	/*
-	 * When doing a time-based rotation, invent the new logfile name based on
-	 * the planned rotation time, not current time, to avoid "slippage" in the
-	 * file name when we don't do the rotation immediately.
-	 */
-	if (time_based_rotation)
-		fntime = next_rotation_time;
-	else
-		fntime = time(NULL);
-	filename = logfile_getname(fntime, NULL);
-	if (csvlogFile != NULL)
-		csvfilename = logfile_getname(fntime, ".csv");
-
-	/*
-	 * Decide whether to overwrite or append.  We can overwrite if (a)
-	 * Log_truncate_on_rotation is set, (b) the rotation was triggered by
-	 * elapsed time and not something else, and (c) the computed file name is
-	 * different from what we were previously logging into.
-	 *
-	 * Note: during the first rotation after forking off from the postmaster,
-	 * last_file_name will be NULL.  (We don't bother to set it in the
-	 * postmaster because it ain't gonna work in the EXEC_BACKEND case.) So we
-	 * will always append in that situation, even though truncating would
-	 * usually be safe.
-	 *
-	 * For consistency, we treat CSV logs the same even though they aren't
-	 * opened in the postmaster.
-	 */
-	if (time_based_rotation || (size_rotation_for & LOG_DESTINATION_STDERR))
->>>>>>> 78a09145
 	{
 		if (Log_truncate_on_rotation && time_based_rotation &&
 			*last_log_file_name != NULL &&
@@ -2077,86 +2033,6 @@
 					(errcode_for_file_access(),
 					 errmsg("could not open new log file \"%s\": %m",
 							filename)));
-
-			/*
-			 * ENFILE/EMFILE are not too surprising on a busy system; just
-			 * keep using the old file till we manage to get a new one.
-			 * Otherwise, assume something's wrong with Log_directory and stop
-			 * trying to create files.
-			 */
-			if (saveerrno != ENFILE && saveerrno != EMFILE)
-			{
-				ereport(LOG,
-<<<<<<< HEAD
-						(errmsg("disabling automatic rotation (use SIGHUP to reenable)")));
-				rotation_disabled = true;
-			}
-			if (filename)
-				pfree(filename);
-=======
-						(errmsg("disabling automatic rotation (use SIGHUP to re-enable)")));
-				Log_RotationAge = 0;
-				Log_RotationSize = 0;
-			}
-
-			if (filename)
-				pfree(filename);
-			if (csvfilename)
-				pfree(csvfilename);
->>>>>>> 78a09145
-			return;
-		}
-
-		setvbuf(fh, NULL, LBF_MODE, 0);
-
-#ifdef WIN32
-		_setmode(_fileno(fh), _O_TEXT); /* use CRLF line endings on Windows */
-#endif
-
-<<<<<<< HEAD
-		if (*fh_p)
-		{
-			/* On Windows, need to interlock against data-transfer thread */
-=======
-		/* On Windows, need to interlock against data-transfer thread */
-#ifdef WIN32
-		EnterCriticalSection(&sysfileSection);
-#endif
-
-		fclose(syslogFile);
-		syslogFile = fh;
-
-#ifdef WIN32
-		LeaveCriticalSection(&sysfileSection);
-#endif
-
-		/* instead of pfree'ing filename, remember it for next time */
-		if (last_file_name != NULL)
-			pfree(last_file_name);
-		last_file_name = filename;
-		filename = NULL;
-	}
-
-	/* Same as above, but for csv file. */
-
-	if (csvlogFile != NULL &&
-		(time_based_rotation || (size_rotation_for & LOG_DESTINATION_CSVLOG)))
-	{
-		if (Log_truncate_on_rotation && time_based_rotation &&
-			last_csv_file_name != NULL &&
-			strcmp(csvfilename, last_csv_file_name) != 0)
-			fh = fopen(csvfilename, "w");
-		else
-			fh = fopen(csvfilename, "a");
-
-		if (!fh)
-		{
-			int			saveerrno = errno;
-
-			ereport(LOG,
-					(errcode_for_file_access(),
-					 errmsg("could not open new log file \"%s\": %m",
-							csvfilename)));
 
 			/*
 			 * ENFILE/EMFILE are not too surprising on a busy system; just
@@ -2168,36 +2044,27 @@
 			{
 				ereport(LOG,
 						(errmsg("disabling automatic rotation (use SIGHUP to re-enable)")));
-				Log_RotationAge = 0;
-				Log_RotationSize = 0;
+				rotation_disabled = true;
 			}
 
 			if (filename)
 				pfree(filename);
-			if (csvfilename)
-				pfree(csvfilename);
 			return;
 		}
 
 		setvbuf(fh, NULL, LBF_MODE, 0);
 
->>>>>>> 78a09145
+#ifdef WIN32
+		_setmode(_fileno(fh), _O_TEXT); /* use CRLF line endings on Windows */
+#endif
+
+		if (*fh_p)
+		{
+			/* On Windows, need to interlock against data-transfer thread */
 #ifdef WIN32
 			EnterCriticalSection(&fileSection);
 #endif
-<<<<<<< HEAD
 			fclose(*fh_p);
-=======
-
-		/* On Windows, need to interlock against data-transfer thread */
-#ifdef WIN32
-		EnterCriticalSection(&sysfileSection);
-#endif
-
-		fclose(csvlogFile);
-		csvlogFile = fh;
-
->>>>>>> 78a09145
 #ifdef WIN32
 			LeaveCriticalSection(&fileSection);
 #endif
@@ -2205,37 +2072,22 @@
 		*fh_p = fh;
 
 		/* instead of pfree'ing filename, remember it for next time */
-<<<<<<< HEAD
 		if ((*last_log_file_name) != NULL)
 			pfree(*last_log_file_name);
 		*last_log_file_name = filename;
 		filename = NULL;
-=======
-		if (last_csv_file_name != NULL)
-			pfree(last_csv_file_name);
-		last_csv_file_name = csvfilename;
-		csvfilename = NULL;
->>>>>>> 78a09145
 	}
 
 	if (filename)
 		pfree(filename);
-<<<<<<< HEAD
 
     set_next_rotation_time();
-=======
-	if (csvfilename)
-		pfree(csvfilename);
-
-	set_next_rotation_time();
->>>>>>> 78a09145
 }
 
 
 /*
  * construct logfile name using timestamp information
  *
-<<<<<<< HEAD
  * In Postgres, if suffix isn't NULL, append it to the name, replacing any ".log"
  * that may be in the pattern.
  *
@@ -2244,16 +2096,8 @@
  * Result is palloc'd.
  */
 static char *
-logfile_getname(pg_time_t timestamp, const char *suffix, const char *log_directory, const char *log_file_pattern)
-=======
- * If suffix isn't NULL, append it to the name, replacing any ".log"
- * that may be in the pattern.
- *
- * Result is palloc'd.
- */
-static char *
-logfile_getname(pg_time_t timestamp, const char *suffix)
->>>>>>> 78a09145
+logfile_getname(pg_time_t timestamp, const char *suffix,
+				const char *log_directory, const char *log_file_pattern)
 {
 	char	   *filename;
 	int			len;
@@ -2267,13 +2111,8 @@
 
 	len = strlen(filename);
 
-<<<<<<< HEAD
-	/* treat it as a strftime pattern */
+	/* treat Log_filename as a strftime pattern */
 	pg_strftime(filename + len, MAXPGPATH - len, log_file_pattern,
-=======
-	/* treat Log_filename as a strftime pattern */
-	pg_strftime(filename + len, MAXPGPATH - len, Log_filename,
->>>>>>> 78a09145
 				pg_localtime(&timestamp, log_timezone));
 
 	/*
@@ -2304,19 +2143,12 @@
 	 */
 	if (gp_log_format == 0 && pg_strcasecmp(tmp_suffix, CSV_SUFFIX) == 0)
 	{
-<<<<<<< HEAD
 		snprintf(tmp_suffix, sizeof(LOG_SUFFIX), LOG_SUFFIX);
 	}
 	
 	if (gp_log_format == 1 && pg_strcasecmp(tmp_suffix, CSV_SUFFIX) != 0)
 	{
 		snprintf(tmp_suffix, sizeof(CSV_SUFFIX), CSV_SUFFIX);
-=======
-		len = strlen(filename);
-		if (len > 4 && (strcmp(filename + (len - 4), ".log") == 0))
-			len -= 4;
-		strlcpy(filename + len, suffix, MAXPGPATH - len);
->>>>>>> 78a09145
 	}
 
 	return filename;
