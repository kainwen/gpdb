--- conflicted
+++ resolved
@@ -201,13 +201,11 @@
 void
 StartupProcessMain(void)
 {
-<<<<<<< HEAD
 	am_startup = true;
-=======
+
 	/* Arrange to clean up at startup process exit */
 	on_shmem_exit(StartupProcExit, 0);
 
->>>>>>> 7cd0d523
 	/*
 	 * Properly accept or ignore signals the postmaster might send us.
 	 */
