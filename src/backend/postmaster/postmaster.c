/*-------------------------------------------------------------------------
 *
 * postmaster.c
 *	  This program acts as a clearing house for requests to the
 *	  POSTGRES system.	Frontend programs send a startup message
 *	  to the Postmaster and the postmaster uses the info in the
 *	  message to setup a backend process.
 *
 *	  The postmaster also manages system-wide operations such as
 *	  startup and shutdown. The postmaster itself doesn't do those
 *	  operations, mind you --- it just forks off a subprocess to do them
 *	  at the right times.  It also takes care of resetting the system
 *	  if a backend crashes.
 *
 *	  The postmaster process creates the shared memory and semaphore
 *	  pools during startup, but as a rule does not touch them itself.
 *	  In particular, it is not a member of the PGPROC array of backends
 *	  and so it cannot participate in lock-manager operations.	Keeping
 *	  the postmaster away from shared memory operations makes it simpler
 *	  and more reliable.  The postmaster is almost always able to recover
 *	  from crashes of individual backends by resetting shared memory;
 *	  if it did much with shared memory then it would be prone to crashing
 *	  along with the backends.
 *
 *	  When a request message is received, we now fork() immediately.
 *	  The child process performs authentication of the request, and
 *	  then becomes a backend if successful.  This allows the auth code
 *	  to be written in a simple single-threaded style (as opposed to the
 *	  crufty "poor man's multitasking" code that used to be needed).
 *	  More importantly, it ensures that blockages in non-multithreaded
 *	  libraries like SSL or PAM cannot cause denial of service to other
 *	  clients.
 *
 *
 * Portions Copyright (c) 2005-2009, Greenplum inc
 * Portions Copyright (c) 1996-2009, PostgreSQL Global Development Group
 * Portions Copyright (c) 1994, Regents of the University of California
 *
 *
 * IDENTIFICATION
 *	  $PostgreSQL: pgsql/src/backend/postmaster/postmaster.c,v 1.521 2007/02/13 19:18:54 tgl Exp $
 *
 * NOTES
 *
 * Initialization:
 *		The Postmaster sets up shared memory data structures
 *		for the backends.
 *
 * Synchronization:
 *		The Postmaster shares memory with the backends but should avoid
 *		touching shared memory, so as not to become stuck if a crashing
 *		backend screws up locks or shared memory.  Likewise, the Postmaster
 *		should never block on messages from frontend clients.
 *
 * Garbage Collection:
 *		The Postmaster cleans up after backends if they have an emergency
 *		exit and/or core dump.
 *
 * Error Reporting:
 *		Use write_stderr() only for reporting "interactive" errors
 *		(essentially, bogus arguments on the command line).  Once the
 *		postmaster is launched, use ereport().	In particular, don't use
 *		write_stderr() for anything that occurs after pmdaemonize.
 *
 *-------------------------------------------------------------------------
 */

#include "postgres.h"

#include <unistd.h>
#include <signal.h>
#include <time.h>
#include <sys/wait.h>
#include <ctype.h>
#include <sys/stat.h>
#include <sys/socket.h>
#include <fcntl.h>
#include <sys/param.h>
#include <netinet/in.h>
#include <arpa/inet.h>
#include <netdb.h>
#include <limits.h>

/* headers required for process affinity bindings */
#if defined(pg_on_solaris)
#include <sys/types.h>
#include <sys/processor.h>
#include <sys/procset.h>
#endif
#ifdef HAVE_NUMA_H
#define NUMA_VERSION1_COMPATIBILITY 1
#include <numa.h>
#endif

#ifdef HAVE_SYS_SELECT_H
#include <sys/select.h>
#endif

#ifdef HAVE_GETOPT_H
#include <getopt.h>
#endif

#ifdef USE_BONJOUR
#include <DNSServiceDiscovery/DNSServiceDiscovery.h>
#endif

#include "access/transam.h"
#include "access/xlog.h"
#include "bootstrap/bootstrap.h"
#include "catalog/pg_control.h"
#include "catalog/pg_database.h"
#include "cdb/cdbutil.h"
#include "commands/async.h"
#include "lib/dllist.h"
#include "libpq/auth.h"
#include "libpq/ip.h"
#include "libpq/libpq.h"
#include "libpq/pqsignal.h"
#include "libpq/pqformat.h"
#include "miscadmin.h"
#include "pgstat.h"
#include "postmaster/autovacuum.h"
#include "postmaster/fork_process.h"
#include "postmaster/pgarch.h"
#include "postmaster/postmaster.h"
#include "postmaster/seqserver.h"
#include "postmaster/checkpoint.h"
#include "postmaster/fts.h"
#include "postmaster/perfmon.h"
#include "postmaster/primary_mirror_mode.h"
#include "postmaster/syslogger.h"
#include "postmaster/backoff.h"
#include "postmaster/perfmon_segmentinfo.h"
#include "replication/walsender.h"
#include "storage/fd.h"
#include "storage/ipc.h"
#include "storage/pg_shmem.h"
#include "storage/pmsignal.h"
#include "storage/proc.h"
#include "storage/procarray.h"
#include "storage/procsignal.h"
#include "tcop/tcopprot.h"
#include "utils/builtins.h"
#include "utils/datetime.h"
#include "utils/faultinjector.h"
#include "utils/memutils.h"
#include "utils/ps_status.h"
#include "utils/resscheduler.h"

#include "cdb/cdbgang.h"                /* cdbgang_parse_gpqeid_params */
#include "cdb/cdblogsync.h"
#include "cdb/cdbtm.h"
#include "cdb/cdbvars.h"

#include "cdb/cdbfilerep.h"

#ifdef EXEC_BACKEND
#include "storage/spin.h"
void SeqServerMain(int argc, char *argv[]);

void FtsProbeMain(int argc, char *argv[]);
#endif


/*
 * List of active backends (or child processes anyway; we don't actually
 * know whether a given child has become a backend or is still in the
 * authorization phase).  This is used mainly to keep track of how many
 * children we have and send them appropriate signals when necessary.
 *
 * "Special" children such as the startup, bgwriter and autovacuum launcher
 * tasks are not in this list.	Autovacuum worker processes are in it.
 * Also, "dead_end" children are in it: these are children launched just
 * for the purpose of sending a friendly rejection message to a would-be
 * client.	We must track them because they are attached to shared memory,
 * but we know they will never become live backends.  dead_end children are
 * not assigned a PMChildSlot.
 */
typedef struct bkend
{
	pid_t		pid;			/* process id of backend */
	long		cancel_key;		/* cancel key for cancels for this backend */
	int			child_slot;		/* PMChildSlot for this backend, if any */
	bool		is_autovacuum;	/* is it an autovacuum process? */
	bool		dead_end;		/* is it going to send an error and quit? */
	Dlelem		elem;			/* list link in BackendList */
} Backend;

static Dllist *BackendList;

/* CDB */
typedef enum pmsub_type
{
	SeqServerProc = 0,
	WalSendServerProc,
	WalRedoServerProc,
	FtsProbeProc,
	PerfmonProc,
	BackoffProc,
	PerfmonSegmentInfoProc,
	MaxPMSubType
} PMSubType;

#ifdef EXEC_BACKEND
static Backend *ShmemBackendArray;
#endif

/* The socket number we are listening for connections on */
int			PostPortNumber;
char	   *UnixSocketDir;
char	   *ListenAddresses;

/*
 * ReservedBackends is the number of backends reserved for superuser use.
 * This number is taken out of the pool size given by MaxBackends so
 * number of backend slots available to non-superusers is
 * (MaxBackends - ReservedBackends).  Note what this really means is
 * "if there are <= ReservedBackends connections available, only superusers
 * can make new connections" --- pre-existing superuser connections don't
 * count against the limit.
 */
int			ReservedBackends;

/* The socket(s) we're listening to. */
#define MAXLISTEN	64
static int	ListenSocket[MAXLISTEN];

/*
 * Set by the -o option
 */
static char ExtraOptions[MAXPGPATH];

/*
 * These globals control the behavior of the postmaster in case some
 * backend dumps core.	Normally, it kills all peers of the dead backend
 * and reinitializes shared memory.  By specifying -s or -n, we can have
 * the postmaster stop (rather than kill) peers and not reinitialize
 * shared data structures.	(Reinit is currently dead code, though.)
 */
static bool Reinit = true;
static int	SendStop = false;

/* still more option variables */
bool		EnableSSL = false;
bool		SilentMode = false; /* silent_mode */

int			PreAuthDelay = 0;
int			AuthenticationTimeout = 60;

bool		log_hostname;		/* for ps display and logging */
bool		Log_connections = false;
bool		Db_user_namespace = false;

char	   *bonjour_name;

static PrimaryMirrorMode gInitialMode = PMModeMirrorlessSegment;

/* PIDs of special child processes; 0 when not running */
static pid_t StartupPID = 0,
			StartupPass2PID = 0,
			StartupPass3PID = 0,
			StartupPass4PID = 0,
			BgWriterPID = 0,
			CheckpointPID = 0,
			WalReceiverPID = 0,
			AutoVacPID = 0,
			PgArchPID = 0,
<<<<<<< HEAD
			PgStatPID = 0,
			SysLoggerPID = 0,
			FilerepPID = 0,
			FilerepPeerResetPID = 0;

#define StartupPidsAllZero() (StartupPID == 0 || StartupPass2PID == 0 || StartupPass3PID == 0 || StartupPass4PID == 0)

static volatile sig_atomic_t filerep_has_signaled_state_change = false;
static volatile sig_atomic_t filerep_requires_postmaster_reset = false;
static volatile sig_atomic_t filerep_has_signaled_backends_shutdown = false;
=======
			PgStatPID = 0;
pid_t			SysLoggerPID = 0; /* Needs to be accessed from elog.c */
>>>>>>> 65e2f550

/* Startup/shutdown state */
#define			NoShutdown		    0
#define			SmartShutdown	    1
#define			FastShutdown        2
#define         ImmediateShutdown   3

static int	Shutdown = NoShutdown;

/* T if recovering from a backend crash, up to the point of resetting shared memory and starting up again
 * (or going into quiescent mode if it's a primary/mirror that has reset) */
static bool FatalError = false;
static bool RecoveryError = false;		/* T if WAL recovery failed */
static int pmResetCounter = 0;

static bool gHaveCalledOnetimeInitFunctions = false;

/*
 * We use a simple state machine to control startup, shutdown, and
 * crash recovery (which is rather like shutdown followed by startup).
 *
 * After doing all the postmaster initialization work, we enter PM_STARTUP
 * state and the startup process is launched. The startup process begins by
 * reading the control file and other preliminary initialization steps.
 * In a normal startup, or after crash recovery, the startup process exits
 * with exit code 0 and we switch to PM_RUN state.  However, archive recovery
 * is handled specially since it takes much longer and we would like to support
 * hot standby during archive recovery.
 *
 * When the startup process is ready to start archive recovery, it signals the
 * postmaster, and we switch to PM_RECOVERY state. The background writer is
 * launched, while the startup process continues applying WAL.
 * After reaching a consistent point in WAL redo, startup process signals
 * us again, and we switch to PM_RECOVERY_CONSISTENT state. There's currently
 * no difference between PM_RECOVERY and PM_RECOVERY_CONSISTENT, but we
 * could start accepting connections to perform read-only queries at this
 * point, if we had the infrastructure to do that.
 * When archive recovery is finished, the startup process exits with exit
 * code 0 and we switch to PM_RUN state.
 *
 * Normal child backends can only be launched when we are in PM_RUN state.
 * (We also allow it in PM_WAIT_BACKUP state, but only for superusers.)
 * In other states we handle connection requests by launching "dead_end"
 * child processes, which will simply send the client an error message and
 * quit.  (We track these in the BackendList so that we can know when they
 * are all gone; this is important because they're still connected to shared
 * memory, and would interfere with an attempt to destroy the shmem segment,
 * possibly leading to SHMALL failure when we try to make a new one.)
 * In PM_WAIT_DEAD_END state we are waiting for all the dead_end children
 * to drain out of the system, and therefore stop accepting connection
 * requests at all until the last existing child has quit (which hopefully
 * will not be very long).
 *
 * Notice that this state variable does not distinguish *why* we entered
 * states later than PM_RUN --- Shutdown and FatalError must be consulted
 * to find that out.  FatalError is never true in PM_INIT through PM_RUN
 * states, nor in PM_SHUTDOWN states (because we don't enter those states
 * when trying to recover from a crash).
 *
 * RecoveryError means that we have crashed during recovery, and
 * should not try to restart.
 */
typedef enum
{
	PM_INIT,					/* postmaster starting */
	PM_STARTUP,					/* waiting for startup subprocess */
	PM_STARTUP_PASS2, 			/* waiting for startup pass 2 subprocess */
	PM_STARTUP_PASS3,			/* waiting for startup pass 3 subprocess */
	PM_STARTUP_PASS4,			/* waiting for startup pass 4 subprocess */
	PM_RECOVERY,				/* in archive recovery mode */
	PM_RECOVERY_CONSISTENT,		/* consistent recovery mode */
	PM_RUN,						/* normal "database is alive" state */
	//PM_WAIT_BACKUP,				/* waiting for online backup mode to end */

    /** ORDER OF SHUTDOWN ENUMS MATTERS: we move through the states by adding 1 to the current state */
    /* shutdown has begun. */
    PM_CHILD_STOP_BEGIN,

    /* check to make sure startup processes are done */
	PM_CHILD_STOP_WAIT_STARTUP_PROCESSES,

    /* waiting for live backends to exit */
	PM_CHILD_STOP_WAIT_BACKENDS,

	/* waiting for pre-bgwriter services to exit */
	PM_CHILD_STOP_WAIT_PREBGWRITER,

	/* waiting for bgwriter to do shutdown ckpt */
	PM_CHILD_STOP_WAIT_BGWRITER_CHECKPOINT,

    /* waiting for post-bgwriter services */
    PM_CHILD_STOP_WAIT_POSTBGWRITER,

	/* waiting for dead_end children to exit */
	PM_CHILD_STOP_WAIT_DEAD_END_CHILDREN,

	/* all important children have exited */
	PM_CHILD_STOP_WAIT_NO_CHILDREN,

	/* this is NOT a stopping state; this state is used after everything has been stopped for postmaster reset
	 *   during mirroring -- if we should reset the peer as well and start the system back up, we enter this
	 *   state */
	PM_POSTMASTER_RESET_FILEREP_PEER,

    PM__ENUMERATION_COUNT
} PMState;

/**
 * WARNING: some of these labels are used in management scripts -- so don't
 *  change them here without checking the management scripts (check for starting with child_stop_
 *  as well -- management scripts use startWith in some cases)
 */
static const char *const gPmStateLabels[] =
{
	"init",
    "startup",
    "startup_pass2",
    "startup_pass3",
	"startup_pass4",
    "recovery",
    "recovery_consistent",
    "run",

    "child_stop_begin",
    "child_stop_wait_startup_processes",
    "child_stop_wait_backends",
    "child_stop_wait_pre_bgwriter",
    "child_stop_bgwriter_checkpoint",
    "child_stop_post_bgwriter",
    "child_stop_dead_end_children",
    "child_stop_no_children",

    "reset_filerep_peer"
};

typedef enum
{
	PEER_RESET_NONE,
	PEER_RESET_FAILED,
	PEER_RESET_SUCCEEDED,
} PeerResetResult;

static PeerResetResult peerResetResult = PEER_RESET_NONE;

static PMState pmState = PM_INIT;

/**
 * We set this to true to force the state machine to run the actions for transitioning to its current state,
 *  even if the state is not changed
 */
static bool pmStateMachineMustRunActions = false;


/* CDB */

typedef enum PMSUBPROC_FLAGS
{
	PMSUBPROC_FLAG_QD 					= 0x1,
	PMSUBPROC_FLAG_STANDBY 				= 0x2,
	PMSUBPROC_FLAG_QE 					= 0x4,
	PMSUBPROC_FLAG_QD_AND_QE 			= (PMSUBPROC_FLAG_QD|PMSUBPROC_FLAG_QE),
	PMSUBPROC_FLAG_STOP_AFTER_BGWRITER 	= 0x8,
} PMSUBPROC_FLAGS;



typedef struct pmsubproc
{
	pid_t		pid;			/* process id (0 when not running) */
	PMSubType   procType;       /* process type */
	PMSubStartCallback *serverStart; /* server start function */
	char       *procName;
	int        flags;          /* flags indicating in which kind
							    * of instance to start the process */
	bool        cleanupBackend; /* flag if process failure should
								* cause cleanup of backend processes
								* false = do not cleanup (eg. for gpperfmon) */
} PMSubProc;

static PMSubProc PMSubProcList[MaxPMSubType] =
{
	{0, SeqServerProc,
	 (PMSubStartCallback*)&seqserver_start,
	 "seqserver process", PMSUBPROC_FLAG_QD, true},
	{0, FtsProbeProc,
	 (PMSubStartCallback*)&ftsprobe_start,
	 "ftsprobe process", PMSUBPROC_FLAG_QD, true},
	{0, PerfmonProc,
	(PMSubStartCallback*)&perfmon_start,
	"perfmon process", PMSUBPROC_FLAG_QD, false},
	{0, BackoffProc,
	(PMSubStartCallback*)&backoff_start,
	"sweeper process", PMSUBPROC_FLAG_QD_AND_QE, true},
	{0, PerfmonSegmentInfoProc,
	(PMSubStartCallback*)&perfmon_segmentinfo_start,
	"stats sender process", PMSUBPROC_FLAG_QD_AND_QE, true},
};


bool		ClientAuthInProgress = false;		/* T during new-client
												 * authentication */

bool		redirection_done = false;	/* stderr redirected for syslogger? */

static volatile bool force_autovac = false; /* received START_AUTOVAC signal */

/*
 * State for assigning random salts and cancel keys.
 * Also, the global MyCancelKey passes the cancel key assigned to a given
 * backend from the postmaster to that backend (via fork).
 */
static unsigned int random_seed = 0;
static struct timeval random_start_time;

extern char *optarg;
extern int	optind,
			opterr;

#ifdef HAVE_INT_OPTRESET
extern int	optreset;			/* might not be declared by system headers */
#endif

/* some GUC values used in fetching status from status transition */
extern char	   *locale_monetary;
extern char	   *locale_numeric;
extern char    *locale_collate;


/*
 * postmaster.c - function prototypes
 */
static void getInstallationPaths(const char *argv0);
static void checkDataDir(void);
static void checkPgDir(const char *dir);
static void checkPgDir2(const char *dir);

#ifdef USE_TEST_UTILS
static void SimExProcExit(void);
#endif /* USE_TEST_UTILS */

#ifdef USE_BONJOUR
static void reg_reply(DNSServiceRegistrationReplyErrorType errorCode,
		  void *context);
#endif
static void pmdaemonize(void);
static Port *ConnCreate(int serverFd);
static void ConnFree(Port *port);

/**
 * @param isReset if true, then this is a reset (as opposed to the initial creation of shared memory on startup)
 */
static void reset_shared(int port, bool isReset);
static void SIGHUP_handler(SIGNAL_ARGS);
static void pmdie(SIGNAL_ARGS);

static volatile int need_call_reaper = 0;

static void reaper(SIGNAL_ARGS);
static void do_reaper(void);
static void do_immediate_shutdown_reaper(void);
static bool ServiceProcessesExist(int excludeFlags);
static bool StopServices(int excludeFlags, int signal);
static char *GetServerProcessTitle(int pid);
static void sigusr1_handler(SIGNAL_ARGS);
static void dummy_handler(SIGNAL_ARGS);
static void CleanupBackend(int pid, int exitstatus, bool resetRequired);
static void HandleChildCrash(int pid, int exitstatus, const char *procname);
static void LogChildExit(int lev, const char *procname,
			 int pid, int exitstatus);
static void PostmasterStateMachine(void);
static void BackendInitialize(Port *port);
static int	BackendRun(Port *port);
static void ExitPostmaster(int status);
static bool ServiceStartable(PMSubProc *subProc);
static int	ServerLoop(void);
static int	BackendStartup(Port *port);
static int	ProcessStartupPacket(Port *port, bool SSLdone);
static void processCancelRequest(Port *port, void *pkt, MsgType code);
static void processPrimaryMirrorTransitionRequest(Port *port, void *pkt);
static void processPrimaryMirrorTransitionQuery(Port *port, void *pkt);
static int	initMasks(fd_set *rmask);
static void report_fork_failure_to_client(Port *port, int errnum);
static enum CAC_state canAcceptConnections(void);
static long PostmasterRandom(void);
static void RandomSalt(char *md5Salt);
static void signal_child(pid_t pid, int signal);
static bool SignalSomeChildren(int signal, int target);

#define SignalChildren(sig)			SignalSomeChildren(sig, BACKEND_TYPE_ALL)
#define SignalAutovacWorkers(sig)	SignalSomeChildren(sig, BACKEND_TYPE_AUTOVAC)

/*
 * Possible types of a backend. These are OR-able request flag bits
 * for SignalSomeChildren() and CountChildren().
 */
#define BACKEND_TYPE_NORMAL		0x0001	/* normal backend */
#define BACKEND_TYPE_AUTOVAC	0x0002	/* autovacuum worker process */
#define BACKEND_TYPE_WALSND		0x0004	/* walsender process */
#define BACKEND_TYPE_ALL		0x0007	/* OR of all the above */

static int	CountChildren(int target);
static bool CreateOptsFile(int argc, char *argv[], char *fullprogname);
static pid_t StartChildProcess(AuxProcType type);

static void setProcAffinity(int id);

#ifdef EXEC_BACKEND

#ifdef WIN32
static pid_t win32_waitpid(int *exitstatus);
static void WINAPI pgwin32_deadchild_callback(PVOID lpParameter, BOOLEAN TimerOrWaitFired);

static HANDLE win32ChildQueue;

typedef struct
{
	HANDLE		waitHandle;
	HANDLE		procHandle;
	DWORD		procId;
} win32_deadchild_waitinfo;

#endif

static pid_t backend_forkexec(Port *port);
static pid_t internal_forkexec(int argc, char *argv[], Port *port);

/* Type for a socket that can be inherited to a client process */
#ifdef WIN32
typedef struct
{
	SOCKET		origsocket;		/* Original socket value, or -1 if not a
								 * socket */
	WSAPROTOCOL_INFO wsainfo;
} InheritableSocket;
#else
typedef int InheritableSocket;
#endif

typedef struct LWLock LWLock;	/* ugly kluge */

/*
 * Structure contains all variables passed to exec:ed backends
 */
typedef struct
{
	Port		port;
	InheritableSocket portsocket;
	char		DataDir[MAXPGPATH];
	int			ListenSocket[MAXLISTEN];
	long		MyCancelKey;
	int			MyPMChildSlot;
	unsigned long UsedShmemSegID;
	void	   *UsedShmemSegAddr;
	slock_t    *ShmemLock;
	VariableCache ShmemVariableCache;
	Backend    *ShmemBackendArray;
	LWLock	   *LWLockArray;
	PROC_HDR   *ProcGlobal;
	PGPROC	   *AuxiliaryProcs;
	PMSignalData *PMSignalState;
	InheritableSocket pgStatSock;
	pid_t		PostmasterPid;
	TimestampTz PgStartTime;
	TimestampTz PgReloadTime;
	bool		redirection_done;
#ifdef WIN32
	HANDLE		PostmasterHandle;
	HANDLE		initial_signal_pipe;
	HANDLE		syslogPipe[2];
#else
	int			syslogPipe[2];
#endif
	char		my_exec_path[MAXPGPATH];
	char		pkglib_path[MAXPGPATH];
	char		ExtraOptions[MAXPGPATH];
	char		lc_collate[NAMEDATALEN];
	char		lc_ctype[NAMEDATALEN];
}	BackendParameters;

static void read_backend_variables(char *id, Port *port);
static void restore_backend_variables(BackendParameters *param, Port *port);

#ifndef WIN32
static bool save_backend_variables(BackendParameters *param, Port *port);
#else
static bool save_backend_variables(BackendParameters *param, Port *port,
					   HANDLE childProcess, pid_t childPid);
#endif

static void ShmemBackendArrayAdd(Backend *bn);
static void ShmemBackendArrayRemove(Backend *bn);
#endif   /* EXEC_BACKEND */

#define StartupDataBase()		StartChildProcess(StartupProcess)
#define StartupPass2DataBase()	StartChildProcess(StartupPass2Process)
#define StartupPass3DataBase()	StartChildProcess(StartupPass3Process)
#define StartupPass4DataBase()	StartChildProcess(StartupPass4Process)
#define StartBackgroundWriter() StartChildProcess(BgWriterProcess)
#define StartCheckpointServer() StartChildProcess(CheckpointProcess)
#define StartWalReceiver() StartChildProcess(WalReceiverProcess)
#define StartFilerepProcess() StartChildProcess(FilerepProcess)
#define StartFilerepPeerResetProcess() StartChildProcess(FilerepResetPeerProcess)

static bool IsSegmentDatabase = false;
static bool AreFileReplicationStructuresRequired = false;

/* Macros to check exit status of a child process */
#define EXIT_STATUS_0(st)  ((st) == 0)
#define EXIT_STATUS_1(st)  (WIFEXITED(st) && WEXITSTATUS(st) == 1)
#define EXIT_STATUS_2(st)  (WIFEXITED(st) && WEXITSTATUS(st) == 2)

/* if we are a QD postmaster or not */
extern bool Gp_entry_postmaster;
bool Gp_entry_postmaster = false;

static int Save_MppLocalProcessCounter = 0;
static DistributedTransactionTimeStamp Save_DtxStartTime = 0;

/** resync status info from cdbfilerepresyncmanager.h **/
extern struct timeval FileRepResync_GetEstimateResyncCompletionTime(void);
extern int64 FileRepResync_GetBlocksSynchronized(void);
extern int64 FileRepResync_GetTotalBlocksToSynchronize(void);
extern int FileRepResync_GetCurFsobjCount(void);
extern int FileRepResync_GetTotalFsobjCount(void);

/* changetracking size info from cdbresynchronizechangetracking.h */
extern int64 ChangeTracking_GetTotalSpaceUsedOnDisk(void);

#ifndef WIN32
/*
 * File descriptors for pipe used to monitor if postmaster is alive.
 * First is POSTMASTER_FD_WATCH, second is POSTMASTER_FD_OWN.
 */
int			postmaster_alive_fds[2] = {-1, -1};
#else
/* Process handle of postmaster used for the same purpose on Windows */
HANDLE		PostmasterHandle;
#endif

/*
 * Is this a part of a segment database.  Note that this is
 *   not always the same as ! GPPostmaster because
 *   when the cluster master is started in utility mode then
 *   Gp_entry_postmaster will not be set
 */
bool GPIsSegmentDatabase()
{
	return IsSegmentDatabase;
}

bool GPAreFileReplicationStructuresRequired(void)
{
    return AreFileReplicationStructuresRequired;
}

bool GPPostmaster()
{
	return (Gp_entry_postmaster);
}

/**
 * filerep process is interested in the bg writer's pid, so
 *   all sets of bgwriter pid should go through this function
 *   so that we update shared memory
 */
static void SetBGWriterPID(pid_t pid)
{
    BgWriterPID = pid;
    primaryMirrorSetBGWriterPID(pid);
}

/**
 * return true if we are allowed to start actual database processes in this state.
 *
 * Note that this checks whether we are in fault from postmaster reset, so should not be used for
 *      assertions in do_reaper -- because it may have faulted from the time we started the process
 *      to the time the reaper is called
 */
static bool
isFullPostmasterAndDatabaseIsAllowed(void)
{
    return isPrimaryMirrorModeAFullPostmaster(false) && ! isInFaultFromPostmasterReset();
}

int
PostmasterGetMppLocalProcessCounter(void)
{
	return Save_MppLocalProcessCounter;
}

DistributedTransactionTimeStamp
PostmasterGetDtxStartTime(void)
{
	return Save_DtxStartTime;
}

static void
signal_child_if_up(int pid, int signal)
{
	if ( pid != 0)
	{
		signal_child(pid, signal);
	}
}

static void
signal_filerep_to_shutdown(SegmentState_e shutdownState)
{
	if (FilerepPID != 0)
	{
	    if ( shutdownState == SegmentStateShutdownFilerepBackends)
        {
            /* clear the flag that filerep will be setting */
	        filerep_has_signaled_backends_shutdown = false;
        }

		updateSegmentState(shutdownState, FaultTypeNotInitialized);
        NotifyProcessesOfFilerepStateChange(); /* so that interested backends learn of it as well */

		if ( shutdownState == SegmentStateImmediateShutdown)
            signal_child(FilerepPID, SIGQUIT);
        else signal_child(FilerepPID, SIGUSR2);
	}
}

/*
 * Postmaster main entry point
 */
int
PostmasterMain(int argc, char *argv[])
{
	int			opt;
	int			status;
	char       *userDoption = NULL;
	int			i;
	char		stack_base;

	COMPILE_ASSERT(ARRAY_SIZE(gPmStateLabels) == PM__ENUMERATION_COUNT);

	MyProcPid = PostmasterPid = getpid();

	MyStartTime = time(NULL);

	IsPostmasterEnvironment = true;

	/* Set up reference point for stack depth checking */
	stack_base_ptr = &stack_base;

	/*
	 * for security, no dir or file created can be group or other accessible
	 */
	umask((mode_t) 0077);

	/*
	 * Fire up essential subsystems: memory management
	 */
	MemoryContextInit();

	/*
	 * By default, palloc() requests in the postmaster will be allocated in
	 * the PostmasterContext, which is space that can be recycled by backends.
	 * Allocated data that needs to be available to backends should be
	 * allocated in TopMemoryContext.
	 */
	PostmasterContext = AllocSetContextCreate(TopMemoryContext,
											  "Postmaster",
											  ALLOCSET_DEFAULT_MINSIZE,
											  ALLOCSET_DEFAULT_INITSIZE,
											  ALLOCSET_DEFAULT_MAXSIZE);
	MemoryContextSwitchTo(PostmasterContext);

	/* Initialize paths to installation files */
	getInstallationPaths(argv[0]);

	/*
	 * Options setup
	 */
	InitializeGUCOptions();

	opterr = 1;

	/*
	 * Parse command-line options.	CAUTION: keep this in sync with
	 * tcop/postgres.c (the option sets should not conflict) and with the
	 * common help() function in main/main.c.
	 */
	while ((opt = getopt(argc, argv, "A:b:B:C:c:D:d:EeFf:h:ijk:lN:mM:nOo:Pp:r:S:sTt:UW:yx:z:-:")) != -1)
	{
		switch (opt)
		{
			case 'A':
				SetConfigOption("debug_assertions", optarg, PGC_POSTMASTER, PGC_S_ARGV);
				break;

			case 'B':
				SetConfigOption("shared_buffers", optarg, PGC_POSTMASTER, PGC_S_ARGV);
				break;

            case 'b':
                SetConfigOption("gp_dbid", optarg, PGC_POSTMASTER, PGC_S_ARGV);
                break;

            case 'C':
                SetConfigOption("gp_contentid", optarg, PGC_POSTMASTER, PGC_S_ARGV);
                break;

			case 'D':
				userDoption = optarg;
				break;

			case 'd':
				set_debug_options(atoi(optarg), PGC_POSTMASTER, PGC_S_ARGV);
				break;

			/*
			 * Normal PostgreSQL used 'E' flag to mean "log_statement='all'",
			 * but we co-opted this letter for this... I'm afraid to change it,
			 * because I don't know where this is used.
             * ... it's used only here in postmaster.c; it causes the postmaster to
             * fork a seqserver process.
			 */
			case 'E':
				Gp_entry_postmaster = true;
				/*
				 * 	SetConfigOption("log_statement", "all", PGC_POSTMASTER, PGC_S_ARGV);
				 */
				break;

			case 'e':
				SetConfigOption("datestyle", "euro", PGC_POSTMASTER, PGC_S_ARGV);
				break;

			case 'F':
				SetConfigOption("fsync", "false", PGC_POSTMASTER, PGC_S_ARGV);
				break;

			case 'f':
				if (!set_plan_disabling_options(optarg, PGC_POSTMASTER, PGC_S_ARGV))
				{
					write_stderr("%s: invalid argument for option -f: \"%s\"\n",
								 progname, optarg);
					ExitPostmaster(1);
				}
				break;

			case 'h':
				SetConfigOption("listen_addresses", optarg, PGC_POSTMASTER, PGC_S_ARGV);
				break;

			case 'i':
				SetConfigOption("listen_addresses", "*", PGC_POSTMASTER, PGC_S_ARGV);
				break;

			case 'j':
				/* only used by interactive backend */
				break;

			case 'k':
				SetConfigOption("unix_socket_directory", optarg, PGC_POSTMASTER, PGC_S_ARGV);
				break;

			case 'l':
				SetConfigOption("ssl", "true", PGC_POSTMASTER, PGC_S_ARGV);
				break;

			case 'm':
				/*
				 * In maintenance mode:
				 * 	1. allow DML on catalog table
				 * 	2. allow DML on segments
				 */
				SetConfigOption("maintenance_mode",  	  	"true", PGC_POSTMASTER, PGC_S_ARGV);
				SetConfigOption("allow_segment_DML", 	  	"true", PGC_POSTMASTER, PGC_S_ARGV);
				SetConfigOption("allow_system_table_mods",	"dml",  PGC_POSTMASTER, PGC_S_ARGV);
				break;

			case 'M':

				/* note that M is a postmaster-only option */
				gInitialMode = decipherPrimaryMirrorModeArgument(optarg);
				if (gInitialMode == PMModeUninitialized)
				{
					write_stderr("%s: invalid argument for option -M: \"%s\"\n", progname, optarg);
					ExitPostmaster(1);
				}
				break;

			case 'N':
				SetConfigOption("max_connections", optarg, PGC_POSTMASTER, PGC_S_ARGV);
				break;

			case 'n':
				/* Don't reinit shared mem after abnormal exit */
				Reinit = false;
				break;

			case 'O':
				/* Only use in single user mode */
				SetConfigOption("allow_system_table_mods", "all", PGC_POSTMASTER, PGC_S_ARGV);
				break;

			case 'o':
				/* Other options to pass to the backend on the command line */
				snprintf(ExtraOptions + strlen(ExtraOptions),
						 sizeof(ExtraOptions) - strlen(ExtraOptions),
						 " %s", optarg);
				break;

			case 'P':
				SetConfigOption("ignore_system_indexes", "true", PGC_POSTMASTER, PGC_S_ARGV);
				break;

			case 'p':
				SetConfigOption("port", optarg, PGC_POSTMASTER, PGC_S_ARGV);
				break;

			case 'r':
				/* only used by single-user backend */
				break;

			case 'S':
				SetConfigOption("work_mem", optarg, PGC_POSTMASTER, PGC_S_ARGV);
				break;

			case 's':
				SetConfigOption("log_statement_stats", "true", PGC_POSTMASTER, PGC_S_ARGV);
				break;

			case 'T':

				/*
				 * In the event that some backend dumps core, send SIGSTOP,
				 * rather than SIGQUIT, to all its peers.  This lets the wily
				 * post_hacker collect core dumps from everyone.
				 */
				SendStop = true;
				break;

			case 't':
				{
					const char *tmp = get_stats_option_name(optarg);

					if (tmp)
					{
						SetConfigOption(tmp, "true", PGC_POSTMASTER, PGC_S_ARGV);
					}
					else
					{
						write_stderr("%s: invalid argument for option -t: \"%s\"\n",
									 progname, optarg);
						ExitPostmaster(1);
					}
					break;
				}

			case 'U':
				/*
				 * In upgrade mode, we indicate we're in upgrade mode and
				 * 1. allow DML on persistent table & catalog table
				 * 2. alter DDL on catalog table (NOTE: upgrade_mode must set beforehand)
				 * 3. TODO: disable the 4.1 xlog format (stick with the old)
				 */
				SetConfigOption("upgrade_mode",                         "true", PGC_POSTMASTER, PGC_S_ARGV);
				SetConfigOption("gp_permit_persistent_metadata_update", "true", PGC_POSTMASTER, PGC_S_ARGV);
				SetConfigOption("allow_segment_DML",  		            "true", PGC_POSTMASTER, PGC_S_ARGV);
				SetConfigOption("allow_system_table_mods",              "all",  PGC_POSTMASTER, PGC_S_ARGV);
				break;

			case 'W':
				SetConfigOption("post_auth_delay", optarg, PGC_POSTMASTER, PGC_S_ARGV);
				break;

			case 'c':
			case '-':
				{
					char	   *name,
							   *value;

					ParseLongOption(optarg, &name, &value);
					if (!value)
					{
						if (opt == '-')
							ereport(ERROR,
									(errcode(ERRCODE_SYNTAX_ERROR),
									 errmsg("--%s requires a value",
											optarg)));
						else
							ereport(ERROR,
									(errcode(ERRCODE_SYNTAX_ERROR),
									 errmsg("-c %s requires a value",
											optarg)));
					}

					SetConfigOption(name, value, PGC_POSTMASTER, PGC_S_ARGV);
					free(name);
					if (value)
						free(value);
					break;
				}

			case 'y':
				// Indicate that gpstart did not start the standby master.
				SetConfigOption("master_mirroring_administrator_disable", "true", PGC_POSTMASTER, PGC_S_ARGV);
				break;

			case 'x': /* standby master dbid */
				SetConfigOption("gp_standby_dbid", optarg, PGC_POSTMASTER, PGC_S_ARGV);
				break;
            case 'z':
                SetConfigOption("gp_num_contents_in_cluster", optarg, PGC_POSTMASTER, PGC_S_ARGV);
                break;

			default:
				write_stderr("Try \"%s --help\" for more information.\n",
							 progname);
				ExitPostmaster(1);
		}
	}
	IsSegmentDatabase = gInitialMode != PMModeMaster;

	/*
	 * we assume quiescent segment will probably become a mirror or primary.
	 *
	 * mirrorless could be promoted to have mirrors using gpaddmirrors.
	 */
	if (gInitialMode == PMModeMirrorSegment  ||
			gInitialMode == PMModePrimarySegment ||
			gInitialMode == PMModeQuiescentSegment ||
			gInitialMode == PMModeMirrorlessSegment)
		AreFileReplicationStructuresRequired = true;

	/*
	 * Postmaster accepts no non-option switch arguments.
	 */
	if (optind < argc)
	{
		write_stderr("%s: invalid argument: \"%s\"\n",
					 progname, argv[optind]);
		write_stderr("Try \"%s --help\" for more information.\n",
					 progname);
		ExitPostmaster(1);
	}

	/*
	 * Locate the proper configuration files and data directory, and read
	 * postgresql.conf for the first time.
	 */
	if (!SelectConfigFiles(userDoption, progname))
		ExitPostmaster(2);

	/*
	 * CDB/MPP/GPDB: Set the processor affinity (may be a no-op on
	 * some platforms). The port number is nice to use because we know
	 * that different segments on a single host will not have the same
	 * port numbers.
	 *
	 * We want to do this as early as we can -- so that the OS knows
	 * about our binding, and all of our child processes will inherit
	 * the same binding.
 	 */
	if (gp_set_proc_affinity)
		setProcAffinity(PostPortNumber);

	/* Verify that DataDir looks reasonable */
	checkDataDir();

	/* And switch working directory into it */
	ChangeToDataDir();

	/*
     * CDB: Decouple NBuffers from MaxBackends.  The entry db doesn't benefit
     * from buffers in excess of the global catalog size; this is typically
     * small and unrelated to the number of clients.  Segment dbs need enough
     * buffers to accommodate the QEs concurrently accessing the database; but
     * non-leaf QEs don't necessarily access the database (some are used only
     * for sorting, hashing, etc); so again the number of buffers need not be
     * in proportion to the number of connections.
	 */
	if (NBuffers < 16)
	{
		/*
		 * Do not accept -B so small that backends are likely to starve for
		 * lack of buffers.  The specific choices here are somewhat arbitrary.
		 */
		write_stderr("%s: the number of buffers (-B) must be at least 16\n", progname);
		ExitPostmaster(1);
	}

	/*
	 * Check for invalid combinations of GUC settings.
	 */
	if (ReservedBackends > MaxBackends)
	{
		write_stderr("%s: superuser_reserved_connections must be less than max_connections\n", progname);
		ExitPostmaster(1);
	}

    if ( GpIdentity.dbid == -1 && Gp_role == GP_ROLE_UTILITY)
    {
        /**
         * okay in utility mode! -- when starting the master in utility mode to fetch the configuration contents,
         *  we don't actually know the dbid.
         */
    }
	else if ( GpIdentity.dbid < 0 )
	{
	    ereport(FATAL,
            (errcode(ERRCODE_INVALID_PARAMETER_VALUE),
             errmsg("dbid (from -b option) is not specified or is invalid.  This value must be >= 0, or >= -1 in utility mode.  "
             "The dbid value to pass can be determined from this server's entry in the segment configuration; it may be -1 if running in utility mode.")));
	}

    if ( GpIdentity.segindex < -1 ) /* -1 is okay -- that means the master */
	{
	    ereport(FATAL,
            (errcode(ERRCODE_INVALID_PARAMETER_VALUE),
             errmsg("contentid (from -C option) is not specified or is invalid.  This value must be >= -1.  "
             "The contentid value to pass can be determined this server's entry in the segment configuration; it may be -1 for a master, or in utility mode."
             )));
	}

	if ( GpIdentity.numsegments < 0 )
	{
	    ereport(FATAL,
            (errcode(ERRCODE_INVALID_PARAMETER_VALUE),
             errmsg("numContentsInCluster (from -z option) is not specified or is invalid.  This value must be >= 0.  "
                "The value to pass can be determined by determining the number of primary segments in the cluster."
             )));
	}

	/*
	 * Other one-time internal sanity checks can go here, if they are fast.
	 * (Put any slow processing further down, after postmaster.pid creation.)
	 */
	if (!CheckDateTokenTables())
	{
		write_stderr("%s: invalid datetoken tables, please fix\n", progname);
		ExitPostmaster(1);
	}

	/*
	 * Now that we are done processing the postmaster arguments, reset
	 * getopt(3) library so that it will work correctly in subprocesses.
	 */
	optind = 1;
#ifdef HAVE_INT_OPTRESET
	optreset = 1;				/* some systems need this too */
#endif

	/* For debugging: display postmaster environment */
	{
		extern char **environ;
		char	  **p;

		ereport(DEBUG3,
				(errmsg_internal("%s: PostmasterMain: initial environ dump:",
								 progname)));
		ereport(DEBUG3,
			 (errmsg_internal("-----------------------------------------")));
		for (p = environ; *p; ++p)
			ereport(DEBUG3,
					(errmsg_internal("\t%s", *p)));
		ereport(DEBUG3,
			 (errmsg_internal("-----------------------------------------")));
	}

	/*
	 * Fork away from controlling terminal, if silent_mode specified.
	 *
	 * Must do this before we grab any interlock files, else the interlocks
	 * will show the wrong PID.
	 */
	if (SilentMode)
		pmdaemonize();

	/*
	 * Create lockfile for data directory.
	 *
	 * We want to do this before we try to grab the input sockets, because the
	 * data directory interlock is more reliable than the socket-file
	 * interlock (thanks to whoever decided to put socket files in /tmp :-().
	 * For the same reason, it's best to grab the TCP socket(s) before the
	 * Unix socket.
	 */
	CreateDataDirLockFile(true);

	/*
	 * If timezone is not set, determine what the OS uses.	(In theory this
	 * should be done during GUC initialization, but because it can take as
	 * much as several seconds, we delay it until after we've created the
	 * postmaster.pid file.  This prevents problems with boot scripts that
	 * expect the pidfile to appear quickly.  Also, we avoid problems with
	 * trying to locate the timezone files too early in initialization.)
	 */
	pg_timezone_initialize();

	/*
	 * Likewise, init timezone_abbreviations if not already set.
	 */
	pg_timezone_abbrev_initialize();

	/*
	 * Remember postmaster startup time
     * CDB: Moved this code up from below for use in error message headers.
	 */
	PgStartTime = GetCurrentTimestamp();

	/*
	 * Initialize SSL library, if specified.
	 */
#ifdef USE_SSL
	if (EnableSSL)
		secure_initialize();
#endif

	/*
	 * process any libraries that should be preloaded at postmaster start
	 */
	process_shared_preload_libraries();

	/*
	 * Remove old temporary files.	At this point there can be no other
	 * Postgres processes running in this directory, so this should be safe.
	 */
	RemovePgTempFiles();

	/*
	 * Establish input sockets.
	 */
	for (i = 0; i < MAXLISTEN; i++)
		ListenSocket[i] = -1;

	if (ListenAddresses)
	{
		char	   *rawstring;
		List	   *elemlist;
		ListCell   *l;
		int			success = 0;

		/* Need a modifiable copy of ListenAddresses */
		rawstring = pstrdup(ListenAddresses);

		/* Parse string into list of identifiers */
		if (!SplitIdentifierString(rawstring, ',', &elemlist))
		{
			/* syntax error in list */
			ereport(FATAL,
					(errcode(ERRCODE_INVALID_PARAMETER_VALUE),
					 errmsg("invalid list syntax for \"listen_addresses\"")));
		}

		foreach(l, elemlist)
		{
			char	   *curhost = (char *) lfirst(l);

			if (strcmp(curhost, "*") == 0)
				status = StreamServerPort(AF_UNSPEC, NULL,
										  (unsigned short) PostPortNumber,
										  UnixSocketDir,
										  ListenSocket, MAXLISTEN);
			else
				status = StreamServerPort(AF_UNSPEC, curhost,
										  (unsigned short) PostPortNumber,
										  UnixSocketDir,
										  ListenSocket, MAXLISTEN);
			if (status == STATUS_OK)
				success++;
			else
				ereport(WARNING,
						(errmsg("could not create listen socket for \"%s\"",
								curhost)));
		}

		if (!success && list_length(elemlist))
			ereport(FATAL,
					(errmsg("could not create any TCP/IP sockets")));

		list_free(elemlist);
		pfree(rawstring);
	}

#ifdef USE_BONJOUR
	/* Register for Bonjour only if we opened TCP socket(s) */
	if (ListenSocket[0] != -1 && bonjour_name != NULL)
	{
		DNSServiceRegistrationCreate(bonjour_name,
									 "_postgresql._tcp.",
									 "",
									 htons(PostPortNumber),
									 "",
									 (DNSServiceRegistrationReply) reg_reply,
									 NULL);
	}
#endif

#ifdef HAVE_UNIX_SOCKETS
	status = StreamServerPort(AF_UNIX, NULL,
							  (unsigned short) PostPortNumber,
							  UnixSocketDir,
							  ListenSocket, MAXLISTEN);
	if (status != STATUS_OK)
		ereport(WARNING,
				(errmsg("could not create Unix-domain socket")));
#endif

	/*
	 * check that we have some socket to listen on
	 */
	if (ListenSocket[0] == -1)
		ereport(FATAL,
				(errmsg("no socket created for listening")));

	/*
	 * Set up shared memory and semaphores.
	 */
	reset_shared(PostPortNumber, false);

	/*
	 * Estimate number of openable files.  This must happen after setting up
	 * semaphores, because on some platforms semaphores count as open files.
	 */
	set_max_safe_fds();

	/*
	 * Initialize the list of active backends.
	 */
	BackendList = DLNewList();

#ifdef WIN32

	/*
	 * Initialize I/O completion port used to deliver list of dead children.
	 */
	win32ChildQueue = CreateIoCompletionPort(INVALID_HANDLE_VALUE, NULL, 0, 1);
	if (win32ChildQueue == NULL)
		ereport(FATAL,
		   (errmsg("could not create I/O completion port for child queue")));

	/*
	 * Set up a handle that child processes can use to check whether the
	 * postmaster is still running.
	 */
	if (DuplicateHandle(GetCurrentProcess(),
						GetCurrentProcess(),
						GetCurrentProcess(),
						&PostmasterHandle,
						0,
						TRUE,
						DUPLICATE_SAME_ACCESS) == 0)
		ereport(FATAL,
				(errmsg_internal("could not duplicate postmaster handle: error code %d",
								 (int) GetLastError())));
#endif

	/*
	 * Record postmaster options.  We delay this till now to avoid recording
	 * bogus options (eg, NBuffers too high for available memory).
	 */
	if (!CreateOptsFile(argc, argv, my_exec_path))
		ExitPostmaster(1);

#ifdef EXEC_BACKEND
	/* Write out nondefault GUC settings for child processes to use */
	write_nondefault_variables(PGC_POSTMASTER);
#endif

	/*
	 * Write the external PID file if requested
	 */
	if (external_pid_file)
	{
		FILE	   *fpidfile = fopen(external_pid_file, "w");

		if (fpidfile)
		{
			fprintf(fpidfile, "%d\n", MyProcPid);
			fclose(fpidfile);
			/* Should we remove the pid file on postmaster exit? */
		}
		else
			write_stderr("%s: could not write external PID file \"%s\": %s\n",
						 progname, external_pid_file, strerror(errno));
	}

	/*
	 * Set up signal handlers for the postmaster process.
	 *
	 * CAUTION: when changing this list, check for side-effects on the signal
	 * handling setup of child processes.  See tcop/postgres.c,
	 * bootstrap/bootstrap.c, postmaster/bgwriter.c,
	 * postmaster/autovacuum.c, postmaster/pgarch.c, postmaster/pgstat.c, and
	 * postmaster/syslogger.c.
	 */
	pqinitmask();
	PG_SETMASK(&BlockSig);

	pqsignal(SIGHUP, SIGHUP_handler);	/* reread config file and have
										 * children do same */
	pqsignal(SIGINT, pmdie);	/* send SIGTERM and shut down */
	pqsignal(SIGQUIT, pmdie);	/* send SIGQUIT and die */
	pqsignal(SIGTERM, pmdie);	/* wait for children and shut down */
	pqsignal(SIGALRM, SIG_IGN); /* ignored */
	pqsignal(SIGPIPE, SIG_IGN); /* ignored */
	pqsignal(SIGUSR1, sigusr1_handler); /* message from child process */
	pqsignal(SIGUSR2, dummy_handler);	/* unused, reserve for children */
	pqsignal(SIGCHLD, reaper);	/* handle child termination */
	pqsignal(SIGTTIN, SIG_IGN); /* ignored */
	pqsignal(SIGTTOU, SIG_IGN); /* ignored */
	/* ignore SIGXFSZ, so that ulimit violations work like disk full */
#ifdef SIGXFSZ
	pqsignal(SIGXFSZ, SIG_IGN); /* ignored */
#endif

	/*
	 * If enabled, start up syslogger collection subprocess
	 */
	SysLoggerPID = SysLogger_Start();

	/*
	 * Reset whereToSendOutput from DestDebug (its starting state) to
	 * DestNone. This stops ereport from sending log messages to stderr unless
	 * Log_destination permits.  We don't do this until the postmaster is
	 * fully launched, since startup failures may as well be reported to
	 * stderr.
	 */
	whereToSendOutput = DestNone;

	/*
	 * Load configuration files for client authentication.
	 */
	if (!load_hba())
	{
		/*
		 * It makes no sense to continue if we fail to load the HBA file,
		 * since there is no way to connect to the database in this case.
		 */
		ereport(FATAL,
				(errmsg("could not load pg_hba.conf"),
				 errOmitLocation(true)));
	}
	load_ident();


	/* PostmasterRandom wants its own copy */
	gettimeofday(&random_start_time, NULL);

	//pmState = PM_STARTUP;

	status = ServerLoop();

	/*
	 * ServerLoop probably shouldn't ever return, but if it does, close down.
	 */
	ExitPostmaster(status != STATUS_OK);

	return 0;					/* not reached */
}

/**
 * Run the startup procedure for an operational (non-mirror/non-quiescent)
 *   postmaster.
 */
void
StartMasterOrPrimaryPostmasterProcesses(void)
{
    if ( ! gHaveCalledOnetimeInitFunctions )
	{
        /*
         * Initialize stats collection subsystem (this does NOT start the
         * collector process!)
    	 */
	    pgstat_init();

        /*
         * Initialize the autovacuum subsystem (again, no process start yet)
         */
	    autovac_init();
	    gHaveCalledOnetimeInitFunctions = true;
	}

	XLogStartupInit(); /* required to get collation parameters read from the control file */

	StartupPID = StartupDataBase();
	Assert(StartupPID != 0);
	pmState = PM_STARTUP;
}

bool
IsDatabaseInRunMode(void)
{
    return pmState == PM_RUN;
}

void
SignalShutdownFilerepProcess(void)
{
    if ( Debug_print_server_processes || Debug_filerep_print)
    {
    	elog(LOG, "Shutting down filerep process");
    }
	signal_filerep_to_shutdown(SegmentStateShutdown);
}

void
SignalShutdownFilerepBackendProcesses(void)
{
    if ( Debug_print_server_processes || Debug_filerep_print)
    {
	    elog(LOG, "Shutting down filerep backend processes");
    }
	signal_filerep_to_shutdown(SegmentStateShutdownFilerepBackends);
}

/**
 * to be called after calling SignalShutdownFilerepBackendProcesses or its equivalent (calling
 *  	signal_filerep_to_shutdown(SegmentStateShutdownFilerepBackends); directly)
 */
bool
IsFilerepBackendsDoneShutdown(void)
{
    return FilerepPID == 0 || filerep_has_signaled_backends_shutdown;
}

void
NotifyProcessesOfFilerepStateChange(void)
{
    primaryMirrorRecordSegmentStateToPostmasterLocalMemory();
	filerep_has_signaled_state_change = false;
	signal_child_if_up(FilerepPID, SIGUSR1);
}

void
StartFilerepProcesses()
{
    if ( Debug_print_server_processes)
    {
	    elog(LOG, "Postmaster: Starting file replication processes");
    }

	Assert(FilerepPID == 0);
	FilerepPID = StartFilerepProcess();
	Assert(FilerepPID != 0);
}

bool
IsFilerepProcessRunning(void)
{
	return FilerepPID != 0;
}

/*
 * Compute and check the directory paths to files that are part of the
 * installation (as deduced from the postgres executable's own location)
 */
static void
getInstallationPaths(const char *argv0)
{
	DIR		   *pdir;

	/* Locate the postgres executable itself */
	if (find_my_exec(argv0, my_exec_path) < 0)
		elog(FATAL, "%s: could not locate my own executable path", argv0);

#ifdef EXEC_BACKEND
	/* Locate executable backend before we change working directory */
	if (find_other_exec(argv0, "postgres", PG_BACKEND_VERSIONSTR,
						postgres_exec_path) < 0)
		ereport(FATAL,
				(errmsg("%s: could not locate matching postgres executable",
						argv0)));
#endif

	/*
	 * Locate the pkglib directory --- this has to be set early in case we try
	 * to load any modules from it in response to postgresql.conf entries.
	 */
	get_pkglib_path(my_exec_path, pkglib_path);

	/*
	 * Verify that there's a readable directory there; otherwise the Postgres
	 * installation is incomplete or corrupt.  (A typical cause of this
	 * failure is that the postgres executable has been moved or hardlinked to
	 * some directory that's not a sibling of the installation lib/
	 * directory.)
	 */
	pdir = AllocateDir(pkglib_path);
	if (pdir == NULL)
		ereport(ERROR,
				(errcode_for_file_access(),
				 errmsg("could not open directory \"%s\": %m",
						pkglib_path),
				 errSendAlert(true),
				 errhint("This may indicate an incomplete PostgreSQL installation, or that the file \"%s\" has been moved away from its proper location.",
						 my_exec_path)));
	FreeDir(pdir);

	/*
	 * XXX is it worth similarly checking the share/ directory?  If the lib/
	 * directory is there, then share/ probably is too.
	 */
}


/*
 * Validate the proposed data directory
 */
static void
checkDataDir(void)
{
	struct stat stat_buf;

	Assert(DataDir);

	if (stat(DataDir, &stat_buf) != 0)
	{
		if (errno == ENOENT)
			ereport(FATAL,
					(errcode_for_file_access(),
					 errmsg("data directory \"%s\" does not exist",
							DataDir)));
		else
			ereport(FATAL,
					(errcode_for_file_access(),
				 errmsg("could not read permissions of directory \"%s\": %m",
						DataDir)));
	}

	/* eventual chdir would fail anyway, but let's test ... */
	if (!S_ISDIR(stat_buf.st_mode))
		ereport(FATAL,
				(errcode(ERRCODE_OBJECT_NOT_IN_PREREQUISITE_STATE),
				 errmsg("specified data directory \"%s\" is not a directory",
						DataDir)));

	/*
	 * Check that the directory belongs to my userid; if not, reject.
	 *
	 * This check is an essential part of the interlock that prevents two
	 * postmasters from starting in the same directory (see CreateLockFile()).
	 * Do not remove or weaken it.
	 *
	 * XXX can we safely enable this check on Windows?
	 */
#if !defined(WIN32) && !defined(__CYGWIN__)
	if (stat_buf.st_uid != geteuid())
		ereport(FATAL,
				(errcode(ERRCODE_OBJECT_NOT_IN_PREREQUISITE_STATE),
				 errmsg("data directory \"%s\" has wrong ownership",
						DataDir),
				 errhint("The server must be started by the user that owns the data directory.")));
#endif

	/*
	 * Check if the directory has group or world access.  If so, reject.
	 *
	 * It would be possible to allow weaker constraints (for example, allow
	 * group access) but we cannot make a general assumption that that is
	 * okay; for example there are platforms where nearly all users
	 * customarily belong to the same group.  Perhaps this test should be
	 * configurable.
	 *
	 * XXX temporarily suppress check when on Windows, because there may not
	 * be proper support for Unix-y file permissions.  Need to think of a
	 * reasonable check to apply on Windows.
	 */
#if !defined(WIN32) && !defined(__CYGWIN__)
	if (stat_buf.st_mode & (S_IRWXG | S_IRWXO))
		ereport(FATAL,
				(errcode(ERRCODE_OBJECT_NOT_IN_PREREQUISITE_STATE),
				 errmsg("data directory \"%s\" has group or world access",
						DataDir),
				 errdetail("Permissions should be u=rwx (0700).")));
#endif

	/* Look for PG_VERSION before looking for pg_control */
	ValidatePgVersion(DataDir);

    /* for mirroring, the check for pg_control was removed.  a mirror must be able to start
     *  without a pg_control file.  The  check for pg_control will be done
     *  when the control file is read by xlog initialization.
     */
}


/*
 * check if file or directory under "DataDir" exists and is accessible
 */
static void checkPgDir(const char *dir)
{
	Assert(DataDir);

	struct stat st;
	char buf[strlen(DataDir) + strlen(dir) + 32];

	snprintf(buf, ARRAY_SIZE(buf), "%s%s", DataDir, dir);
	buf[ARRAY_SIZE(buf) - 1] = '\0';

	if (stat(buf, &st) != 0)
	{
		/* check if pg_log is there */
		snprintf(buf, ARRAY_SIZE(buf), "%s%s", DataDir, "/pg_log");
		if (stat(buf, &st) == 0)
		{
			elog(LOG, "System file or directory missing (%s), shutting down segment", dir);
		}

		/* quit all processes and exit */
		pmdie(SIGQUIT);
	}
}

/*
 * check if file or directory under current transaction filespace exists and is accessible
 */
static void checkPgDir2(const char *dir)
{
	Assert(DataDir);

	struct stat st;
	char buf[MAXPGPATH];
	char *path = makeRelativeToTxnFilespace((char*)dir);

	snprintf(buf, MAXPGPATH, "%s", path);
	buf[ARRAY_SIZE(buf) - 1] = '\0';

	if (stat(buf, &st) != 0)
	{
		/* check if pg_log is there */
		snprintf(buf, ARRAY_SIZE(buf), "%s%s", DataDir, "/pg_log");
		if (stat(buf, &st) == 0)
		{
			elog(LOG, "System file or directory missing (%s), shutting down segment", path);
		}

		pfree(path);
		/* quit all processes and exit */
		pmdie(SIGQUIT);
		return;
	}
	
	pfree(path);
}

/*
 * This file is only created/used on primary and not on mirror
 * Hence .bak extension to filename, so that checkMirrorIntegrity tool skips checking it
 */
#define FTS_PROBE_FILE_NAME "/fts_probe_file.bak"
#define FTS_PROBE_MAGIC_STRING "FtS PrObEr MaGiC StRiNg, pRoBiNg cHeCk......."

/*
 * Check if we can smoothly read and write to data directory.
 *
 * O_DIRECT flag requires buffer to be OS/FS block aligned.
 * Best to have it IO Block alligned henece using BLCKSZ
 */
static bool 
checkIODataDirectory(void)
{
	Assert(DataDir);

	int fd;
	char filename[MAXPGPATH];
	int size = BLCKSZ + BLCKSZ;
	char *data = malloc(size);
	if (data == NULL)
	{
		elog(LOG, "FTS: Failed to allocate memory");
		return true;
	}
	memset(data, 0, size);
	/*
	 * Buffer needs to be alligned to BLOCK_SIZE for reads and writes if using O_DIRECT
	 */
	char* dataAligned = (char *) TYPEALIGN(BLCKSZ, data);

	snprintf(filename, MAXPGPATH, "%s%s", DataDir, FTS_PROBE_FILE_NAME);

	errno = 0;
	bool failure = false;
	
	fd = BasicOpenFile(filename, O_RDWR | PG_O_DIRECT | O_EXCL,
                                           S_IRUSR | S_IWUSR);
	do
	{
		if (fd < 0)
		{
			if (errno == ENOENT)
			{
				elog(LOG, "FTS: \"%s\" file doesn't exist, creating it once.", filename);
				fd = BasicOpenFile(filename, O_RDWR | O_CREAT | O_EXCL,
                                           S_IRUSR | S_IWUSR);
				if (fd < 0)
				{
					failure = true;
					ereport(LOG, (errcode_for_file_access(), 
							errmsg("FTS: could not create file \"%s\": %m", 
								filename)));
				}
				int len = strlen(FTS_PROBE_MAGIC_STRING);
				strncpy(dataAligned, FTS_PROBE_MAGIC_STRING, len);
				if (write(fd, dataAligned, BLCKSZ) != BLCKSZ)
				{
					ereport(LOG, (errcode_for_file_access(), 
							errmsg("FTS: could not write file \"%s\" : %m", 
								filename)));
					failure = true;
				}
			}
			else
			{
				/*
				 * Some other error
				 */
				failure = true;
				ereport(LOG, (errcode_for_file_access(), 
						errmsg("FTS: could not open file \"%s\": %m", 
							filename)));
			}
			break;
		}

		int len = read(fd, dataAligned, BLCKSZ);
		if (len != BLCKSZ)
		{
			ereport(LOG, (errcode_for_file_access(), 
					errmsg("FTS: could not read file \"%s\" "
						"(actual bytes read %d, required: %d): %m",
						filename, len, BLCKSZ)));
			failure = true;
			break;
		}

		if (strncmp(dataAligned, FTS_PROBE_MAGIC_STRING, strlen(FTS_PROBE_MAGIC_STRING)) != 0)
		{
			ereport(LOG, (errmsg("FTS: Failed to compare read data (%s) "
					"from file with MAGIC (%s)",
	                                data, FTS_PROBE_MAGIC_STRING)));
			failure = true;
			break;
		}

		if (lseek(fd, (off_t) 0, SEEK_SET) < 0)
		{
			ereport(LOG, (errcode_for_file_access(),
					errmsg("FTS: could not seek in file \"%s\" to offset zero: %m",
					filename)));
			failure = true;
			break;
		}

		/*
		 * Read worked, lets overwrite what we read, to check if can write also
		 */
		if (write(fd, dataAligned, BLCKSZ) != BLCKSZ)
		{
			ereport(LOG, (errcode_for_file_access(), 
					errmsg("FTS: could not write file \"%s\" : %m", 
					filename)));
			failure = true;
			break;
		}
	} while (0);

	if (fd > 0)
	{
		close(fd);

		/*
		 * We are more concerned with IOs hanging than failures.
		 * Cleanup the file as detected the problem and reporting the same.
		 * This is done to cover for cases like:
		 * 1] FTS detects corruption/read failure on the file, reports to Master
		 * 2] Triggers failover to mirror
		 * 3] But if the file stays around, when it transitions back to Primary 
		 *    would again detect this corrupted file and again trigger failover.
		 * To avoid such scenarios remove the file.
		 */
		if (failure)
		{
			if (unlink(filename) < 0)
				ereport(LOG,
				(errcode_for_file_access(),
				errmsg("could not unlink file \"%s\": %m", filename)));
		}
	}

	if(data)
		free(data);

	return failure;
}

#ifdef USE_TEST_UTILS
/*
 * Simulate an unexpected process exit using SimEx
 */
static void SimExProcExit()
{
	if (gp_simex_init &&
	    gp_simex_run &&
	    pmState == PM_RUN)
	{
		pid_t pid = 0;
		int sig = 0;
		const char *procName = NULL;
		const char *sigName = NULL;

		if (gp_simex_class == SimExESClass_ProcKill)
		{
			sig = SIGKILL;
			sigName = "SIGKILL";

			SimExESSubClass subclass = SimEx_CheckInject();
			if (subclass == SimExESSubClass_ProcKill_BgWriter)
			{
				pid = BgWriterPID;
				procName = "writer process";
			}
			else
			{
				Assert(subclass == SimExESSubClass_OK &&
				       "Unexpected ES subclass for SIGKILL injection");
			}
		}

		if (pid != 0)
		{
			Assert(sig != 0);
 			Assert(procName != NULL);
 			Assert(sigName != NULL);

 			ereport(LOG,
 					(errmsg_internal("sending %s to %s (%d)", sigName, procName, (int) pid)));
 			signal_child(pid, sig);
 		}
 	}
}
#endif /* USE_TEST_UTILS */


#ifdef USE_BONJOUR

/*
 * empty callback function for DNSServiceRegistrationCreate()
 */
static void
reg_reply(DNSServiceRegistrationReplyErrorType errorCode, void *context)
{
}
#endif   /* USE_BONJOUR */


/*
 * Fork away from the controlling terminal (silent_mode option)
 *
 * Since this requires disconnecting from stdin/stdout/stderr (in case they're
 * linked to the terminal), we re-point stdin to /dev/null and stdout/stderr
 * to "pg_log/startup.log" from the data directory, where we're already chdir'd.
 */
static void
pmdaemonize(void)
{
#ifndef WIN32
	const char *pmlogname = "pg_log/startup.log";
	int			dvnull;
	int			pmlog;
	pid_t		pid;
	int			res;

	/*
	 * Make sure we can open the files we're going to redirect to.  If this
	 * fails, we want to complain before disconnecting.  Mention the full path
	 * of the logfile in the error message, even though we address it by
	 * relative path.
	 */
	dvnull = open(DEVNULL, O_RDONLY, 0);
	if (dvnull < 0)
	{
		write_stderr("%s: could not open file \"%s\": %s\n",
					 progname, DEVNULL, strerror(errno));
		ExitPostmaster(1);
	}
	pmlog = open(pmlogname, O_CREAT | O_WRONLY | O_APPEND, 0600);
	if (pmlog < 0)
	{
		write_stderr("%s: could not open log file \"%s/%s\": %s\n",
					 progname, DataDir, pmlogname, strerror(errno));
		ExitPostmaster(1);
	}

	/*
	 * Okay to fork.
	 */
	pid = fork_process();
	if (pid == (pid_t) -1)
	{
		write_stderr("%s: could not fork background process: %s\n",
					 progname, strerror(errno));
		ExitPostmaster(1);
	}
	else if (pid)
	{							/* parent */
		/* Parent should just exit, without doing any atexit cleanup */
		_exit(0);
	}

	MyProcPid = PostmasterPid = getpid();		/* reset PID vars to child */

	MyStartTime = time(NULL);

	/*
	 * Some systems use setsid() to dissociate from the TTY's process group,
	 * while on others it depends on stdin/stdout/stderr.  Do both if possible.
	 */
#ifdef HAVE_SETSID
	if (setsid() < 0)
	{
		write_stderr("%s: could not dissociate from controlling TTY: %s\n",
					 progname, strerror(errno));
		ExitPostmaster(1);
	}
#endif

	/*
	 * Reassociate stdin/stdout/stderr.  fork_process() cleared any pending
	 * output, so this should be safe.  The only plausible error is EINTR,
	 * which just means we should retry.
	 */
	do {
		res = dup2(dvnull, 0);
	} while (res < 0 && errno == EINTR);
	close(dvnull);
	do {
		res = dup2(pmlog, 1);
	} while (res < 0 && errno == EINTR);
	do {
		res = dup2(pmlog, 2);
	} while (res < 0 && errno == EINTR);
	close(pmlog);
#else							/* WIN32 */
	/* not supported */
	elog(FATAL, "silent_mode is not supported under Windows");
#endif   /* WIN32 */
}

static bool
ServiceStartable(PMSubProc *subProc)
{
	int flagNeeded;
	bool result;

	if (Gp_entry_postmaster)
		flagNeeded = PMSUBPROC_FLAG_QD;
	else
		flagNeeded = PMSUBPROC_FLAG_QE;

	/*
	 * GUC gp_enable_gpperfmon controls the start
	 * of both the 'perfmon' and 'stats sender' processes
	 */
	if ((subProc->procType == PerfmonProc || subProc->procType == PerfmonSegmentInfoProc)
	    && !gp_enable_gpperfmon)
		result = 0;
	else
		result = ((subProc->flags & flagNeeded) != 0);

	return result;
}

/**
 * Reset pmState to PM_INIT and begin initialization sequence.
 */
static void
RestartAfterPostmasterReset(void)
{
	pmState = PM_INIT;
	FatalError = false;

	/* done..serverLoop will process startup request */
}

static void
BeginResetOfPostmasterAfterChildrenAreShutDown(void)
{
	elog(LOG, "BeginResetOfPostmasterAfterChildrenAreShutDown: counter %d", pmResetCounter);
	pmResetCounter++;

	PrimaryMirrorMode pm_mode;
	SegmentState_e s_state;
	DataState_e d_state;
	FaultType_e f_type;
	getPrimaryMirrorStatusCodes(&pm_mode, &s_state, &d_state, &f_type);

	/* set flag indicating mirroring fault */
	bool hasFaultTypeMirror =
			(pm_mode == PMModePrimarySegment && f_type == FaultTypeMirror) ||
			getTransitionToFault();
	setFaultAfterReset(hasFaultTypeMirror);

	/* copy most recent transition request to local memory */
	copyTransitionParametersToLocalMemory();

	/*
	 * Save the MPP session number from shared-memory before we reset
	 * everything.  There is some risk here accessing the shared-memory,
	 * but we don't want to reuse session-ids on the master.
	 */
	if (ProcGetMppLocalProcessCounter(&Save_MppLocalProcessCounter))
		ereport(LOG,
				(errmsg("gp_session_id high-water mark is %d",
						Save_MppLocalProcessCounter)));

	/*
	 * And, save the DTM start time, too.
	 */
	Save_DtxStartTime = getDtxStartTime();

	/*
	 * reset shared memory and semaphores;
	 * this happens before forking the filerep peer reset process;
	 * the latter process should not use information from shared memory;
	 */
	shmem_exit(0 /*code*/);
	reset_shared(PostPortNumber, true /*isReset*/);

	/*
	 * Remove old temporary files.	At this point there can be no other
	 * Postgres processes running in this directory, so this should be safe.
	 */
	RemovePgTempFiles();

	if (primaryMirrorPostmasterResetShouldRestartPeer())
	{
		elog(LOG, "BeginResetOfPostmasterAfterChildrenAreShutDown: should restart peer");
		pmState = PM_POSTMASTER_RESET_FILEREP_PEER;
		peerResetResult = PEER_RESET_NONE;
		elog(LOG, "all server processes terminated; requested filerep peer reset");
		FilerepPeerResetPID = StartFilerepPeerResetProcess();
		elog(LOG, "peer reset process pid is %d", FilerepPeerResetPID);
	}
	else
	{
		ereport(LOG,
			(errmsg("all server processes terminated; reinitializing")));
		RestartAfterPostmasterReset();
	}
}


/**
 * loop waiting for immediate shutdown to complete
 */
static void
ImmediateShutdownLoop(void)
{
    for ( ;; )
    {
        PG_SETMASK(&BlockSig);
        if ( need_call_reaper)
        {
            do_immediate_shutdown_reaper();
        }

        if ( FilerepPID == 0 )
        {
            break;
        }

        PG_SETMASK(&UnBlockSig);
        pg_usleep(100 * 1000L);
    }

    ExitPostmaster(0);
}

/*
 * Main idle loop of postmaster
 */
static int
ServerLoop(void)
{
	fd_set		readmask;
	int			nSockets;
	time_t		now,
		last_touch_time;

	last_touch_time = time(NULL);

	nSockets = initMasks(&readmask);

    doRequestedPrimaryMirrorModeTransitions( Shutdown > NoShutdown );

	for (;;)
	{
		fd_set		rmask;
		int			selres;
		int			s;
        struct timeval timeout;

		/*
		 * Wait for a connection request to arrive.
		 *
		 * We wait at most one minute, to ensure that the other background
		 * tasks handled below get done even when no requests are arriving.
		 *
		 * If we are in PM_WAIT_DEAD_END state, then we don't want to accept
		 * any new connections, so we don't call select() at all; just sleep
		 * for a little bit with signals unblocked.
		 */
		memcpy((char *) &rmask, (char *) &readmask, sizeof(fd_set));

		PG_SETMASK(&UnBlockSig);

		/*
		 * we allow new connections in many cases (which could later be rejected because the database is shutting down,
		 *   but that gives a nicer message than potentially hanging the client's connection)
		 */
        bool acceptNewConnections;

        if ( Shutdown == NoShutdown && FatalError)
        {
        	/** during postmaster reset, accept new connections to allow us to coordinate the reset */
        	acceptNewConnections = pmState < PM_CHILD_STOP_WAIT_DEAD_END_CHILDREN ||
        							pmState == PM_POSTMASTER_RESET_FILEREP_PEER;
		}
		else
		{
         	acceptNewConnections = pmState < PM_CHILD_STOP_WAIT_DEAD_END_CHILDREN &&
                                    Shutdown != ImmediateShutdown;
		}

        /* If something that needs handling is received while we were doing other things with signals
         * blocked then we need to skip select as quickly as possible and process it.
         *
         * This assumes that all signals are delivered immediately upon unblocking.
         *
         * I think there may still be a race in which we are signaled between the completion of unblock and the sleep.
         */
        if (Shutdown == ImmediateShutdown ||
			filerep_has_signaled_state_change ||
			filerep_requires_postmaster_reset ||
			need_call_reaper)
        {
            /* must set timeout each time; some OSes change it! */
            timeout.tv_sec = 0;
            timeout.tv_usec = 0;
        }
        else if (isPrimaryMirrorModeTransitionRequested() ||
                 ! acceptNewConnections )
        {
            /* must set timeout each time; some OSes change it! */
            timeout.tv_sec = 0;
            timeout.tv_usec = 100 * 1000;
        }
        else
        {
            /* must set timeout each time; some OSes change it! */
            timeout.tv_sec = 60;
            timeout.tv_usec = 0;
        }

#ifdef USE_TEST_UTILS
        SimExProcExit();
#endif /* USE_TEST_UTILS */

        errno = 0;
        if (acceptNewConnections)
        {
            selres = select(nSockets, &rmask, NULL, NULL, &timeout);

            /* check the select() result */
            if (selres < 0)
            {
                if (errno != EINTR && errno != EWOULDBLOCK)
                {
                    ereport(LOG,
                            (errcode_for_socket_access(),
                             errmsg("select() failed in postmaster: %m")));
                    return STATUS_ERROR;
                }
            }
#ifdef FAULT_INJECTOR
			FaultInjector_InjectFaultIfSet(
										   Postmaster,
										   DDLNotSpecified,
										   "",	//databaseName
										   ""); // tableName
#endif											
        }
        else
        {
            /* will be the medium wait time unless waiting for reaper */
            pg_usleep( timeout.tv_usec + timeout.tv_sec * 1000 * 1000);
            selres = 0;
        }

		/* Sanity check for system directories on all segments */
		if (GPIsSegmentDatabase())
		{
			checkPgDir("");
			checkPgDir("/base");
			checkPgDir("/global");
			checkPgDir("/pg_twophase");
			checkPgDir("/pg_utilitymodedtmredo");
			checkPgDir2("pg_distributedlog");
			checkPgDir2("pg_distributedxidmap");
			checkPgDir2("pg_multixact");
			checkPgDir2("pg_subtrans");
			checkPgDir2("pg_xlog");
			checkPgDir2("pg_clog");
			checkPgDir2("pg_multixact/members");
			checkPgDir2("pg_multixact/offsets");
			checkPgDir2("pg_xlog/archive_status");	
		}

#ifdef USE_TEST_UTILS
		SimExProcExit();
#endif /* USE_TEST_UTILS */

		/*
		 * Block all signals until we wait again.  (This makes it safe for our
		 * signal handlers to do nontrivial work.)
		 */
		PG_SETMASK(&BlockSig);

		if (Shutdown == ImmediateShutdown)
        {
		    ImmediateShutdownLoop();
        }

        if (filerep_requires_postmaster_reset)
        {
            filerep_requires_postmaster_reset = false;
            HandleChildCrash(-1, -1, "");
        }

		/*
		 * GPDB Change:  Reaper just sets a flag, and we call the real reaper code here.
		 * I assume this was done because we wanted to excecute some code that wasn't safe in a
		 * signal handler context (debugging code, most likely).
		 * But the real reason is lost in antiquity.
		 */
		if (need_call_reaper)
		{
			do_reaper();
		}

		if (filerep_has_signaled_state_change)
		{
			NotifyProcessesOfFilerepStateChange();
		}

		/*
		 * New connection pending on any of our sockets? If so, fork a child
		 * process to deal with it.
		 */
		if (selres > 0)
		{
			int			i;

			for (i = 0; i < MAXLISTEN; i++)
			{
				if (ListenSocket[i] == -1)
					break;
				if (FD_ISSET(ListenSocket[i], &rmask))
				{
					Port	   *port;

					port = ConnCreate(ListenSocket[i]);
					if (port)
					{
						BackendStartup(port);

						/*
						 * We no longer need the open socket or port structure
						 * in this process
						 */
						StreamClose(port->sock);
						ConnFree(port);
					}
				}
			}
		}

#ifdef USE_TEST_UTILS
        SimExProcExit();
#endif /* USE_TEST_UTILS */

        if (!FatalError)
        {
            /* only do primary/mirror transitions if we are NOT during process shutdown because of FatalError...
             *  we'll wait for shared memory reset to run them! */
		    doRequestedPrimaryMirrorModeTransitions(Shutdown > NoShutdown );
        }

		/* If we have lost the log collector, try to start a new one */
		if (SysLoggerPID == 0 && Redirect_stderr)
		{
			SysLoggerPID = SysLogger_Start();
			if (Debug_print_server_processes)
				elog(LOG,"restarted 'system logger process' as pid %ld",
					 (long)SysLoggerPID);
		}

		if ( isFullPostmasterAndDatabaseIsAllowed())
		{
			/*
			 * If no background writer process is running, and we are not in a
			 * state that prevents it, start one.  It doesn't matter if this
			 * fails, we'll just try again later.
			 */
			if (BgWriterPID == 0 &&
			    StartupPidsAllZero() && pmState > PM_STARTUP_PASS4 &&
			    !FatalError &&
			    pmState < PM_CHILD_STOP_BEGIN)
			{
				SetBGWriterPID(StartBackgroundWriter());
				if (Debug_print_server_processes)
					elog(LOG,"restarted 'background writer process' as pid %ld",
						 (long)BgWriterPID);
				/* If shutdown is pending, set it going */
				if (Shutdown > NoShutdown && BgWriterPID != 0)
					signal_child(BgWriterPID, SIGUSR2);
			}

			if (CheckpointPID == 0 &&
				StartupPidsAllZero() && pmState > PM_STARTUP_PASS4 &&
				!FatalError &&
				Shutdown == NoShutdown)
			{
				CheckpointPID = StartCheckpointServer();
				if (Debug_print_server_processes)
					elog(LOG,"restarted 'checkpoint process' as pid %ld",
						 (long)CheckpointPID);
			}

			/*
			 * Start a new autovacuum process, if there isn't one running already.
			 * (It'll die relatively quickly.)  We check that it's not started too
			 * frequently in autovac_start.
			 */
			if ((AutoVacuumingActive() || force_autovac) && AutoVacPID == 0 &&
				StartupPidsAllZero() && pmState > PM_STARTUP_PASS4 &&
				!FatalError && Shutdown == NoShutdown)
			{
				AutoVacPID = autovac_start();
				if (Debug_print_server_processes)
					elog(LOG,"restarted 'autovacuum process' as pid %ld",
						 (long)AutoVacPID);
				if (AutoVacPID != 0)
					force_autovac = false;	/* signal successfully processed */
			}

			/* If we have lost the stats collector, try to start a new one */
			if (PgStatPID == 0 &&
				StartupPidsAllZero() && pmState > PM_STARTUP_PASS4 &&
				!FatalError && Shutdown == NoShutdown)
			{
				PgStatPID = pgstat_start();
				if (Debug_print_server_processes)
					elog(LOG,"restarted 'statistics collector process' as pid %ld",
						 (long)PgStatPID);

			}

			/* MPP: If we have lost one of our servers, try to start a new one */
			for (s=0; s < MaxPMSubType; s++)
			{
				PMSubProc *subProc = &PMSubProcList[s];

				if (subProc->pid == 0 &&
					StartupPidsAllZero() &&
					pmState > PM_STARTUP_PASS4 &&
					!FatalError &&
					Shutdown == NoShutdown &&
					ServiceStartable(subProc))
				{
					subProc->pid =
						(subProc->serverStart)();
					if (Debug_print_server_processes)
						elog(LOG,"started '%s' as pid %ld",
							 subProc->procName, (long)subProc->pid);
				}
			}
		}

		/*
		 * Touch the socket and lock file every 58 minutes, to ensure that
		 * they are not removed by overzealous /tmp-cleaning tasks.  We assume
		 * no one runs cleaners with cutoff times of less than an hour ...
		 */
		now = time(NULL);
		if (now - last_touch_time >= 58 * SECS_PER_MINUTE)
		{
			TouchSocketFile();
			TouchSocketLockFile();
			last_touch_time = now;
		}
	}
}


/*
 * Initialise the masks for select() for the ports we are listening on.
 * Return the number of sockets to listen on.
 */
static int
initMasks(fd_set *rmask)
{
	int			maxsock = -1;
	int			i;

	FD_ZERO(rmask);

	for (i = 0; i < MAXLISTEN; i++)
	{
		int			fd = ListenSocket[i];

		if (fd == PGINVALID_SOCKET)
			break;
		FD_SET(fd, rmask);

		if (fd > maxsock)
			maxsock = fd;
	}

	return maxsock + 1;
}


/*
 * Read a client's startup packet and do something according to it.
 *
 * Returns STATUS_OK or STATUS_ERROR, or might call ereport(FATAL) and
 * not return at all.
 *
 * (Note that ereport(FATAL) stuff is sent to the client, so only use it
 * if that's what you want.  Return STATUS_ERROR if you don't want to
 * send anything to the client, which would typically be appropriate
 * if we detect a communications failure.)
 */
static int
ProcessStartupPacket(Port *port, bool SSLdone)
{
	int32		len;
	void	   *buf;
	ProtocolVersion proto;
	MemoryContext oldcontext;
    char       *gpqeid = NULL;
    char       *gpqdid = NULL;
    char       *gpdaid = NULL;

	if (pq_getbytes((char *) &len, 4) == EOF)
	{
		/*
		 * EOF after SSLdone probably means the client didn't like our
		 * response to NEGOTIATE_SSL_CODE.	That's not an error condition, so
		 * don't clutter the log with a complaint.else if (strcmp(nameptr, "replication") == 0)
			{
				if (!parse_bool(valptr, &am_walsender))
					ereport(FATAL,
							(errcode(ERRCODE_INVALID_PARAMETER_VALUE),
							 errmsg("invalid value for boolean option \"replication\"")));
			}
		 */
		if (!SSLdone)
			ereport(COMMERROR,
					(errcode(ERRCODE_PROTOCOL_VIOLATION),
					 errmsg("incomplete startup packet")));
		return STATUS_ERROR;
	}

	len = ntohl(len);
	len -= 4;

	if (len < (int32) sizeof(ProtocolVersion) ||
		len > MAX_STARTUP_PACKET_LENGTH)
	{
		ereport(COMMERROR,
				(errcode(ERRCODE_PROTOCOL_VIOLATION),
				 errmsg("invalid length of startup packet %ld",(long)len)));
		return STATUS_ERROR;
	}

	/*
	 * Allocate at least the size of an old-style startup packet, plus one
	 * extra byte, and make sure all are zeroes.  This ensures we will have
	 * null termination of all strings, in both fixed- and variable-length
	 * packet layouts.
	 */
	if (len <= (int32) sizeof(StartupPacket))
		buf = palloc0(sizeof(StartupPacket) + 1);
	else
		buf = palloc0(len + 1);

	if (pq_getbytes(buf, len) == EOF)
	{
		ereport(COMMERROR,
				(errcode(ERRCODE_PROTOCOL_VIOLATION),
				 errmsg("incomplete startup packet")));
		return STATUS_ERROR;
	}

	/*
	 * The first field is either a protocol version number or a special
	 * request code.
	 */
	port->proto = proto = ntohl(*((ProtocolVersion *) buf));

	if (proto == CANCEL_REQUEST_CODE || proto == FINISH_REQUEST_CODE)
	{
		processCancelRequest(port, buf, proto);
		return 127;				/* XXX */
	}
	else if (proto == PRIMARY_MIRROR_TRANSITION_REQUEST_CODE)
	{
	    /* disable the authentication timeout in case it takes a long time */
        if (!disable_sig_alarm(false))
            elog(FATAL, "could not disable timer for authorization timeout");
		elog(LOG, "received transition request packet. processing the request");
		processPrimaryMirrorTransitionRequest(port, buf);
		return 127;
	}
	else if (proto == PRIMARY_MIRROR_TRANSITION_QUERY_CODE)
	{
	    /* disable the authentication timeout in case it takes a long time */
        if (!disable_sig_alarm(false))
            elog(FATAL, "could not disable timer for authorization timeout");
		processPrimaryMirrorTransitionQuery(port, buf);
		return 127;
	}

	/* Otherwise this is probably a normal postgres-message */

	if (proto == NEGOTIATE_SSL_CODE && !SSLdone)
	{
		char		SSLok;

#ifdef USE_SSL
		/* No SSL when disabled or on Unix sockets */
		if (!EnableSSL || IS_AF_UNIX(port->laddr.addr.ss_family))
			SSLok = 'N';
		else
			SSLok = 'S';		/* Support for SSL */
#else
		SSLok = 'N';			/* No support for SSL */
#endif

retry1:
		if (send(port->sock, &SSLok, 1, 0) != 1)
		{
			if (errno == EINTR)
				goto retry1;	/* if interrupted, just retry */
			ereport(COMMERROR,
					(errcode_for_socket_access(),
					 errmsg("failed to send SSL negotiation response: %m")));
			return STATUS_ERROR;	/* close the connection */
		}

#ifdef USE_SSL
		if (SSLok == 'S' && secure_open_server(port) == -1)
			return STATUS_ERROR;
#endif
		/* regular startup packet, cancel, etc packet should follow... */
		/* but not another SSL negotiation request */
		return ProcessStartupPacket(port, true);
	}

	/* Could add additional special packet types here */

	/*
	 * Set FrontendProtocol now so that ereport() knows what format to send if
	 * we fail during startup.
	 */
	FrontendProtocol = proto;

	/* Check we can handle the protocol the frontend is using. */

	if (PG_PROTOCOL_MAJOR(proto) < PG_PROTOCOL_MAJOR(PG_PROTOCOL_EARLIEST) ||
		PG_PROTOCOL_MAJOR(proto) > PG_PROTOCOL_MAJOR(PG_PROTOCOL_LATEST) ||
		(PG_PROTOCOL_MAJOR(proto) == PG_PROTOCOL_MAJOR(PG_PROTOCOL_LATEST) &&
		 PG_PROTOCOL_MINOR(proto) > PG_PROTOCOL_MINOR(PG_PROTOCOL_LATEST)))
		ereport(FATAL,
				(errcode(ERRCODE_FEATURE_NOT_SUPPORTED),
				 errmsg("unsupported frontend protocol %u.%u: server supports %u.0 to %u.%u",
						PG_PROTOCOL_MAJOR(proto), PG_PROTOCOL_MINOR(proto),
						PG_PROTOCOL_MAJOR(PG_PROTOCOL_EARLIEST),
						PG_PROTOCOL_MAJOR(PG_PROTOCOL_LATEST),
						PG_PROTOCOL_MINOR(PG_PROTOCOL_LATEST))));

	/*
	 * Now fetch parameters out of startup packet and save them into the Port
	 * structure.  All data structures attached to the Port struct must be
	 * allocated in TopMemoryContext so that they won't disappear when we pass
	 * them to PostgresMain (see BackendRun).  We need not worry about leaking
	 * this storage on failure, since we aren't in the postmaster process
	 * anymore.
	 */
	oldcontext = MemoryContextSwitchTo(TopMemoryContext);

	if (PG_PROTOCOL_MAJOR(proto) >= 3)
	{
		int32		offset = sizeof(ProtocolVersion);

		/*
		 * Scan packet body for name/option pairs.	We can assume any string
		 * beginning within the packet body is null-terminated, thanks to
		 * zeroing extra byte above.
		 */
		port->guc_options = NIL;

		while (offset < len)
		{
			char	   *nameptr = ((char *) buf) + offset;
			int32		valoffset;
			char	   *valptr;

			if (*nameptr == '\0')
				break;			/* found packet terminator */
			valoffset = offset + strlen(nameptr) + 1;
			if (valoffset >= len)
				break;			/* missing value, will complain below */
			valptr = ((char *) buf) + valoffset;

			if (strcmp(nameptr, "database") == 0)
				port->database_name = pstrdup(valptr);
			else if (strcmp(nameptr, "user") == 0)
				port->user_name = pstrdup(valptr);
			else if (strcmp(nameptr, "options") == 0)
				port->cmdline_options = pstrdup(valptr);
			else if (strcmp(nameptr, "gpqeid") == 0)
				gpqeid = valptr;
			else if (strcmp(nameptr, "gpqdid") == 0)
				gpqdid = valptr;
			else if (strcmp(nameptr, "gpdaid") == 0)
				gpdaid = valptr;
			else if (strcmp(nameptr, "replication") == 0)
			{
				if (!parse_bool(valptr, &am_walsender))
					ereport(FATAL,
							(errcode(ERRCODE_INVALID_PARAMETER_VALUE),
							 errmsg("option not supported: \"replication\"")));
			}
			else
			{
				/* Assume it's a generic GUC option */
				port->guc_options = lappend(port->guc_options,
											pstrdup(nameptr));
				port->guc_options = lappend(port->guc_options,
											pstrdup(valptr));
			}
			offset = valoffset + strlen(valptr) + 1;
		}

		/*
		 * If we didn't find a packet terminator exactly at the end of the
		 * given packet length, complain.
		 */
		if (offset != len - 1)
			ereport(FATAL,
					(errcode(ERRCODE_PROTOCOL_VIOLATION),
					 errmsg("invalid startup packet layout: expected terminator as last byte")));
	}
	else
	{
		/*
		 * Get the parameters from the old-style, fixed-width-fields startup
		 * packet as C strings.  The packet destination was cleared first so a
		 * short packet has zeros silently added.  We have to be prepared to
		 * truncate the pstrdup result for oversize fields, though.
		 */
		StartupPacket *packet = (StartupPacket *) buf;

		port->database_name = pstrdup(packet->database);
		if (strlen(port->database_name) > sizeof(packet->database))
			port->database_name[sizeof(packet->database)] = '\0';
		port->user_name = pstrdup(packet->user);
		if (strlen(port->user_name) > sizeof(packet->user))
			port->user_name[sizeof(packet->user)] = '\0';
		port->cmdline_options = pstrdup(packet->options);
		if (strlen(port->cmdline_options) > sizeof(packet->options))
			port->cmdline_options[sizeof(packet->options)] = '\0';
		port->guc_options = NIL;
	}

	/* Check a user name was given. */
	if (port->user_name == NULL || port->user_name[0] == '\0')
		ereport(FATAL,
				(errcode(ERRCODE_INVALID_AUTHORIZATION_SPECIFICATION),
			 errmsg("no PostgreSQL user name specified in startup packet")));

	/* The database defaults to the user name. */
	if (port->database_name == NULL || port->database_name[0] == '\0')
		port->database_name = pstrdup(port->user_name);

	if (Db_user_namespace)
	{
		/*
		 * If user@, it is a global user, remove '@'. We only want to do this
		 * if there is an '@' at the end and no earlier in the user string or
		 * they may fake as a local user of another database attaching to this
		 * database.
		 */
		if (strchr(port->user_name, '@') ==
			port->user_name + strlen(port->user_name) - 1)
			*strchr(port->user_name, '@') = '\0';
		else
		{
			/* Append '@' and dbname */
			char	   *db_user;

			db_user = palloc(strlen(port->user_name) +
							 strlen(port->database_name) + 2);
			sprintf(db_user, "%s@%s", port->user_name, port->database_name);
			port->user_name = db_user;
		}
	}

	/*
	 * Truncate given database and user names to length of a Postgres name.
	 * This avoids lookup failures when overlength names are given.
	 */
	if (strlen(port->database_name) >= NAMEDATALEN)
		port->database_name[NAMEDATALEN - 1] = '\0';
	if (strlen(port->user_name) >= NAMEDATALEN)
		port->user_name[NAMEDATALEN - 1] = '\0';

	/* Walsender is not related to a particular database */
	if (am_walsender)
		port->database_name[0] = '\0';

    /*
     * CDB: Process "gpqeid" parameter string for qExec startup.
     */
    if (gpqeid)
        cdbgang_parse_gpqeid_params(port, gpqeid);
    else if (gpqdid)
    	cdbgang_parse_gpqdid_params(port, gpqdid);
    else if (gpdaid)
	{
		ereport(FATAL,
				(errcode(ERRCODE_CANNOT_CONNECT_NOW),
				 errSendAlert(true),
				 errmsg("GPAgent deprecated.")));
	}

	/*
	 * Done putting stuff in TopMemoryContext.
	 */
	MemoryContextSwitchTo(oldcontext);

	/*
	 * If we're going to reject the connection due to database state, say so
	 * now instead of wasting cycles on an authentication exchange. (This also
	 * allows a pg_ping utility to be written.)
	 */
	switch (port->canAcceptConnections)
	{
		case CAC_STARTUP:
			ereport(FATAL,
					(errcode(ERRCODE_CANNOT_CONNECT_NOW),
					 errSendAlert(false),
					 errmsg(POSTMASTER_IN_STARTUP_MSG)));
			break;
		case CAC_SHUTDOWN:
			ereport(FATAL,
					(errcode(ERRCODE_CANNOT_CONNECT_NOW),
					 errSendAlert(false),
					 errmsg("the database system is shutting down")));
			break;
		case CAC_RECOVERY:
			ereport(FATAL,
					(errcode(ERRCODE_CANNOT_CONNECT_NOW),
					 errSendAlert(true),
					 errmsg(POSTMASTER_IN_RECOVERY_MSG)));
			break;
		case CAC_MIRROR_OR_QUIESCENT:
			ereport(FATAL,
					(errcode(ERRCODE_MIRROR_OR_QUIESCENT),
					 errSendAlert(true),
					 errmsg("the database system is in mirror or uninitialized mode")));
			break;
		case CAC_TOOMANY:
			ereport(FATAL,
					(errcode(ERRCODE_TOO_MANY_CONNECTIONS),
					 errSendAlert(true),
					 errmsg("sorry, too many clients already")));
			break;
		case CAC_OK:
			break;
	}

	return STATUS_OK;
}

/**
 * Reads the next string up to a newline
 * if no string can be read then NULL is returned
 * otherwise a newly allocated, NULL-terminated string is returned
 */
static char *
readNextStringFromString(char *buf, int *offsetInOut, int length)
{
	char *result;
	int offset = *offsetInOut;
	int strEnd = offset;
	if (offset == length)
	{
		return NULL;
	}

	while (strEnd < length && buf[strEnd] != '\n')
	{
		strEnd++;
	}
	result = palloc(sizeof(char) * (strEnd - offset + 1));
	memcpy(result, buf + offset, strEnd - offset);
	result[strEnd - offset] = '\0';

	/* skip over newline */
	if ( strEnd < length)
		strEnd++;

	/* result */
	*offsetInOut = strEnd;
	return result;
}

/**
 * Returns 0 if the string could not be read and sets *wasRead (if wasRead is non-NULL) to false
 */
static int
readIntFromString( char *buf, int *offsetInOut, int length, bool *wasRead)
{
	int res;
	char *val = readNextStringFromString(buf, offsetInOut, length);
	if (val == NULL)
	{
		if (wasRead)
			*wasRead = false;
		return 0;
	}

	if (wasRead)
		*wasRead = true;
	res = atoi(val);
	pfree(val);
	return res;
}

static void sendPrimaryMirrorTransitionResult( const char *msg)
{
	StringInfoData buf;

	initStringInfo(&buf);

	pq_beginmessage(&buf, '\0');
	pq_send_ascii_string(&buf, msg);
	pq_endmessage(&buf);
	pq_flush();
}

#define PROTOCOL_VIOLATION ("protocol_violation")

static void
processTransitionRequest_beginPostmasterReset(void)
{
	char statusBuf[10000];
 	int counterToReturn;

 	PrimaryMirrorModeTransitionArguments args = primaryMirrorGetArgumentsFromLocalMemory();
 	bool resetRequired = false;

	if (args.mode == PMModeMaster)
	{
		elog(LOG, "request to reset is ignored by the master");
		snprintf(statusBuf, sizeof(statusBuf), "Failure: attempt to reset the master");
	}
	else if (args.mode == PMModePrimarySegment)
	{
<<<<<<< HEAD
		Assert(args.dataState == DataStateInChangeTracking);

		elog(LOG, "request to reset is ignored since segment is a primary");
		snprintf(statusBuf, sizeof(statusBuf), "Failure: attempt to reset a primary segment");
=======
		if (port->sock >= 0)
			StreamClose(port->sock);
		ConnFree(port);
		port = NULL;
>>>>>>> 65e2f550
	}
	else
	{
		Assert(args.mode == PMModeMirrorSegment || args.mode == PMModeQuiescentSegment);

		/*
		 * this uses the error and reset counter values inherited at the time of forking
		 * the process to satisfy the request.
		 */
		if (FatalError)
		{
			/* check if FileRep has already requested a reset */
			if (pmState == PM_POSTMASTER_RESET_FILEREP_PEER)
			{
				counterToReturn = pmResetCounter;
			}
			else
			{
				counterToReturn = pmResetCounter + 1;
			}
		}
		else
		{
			elog(LOG, "postmaster reset request received from primary");
			counterToReturn = pmResetCounter + 1;
			resetRequired = true;
		}

		/* report success along with target reset counter value */
		snprintf(statusBuf, sizeof(statusBuf), "Success:\n\n%09d", counterToReturn);
	}

	sendPrimaryMirrorTransitionResult(statusBuf);

	if (resetRequired)
	{
		SendPostmasterSignal(PMSIGNAL_POSTMASTER_RESET_BY_PEER);
	}
}

static void
processTransitionRequest_getPostmasterResetStatus(void)
{
	char statusBuf[10000];
	PrimaryMirrorModeTransitionArguments args = primaryMirrorGetArgumentsFromLocalMemory();
	PrimaryMirrorMode mode = args.mode;

	if (mode != PMModePrimarySegment && mode != PMModeMirrorSegment)
	{
		elog(ERROR, "Can only get postmaster reset status on a primary or mirror segment");
	}

 	/* note: this uses the FatalError, pmState, and pmResetCounter values inherited at the time of forking
 	 * the process to satisfy the transition request.  This is enough for our purposes. */
	if (FatalError && pmState == PM_POSTMASTER_RESET_FILEREP_PEER)
	{
		snprintf(statusBuf, sizeof(statusBuf), "Success:\nisInResetPivotPoint\n%09d", pmResetCounter);
	}
	else if (mode == PMModePrimarySegment && pmState == PM_RUN)
	{
		snprintf(statusBuf, sizeof(statusBuf), "Success:\nresetStatusServerIsRunning\n%09d", pmResetCounter);
	}
	else if (mode == PMModeMirrorSegment /* todo: mirrorIsRunning */ )
	{
		snprintf(statusBuf, sizeof(statusBuf), "Success:\nresetStatusServerIsRunning\n%09d", pmResetCounter);
	}
	else
	{
		snprintf(statusBuf, sizeof(statusBuf), "Success:\nresetStatusServerIsStartingOrStopping\n%09d", pmResetCounter);
	}

	sendPrimaryMirrorTransitionResult(statusBuf);
}

static void
processTransitionRequest_getMirrorStatus(void)
{
	/* this information is digested by gpstate so beware of changing its format */
	char statusBuf[10000];

	PrimaryMirrorMode pm_mode;
	SegmentState_e s_state;
	DataState_e d_state;
	FaultType_e f_type;

	getPrimaryMirrorStatusCodes(&pm_mode, &s_state, &d_state, &f_type);

	int64 resyncNumCompleted = FileRepResync_GetBlocksSynchronized();
	int64 resyncTotalToComplete = FileRepResync_GetTotalBlocksToSynchronize();
	int64 changeTrackingBytesUsed = ChangeTracking_GetTotalSpaceUsedOnDisk();

	int fsobjCount = FileRepResync_GetCurFsobjCount();
	int totalFsobjCount = FileRepResync_GetTotalFsobjCount();

	/**
	 * Note: call this one AFTER calling the others above -- it will return a sentinel
	 *       if estimates are invalid, and we want to be sure we get the sentinel
	 *       (the system can go from valid to invalid estimates but no vice-versa)
	 */
	struct timeval estimateResyncCompletionTime = FileRepResync_GetEstimateResyncCompletionTime();

	bool isIOSuspended = primaryMirrorIsIOSuspended();
	char *databaseStatus;

	/** Note: some of these status field results are used in python to determine whether there is a warning or not */
	if ( pm_mode == PMModeMirrorSegment)
	{
		switch ( s_state )
		{
			case SegmentStateFault:
				databaseStatus = "Down";
				break;
			case SegmentStateImmediateShutdown:
			case SegmentStateShutdown:
				databaseStatus = "Stopping";
				break;
			default:
				databaseStatus = "Up";
				break;
		}
	}
	else
	{
		if ( isIOSuspended )
			databaseStatus = "Suspended";
		else if ( pmState == PM_RUN)
			databaseStatus = "Up";
		else if ( pmState == PM_INIT)
			databaseStatus = "Stopped";  // awaiting decision by fault prober after PM reset, for example
		else if ( pmState < PM_RUN )
			databaseStatus = "Starting";
		else databaseStatus = "Stopping";
	}

	snprintf(statusBuf, sizeof(statusBuf), "Success: mode:%s\n"
							  "segmentState:%s\n"
							  "dataState:%s\n"
							  "faultType:%s\n"
							  "databaseStatus:%s\n"
							  "postmasterState:%s\n"
							  "isFullResync:%d\n"
							  "resyncNumCompleted:" INT64_FORMAT "\n"
							  "resyncTotalToComplete:" INT64_FORMAT "\n"
							  "changeTrackingBytesUsed:" INT64_FORMAT "\n"
							  "estimatedCompletionTimeSecondsSinceEpoch:" INT64_FORMAT "\n"
							  "totalResyncObjectCount:%d\n"
							  "curResyncObjectCount:%d\n",
			 getMirrorModeLabel(pm_mode), 
			 getSegmentStateLabel(s_state), 
			 getDataStateLabel(d_state),
			 getFaultTypeLabel(f_type),
			 databaseStatus,
			 gPmStateLabels[pmState],
			 isFullResync() ? 1 : 0,
			 resyncNumCompleted,
			 resyncTotalToComplete,
			 changeTrackingBytesUsed,
			 (int64)estimateResyncCompletionTime.tv_sec,
			 totalFsobjCount,
			 fsobjCount);

	sendPrimaryMirrorTransitionResult(statusBuf);
}

static void
processTransitionRequest_getStatus(void)
{
	char statusBuf[10000];
	getPrimaryMirrorModeStatus(statusBuf, sizeof(statusBuf));
	sendPrimaryMirrorTransitionResult(statusBuf);
}

static void
processTransitionRequest_getCollationAndDataDir(void)
{
	char statusBuf[10000 + MAXPGPATH];

	snprintf(statusBuf, sizeof(statusBuf), "Success: lc_collate:%s\n"
				"lc_monetary:%s\n"
				"lc_numeric:%s\n"
				"datadir:%s\n",
				locale_collate,
				locale_monetary,
				locale_numeric,
				data_directory );

	sendPrimaryMirrorTransitionResult(statusBuf);
}

static void
processTransitionRequest_getVersion(void)
{
	char statusBuf[10000];
	snprintf(statusBuf, sizeof(statusBuf), "Success:%s", TextDatumGetCString(pgsql_version(NULL /* fcinfo */)));
	sendPrimaryMirrorTransitionResult(statusBuf);
}

static void processTransitionRequest_getFaultInjectStatus(void * buf, int *offsetPtr, int length)
{
#ifdef FAULT_INJECTOR
	init_ps_display("filerep fault inject status process", "", "", "");

	char *faultName = readNextStringFromString(buf, offsetPtr, length);
	bool isDone = false;

	if ( ! faultName)
	{
		sendPrimaryMirrorTransitionResult(PROTOCOL_VIOLATION);
		ereport(COMMERROR, (errcode(ERRCODE_PROTOCOL_VIOLATION),
							errmsg("invalid fault injection status packet (missing some data values)")));
		return;
	}

	if (FaultInjector_IsFaultInjected(FaultInjectorIdentifierStringToEnum(faultName))) {
		isDone = true;
	}

	sendPrimaryMirrorTransitionResult(isDone ? "Success: done" : "Success: waitMore");
#else
	sendPrimaryMirrorTransitionResult("Failure: Fault Injector not available");
#endif
}

static void
processTransitionRequest_faultInject(void * inputBuf, int *offsetPtr, int length)
{
#ifdef FAULT_INJECTOR
	bool wasRead;
	char *faultName = readNextStringFromString(inputBuf, offsetPtr, length);
	char *type = readNextStringFromString(inputBuf, offsetPtr, length);
	char *ddlStatement = readNextStringFromString(inputBuf, offsetPtr, length);
	char *databaseName = readNextStringFromString(inputBuf, offsetPtr, length);
	char *tableName = readNextStringFromString(inputBuf, offsetPtr, length);
	int numOccurrences = readIntFromString(inputBuf, offsetPtr, length, &wasRead);
	int sleepTimeSeconds = readIntFromString(inputBuf, offsetPtr, length, &wasRead);
	FaultInjectorEntry_s	faultInjectorEntry;
	char buf[1000];

	init_ps_display("filerep fault inject process", "", "", "");

	if ( ! wasRead)
	{
		sendPrimaryMirrorTransitionResult(PROTOCOL_VIOLATION);
		ereport(COMMERROR, (errcode(ERRCODE_PROTOCOL_VIOLATION),
							errmsg("invalid fault injection packet (missing some data values)")));
		snprintf(buf, sizeof(buf), "Failure: invalid fault injection packet (missing some data values)");
		goto exit;
	}

	elog(DEBUG1, "FAULT INJECTED: Name %s Type %s, DDL %s, DB %s, Table %s, NumOccurrences %d  SleepTime %d",
		 faultName, type, ddlStatement, databaseName, tableName, numOccurrences, sleepTimeSeconds );

	faultInjectorEntry.faultInjectorIdentifier = FaultInjectorIdentifierStringToEnum(faultName);
	if (faultInjectorEntry.faultInjectorIdentifier == FaultInjectorIdNotSpecified ||
		faultInjectorEntry.faultInjectorIdentifier == FaultInjectorIdMax) {
		ereport(COMMERROR, (errcode(ERRCODE_PROTOCOL_VIOLATION),
							errmsg("could not recognize fault name")));

		snprintf(buf, sizeof(buf), "Failure: could not recognize fault name");
		goto exit;
	}

	faultInjectorEntry.faultInjectorType = FaultInjectorTypeStringToEnum(type);
	if (faultInjectorEntry.faultInjectorType == FaultInjectorTypeNotSpecified ||
		faultInjectorEntry.faultInjectorType == FaultInjectorTypeMax) {
		ereport(COMMERROR, (errcode(ERRCODE_PROTOCOL_VIOLATION),
							errmsg("could not recognize fault type")));

		snprintf(buf, sizeof(buf), "Failure: could not recognize fault type");
		goto exit;
	}

	faultInjectorEntry.sleepTime = sleepTimeSeconds;
	if (sleepTimeSeconds < 0 || sleepTimeSeconds > 7200) {
		ereport(COMMERROR, (errcode(ERRCODE_PROTOCOL_VIOLATION),
							errmsg("invalid sleep time, allowed range [0, 7200 sec]")));

		snprintf(buf, sizeof(buf), "Failure: invalid sleep time, allowed range [0, 7200 sec]");
		goto exit;
	}

	faultInjectorEntry.ddlStatement = FaultInjectorDDLStringToEnum(ddlStatement);
	if (faultInjectorEntry.ddlStatement == DDLMax) {
		ereport(COMMERROR, (errcode(ERRCODE_PROTOCOL_VIOLATION),
							errmsg("could not recognize DDL statement")));

		snprintf(buf, sizeof(buf), "Failure: could not recognize DDL statement");
		goto exit;
	}

	snprintf(faultInjectorEntry.databaseName, sizeof(faultInjectorEntry.databaseName), "%s", databaseName);

	snprintf(faultInjectorEntry.tableName, sizeof(faultInjectorEntry.tableName), "%s", tableName);

	faultInjectorEntry.occurrence = numOccurrences;
	if (numOccurrences > 1000) {
		ereport(COMMERROR, (errcode(ERRCODE_PROTOCOL_VIOLATION),
							errmsg("invalid occurrence number, allowed range [1, 1000]")));

		snprintf(buf, sizeof(buf), "Failure: invalid occurrence number, allowed range [1, 1000]");
		goto exit;
	}


	if (FaultInjector_SetFaultInjection(&faultInjectorEntry) == STATUS_OK) {
		if (faultInjectorEntry.faultInjectorType == FaultInjectorTypeStatus) {
			snprintf(buf, sizeof(buf), "%s", faultInjectorEntry.bufOutput);
		} else {
			snprintf(buf, sizeof(buf), "Success:");
		}
	} else {
		snprintf(buf, sizeof(buf), "Failure: %s", faultInjectorEntry.bufOutput);
	}

exit:
	sendPrimaryMirrorTransitionResult(buf);

#else
	sendPrimaryMirrorTransitionResult("Failure: Fault Injector not available");
#endif

}

/**
 * Called during startup packet processing.
 *
 * Note that we don't worry about freeing memory here because this is
 * called on a new backend which is closed after this operation
 */
static void
processPrimaryMirrorTransitionRequest(Port *port, void *pkt)
{
	PrimaryMirrorTransitionPacket *transition = (PrimaryMirrorTransitionPacket *) pkt;
	PrimaryMirrorModeTransitionResult result;
	void * buf;
	char *targetModeStr;
	int length, offset;
	bool wasRead;
	PrimaryMirrorModeTransitionArguments *args = createNewTransitionArguments();

	length = (int)ntohl(transition->dataLength);
	if (length > 10000000 || length < 1)
	{
		sendPrimaryMirrorTransitionResult(PROTOCOL_VIOLATION);
		ereport(COMMERROR, (errcode(ERRCODE_PROTOCOL_VIOLATION),
				errmsg("corrupt length value %d in primary mirror transition packet", length)));
		Assert(0);
		return;
	}

	buf = palloc0(length+1);
	if (pq_getbytes(buf, length) == EOF)
	{
		sendPrimaryMirrorTransitionResult(PROTOCOL_VIOLATION);
		ereport(COMMERROR, (errcode(ERRCODE_PROTOCOL_VIOLATION),
							errmsg("incomplete primary mirror transition packet")));
		return;
	}
	((char*)buf)[length] = '\0';
	offset = 0;

	/* read off the transition requested, see if it is a special named one to handle */
	bool handledRequest = true;
	targetModeStr = readNextStringFromString(buf, &offset, length);
	if (targetModeStr == NULL)
	{
		sendPrimaryMirrorTransitionResult(PROTOCOL_VIOLATION);
		ereport(COMMERROR, (errcode(ERRCODE_PROTOCOL_VIOLATION),
							errmsg("invalid primary mirror transition packet (unable to read target mode value)")));
	}


	else if (strcmp("beginPostmasterReset", targetModeStr) == 0)
	{
		processTransitionRequest_beginPostmasterReset();
	}
	else if (strcmp("getPostmasterResetStatus", targetModeStr) == 0)
	{
		processTransitionRequest_getPostmasterResetStatus();
	}
	else if (strcmp("getStatus", targetModeStr) == 0)
	{
		processTransitionRequest_getStatus();
	}
	else if (strcmp("getCollationAndDataDirSettings", targetModeStr) == 0)
	{
		processTransitionRequest_getCollationAndDataDir();
    }
	else if (strcmp("getMirrorStatus", targetModeStr) == 0)
	{
		processTransitionRequest_getMirrorStatus();
	}
	else if (strcmp("getVersion", targetModeStr) == 0 )
	{
		processTransitionRequest_getVersion();
	}
	else if (strcmp("getFaultInjectStatus", targetModeStr ) == 0)
	{
		processTransitionRequest_getFaultInjectStatus(buf, &offset, length);
	}
	else if (strcmp("faultInject", targetModeStr) == 0)
	{
		processTransitionRequest_faultInject(buf, &offset, length);
	}
	else
	{
		handledRequest = false;
	}

	if (handledRequest)
	{
		/* return if the request wasn't handled by one of the non-else branches above */
		return;
	}

	/*
	 *  otherwise: we are asked to do a filerep transition
	 */
	init_ps_display("filerep transition process", "", "", "");

	args->mode = decipherPrimaryMirrorModeArgument(targetModeStr);

	if (args->mode == PMModeUninitialized)
	{
		sendPrimaryMirrorTransitionResult(PROTOCOL_VIOLATION);
		ereport(COMMERROR, (errcode(ERRCODE_PROTOCOL_VIOLATION),
							errmsg("invalid primary mirror transition packet (invalid transition value %s)", targetModeStr)));
		return;
	}

	if (args->mode == PMModePrimarySegment ||
		 args->mode == PMModeMirrorSegment)
	{
		char *host,*peer, *segmentState;

		segmentState = readNextStringFromString(buf, &offset, length);
		if (segmentState == NULL)
		{
			sendPrimaryMirrorTransitionResult(PROTOCOL_VIOLATION);
			ereport(COMMERROR, (errcode(ERRCODE_PROTOCOL_VIOLATION),
								errmsg("invalid primary mirror transition packet (missing segmentState)")));
			return;
		}



		if (strcmp(segmentState, "s") == 0)
			args->dataState = DataStateInSync;
		else if (strcmp(segmentState, "c") == 0)
			args->dataState = DataStateInChangeTracking;
		else if (strcmp(segmentState, "r") == 0)
			args->dataState = DataStateInResync;
        else if (strcmp(segmentState, "f") == 0)
        {
            /**
             * "f" option is not stored in the database.  However, if "f" is passed then we
             *     clear all persistent object information and proceed with resynchronization
             */
            args->dataState = DataStateInResync;
			args->forceFullResync = TRUE;
			
			/* 
			 * The system may have been configured to use a new filespace for transaction files
			 * when this segment was down. Now when the segment comes up, we need to make sure
			 * to reload all the info abt the location of txn files from the flat files and hence
			 * make sure that the mirror starts using the logs at the right location 
			 */
			primaryMirrorPopulateFilespaceInfo();
        }
		else
		{
			sendPrimaryMirrorTransitionResult(PROTOCOL_VIOLATION);
			ereport(COMMERROR, (errcode(ERRCODE_PROTOCOL_VIOLATION),
								errmsg("invalid primary mirror transition packet (invalid segment state %s)", segmentState)));
			return;
		}

		// read in host/port and peer/port
		host = readNextStringFromString(buf, &offset, length);
		args->hostPort = readIntFromString(buf, &offset, length, &wasRead);
		peer = readNextStringFromString(buf, &offset, length);
		args->peerPort = readIntFromString(buf, &offset, length, &wasRead);
		args->peerPostmasterPort = readIntFromString(buf, &offset, length, &wasRead);

		if (!wasRead)
		{
			sendPrimaryMirrorTransitionResult(PROTOCOL_VIOLATION);
			ereport(COMMERROR, (errcode(ERRCODE_PROTOCOL_VIOLATION),
								errmsg("invalid primary mirror transition packet (missing some host/peer addresses and ports)")));
			return;
		}
		if (strlen(host) + 1 > sizeof(args->hostAddress))
		{
			sendPrimaryMirrorTransitionResult(PROTOCOL_VIOLATION);
			ereport(COMMERROR, (errcode(ERRCODE_PROTOCOL_VIOLATION),
								errmsg("invalid primary mirror transition packet (host address is too long; limit is %u)", (int)sizeof(args->hostAddress))));
			return;
		}
		if (strlen(peer) + 1 > sizeof(args->peerAddress))
		{
			sendPrimaryMirrorTransitionResult(PROTOCOL_VIOLATION);
			ereport(COMMERROR, (errcode(ERRCODE_PROTOCOL_VIOLATION),
								errmsg("invalid primary mirror transition packet (peer address is too long; limit is %u)", (int)sizeof(args->peerAddress))));
			return;
		}

		strcpy(args->hostAddress, host);
		strcpy(args->peerAddress, peer);
	}

#ifdef FAULT_INJECTOR
	FaultInjector_InjectFaultIfSet
		(
		SegmentTransitionRequest,
		DDLNotSpecified,
		"",	//databaseName
		""  // tableName
		)
		;
#endif

    char extraResultInfo[MAX_TRANSITION_RESULT_EXTRA_INFO];
	result = requestTransitionToPrimaryMirrorMode(args, extraResultInfo);

	switch(result)
	{
		case PMTransitionSuccess:
			sendPrimaryMirrorTransitionResult("Success: ");
			break;
		default:
		{
		    /** note that the script count on this format of result, so don't change it without
		      *  updating them */
			char buf[1000 + MAX_TRANSITION_RESULT_EXTRA_INFO];
			snprintf(buf, sizeof(buf), "failure: %s%s%s",
			    getTransitionResultLabel(result),
			    extraResultInfo[0] == '\0' ? "" : ": ",
			    extraResultInfo
			    );
			sendPrimaryMirrorTransitionResult(buf);
		}
		break;
	}
}

static void
sendPrimaryMirrorTransitionQuery(uint32 mode, uint32 segstate, uint32 datastate, uint32 faulttype)
{
	StringInfoData buf;

	initStringInfo(&buf);

	pq_beginmessage(&buf, '\0');

	pq_sendint(&buf, mode, 4);
	pq_sendint(&buf, segstate, 4);
	pq_sendint(&buf, datastate, 4);
	pq_sendint(&buf, faulttype, 4);

	pq_endmessage(&buf);
	pq_flush();
}

/**
 * Called during startup packet processing.
 *
 * Note that we don't worry about freeing memory here because this is
 * called on a new backend which is closed after this operation
 */
static void
processPrimaryMirrorTransitionQuery(Port *port, void *pkt)
{
	PrimaryMirrorTransitionPacket *transition = (PrimaryMirrorTransitionPacket *) pkt;
	int length;

	PrimaryMirrorMode pm_mode;
	SegmentState_e s_state;
	DataState_e d_state;
	FaultType_e f_type;

	init_ps_display("filerep status query process", "", "", "");

	length = (int)ntohl(transition->dataLength);
	if (length != 0)
	{
		ereport(COMMERROR, (errcode(ERRCODE_PROTOCOL_VIOLATION),
				 errmsg("corrupt length value %d in primary mirror query packet", length)));
		return;
	}

#ifdef FAULT_INJECTOR
	FaultInjector_InjectFaultIfSet
		(
		SegmentProbeResponse,
		DDLNotSpecified,
		"",	//databaseName
		""  // tableName
		)
		;
#endif

	getPrimaryMirrorStatusCodes(&pm_mode, &s_state, &d_state, &f_type);

	/* check if resync has completed on both primary and mirror */
	if (pm_mode == PMModePrimarySegment && d_state == DataStateInSync && isResyncRunning())
	{
		d_state = DataStateInResync;
	}

	/* check if segment is mirrorless primary */
	if (pm_mode == PMModeMirrorlessSegment)
	{
		Assert(d_state == DataStateNotInitialized);

		/* report segment as in sync to conform with master's segment configuration */
		d_state = DataStateInSync;
	}

	/* in case of a mirroring fault, check if there is a NIC failure */
	if ((pm_mode == PMModePrimarySegment && f_type == FaultTypeMirror) ||
	     (pm_mode == PMModeMirrorSegment &&
	       (f_type == FaultTypeNotInitialized || f_type == FaultTypeMirror)))
	{
		if (primaryMirrorCheckNICFailure())
		{
			/* report NIC failure to FTS */
			f_type = FaultTypeNet;
		}
	}
	
	if (gp_log_fts >= GPVARS_VERBOSITY_VERBOSE)
	{
		ereport(LOG, (errmsg("FTS: Probe Request (mode: %s) (segmentState: %s) (dataState: %s) (fault: %s)", 
			getMirrorModeLabel(pm_mode), getSegmentStateLabel(s_state), getDataStateLabel(d_state), getFaultTypeLabel(f_type))));
	}

	/*
	 * FTS apart from below code doesn't perform any disk IO,
	 * hence adding code to perform reads and writes to segment data directory.
	 * Several DU cases exposed FTS not detecting server hangs because of IO hang.
	 * Hence adding this code to perform IO and if some issue will hang similar to other queries,
	 * causing FTS to detect the problem.
	 */
	if (fts_diskio_check)
	{
		if (pm_mode == PMModePrimarySegment && 
			f_type == FaultTypeNotInitialized)
		{
			bool failure = checkIODataDirectory();
			if (failure)
			{
				elog(LOG, "FTS_PROBE for IO Check: FAILED");
				s_state = SegmentStateFault;
				f_type = FaultTypeIO; 

				FileRep_SetSegmentState(s_state, f_type);
			}
		}
	}

	sendPrimaryMirrorTransitionQuery((uint32)pm_mode, (uint32)s_state, (uint32)d_state, (uint32)f_type);

	return;
}

/*
 * The client has sent a cancel request packet, not a normal
 * start-a-new-connection packet.  Perform the necessary processing.
 * Nothing is sent back to the client.
 */
static void
processCancelRequest(Port *port, void *pkt, MsgType code)
{
	CancelRequestPacket *canc = (CancelRequestPacket *) pkt;
	int			backendPID;
	long		cancelAuthCode;
	Backend    *bp;

#ifndef EXEC_BACKEND
	Dlelem	   *curr;
#else
	int			i;
#endif

	backendPID = (int) ntohl(canc->backendPID);
	cancelAuthCode = (long) ntohl(canc->cancelAuthCode);

	/*
	 * See if we have a matching backend.  In the EXEC_BACKEND case, we can no
	 * longer access the postmaster's own backend list, and must rely on the
	 * duplicate array in shared memory.
	 */
#ifndef EXEC_BACKEND
	for (curr = DLGetHead(BackendList); curr; curr = DLGetSucc(curr))
	{
		bp = (Backend *) DLE_VAL(curr);
#else
	for (i = MaxLivePostmasterChildren() - 1; i >= 0; i--)
	{
		bp = (Backend *) &ShmemBackendArray[i];
#endif
		if (bp->pid == backendPID)
		{
			if (bp->cancel_key == cancelAuthCode)
			{
				/* Found a match; signal that backend to cancel current op */
				if (code == FINISH_REQUEST_CODE)
				{
					ereport(LOG,
							(errmsg_internal("query finish request to process %d",
											 backendPID)));
					SendProcSignal(bp->pid, PROCSIG_QUERY_FINISH,
								   InvalidBackendId);
				}
				else
				{
					ereport(DEBUG2,
							(errmsg_internal("processing cancel request: sending SIGINT to process %d",
											 backendPID)));
					signal_child(bp->pid, SIGINT);
				}
			}
			else
				/* Right PID, wrong key: no way, Jose */
				ereport(LOG,
						(errmsg("wrong key in cancel request for process %d",
								backendPID)));
			return;
		}
	}

	/* No matching backend */
	ereport(LOG,
			(errmsg("PID %d in cancel request did not match any process",
					backendPID)));
}

/*
 * canAcceptConnections --- check to see if database state allows connections.
 */
static enum CAC_state
canAcceptConnections(void)
{
	/*
	 * Can't start backends when in startup/shutdown/recovery state.
	 */
	if (pmState != PM_RUN)
	{
		PrimaryMirrorMode mirrorMode;

		if (Shutdown > NoShutdown)
			return CAC_SHUTDOWN;	/* shutdown is pending */

		/*
		 * check to see if we are a quiescent or a mirror.
		 * We want to tell the client that we are in quiescent mode
		 * before checking startup or not, because this mode is
		 * always under startup state.  However, for mirror mode
		 * we first check whether we are in startup, as that's important
		 * in other cases.
		 */
		if (isQuiescentMode(&mirrorMode))
			return CAC_MIRROR_OR_QUIESCENT;

		if (!FatalError &&
			(pmState == PM_STARTUP ||
			 pmState == PM_STARTUP_PASS2 ||
			 pmState == PM_STARTUP_PASS3 ||
			 pmState == PM_STARTUP_PASS4 ||
			 pmState == PM_RECOVERY ||
			 pmState == PM_RECOVERY_CONSISTENT))
			return CAC_STARTUP; /* normal startup */

		if (mirrorMode == PMModeMirrorSegment)
			return CAC_MIRROR_OR_QUIESCENT;

		return CAC_RECOVERY;	/* else must be crash recovery */
	}

	/*
	 * Don't start too many children.
	 *
	 * We allow more connections than we can have backends here because some
	 * might still be authenticating; they might fail auth, or some existing
	 * backend might exit before the auth cycle is completed. The exact
	 * MaxBackends limit is enforced when a new backend tries to join the
	 * shared-inval backend array.
	 *
	 * The limit here must match the sizes of the per-child-process arrays;
	 * see comments for MaxLivePostmasterChildren().
	 */
	if (CountChildren(BACKEND_TYPE_ALL) >= MaxLivePostmasterChildren())
		return CAC_TOOMANY;

	return CAC_OK;
}


/*
 * ConnCreate -- create a local connection data structure
 */
static Port *
ConnCreate(int serverFd)
{
	Port	   *port;

	if (!(port = (Port *) calloc(1, sizeof(Port))))
	{
		ereport(LOG,
				(errcode(ERRCODE_OUT_OF_MEMORY),
				 errmsg("out of memory")));
		ExitPostmaster(1);
	}

	if (StreamConnection(serverFd, port) != STATUS_OK)
	{
		if (port->sock >= 0)
			StreamClose(port->sock);
		ConnFree(port);
		port = NULL;
	}
	else
	{
		/*
		 * Precompute password salt values to use for this connection. It's
		 * slightly annoying to do this long in advance of knowing whether
		 * we'll need 'em or not, but we must do the random() calls before we
		 * fork, not after.  Else the postmaster's random sequence won't get
		 * advanced, and all backends would end up using the same salt...
		 */
		RandomSalt(port->md5Salt);
	}

	/*
	 * Allocate GSSAPI specific state struct
	 */
#ifndef EXEC_BACKEND
#if defined(ENABLE_GSS) || defined(ENABLE_SSPI)
	port->gss = (pg_gssinfo *) calloc(1, sizeof(pg_gssinfo));
	if (!port->gss)
	{
		ereport(LOG,
				(errcode(ERRCODE_OUT_OF_MEMORY),
				 errmsg("out of memory")));
		ExitPostmaster(1);
	}
#endif
#endif

	return port;
}


/*
 * ConnFree -- free a local connection data structure
 */
static void
ConnFree(Port *conn)
{
#ifdef USE_SSL
	secure_close(conn);
#endif
	if (conn->gss)
		free(conn->gss);
	free(conn);
}


/*
 * ClosePostmasterPorts -- close all the postmaster's open sockets
 *
 * This is called during child process startup to release file descriptors
 * that are not needed by that child process.  The postmaster still has
 * them open, of course.
 *
 * Note: we pass am_syslogger as a boolean because we don't want to set
 * the global variable yet when this is called.
 */
void
ClosePostmasterPorts(bool am_syslogger)
{
	int			i;

	/* Close the listen sockets */
	for (i = 0; i < MAXLISTEN; i++)
	{
		if (ListenSocket[i] != -1)
		{
			StreamClose(ListenSocket[i]);
			ListenSocket[i] = -1;
		}
	}

	/* If using syslogger, close the read side of the pipe */
	if (!am_syslogger)
	{
#ifndef WIN32
		if (syslogPipe[0] >= 0)
			close(syslogPipe[0]);
		syslogPipe[0] = -1;
#else
		if (syslogPipe[0])
			CloseHandle(syslogPipe[0]);
		syslogPipe[0] = 0;
#endif
	}
}


/*
 * reset_shared -- reset shared memory and semaphores
 * @param isReset if true, then this is a reset (as opposed to the initial creation of shared memory on startup)
 */
static void
reset_shared(int port, bool isReset)
{
	if (isReset)
	{
		ereport(LOG,
			(errmsg("resetting shared memory")));
	}
	else
	{
		/* On startup, we get here before we know what file we should be using for logging */
		ereport(DEBUG1,
			(errmsg("setting up shared memory")));
	}

	/*
	 * Create or re-create shared memory and semaphores.
	 *
	 * Note: in each "cycle of life" we will normally assign the same IPC keys
	 * (if using SysV shmem and/or semas), since the port number is used to
	 * determine IPC keys.	This helps ensure that we will clean up dead IPC
	 * objects if the postmaster crashes and is restarted.
	 */
	CreateSharedMemoryAndSemaphores(false, port);

	if (isReset)
	{
		primaryMirrorHandlePostmasterReset();
	}
	else
	{
		setInitialRequestedPrimaryMirrorMode(gInitialMode);
	}
}

/*
 * SIGHUP -- reread config files, and tell children to do same
 */
static void
SIGHUP_handler(SIGNAL_ARGS)
{
	int			save_errno = errno;

	PG_SETMASK(&BlockSig);

	if (Shutdown <= SmartShutdown)
	{
		ereport(LOG,
				(errmsg("received SIGHUP, reloading configuration files")));
		ProcessConfigFile(PGC_SIGHUP);
		SignalChildren(SIGHUP);
		signal_child_if_up(StartupPID, SIGHUP);
        signal_child_if_up(StartupPass2PID, SIGHUP);
        signal_child_if_up(StartupPass3PID, SIGHUP);
        signal_child_if_up(StartupPass4PID, SIGHUP);
		signal_child_if_up(BgWriterPID, SIGHUP);
		signal_child_if_up(CheckpointPID, SIGHUP);
		signal_child_if_up(WalReceiverPID, SIGHUP);
		signal_child_if_up(FilerepPID, SIGHUP);
		signal_child_if_up(AutoVacPID, SIGHUP);
		signal_child_if_up(PgArchPID, SIGHUP);
		{
			int ii;

			for (ii=0; ii < MaxPMSubType; ii++)
			{
				PMSubProc *subProc = &PMSubProcList[ii];

				signal_child_if_up(subProc->pid, SIGHUP);
			}
		}
		signal_child_if_up(SysLoggerPID, SIGHUP);
		signal_child_if_up(PgStatPID, SIGHUP);

		/* Reload authentication config files too */
		if (!load_hba())
			ereport(WARNING,
					(errmsg("pg_hba.conf not reloaded")));

		load_ident();

#ifdef EXEC_BACKEND
		/* Update the starting-point file for future children */
		write_nondefault_variables(PGC_SIGHUP);
#endif
	}

	PG_SETMASK(&UnBlockSig);

	errno = save_errno;
}


/*
 * pmdie -- signal handler for processing various postmaster signals.
 */
static void
pmdie(SIGNAL_ARGS)
{
	int			save_errno = errno;

	PG_SETMASK(&BlockSig);

	ereport(DEBUG2,
			(errmsg_internal("postmaster received signal %d",
							 postgres_signal_arg)));

	switch (postgres_signal_arg)
	{
		case SIGTERM:

			/*
			 * Smart Shutdown:
			 *
			 * Wait for children to end their work, then shut down.
			 */
			if (Shutdown >= SmartShutdown)
				break;
			Shutdown = SmartShutdown;
			ereport(LOG,
					(errmsg("received smart shutdown request"),
					 errSendAlert(true)));

			need_call_reaper = true;
			if ( pmState < PM_CHILD_STOP_BEGIN)
			    pmState = PM_CHILD_STOP_BEGIN;
			signal_child_if_up(FilerepPeerResetPID, SIGQUIT);
			break;

		case SIGINT:

			/*
			 * Fast Shutdown:
			 *
			 * Abort all children with SIGTERM (rollback active transactions
			 * and exit) and shut down when they are gone.
			 */
			if (Shutdown >= FastShutdown)
				break;
			Shutdown = FastShutdown;
			ereport(LOG,
					(errmsg("received fast shutdown request"),
					 errSendAlert(true)));

			need_call_reaper = true;
			if ( pmState < PM_CHILD_STOP_BEGIN)
			    pmState = PM_CHILD_STOP_BEGIN;
            else
            {
                /* we were already stopping children ... rerun the signals for the current state to
                 *   ensure that the correct signal level is applied */
                pmStateMachineMustRunActions = true;
            }
            signal_child_if_up(FilerepPeerResetPID, SIGQUIT);
            break;

		case SIGQUIT:

			/*
			 * Immediate Shutdown:
			 *
			 * abort all children with SIGQUIT and exit without attempt to
			 * properly shut down data base system.
			 */
			ereport(LOG,
					(errmsg("received immediate shutdown request"),
				     errSendAlert(true)));

            signal_filerep_to_shutdown(SegmentStateImmediateShutdown);

			SignalChildren(SIGQUIT);
			signal_child_if_up(StartupPID, SIGQUIT);
            signal_child_if_up(StartupPass2PID, SIGQUIT);
            signal_child_if_up(StartupPass3PID, SIGQUIT);
            signal_child_if_up(StartupPass4PID, SIGQUIT);
 			StopServices(0, SIGQUIT);
			signal_child_if_up(BgWriterPID, SIGQUIT);
			signal_child_if_up(CheckpointPID, SIGQUIT);
			signal_child_if_up(WalReceiverPID, SIGQUIT);
            signal_child_if_up(AutoVacPID, SIGQUIT);
            signal_child_if_up(PgArchPID, SIGQUIT);
            signal_child_if_up(PgStatPID, SIGQUIT);
            signal_child_if_up(FilerepPeerResetPID, SIGQUIT);

            /* if you add more processes here then also update do_immediate_shutdown_reaper */

            Shutdown = ImmediateShutdown;
			break;
	}

	if (Debug_print_server_processes)
		elog(LOG,"returning from pmdie");

	PG_SETMASK(&UnBlockSig);

	errno = save_errno;
}

static void
zeroIfPidEqual(int pid, pid_t *ptrToPidToCheckAndZero)
{
    if ( pid == *ptrToPidToCheckAndZero)
    {
        *ptrToPidToCheckAndZero = 0;
    }
}

/* These macros hide platform variations in getting child status.
 * They are used by do_reaper and do_immediate_shutdown_reaper
 */
#ifdef HAVE_WAITPID
	int			status;			/* child exit status */

#define REAPER_LOOPTEST()		((pid = waitpid(-1, &status, WNOHANG)) > 0)
#define REAPER_LOOPHEADER()	(exitstatus = status)
#else							/* !HAVE_WAITPID */
#ifndef WIN32
	union wait	status;			/* child exit status */

#define REAPER_LOOPTEST()		((pid = wait3(&status, WNOHANG, NULL)) > 0)
#define REAPER_LOOPHEADER()	(exitstatus = status.w_status)
#else							/* WIN32 */
#define REAPER_LOOPTEST()		((pid = win32_waitpid(&exitstatus)) > 0)
#define REAPER_LOOPHEADER()
#endif   /* WIN32 */
#endif   /* HAVE_WAITPID */


/**
 * Check for dead processes during immediate shutdown
 */
static void
do_immediate_shutdown_reaper(void)
{
	int         s;
	int			pid;			/* process id of dead child process */
	int			exitstatus;		/* its exit status */

	need_call_reaper = 0;

	ereport(DEBUG4, (errmsg_internal("reaping dead processes")));

	while (REAPER_LOOPTEST())
	{
		REAPER_LOOPHEADER();

        zeroIfPidEqual(pid, &FilerepPID);

        for (Dlelem *curr = DLGetHead(BackendList); curr; curr = DLGetSucc(curr))
        {
            Backend    *bp = (Backend *) DLE_VAL(curr);
            zeroIfPidEqual(pid, &bp->pid);
        }

        zeroIfPidEqual(pid, &StartupPID);
        zeroIfPidEqual(pid, &StartupPass2PID);
        zeroIfPidEqual(pid, &StartupPass3PID);
        zeroIfPidEqual(pid, &StartupPass4PID);

        /* services */
		for (s = 0; s < MaxPMSubType; s++)
		{
            zeroIfPidEqual(pid, &PMSubProcList[s].pid);
        }

        zeroIfPidEqual(pid, &BgWriterPID);
        zeroIfPidEqual(pid, &CheckpointPID);
		zeroIfPidEqual(pid, &WalReceiverPID);
        zeroIfPidEqual(pid, &AutoVacPID);
        zeroIfPidEqual(pid, &PgArchPID);
        zeroIfPidEqual(pid, &PgStatPID);
        zeroIfPidEqual(pid, &FilerepPeerResetPID);
    }
}

/*
* Startup succeeded, commence normal operations
*/
static bool CommenceNormalOperations(void)
{
	bool didServiceProcessWork = false;
	int s;

	FatalError = false;
	pmState = PM_RUN;

	/*
	 * Load the flat authorization file into postmaster's cache. The
	 * startup process has recomputed this from the database contents,
	 * so we wait till it finishes before loading it.
	 */
	load_role();

	/*
	 * Crank up the background writer, if we didn't do that already
	 * when we entered consistent recovery state.  It doesn't matter
	 * if this fails, we'll just try again later.
	 */
	if (BgWriterPID == 0)
	{
		SetBGWriterPID(StartBackgroundWriter());
		if (Debug_print_server_processes)
		{
			elog(LOG,"on startup successful: started 'background writer' as pid %ld",
				 (long)BgWriterPID);
		}
	}

	if (CheckpointPID == 0)
	{
		CheckpointPID = StartCheckpointServer();
		if (Debug_print_server_processes)
		{
			elog(LOG,"on startup successful: started 'checkpoint service' as pid %ld",
				 (long)CheckpointPID);
		}
	}

	/*
	 * Likewise, start other special children as needed.  In a restart
	 * situation, some of them may be alive already.
	 */
	if (Shutdown > NoShutdown && BgWriterPID != 0)
		signal_child(BgWriterPID, SIGUSR2);
	else if (Shutdown == NoShutdown)
	{
		if (XLogArchivingActive() && PgArchPID == 0)
		{
			PgArchPID = pgarch_start();
			if (Debug_print_server_processes)
			{
				elog(LOG,"on startup successful: started 'archiver process' as pid %ld",
					 (long)PgArchPID);
				didServiceProcessWork = true;
			}
		}
		if (PgStatPID == 0)
		{
			PgStatPID = pgstat_start();
			if (Debug_print_server_processes)
			{
				elog(LOG,"on startup successful: started 'statistics collector process' as pid %ld",
					 (long)PgStatPID);
				didServiceProcessWork = true;
			}
		}

		for (s = 0; s < MaxPMSubType; s++)
		{
			PMSubProc *subProc = &PMSubProcList[s];

			if (subProc->pid == 0 &&
				ServiceStartable(subProc))
			{
				subProc->pid =
					(subProc->serverStart)();

				if (Debug_print_server_processes)
				{
					elog(LOG,"on startup successful: started '%s' as pid %ld",
						 subProc->procName, (long)subProc->pid);
					didServiceProcessWork = true;
				}
			}
		}
	}

	/* at this point we are really open for business */
	{
		char version[512];

		strcpy(version, PG_VERSION_STR " compiled on " __DATE__ " " __TIME__);

#ifdef USE_ASSERT_CHECKING
		strcat(version, " (with assert checking)");
#endif
		ereport(LOG,(errmsg("%s", version)));


		ereport(LOG,
			 (errmsg("database system is ready to accept connections"),
			  errdetail("%s",version),
			  errSendAlert(true)));
	}

	return didServiceProcessWork;
}

/*
 * Reaper -- signal handler to cleanup after a child process dies.
 */
static void
reaper(SIGNAL_ARGS)
{
    need_call_reaper = 1;

    if (FtsMasterShutdownRequested())
    {
#ifdef USE_ASSERT_CHECKING
		PrimaryMirrorMode pm_mode;
		getPrimaryMirrorStatusCodes(&pm_mode, NULL, NULL, NULL);
		Assert(pm_mode == PMModeMaster);
#endif /*USE_ASSERT_CHECKING*/

		elog(LOG, "shutting down master as requested by FTS due to inconsistent segment configuration.");
		pmdie(SIGQUIT);
    }
}

static void do_reaper()
{
	int			save_errno = errno;
	int         s;
	int			pid;			/* process id of dead child process */
	int			exitstatus;		/* its exit status */
	bool        wasServiceProcess = false;
	bool        didServiceProcessWork = false;

	need_call_reaper = 0;

	ereport(DEBUG4,
			(errmsg_internal("reaping dead processes")));

	while (REAPER_LOOPTEST())
	{
		REAPER_LOOPHEADER();

        Assert(pid != 0);

		bool resetRequired = freeProcEntryAndReturnReset(pid);

		if (Debug_print_server_processes)
		{
			char *procName;

			procName = GetServerProcessTitle(pid);
			if (procName != NULL)
			{
				elog(LOG,"'%s' pid %ld exit status %d",
				     procName, (long)pid, exitstatus);
				didServiceProcessWork = true; /* TODO: Should this be set in code that depends on a Debug GUC ? */
			}
		}

		/*
		 * Check if this child was a startup process.
		 */
		if (pid == StartupPID)
		{
			StartupPID = 0;

			Assert(isPrimaryMirrorModeAFullPostmaster(true));

			/*
			 * Unexpected exit of startup process (including FATAL exit)
			 * during PM_STARTUP is treated as catastrophic. There are no
			 * other processes running yet, so we can just exit.
			 */
			if (pmState == PM_STARTUP && !EXIT_STATUS_0(exitstatus))
			{
				LogChildExit(LOG, _("startup process"),
							 pid, exitstatus);
				ereport(LOG,
						(errmsg("aborting startup due to startup process failure")));
				ExitPostmaster(1);
			}

			/*
			 * Startup process exited in response to a shutdown request (or it
			 * completed normally regardless of the shutdown request).
			 */
			if (Shutdown > NoShutdown &&
				(EXIT_STATUS_0(exitstatus) || EXIT_STATUS_1(exitstatus)))
			{
				/* PostmasterStateMachine logic does the rest */
				continue;
			}

			/*
			 * Any unexpected exit (including FATAL exit) of the startup
			 * process is treated as a crash, except that we don't want to
			 * reinitialize.
			 */
			if (!EXIT_STATUS_0(exitstatus))
			{
				RecoveryError = true;
				HandleChildCrash(pid, exitstatus,
								 _("startup process"));
				continue;
			}

			/*
			 * When we are not doing single backend startup, we do
			 * multiple startup passes.
			 *
			 * If Crash Recovery is needed we do Pass 2 and 3.
			 *
			 * Pass 4 is a verification pass done in for a clean shutdown as
			 * well as after Crash Recovery.
			 */
			if (XLogStartupMultipleRecoveryPassesNeeded())
			{
			    Assert(StartupPass2PID == 0);
				StartupPass2PID = StartupPass2DataBase();
				Assert(StartupPass2PID != 0);

				pmState = PM_STARTUP_PASS2;
			}
			else if (XLogStartupIntegrityCheckNeeded())
			{
				/*
				 * Clean shutdown case and wants (and can do) integrity checks.
				 */
			    Assert(StartupPass4PID == 0);
				StartupPass4PID = StartupPass4DataBase();
				Assert(StartupPass4PID != 0);

				pmState = PM_STARTUP_PASS4;
			}
			else
			{
				/*
				 * Startup succeeded, commence normal operations
				 */
				if (CommenceNormalOperations())
					didServiceProcessWork = true;
			}

			continue;
		}

		/*
		 * Check if this child was a startup pass 2 process.
		 */
		if (pid == StartupPass2PID)
		{
			StartupPass2PID = 0;

			Assert(isPrimaryMirrorModeAFullPostmaster(true));

			/*
			 * Unexpected exit of startup process (including FATAL exit)
			 * during PM_STARTUP is treated as catastrophic. There are no
			 * other processes running yet, so we can just exit.
			 */
			if (pmState == PM_STARTUP_PASS2 && !EXIT_STATUS_0(exitstatus))
			{
				LogChildExit(LOG, _("startup pass 2 process"),
							 pid, exitstatus);
				ereport(LOG,
						(errmsg("aborting startup due to startup process failure")));
				ExitPostmaster(1);
			}

			/*
			 * Startup process exited in response to a shutdown request (or it
			 * completed normally regardless of the shutdown request).
			 */
			if (Shutdown > NoShutdown &&
				(EXIT_STATUS_0(exitstatus) || EXIT_STATUS_1(exitstatus)))
			{
				/* PostmasterStateMachine logic does the rest */
				continue;
			}

			/*
			 * Any unexpected exit (including FATAL exit) of the startup
			 * process is treated as a crash, except that we don't want to
			 * reinitialize.
			 */
			if (!EXIT_STATUS_0(exitstatus))
			{
				RecoveryError = true;
				HandleChildCrash(pid, exitstatus,
								 _("startup pass 2 process"));
				continue;
			}

		    Assert(StartupPass3PID == 0);
			StartupPass3PID = StartupPass3DataBase();
			Assert(StartupPass3PID != 0);

			pmState = PM_STARTUP_PASS3;
			continue;
		}

		/*
		 * Check if this child was a startup pass 3 process.
		 */
		if (pid == StartupPass3PID)
		{
			StartupPass3PID = 0;

			Assert(isPrimaryMirrorModeAFullPostmaster(true));

			/*
			 * Unexpected exit of startup process (including FATAL exit)
			 * during PM_STARTUP is treated as catastrophic. There are no
			 * other processes running yet, so we can just exit.
			 */
			if (pmState == PM_STARTUP_PASS3 && !EXIT_STATUS_0(exitstatus))
			{
				LogChildExit(LOG, _("startup pass 3 process"),
							 pid, exitstatus);
				ereport(LOG,
						(errmsg("aborting startup due to startup process failure")));
				ExitPostmaster(1);
			}

			/*
			 * Startup process exited in response to a shutdown request (or it
			 * completed normally regardless of the shutdown request).
			 */
			if (Shutdown > NoShutdown &&
				(EXIT_STATUS_0(exitstatus) || EXIT_STATUS_1(exitstatus)))
			{
				/* PostmasterStateMachine logic does the rest */
				continue;
			}

			/*
			 * Any unexpected exit (including FATAL exit) of the startup
			 * process is treated as a crash, except that we don't want to
			 * reinitialize.
			 */
			if (!EXIT_STATUS_0(exitstatus))
			{
				RecoveryError = true;
				HandleChildCrash(pid, exitstatus,
								 _("startup pass 3 process"));
				continue;
			}

			if (XLogStartupIntegrityCheckNeeded())
			{
				/*
				 * Wants (and can do) integrity checks.
				 */
			    Assert(StartupPass4PID == 0);
				StartupPass4PID = StartupPass4DataBase();
				Assert(StartupPass4PID != 0);

				pmState = PM_STARTUP_PASS4;
			}
			else
			{
				/*
				 * Startup succeeded, commence normal operations
				 */
				if (CommenceNormalOperations())
					didServiceProcessWork = true;
			}
			continue;
		}

		/*
		 * Check if this child was a startup pass 4 process.
		 */
		if (pid == StartupPass4PID)
		{
			StartupPass4PID = 0;

			Assert(isPrimaryMirrorModeAFullPostmaster(true));

			/*
			 * Unexpected exit of startup process (including FATAL exit)
			 * during PM_STARTUP is treated as catastrophic. There are no
			 * other processes running yet, so we can just exit.
			 */
			if (pmState == PM_STARTUP_PASS4 && !EXIT_STATUS_0(exitstatus))
			{
				LogChildExit(LOG, _("startup pass 4 process"),
							 pid, exitstatus);
				ereport(LOG,
						(errmsg("aborting startup due to startup process failure")));
				ExitPostmaster(1);
			}

			/*
			 * Startup process exited in response to a shutdown request (or it
			 * completed normally regardless of the shutdown request).
			 */
			if (Shutdown > NoShutdown &&
				(EXIT_STATUS_0(exitstatus) || EXIT_STATUS_1(exitstatus)))
			{
				/* PostmasterStateMachine logic does the rest */
				continue;
			}

			/*
			 * Any unexpected exit (including FATAL exit) of the startup
			 * process is treated as a crash, except that we don't want to
			 * reinitialize.
			 */
			if (!EXIT_STATUS_0(exitstatus))
			{
				RecoveryError = true;
				HandleChildCrash(pid, exitstatus,
								 _("startup pass 4 process"));
				continue;
			}

			/*
			 * Startup Pass 4 can perform PersistentTable-Catalog verification
			 * too. But, it is turned on when appropriate GUC is set.
			 *
			 * If the GUC is set --
			 * 1. Both Non-DB specific and DB-specific verification checks
			 * are executed to see if the system is consistent.
			 * 2. First run of Pass 4 performs basic integrity checks and
			 * non-DB specific checks. At the same time, next DB on which DB-specific
			 * verifications are to be performed is selected.
			 * 3. This DB selected in #2 will be used in the next cycle of Pass 4
			 * as a new spawned process for verification purposes. At the same time,
			 * a new database is selected for the subsequent cycle and thus this
			 * continues until there are no more DBs left to be verified in the system.
			 */
			if (XLogStartup_DoNextPTCatVerificationIteration())
			{
				Assert(StartupPass4PID == 0);
				StartupPass4PID = StartupPass4DataBase();
				Assert(StartupPass4PID != 0);
				continue;
			}

			if (PgStatPID == 0)
			{
				PgStatPID = pgstat_start();
				if (Debug_print_server_processes)
					elog(LOG,"on startup successful: started 'statistics collector process' as pid %ld",
						 (long)PgStatPID);
				didServiceProcessWork = true;
			}

			/*
			 * Startup succeeded, commence normal operations
			 */
			if (CommenceNormalOperations())
				didServiceProcessWork = true;
			continue;
		}

		/*
		 * MPP: Was it one of our servers? If so, just try to start a new one;
		 * no need to force reset of the rest of the system. (If fail, we'll
		 * try again in future cycles of the main loop.)
		 */
		wasServiceProcess = false;
		for (s = 0; s < MaxPMSubType; s++)
		{
			PMSubProc *subProc = &PMSubProcList[s];

			if (subProc->pid != 0 &&
				pid == subProc->pid)
			{
				subProc->pid = 0;

				if (!EXIT_STATUS_0(exitstatus))
					LogChildExit(LOG, subProc->procName,
								 pid, exitstatus);

				if (ServiceStartable(subProc))
				{
					if (StartupPidsAllZero() && 
						!FatalError && Shutdown == NoShutdown)
					{
						/*
						 * Before we attempt a restart -- let's make
						 * sure that any backend Proc structures are
						 * tidied up.
						 */
						if (subProc->cleanupBackend == true)
						{
							Assert(subProc->procName && strcmp(subProc->procName, "perfmon process") != 0);
							CleanupBackend(pid, exitstatus, resetRequired);
						}

						/*
						 * MPP-7676, we can't restart during
						 * do_reaper() since we may initiate a
						 * postmaster reset (in which case we'll wind
						 * up waiting for the restarted process to
						 * die). Leave the startup to ServerLoop().
						 */
						/*
						  subProc->pid =
						  (subProc->serverStart)();
						  if (Debug_print_server_processes)
						  {
						  elog(LOG,"restarted '%s' as pid %ld", subProc->procName, (long)subProc->pid);
						  didServiceProcessWork = true;
						  }
						*/
					}
				}

				wasServiceProcess = true;
				break;
			}
		}

		if (wasServiceProcess)
			continue;

		/*
		 * Was it the bgwriter?
		 */
		if (pid == BgWriterPID)
		{
		    SetBGWriterPID(0);

			if (EXIT_STATUS_0(exitstatus) &&
			    (pmState == PM_CHILD_STOP_WAIT_BGWRITER_CHECKPOINT
			    || (FatalError && pmState >= PM_CHILD_STOP_BEGIN)))
			{
			    Assert(Shutdown > NoShutdown);

                /* clean exit: PostmasterStateMachine logic does the rest */
                continue;
			}

            /*
             * Any unexpected exit of the bgwriter (including FATAL exit) is treated as a crash.
             */
            HandleChildCrash(pid, exitstatus,
                             _("background writer process"));

			/*
			 * If the bgwriter crashed while trying to write the shutdown
			 * checkpoint, we may as well just stop here; any recovery
			 * required will happen on next postmaster start.
			 */
            if (Shutdown > NoShutdown &&
				!DLGetHead(BackendList) &&
				AutoVacPID == 0)
			{
				ereport(LOG,
						(errmsg("abnormal database system shutdown"),errSendAlert(true)));
				ExitPostmaster(1);
			}

			/* Else, proceed as in normal crash recovery */
			continue;
		}

		/*
		 * Was it the checkpoint server process?  Normal or FATAL exit can be
		 * ignored; we'll start a new one at the next iteration of the
		 * postmaster's main loop, if necessary.  Any other exit condition
		 * is treated as a crash.
		 */
		if (pid == CheckpointPID)
		{
			CheckpointPID = 0;
			if (!EXIT_STATUS_0(exitstatus) && !EXIT_STATUS_1(exitstatus))
				HandleChildCrash(pid, exitstatus,
								 _("checkpoint process"));
			continue;
		}

		if (pid == FilerepPID)
		{
			FilerepPID = 0;

		    LogChildExit(LOG, _("filerep main process"), pid, exitstatus);

			/* filerep has died.  */
			if (Shutdown == NoShutdown)
			{
				PrimaryMirrorMode pm_mode;
				getPrimaryMirrorStatusCodes(&pm_mode, NULL, NULL, NULL);

				/*
				 * if filerep exited unexpectedly on the mirror, the mirror
				 * is no longer usable so it is shut down
				 */
				if (!EXIT_STATUS_0(exitstatus) &&
				    !EXIT_STATUS_2(exitstatus) &&
				    pm_mode == PMModeMirrorSegment)
				{
					elog(LOG, "postmaster reset on mirror, shutting down mirror");

					pmdie(SIGQUIT);
				}

				/*
				 * If filerep main process dies unexpectedly, we should reset
				 * the shared memory, otherwise filerep subprocesses cannot
				 * revive.  Because they are still connected to shared memory
				 * and can change segment status etc in case mirror starts
				 * the peer reset, we should tell them to die immediately
				 * before runnig reset.  Since this is an immediate shutdown
				 * request, we don't have a way to wait for the completion.
				 *
				 * status 2 is not expected here as this is non-shutdown
				 * path.  We should treat it as a crash, too.
				 */
				if (!EXIT_STATUS_0(exitstatus))
				{
					FileRep_SignalChildren(SIGQUIT, false);
					HandleChildCrash(pid, exitstatus,
									 _("filerep main process"));
				}
			}


            /* PostmasterStateMachine logic does the rest */
			continue;
		}

		if (pid == FilerepPeerResetPID)
		{
			FilerepPeerResetPID = 0;
			LogChildExit(LOG, _("filerep peer reset process"), pid, exitstatus);

			if (Shutdown == NoShutdown)
			{
				if (EXIT_STATUS_0(exitstatus))
				{
					elog(LOG, "filerep peer reset during postmaster reset has completed successfully");
					peerResetResult = PEER_RESET_SUCCEEDED;
				}
				else
				{
					elog(WARNING, "filerep peer reset during postmaster reset has failed");
					peerResetResult = PEER_RESET_FAILED;
				}

				/*
				 * reset fatal error flag to ensure we enter the postmaster state machine;
				 * this is safe since postmaster has already cleaned up all processes
				 * and reset shared memory and semaphores;
				 */
				FatalError = false;
			}

			/* PostmasterStateMachine logic does the rest */
			continue;
		}

		/*
		 * Was it the wal receiver?  If exit status is zero (normal) or one
		 * (FATAL exit), we assume everything is all right just like normal
		 * backends.
		 */
		if (pid == WalReceiverPID)
		{
			WalReceiverPID = 0;
			if (!EXIT_STATUS_0(exitstatus) && !EXIT_STATUS_1(exitstatus))
				HandleChildCrash(pid, exitstatus,
								 _("WAL receiver process"));
			continue;
		}

		/*
		 * Was it the autovacuum process?  Normal or FATAL exit can be
		 * ignored; we'll start a new one at the next iteration of the
		 * postmaster's main loop, if necessary.  Any other exit condition
		 * is treated as a crash.
		 */
		if (pid == AutoVacPID)
		{
			AutoVacPID = 0;
			autovac_stopped();
			if (!EXIT_STATUS_0(exitstatus) && !EXIT_STATUS_1(exitstatus) && resetRequired)
				HandleChildCrash(pid, exitstatus,
								 _("autovacuum process"));
			continue;
		}

		/*
		 * Was it the archiver?  If so, just try to start a new one; no need
		 * to force reset of the rest of the system.  (If fail, we'll try
		 * again in future cycles of the main loop.)  But if we were waiting
		 * for it to shut down, advance to the next shutdown step.
		 */
		if (pid == PgArchPID)
		{
			PgArchPID = 0;
			if (!EXIT_STATUS_0(exitstatus))
				LogChildExit(LOG, _("archiver process"),
							 pid, exitstatus);
			if (XLogArchivingActive() && pmState == PM_RUN)
			{
				PgArchPID = pgarch_start();
				if (Debug_print_server_processes)
				{
					elog(LOG,"restarted 'archiver process' as pid %ld",
						 (long)PgArchPID);
					didServiceProcessWork = true;
				}
			}
			continue;
		}

		/*
		 * Was it the statistics collector?  If so, just try to start a new
		 * one; no need to force reset of the rest of the system.  (If fail,
		 * we'll try again in future cycles of the main loop.)
		 */
		if (pid == PgStatPID)
		{
			PgStatPID = 0;
			if (!EXIT_STATUS_0(exitstatus))
				LogChildExit(LOG, _("statistics collector process"),
							 pid, exitstatus);
			if (pmState == PM_RUN)
            {
				PgStatPID = pgstat_start();
				if (Debug_print_server_processes)
				{
					elog(LOG,"restarted 'statistics collector process' as pid %ld",
						 (long)PgStatPID);
					didServiceProcessWork = true;
				}
			}
			continue;
		}

		/* Was it the system logger?  If so, try to start a new one */
		if (pid == SysLoggerPID)
		{
			SysLoggerPID = 0;
			/* for safety's sake, launch new logger *first* */
			SysLoggerPID = SysLogger_Start();
			if (Debug_print_server_processes)
			{
				elog(LOG,"restarted 'system logger process' as pid %ld",
					 (long)SysLoggerPID);
				didServiceProcessWork = true; /* TODO: Should this be set in code that depends on a Debug GUC? */
			}
			if (!EXIT_STATUS_0(exitstatus))
				LogChildExit(LOG, _("system logger process"),
							 pid, exitstatus);
			continue;
		}

		/*
		 * Else do standard backend child cleanup.
		 */
		CleanupBackend(pid, exitstatus, resetRequired);
	}							/* loop over pending child-death reports */

	/*
	 * TODO: All of the code in this if block should be in PostmasterStateMachine, and
	 * this code should be removed.
	 *
	 * TODO: CHAD_PM should this also proceed through normal child exit state logic and simply
	 *   do something at the right time (when, for example, all post-bgwriters are done) (When that state is
	 *   reached and we  have fatalerror with no shutdown request then do the shared memory reset and restart)
 	 */
	if (FatalError)
	{
		PrimaryMirrorMode pm_mode;
		SegmentState_e s_state;
		DataState_e d_state;
		FaultType_e f_type;
		getPrimaryMirrorStatusCodes(&pm_mode, &s_state, &d_state, &f_type);

		/*
		 * if the segment had a severe fault, it is no longer usable;
		 * we may be able to failover to its peer if it is sync'ed;
		 * in this case, the segment is shut down instead of resetting;
		 */
		if ((pm_mode == PMModePrimarySegment || pm_mode == PMModeMirrorSegment) &&
	  	    d_state == DataStateInSync &&
	  	    s_state == SegmentStateFault &&
	  	    (f_type == FaultTypeIO || f_type == FaultTypeDB))
		{
			elog(LOG, "postmaster reset after %s fault, shutting down segment", getFaultTypeLabel(f_type));

			pmdie(SIGQUIT);
		}

		/*
		 * Wait for all important children to exit, then reset shmem and
		 * redo database startup.  (We can ignore the archiver and stats processes
		 * here since they are not connected to shmem.)
		 */
		if (DLGetHead(BackendList) ||
		    StartupPID != 0 ||
		    StartupPass2PID != 0 ||
		    StartupPass3PID != 0 ||
		    StartupPass4PID != 0 ||
		    BgWriterPID != 0 ||
		    CheckpointPID != 0 ||
		    FilerepPID  != 0 ||
		    FilerepPeerResetPID != 0 ||
			AutoVacPID != 0 ||
			WalReceiverPID != 0 ||
			ServiceProcessesExist(0))
        {
            /* important child is still going...wait longer */
			goto reaper_done;
        }

        if ( RecoveryError )
        {
    		ereport(LOG,
				(errmsg("database recovery failed; exiting")));

            /*
             * If recovery failed, wait for all non-syslogger children to exit, and
             * then exit postmaster. We don't try to reinitialize when recovery fails,
             * because more than likely it will just fail again and we will keep
             * trying forever.
             */
            ExitPostmaster(1);
        }

        if ( Shutdown > NoShutdown)
        {
    		ereport(LOG,
				(errmsg("error during requested shutdown; exiting")));

            /**
             * We hit a fatal error because of, or prior to, a requested shutdown.  Just exit now.
             */
            ExitPostmaster(1);
        }

		if ( pmState != PM_POSTMASTER_RESET_FILEREP_PEER )
		{
        	BeginResetOfPostmasterAfterChildrenAreShutDown();
		}

        /** fall-through, state machine will handle PM_INIT or PM_POSTMASTER_RESET_FILEREP_PEER  */
	}

	/*
	 * After cleaning out the SIGCHLD queue, see if we have any state changes
	 * or actions to make.
	 */
	PostmasterStateMachine();

reaper_done:

	if (Debug_print_server_processes && didServiceProcessWork)
		elog(LOG,"returning from reaper");

	errno = save_errno;
}

static bool
ServiceProcessesExist(int excludeFlags)
{
	int s;

	for (s=0; s < MaxPMSubType; s++)
	{
		PMSubProc *subProc = &PMSubProcList[s];
		if (subProc->pid != 0 &&
			(subProc->flags & excludeFlags) == 0)
			return true;
	}

	return false;
}

static bool
StopServices(int excludeFlags, int signal)
{
	int s;
	bool signaled = false;

	for (s=0; s < MaxPMSubType; s++)
	{
		PMSubProc *subProc = &PMSubProcList[s];

		if (subProc->pid != 0 &&
			(subProc->flags & excludeFlags) == 0)
		{
			signal_child(subProc->pid, signal);
			signaled = true;
		}
	}

	return signaled;
}

static char *
GetServerProcessTitle(int pid)
{
	int s;

	for (s=0; s < MaxPMSubType; s++)
	{
		PMSubProc *subProc = &PMSubProcList[s];
		if (subProc->pid == pid)
			return subProc->procName;
	}

	if (pid == BgWriterPID)
		return "background writer process";
	if (pid == CheckpointPID)
		return "checkpoint process";
	else if (pid == WalReceiverPID)
		return "walreceiver process";
	else if (pid == AutoVacPID)
		return "autovacuum process";
	else if (pid == PgStatPID)
		return "statistics collector process";
	else if (pid == PgArchPID)
		return "archiver process";
	else if (pid == SysLoggerPID)
		return "system logger process";
	else if (pid == StartupPID)
		return "startup process";
    else if (pid == StartupPass2PID)
        return "startup pass 2 process";
    else if (pid == StartupPass3PID)
        return "startup pass 3 process";
    else if (pid == StartupPass4PID)
        return "startup pass 4 process";
	else if (pid == PostmasterPid)
		return "postmaster process";
    else if (pid == FilerepPID )
        return "filerep process";
	else if (pid == FilerepPeerResetPID)
		return "filerep peer reset process";

	return NULL;
}

/*
 * CleanupBackend -- cleanup after terminated backend.
 *
 * Remove all local state associated with backend.
 */
static void
CleanupBackend(int pid,
			   int exitstatus,	/* child's exit status. */
			   bool resetRequired) /* postmaster reset is required */
{
	Dlelem	   *curr;

	LogChildExit(DEBUG2, _("server process"), pid, exitstatus);

	/*
	 * If a backend dies in an ugly way then we must signal all other backends
	 * to quickdie.  If exit status is zero (normal) or one (FATAL exit), we
	 * assume everything is all right and proceed to remove the backend from
	 * the active backend list.
	 */
#ifdef WIN32
	/*
	 * On win32, also treat ERROR_WAIT_NO_CHILDREN (128) as nonfatal
	 * case, since that sometimes happens under load when the process fails
	 * to start properly (long before it starts using shared memory).
	 */
	if (exitstatus == ERROR_WAIT_NO_CHILDREN)
	{
		LogChildExit(LOG, _("server process"), pid, exitstatus);
		exitstatus = 0;
	}
#endif

	if (!EXIT_STATUS_0(exitstatus) && !EXIT_STATUS_1(exitstatus) && resetRequired)
	{
		HandleChildCrash(pid, exitstatus, _("server process"));
		return;
	}

	for (curr = DLGetHead(BackendList); curr; curr = DLGetSucc(curr))
	{
		Backend    *bp = (Backend *) DLE_VAL(curr);

		if (bp->pid == pid)
		{
			if (!bp->dead_end)
			{
				if (!ReleasePostmasterChildSlot(bp->child_slot))
				{
					/*
					 * Uh-oh, the child failed to clean itself up.	Treat as a
					 * crash after all.
					 */
					HandleChildCrash(pid, exitstatus, _("server process"));
					return;
				}
#ifdef EXEC_BACKEND
				ShmemBackendArrayRemove(bp);
#endif
			}
			DLRemove(curr);
			free(bp);
			break;
		}
	}
}

/*
 * HandleChildCrash -- cleanup after failed backend, bgwriter, walwriter,
 * or autovacuum.
 *
 * The objectives here are to clean up our local state about the child
 * process, and to signal all other remaining children to quickdie.
 *
 * @param pid the pid of the crashed child, or -1 if don't know the pid and don't want to log the failed child (this
 *            can happen when the filerep controller process signals us to reset, or when a primary/mirror peer
 *            signals us to reset)
 */
static void
HandleChildCrash(int pid, int exitstatus, const char *procname)
{
	Dlelem	   *curr,
			   *next;
	Backend    *bp;

	/*
	 * Make log entry unless there was a previous crash (if so, nonzero exit
	 * status is to be expected in SIGQUIT response; don't clutter log)
	 */
	if (!FatalError)
	{
		if (pid != -1)
		{
			LogChildExit(LOG, procname, pid, exitstatus);
		}
		ereport(LOG,
				(errmsg("terminating any other active server processes")));
	}

	/* Process regular backends */
	for (curr = DLGetHead(BackendList); curr; curr = next)
	{
		next = DLGetSucc(curr);
		bp = (Backend *) DLE_VAL(curr);
		if (bp->pid == pid)
		{
			/*
			 * Found entry for freshly-dead backend, so remove it.
			 */
			if (!bp->dead_end)
			{
				(void) ReleasePostmasterChildSlot(bp->child_slot);
#ifdef EXEC_BACKEND
				ShmemBackendArrayRemove(bp);
#endif
			}
			DLRemove(curr);
			free(bp);
			/* Keep looping so we can signal remaining backends */
		}
		else
		{
			/*
			 * This backend is still alive.  Unless we did so already, tell it
			 * to commit hara-kiri.
			 *
			 * SIGQUIT is the special signal that says exit without proc_exit
			 * and let the user know what's going on. But if SendStop is set
			 * (-s on command line), then we send SIGSTOP instead, so that we
			 * can get core dumps from all backends by hand.
			 *
			 * We could exclude dead_end children here, but at least in the
			 * SIGSTOP case it seems better to include them.
			 */
			if (!FatalError)
			{
				ereport((Debug_print_server_processes ? LOG : DEBUG2),
						(errmsg_internal("sending %s to process %d",
										 (SendStop ? "SIGSTOP" : "SIGQUIT"),
										 (int) bp->pid)));
				signal_child(bp->pid, (SendStop ? SIGSTOP : SIGQUIT));
			}
		}
	}

	/* Take care of the startup process too */
	if (pid == StartupPID)
		StartupPID = 0;
	else if (StartupPID != 0 && !FatalError)
	{
		ereport(DEBUG2,
				(errmsg_internal("sending %s to process %d",
								 (SendStop ? "SIGSTOP" : "SIGQUIT"),
								 (int) StartupPID)));
		signal_child(StartupPID, (SendStop ? SIGSTOP : SIGQUIT));
	}

	/* Take care of the startup process too */
	if (pid == StartupPass2PID)
		StartupPass2PID = 0;
	else if (StartupPass2PID != 0 && !FatalError)
	{
		ereport(DEBUG2,
				(errmsg_internal("sending %s to process %d",
								 (SendStop ? "SIGSTOP" : "SIGQUIT"),
								 (int) StartupPass2PID)));
		signal_child(StartupPass2PID, (SendStop ? SIGSTOP : SIGQUIT));
	}

	/* Take care of the startup process too */
	if (pid == StartupPass3PID)
		StartupPass3PID = 0;
	else if (StartupPass3PID != 0 && !FatalError)
	{
		ereport(DEBUG2,
				(errmsg_internal("sending %s to process %d",
								 (SendStop ? "SIGSTOP" : "SIGQUIT"),
								 (int) StartupPass3PID)));
		signal_child(StartupPass3PID, (SendStop ? SIGSTOP : SIGQUIT));
	}
	
	/* Take care of the startup process too */
	if (pid == StartupPass4PID)
		StartupPass4PID = 0;
	else if (StartupPass4PID != 0 && !FatalError)
	{
		ereport(DEBUG2,
				(errmsg_internal("sending %s to process %d",
								 (SendStop ? "SIGSTOP" : "SIGQUIT"),
								 (int) StartupPass4PID)));
		signal_child(StartupPass4PID, (SendStop ? SIGSTOP : SIGQUIT));
	}

    /* Take care of the bgwriter too */
	if (pid == BgWriterPID)
    {
        SetBGWriterPID(0);
    }
	else if (BgWriterPID != 0 && !FatalError)
	{
		ereport((Debug_print_server_processes ? LOG : DEBUG2),
				(errmsg_internal("sending %s to process %d",
								 (SendStop ? "SIGSTOP" : "SIGQUIT"),
								 (int) BgWriterPID)));
		signal_child(BgWriterPID, (SendStop ? SIGSTOP : SIGQUIT));
	}

    /* Take care of the checkpoint too */
	if (pid == CheckpointPID)
    {
        CheckpointPID = 0;
    }
	else if (CheckpointPID != 0 && !FatalError)
	{
		ereport((Debug_print_server_processes ? LOG : DEBUG2),
				(errmsg_internal("sending %s to process %d",
								 (SendStop ? "SIGSTOP" : "SIGQUIT"),
								 (int) CheckpointPID)));
		signal_child(CheckpointPID, (SendStop ? SIGSTOP : SIGQUIT));
	}

    /* Take care of filerep too */
    if (pid == FilerepPID )
        FilerepPID = 0;
    else if (FilerepPID != 0 && !FatalError)
    {
        ereport((Debug_print_server_processes ? LOG : DEBUG2),
                (errmsg_internal("sending %s to process %d",
                                 (SendStop ? "SIGSTOP" : "SIGUSR2"),
                                 (int) FilerepPID)));

        if ( SendStop )
            signal_child(FilerepPID, SIGSTOP);
        else
        {
            /**
             * For filerep, a graceful shutdown is performed.  This will have the
             *     primary send a shutdown message to the mirror, so that mirror does
             *     not enter fault from the reset.  Also, since filerep manages
             *     its own subprocesses, we want filerep to exit only when
             *     all its children are gone -- which is done using regular, not immediate,
             *     shutdown
             * Note that this is not ideal from a "don't touch shared memory during reset"
             *     perspective.
             */
            signal_filerep_to_shutdown(SegmentStateImmediateShutdown);
        }
    }

	/* Take care of walreceiver */
	if (pid == WalReceiverPID)
		WalReceiverPID = 0;
	else if (WalReceiverPID != 0 && !FatalError)
	{
		ereport((Debug_print_server_processes ? LOG : DEBUG2),
				(errmsg_internal("sending %s to process %d",
								 (SendStop ? "SIGSTOP" : "SIGQUIT"),
								 (int) AutoVacPID)));
		signal_child(WalReceiverPID, (SendStop ? SIGSTOP : SIGQUIT));
	}

	/* Take care of the autovacuum daemon too */
	if (pid == AutoVacPID)
		AutoVacPID = 0;
	else if (AutoVacPID != 0 && !FatalError)
	{
		ereport((Debug_print_server_processes ? LOG : DEBUG2),
				(errmsg_internal("sending %s to process %d",
								 (SendStop ? "SIGSTOP" : "SIGQUIT"),
								 (int) AutoVacPID)));
		signal_child(AutoVacPID, (SendStop ? SIGSTOP : SIGQUIT));
	}

	/*
	 * Force a power-cycle of the pgarch process too.  (This isn't absolutely
	 * necessary, but it seems like a good idea for robustness, and it
	 * simplifies the state-machine logic in the case where a shutdown request
	 * arrives during crash processing.)
	 */
	if (PgArchPID != 0 && !FatalError)
	{
		ereport((Debug_print_server_processes ? LOG : DEBUG2),
				(errmsg_internal("sending %s to process %d",
								 "SIGQUIT",
								 (int) PgArchPID)));
		signal_child(PgArchPID, SIGQUIT);
	}

	/* Force a power-cycle of the seqserver process too */
	/* (Shouldn't be necessary, but just for luck) */
	{
		int ii;

		for (ii=0; ii < MaxPMSubType; ii++)
		{
			PMSubProc *subProc = &PMSubProcList[ii];

			if (subProc->pid != 0 && !FatalError)
			{
				ereport((Debug_print_server_processes ? LOG : DEBUG2),
						(errmsg_internal("sending %s to process %d",
										 "SIGQUIT",
										 (int) subProc->pid)));
				signal_child(subProc->pid, SIGQUIT);
			}
		}
	}

	/*
	 * Force a power-cycle of the pgstat process too.  (This isn't absolutely
	 * necessary, but it seems like a good idea for robustness, and it
	 * simplifies the state-machine logic in the case where a shutdown request
	 * arrives during crash processing.)
	 */
	if (PgStatPID != 0 && !FatalError)
	{
		ereport((Debug_print_server_processes ? LOG : DEBUG2),
				(errmsg_internal("sending %s to process %d",
								 "SIGQUIT",
								 (int) PgStatPID)));
		signal_child(PgStatPID, SIGQUIT);
		allow_immediate_pgstat_restart();
	}

	if (pid == FilerepPeerResetPID)
		FilerepPeerResetPID = 0;
	else if (FilerepPeerResetPID != 0 && !FatalError)
	{
		ereport((Debug_print_server_processes ? LOG : DEBUG2),
				(errmsg_internal("sending %s to process %d",
								 (SendStop ? "SIGSTOP" : "SIGQUIT"),
								 (int) FilerepPeerResetPID)));
		signal_child(FilerepPeerResetPID, (SendStop ? SIGSTOP : SIGQUIT));
	}

	/* We do NOT restart the syslogger */

	FatalError = true;

	/* We now transit into a state of waiting for children to die */
	if (pmState <= PM_RUN )
    {
		pmState = PM_CHILD_STOP_BEGIN;
    }
}


// This is a duplicate of strsignal, for those platforms that have it.
static const char *
signal_to_name(int signal)
{
#if defined(HAVE_DECL_SYS_SIGLIST) && HAVE_DECL_SYS_SIGLIST
	// sys_siglist knows all possible signal names on ths platform.
	if (signal < NSIG)
		return sys_siglist[signal];
	else
		return NULL;
#else
 	switch (signal)
	{
	case SIGINT:	return "SIGINT";
	case SIGTERM:	return "SIGTERM";
	case SIGQUIT:	return "SIGQUIT";
	case SIGSTOP:	return "SIGSTOP";
	case SIGUSR1:	return "SIGUSR1";
	case SIGUSR2:	return "SIGUSR2";
	default:		return NULL;
	}
#endif
}

/*
 * Log the death of a child process.
 */
static void
LogChildExit(int lev, const char *procname, int pid, int exitstatus)
{
	if (WIFEXITED(exitstatus))
		ereport(lev,

		/*------
		  translator: %s is a noun phrase describing a child process, such as
		  "server process" */
				(errmsg("%s (PID %d) exited with exit code %d",
						procname, pid, WEXITSTATUS(exitstatus))));
	else if (WIFSIGNALED(exitstatus))
#if defined(WIN32)
		ereport(lev,

		/*------
		  translator: %s is a noun phrase describing a child process, such as
		  "server process" */
				(errmsg("%s (PID %d) was terminated by exception 0x%X",
						procname, pid, WTERMSIG(exitstatus)),
				 errhint("See C include file \"ntstatus.h\" for a description of the hexadecimal value.")));
#elif defined(HAVE_DECL_SYS_SIGLIST) && HAVE_DECL_SYS_SIGLIST
		ereport(lev,

		/*------
		  translator: %s is a noun phrase describing a child process, such as
		  "server process" */
				(errmsg("%s (PID %d) was terminated by signal %d: %s",
						procname, pid, WTERMSIG(exitstatus),
						WTERMSIG(exitstatus) < NSIG ?
						sys_siglist[WTERMSIG(exitstatus)] : "(unknown)")));
#else
	{
		// If we don't have strsignal or sys_siglist, do our own translation
		const char *signalName;
		signalName = signal_to_name(WTERMSIG(exitstatus));
		if (signalName == NULL)
			signalName = "(unknown)";
		ereport(lev,

		/*------
		  translator: %s is a noun phrase describing a child process, such as
		  "server process" */
			    (errmsg("%s (PID %d) was terminated by signal %d: %s",
						procname, pid, WTERMSIG(exitstatus), signalName)));
	}
#endif
	else
		ereport(lev,

		/*------
		  translator: %s is a noun phrase describing a child process, such as
		  "server process" */
				(errmsg("%s (PID %d) exited with unrecognized status %d",
						procname, pid, exitstatus)));
}

/**
 * POSTMASTER STATE MACHINE WAITING!
 */

/**
 *  Check to see if PM_CHILD_STOP_WAIT_BACKENDS state is done
 */
static PMState StateMachineCheck_WaitBackends(void)
{
    bool moveToNextState = false;

    Assert(pmState == PM_CHILD_STOP_WAIT_BACKENDS );

    /*
     * If we are in a state-machine state that implies waiting for backends to
     * exit, see if they're all gone, and change state if so.
     */
    if (! isPrimaryMirrorModeAFullPostmaster(true))
    {
        /* wait_backends has ended because we don't have any! */

        moveToNextState = true;
    }
    else
    {
        // note: if wal writer is added, check this here: WalWriterPID == 0 &&
        int childCount = CountChildren(BACKEND_TYPE_AUTOVAC|BACKEND_TYPE_NORMAL);
        bool isFilerepBackendsDoneShutdown = IsFilerepBackendsDoneShutdown();
        bool autovacShutdown = AutoVacPID == 0;

        if (childCount == 0 &&
			WalReceiverPID == 0 &&
            (BgWriterPID == 0 || !FatalError) && /* todo: CHAD_PM why wait for BgWriterPID here?  Can't we just allow
                                                          normal state advancement to hit there? */
            autovacShutdown &&
            isFilerepBackendsDoneShutdown)
        {
            /* note: on fatal error, children are killed all at once by HandleChildCrash, so asserts are not valid */
            if ( ! FatalError )
            {
                Assert(StartupPID == 0);
            }

            /*
             * PM_CHILD_STOP_WAIT_BACKENDS state ends when we have no regular backends
             * (including autovac workers) and no walwriter or autovac launcher.
             * If we are doing crash recovery then we expect the bgwriter to exit
             * too, otherwise not.	The archiver, stats, and syslogger processes
             * are disregarded since they are not connected to shared memory; we
             * also disregard dead_end children here.
             */
            if (FatalError)
            {
                moveToNextState = true;
            }
            else
            {
                /*
                 * This state change causes ServerLoop to stop creating new ones.
                 */
                Assert(Shutdown > NoShutdown);
                moveToNextState = true;
            }
        }
        else
        {
            if ( Debug_print_server_processes )
            {
                elog(LOG, "Postmaster State Machine: waiting on backends, children %d, filerep backends %s, av %s",
                    childCount,
                    isFilerepBackendsDoneShutdown ? "stopped" : "running",
                    autovacShutdown ? "stopped" : "running" );
            }
        }
    }

    return moveToNextState ? (pmState+1) : pmState;
}

/**
 * Check to see if PM_POSTMASTER_RESET_FILEREP_PEER state is done,
 *
 *  possibly
 */
static PMState StateMachineCheck_WaitFilerepPeerReset(void)
{
	Assert(pmState == PM_POSTMASTER_RESET_FILEREP_PEER );
	switch (peerResetResult)
	{
		case PEER_RESET_NONE:
			/* no change */
			break;
		case PEER_RESET_FAILED:

			/* mark fault in shared memory */
			setTransitionToFault();

			RestartAfterPostmasterReset();
			break;
		case PEER_RESET_SUCCEEDED:
			RestartAfterPostmasterReset();
			break;
	}
	return pmState;
}

/**
 * Check to see if PM_CHILD_STOP_WAIT_DEAD_END_CHILDREN state is done
 */
static PMState StateMachineCheck_WaitDeadEndChildren(void)
{
    bool moveToNextState = false;
    Assert(pmState == PM_CHILD_STOP_WAIT_DEAD_END_CHILDREN );

    /*
     * PM_CHILD_STOP_WAIT_DEAD_END_CHILDREN state ends when the BackendList is entirely empty
     * (ie, no dead_end children remain), and the archiver and stats
     * collector are gone too.
     *
     * The reason we wait for those two is to protect them against a new
     * postmaster starting conflicting subprocesses; this isn't an
     * ironclad protection, but it at least helps in the
     * shutdown-and-immediately-restart scenario.  Note that they have
     * already been sent appropriate shutdown signals, either during a
     * normal state transition leading up to PM_WAIT_DEAD_END, or during
     * FatalError processing.
     */
    if (DLGetHead(BackendList) == NULL)
    {
        /* These other guys should be dead already */
        /* todo: ALL other processes should be dead at this point */
        /* note: on fatal error, children are killed all at once by HandleChildCrash, so asserts are not valid */
        if ( ! FatalError )
        {
            Assert(StartupPID == 0);
            Assert(BgWriterPID == 0);
            Assert(CheckpointPID == 0);
            Assert(AutoVacPID == 0);
        }
        /* syslogger is not considered here */
        moveToNextState = true;

    }

    return moveToNextState ? (pmState+1) : pmState;
}

/**
 * Check to see if PM_CHILD_STOP_WAIT_STARTUP_PROCESSES state is done
 */
static PMState StateMachineCheck_WaitStartupProcesses(void)
{
    Assert(pmState == PM_CHILD_STOP_WAIT_STARTUP_PROCESSES);

    bool moveToNextState = StartupPID == 0 && StartupPass2PID == 0 && StartupPass3PID == 0 && StartupPass4PID == 0;
    return moveToNextState ? (pmState+1) : pmState;
}

/**
 * Check to see if PM_CHILD_STOP_WAIT_PREBGWRITER state is done
 */
static PMState StateMachineCheck_WaitPreBgWriter(void)
{
    Assert(pmState == PM_CHILD_STOP_WAIT_PREBGWRITER );

    /* waiting for pre-bgwriter services to exit */
    bool moveToNextState = 
    		(!ServiceProcessesExist(/* excludeFlags */ PMSUBPROC_FLAG_STOP_AFTER_BGWRITER) &&
    		 CheckpointPID == 0);
    return moveToNextState ? (pmState+1) : pmState;
}

/**
 * Check to see if PM_CHILD_STOP_WAIT_POSTBGWRITER state is done
 */
static PMState StateMachineCheck_WaitPostBgWriter(void)
{
    Assert(pmState == PM_CHILD_STOP_WAIT_POSTBGWRITER);

    /* waiting for post-bgwriter services to exit */
    bool moveToNextState = true;

    /* note: on fatal error, children are killed all at once by HandleChildCrash, so asserts are not valid */
    if ( ! FatalError )
    {
        Assert(BgWriterPID == 0);
    }

    if ( ServiceProcessesExist(/* excludeFlags */ 0))
        moveToNextState = false;
    else if ( FilerepPID  != 0 ||
        PgArchPID  != 0 ||
        PgStatPID  != 0 ||
        FilerepPeerResetPID != 0)
    {
        moveToNextState = false;
    }
	/*
	 * If there are any backends still alive we can't move to next state
	 * *Note* here that backends here mean simply normal, autovac workers and
	 * WAL Sender (No dead_end backends)
	 */
	else if (CountChildren(BACKEND_TYPE_ALL) != 0)
		moveToNextState = false;

    return moveToNextState ? (pmState+1) : pmState;
}

/**
 * Check to see if PM_CHILD_STOP_WAIT_BGWRITER_CHECKPOINT state is done
 */
static PMState StateMachineCheck_WaitBgWriterCheckpointComplete(void)
{
    Assert(pmState == PM_CHILD_STOP_WAIT_BGWRITER_CHECKPOINT);

    /* waiting for bgwriter to FINISH ckpt and exit */
    bool moveToNextState = BgWriterPID == 0;

    return moveToNextState ? (pmState+1) : pmState;
}

/***************************************
 * POSTMASTER STATE MACHINE TRANSITIONS
 ***************************************/

/**
 * Called to transition to PM_CHILD_STOP_WAIT_STARTUP_PROCESSES -- so tell any startup processes to complete
 */
static void StateMachineTransition_ShutdownStartupProcesses(void)
{
	signal_child_if_up(StartupPID, SIGTERM);
	signal_child_if_up(StartupPass2PID, SIGTERM);
	signal_child_if_up(StartupPass3PID, SIGTERM);
	signal_child_if_up(StartupPass4PID, SIGTERM);
	signal_child_if_up(WalReceiverPID, SIGTERM);
}

/**
 * Called to transition to PM_CHILD_STOP_WAIT_BACKENDS : waiting for all backends to finish
 */
static void StateMachineTransition_ShutdownBackends(void)
{
    if ( Shutdown == FastShutdown )
    {
        /* shut down all backend, including autovac workers */
        SignalChildren(SIGTERM);
    }
    else
    {
        /* only autovacuum workers are told to shut down immediately */
        SignalAutovacWorkers(SIGTERM);
    }

    /* and the autovac launcher too */
    signal_child_if_up(AutoVacPID, SIGTERM);

    signal_filerep_to_shutdown(SegmentStateShutdownFilerepBackends);

}

/**
 * Called to transition to PM_CHILD_STOP_WAIT_PREBGWRITER : waiting for pre-bgwriter processes to finish
 */
static void StateMachineTransition_ShutdownPreBgWriter(void)
{
    /* SIGUSR2, regardless of shutdown mode */
    StopServices(/* excludeFlags */ PMSUBPROC_FLAG_STOP_AFTER_BGWRITER, SIGUSR2 );
	signal_child_if_up(CheckpointPID, SIGUSR2);
}

/**
 * Called to transition to PM_CHILD_STOP_WAIT_BGWRITER_CHECKPOINT : waiting for bgwriter to run a checkpoint and quit
 */
static void
StateMachineTransition_ShutdownBgWriterWithCheckpoint(void)
{
	/*
	 * In case of some fatal error including where we are not ready to issue
	 * checkpoint, we don't want to start bgwriter.  Also, if we were in the
	 * recovery process (i.e. standby mode), we don't want it to run.
	 */
	if (!FatalError &&
		!RecoveryError &&
		isFullPostmasterAndDatabaseIsAllowed() &&
		!RecoveryInProgress())
	{
		/* Start the bgwriter if not running */
		if (BgWriterPID == 0 )
		{
			SetBGWriterPID(StartBackgroundWriter());
		}
	}

	/* SIGUSR2, regardless of shutdown mode */
	signal_child_if_up(BgWriterPID, SIGUSR2);
}

/**
 * Called to transition to PM_CHILD_STOP_WAIT_POSTBGWRITER  : waiting for post-bgwriter services to exit
 */
static void StateMachineTransition_ShutdownPostBgWriter(void)
{
    /* these services take the same signal regardless of fast vs smart shutdown */
    StopServices(/* excludeFlags */ 0, SIGUSR2);
    signal_filerep_to_shutdown(SegmentStateShutdown);
    signal_child_if_up(PgArchPID, SIGQUIT);
    signal_child_if_up(PgStatPID, SIGQUIT);

    /* this process is probably not running,
     * but the shutdown sequence may have been started in the middle of our reset */
    signal_child_if_up(FilerepPeerResetPID, SIGQUIT);

	/*
	 * Waken walsenders for the last time. (Ideally)No regular backends
	 * should be around anymore.
	 */
	Assert(CountChildren(BACKEND_TYPE_NORMAL|BACKEND_TYPE_AUTOVAC) == 0);
	SignalChildren(SIGUSR2);
}

/**
 * Called to transition tp PM_CHILD_STOP_WAIT_DEAD_END_CHILDREN : waiting for dead-end children to complete
 */
static void StateMachineTransition_ShutdownDeadEndChildren(void)
{
    /* nothing to do, just waiting */
}

/**
 * Called to transition to final PM_CHILD_STOP_WAIT_NO_CHILDREN state.  Note that in some cases this will
 *   actually exit the process because a requested shutdown is complete!
 */
static void StateMachineTransition_NoChildren(void)
{
     Assert(pmState == PM_CHILD_STOP_WAIT_NO_CHILDREN);
     if(Shutdown > NoShutdown)
     {
         /*
          * If we've been told to shut down, we exit as soon as there are no
          * remaining children.	If there was a crash, cleanup will occur at the
          * next startup.  (Before PostgreSQL 8.3, we tried to recover from the
          * crash before exiting, but that seems unwise if we are quitting because
          * we got SIGTERM from init --- there may well not be time for recovery
          * before init decides to SIGKILL us.)
          *
          * Note that the syslogger continues to run.  It will exit when it sees
          * EOF on its input pipe, which happens when there are no more upstream
          * processes.
          */
        if (FatalError)
        {
            ereport(LOG, (errmsg("abnormal database system shutdown"),errSendAlert(true)));
            ExitPostmaster(1);
        }
        else
        {
            /*
             * Terminate backup mode to avoid recovery after a clean fast
             * shutdown.
             */
             /* GPDB doesn't have backup mode, so nothing to cancel */
            //CancelBackup();

            /* Normal exit from the postmaster is here */
            ExitPostmaster(0);
        }
    }
    else if (RecoveryError)
    {
        ereport(LOG,
            (errmsg("database recovery failed; exiting")));

        /*
         * If recovery failed, wait for all non-syslogger children to exit, and
         * then exit postmaster. We don't try to reinitialize when recovery fails,
         * because more than likely it will just fail again and we will keep
         * trying forever.
         */
        ExitPostmaster(1);
    }
    else if (FatalError)
    {
    	BeginResetOfPostmasterAfterChildrenAreShutDown();
    }
    else
    {
        Assert(!"NoChildren state reached when not in shutdown and not experiencing a fatal error");
    }
}


 /*
 * Advance the postmaster's state machine and take actions as appropriate
 *
 *
 * Right now, this state machine is concerned with the orderly shutdown sequence.
 * We should be able to make it cover startup and PM_RUN as well (where we restart crashed processes)
 *
 * Note also that because of the fact that it only handles orderly shutdown directly, pmState is
 *   sometimes changed by a transition or wait function (as when resetting the filerep peer during postmaster
 *   reset).  This could probably be structured better so it all worked better
 *
 *
 * This is common code for pmdie() and reaper(), which receive the signals
 * that might mean we need to change state.
 *
 */
static void
PostmasterStateMachine(void)
{
    int passThroughStateMachine;
    const int minStateForLogging = PM_CHILD_STOP_BEGIN;

#define DO_STATE_MACHINE_LOGGING (pmState >= minStateForLogging && Debug_print_server_processes)

    for (passThroughStateMachine = 0;; passThroughStateMachine++)
    {
        int nextPmState = pmState;
        Assert(passThroughStateMachine < 100);

        if (DO_STATE_MACHINE_LOGGING)
        {
            elog(LOG, "Postmaster State Machine: checking state %s", gPmStateLabels[pmState]);
        }

        /* first, look at the current pmState and see if that state has been completed */
        switch ( pmState )
        {
            case PM_INIT:
            case PM_STARTUP:
            case PM_STARTUP_PASS2:
			case PM_STARTUP_PASS3:
			case PM_STARTUP_PASS4:
            case PM_RECOVERY:
            case PM_RECOVERY_CONSISTENT:
            case PM_RUN:
                nextPmState = pmState;
                break;

            case PM_CHILD_STOP_BEGIN:
                nextPmState = pmState + 1; /* immediately move to next step and run its transition actions ... */
                break;

            /* shutdown has been requested -- check to make sure startup processes are done */
            case PM_CHILD_STOP_WAIT_STARTUP_PROCESSES:
                nextPmState = StateMachineCheck_WaitStartupProcesses();
                break;

            /* waiting for live backends to exit */
            case PM_CHILD_STOP_WAIT_BACKENDS:
                nextPmState = StateMachineCheck_WaitBackends();
                break;

            /* waiting for pre-backend services to exit */
            case PM_CHILD_STOP_WAIT_PREBGWRITER:
                nextPmState = StateMachineCheck_WaitPreBgWriter();
                break;

            /* waiting for bgwriter to do shutdown ckpt */
            case PM_CHILD_STOP_WAIT_BGWRITER_CHECKPOINT:
                nextPmState = StateMachineCheck_WaitBgWriterCheckpointComplete();
                break;

            /* waiting for pre-backend services to exit */
            case PM_CHILD_STOP_WAIT_POSTBGWRITER:
                nextPmState = StateMachineCheck_WaitPostBgWriter();
                break;

            /* waiting for dead_end children to exit */
            case PM_CHILD_STOP_WAIT_DEAD_END_CHILDREN:
                nextPmState = StateMachineCheck_WaitDeadEndChildren();
                break;

            case PM_CHILD_STOP_WAIT_NO_CHILDREN:
                Assert(!"Unreachable state");
                break;

          	case PM_POSTMASTER_RESET_FILEREP_PEER:
          		nextPmState = StateMachineCheck_WaitFilerepPeerReset();
                break;

            default:
                Assert(!"Invalid pmState");
                break;
        }

        if ( nextPmState != pmState )
        {
            pmState = nextPmState;

            if ( DO_STATE_MACHINE_LOGGING )
                elog(LOG, "Postmaster State Machine: entering state %s", gPmStateLabels[pmState]);
        }
        else if ( pmStateMachineMustRunActions)
        {
            if ( DO_STATE_MACHINE_LOGGING )
                elog(LOG, "Postmaster State Machine: rerunning actions for %s", gPmStateLabels[pmState]);
        }
        else
        {
            if ( DO_STATE_MACHINE_LOGGING )
                elog(LOG, "Postmaster State Machine: no change from %s", gPmStateLabels[pmState]);
                
            /* current state was not completed ... quit and wait to be called again */
            break;
        }

        pmStateMachineMustRunActions = false;

        switch ( pmState )
        {
            case PM_INIT:
            case PM_STARTUP:
            case PM_STARTUP_PASS2:
			case PM_STARTUP_PASS3:
			case PM_STARTUP_PASS4:
            case PM_RECOVERY:
            case PM_RECOVERY_CONSISTENT:
            case PM_RUN:
                break;

            case PM_CHILD_STOP_BEGIN:
                Assert("Unreachable state; the only change of pmState to PM_CHILD_STOP_BEGIN is in the pmdie handler.");
                break;

            case PM_CHILD_STOP_WAIT_STARTUP_PROCESSES:
                /* shutdown has been requested -- check to make sure startup processes are done */
                StateMachineTransition_ShutdownStartupProcesses();
                break;

            case PM_CHILD_STOP_WAIT_BACKENDS:
                /* tell live backends to exit */
                StateMachineTransition_ShutdownBackends();
                break;

            case PM_CHILD_STOP_WAIT_PREBGWRITER :
                /* tell pre-bgwriter services to exit */
                StateMachineTransition_ShutdownPreBgWriter();
                break;

            case PM_CHILD_STOP_WAIT_BGWRITER_CHECKPOINT:
                /* tell bgwriter to do shutdown ckpt and exit */
                StateMachineTransition_ShutdownBgWriterWithCheckpoint();
                break;

            case PM_CHILD_STOP_WAIT_POSTBGWRITER :
                /* tell post-bgwriter services to exit */
                StateMachineTransition_ShutdownPostBgWriter();
                break;

            case PM_CHILD_STOP_WAIT_DEAD_END_CHILDREN:
                /* waiting for dead_end children to exit */
                StateMachineTransition_ShutdownDeadEndChildren();
                break;

            case PM_CHILD_STOP_WAIT_NO_CHILDREN:
                /* all children are done, now we can exit or restart after crash, perhaps set up a transition to
                 *  StateMachineTransition_ResetFilerepPeer
                 */
                StateMachineTransition_NoChildren();
                break;

          	case PM_POSTMASTER_RESET_FILEREP_PEER:
          		Assert(!"Invalid pmState PM_POSTMASTER_RESET_FILEREP_PEER : "
          				"is not reached through a nextPmState assignment");
          		break;

            default:
                Assert(!"Invalid pmState");
                break;
        }

        /* and now loop again to see if the new pmState has already been satisfied, most likely if our
         *   current actions on entering the state were no-ops */
    }
}


/*
 * Send a signal to a postmaster child process
 *
 * On systems that have setsid(), each child process sets itself up as a
 * process group leader.  For signals that are generally interpreted in the
 * appropriate fashion, we signal the entire process group not just the
 * direct child process.  This allows us to, for example, SIGQUIT a blocked
 * archive_recovery script, or SIGINT a script being run by a backend via
 * system().
 *
 * There is a race condition for recently-forked children: they might not
 * have executed setsid() yet.	So we signal the child directly as well as
 * the group.  We assume such a child will handle the signal before trying
 * to spawn any grandchild processes.  We also assume that signaling the
 * child twice will not cause any problems.
 */
static void
signal_child(pid_t pid, int signal)
{

	if (Debug_print_server_processes)
	{
		char *procName;

		procName = GetServerProcessTitle(pid);
		if (procName != NULL)
		{
			const char *signalName;

			signalName = signal_to_name(signal);
			if (signalName != NULL)
				elog(LOG,"signal %s sent to '%s' pid %ld",
				     signalName, procName, (long)pid);
			else
				elog(LOG,"signal %d sent to '%s' pid %ld",
				     signal, procName, (long)pid);
		}
	}

	if (kill(pid, signal) < 0)
		elog(DEBUG3, "kill(%ld,%d) failed: %m", (long) pid, signal);
#ifdef HAVE_SETSID
	switch (signal)
	{
		case SIGINT:
		case SIGTERM:
		case SIGQUIT:
		case SIGSTOP:
			if (kill(-pid, signal) < 0)
				elog(DEBUG3, "kill(%ld,%d) failed: %m", (long) (-pid), signal);
			break;
		default:
			break;
	}
#endif
}

/*
 * Send a signal to the targeted children (but NOT special children;
 * dead_end children are never signaled, either).
 */
static bool
SignalSomeChildren(int signal, int target)
{
	Dlelem	   *curr;
	bool		signaled = false;

	for (curr = DLGetHead(BackendList); curr; curr = DLGetSucc(curr))
	{
		Backend    *bp = (Backend *) DLE_VAL(curr);

		if (bp->dead_end)
			continue;

		/*
		 * Since target == BACKEND_TYPE_ALL is the most common case, we test
		 * it first and avoid touching shared memory for every child.
		 */
		if (target != BACKEND_TYPE_ALL)
		{
			int			child;

			if (bp->is_autovacuum)
				child = BACKEND_TYPE_AUTOVAC;
			else if (IsPostmasterChildWalSender(bp->child_slot))
				child = BACKEND_TYPE_WALSND;
			else
				child = BACKEND_TYPE_NORMAL;
			if (!(target & child))
				continue;
		}

		ereport(DEBUG4,
				(errmsg_internal("sending signal %d to process %d",
								 signal, (int) bp->pid)));
		signal_child(bp->pid, signal);
		signaled = true;
	}
	return signaled;
}

/*
 * BackendStartup -- start backend process
 *
 * returns: STATUS_ERROR if the fork failed, STATUS_OK otherwise.
 *
 * Note: if you change this code, also consider StartAutovacuumWorker.
 */
static int
BackendStartup(Port *port)
{
	Backend    *bn;				/* for backend cleanup */
	pid_t		pid;

	/*
	 * Create backend data structure.  Better before the fork() so we can
	 * handle failure cleanly.
	 */
	bn = (Backend *) malloc(sizeof(Backend));
	if (!bn)
	{
		ereport(LOG,
				(errcode(ERRCODE_OUT_OF_MEMORY),
				 errmsg("out of memory")));
		return STATUS_ERROR;
	}

	/*
	 * Compute the cancel key that will be assigned to this backend. The
	 * backend will have its own copy in the forked-off process' value of
	 * MyCancelKey, so that it can transmit the key to the frontend.
	 */
	MyCancelKey = PostmasterRandom();
	bn->cancel_key = MyCancelKey;

	/* Pass down canAcceptConnections state */
	port->canAcceptConnections = canAcceptConnections();
	bn->dead_end = (port->canAcceptConnections != CAC_OK);

	/*
	 * Unless it's a dead_end child, assign it a child slot number
	 */
	if (!bn->dead_end)
		bn->child_slot = MyPMChildSlot = AssignPostmasterChildSlot();
	else
		bn->child_slot = 0;

#ifdef EXEC_BACKEND
	pid = backend_forkexec(port);
#else							/* !EXEC_BACKEND */
	pid = fork_process();

	if (pid == 0)				/* child */
	{
		free(bn);

		/*
		 * Let's clean up ourselves as the postmaster child, and close the
		 * postmaster's listen sockets.  (In EXEC_BACKEND case this is all
		 * done in SubPostmasterMain.)
		 */
		IsUnderPostmaster = true;		/* we are a postmaster subprocess now */

		MyProcPid = getpid();	/* reset MyProcPid */

		MyStartTime = time(NULL);

		/* We don't want the postmaster's proc_exit() handlers */
		on_exit_reset();

		/* Close the postmaster's sockets */
		ClosePostmasterPorts(false);

		/* Perform additional initialization and client authentication */
		BackendInitialize(port);

		/* And run the backend */
		proc_exit(BackendRun(port));
	}
#endif   /* EXEC_BACKEND */

	if (pid < 0)
	{
		/* in parent, fork failed */
		int			save_errno = errno;

		if (!bn->dead_end)
			(void) ReleasePostmasterChildSlot(bn->child_slot);
		free(bn);
		errno = save_errno;
		ereport(LOG,
				(errmsg("could not fork new process for connection: %m")));
		report_fork_failure_to_client(port, save_errno);
		return STATUS_ERROR;
	}

	/* in parent, successful fork */
	ereport(DEBUG2,
			(errmsg_internal("forked new backend, pid=%d socket=%d",
							 (int) pid, port->sock)));

	/*
	 * Everything's been successful, it's safe to add this backend to our list
	 * of backends.
	 */
	bn->pid = pid;
	bn->is_autovacuum = false;
	DLInitElem(&bn->elem, bn);
	DLAddHead(BackendList, &bn->elem);
#ifdef EXEC_BACKEND
	if (!bn->dead_end)
	    ShmemBackendArrayAdd(bn);
#endif

	return STATUS_OK;
}

/*
 * Try to report backend fork() failure to client before we close the
 * connection.	Since we do not care to risk blocking the postmaster on
 * this connection, we set the connection to non-blocking and try only once.
 *
 * This is grungy special-purpose code; we cannot use backend libpq since
 * it's not up and running.
 */
static void
report_fork_failure_to_client(Port *port, int errnum)
{
	char		buffer[1000];
	int			rc;

	/* Format the error message packet (always V2 protocol) */
	snprintf(buffer, sizeof(buffer), "E%s%s\n",
			 _("could not fork new process for connection: "),
			 strerror(errnum));

	/* Set port to non-blocking.  Don't do send() if this fails */
	if (!pg_set_noblock(port->sock))
		return;

	/* We'll retry after EINTR, but ignore all other failures */
	do
	{
		rc = send(port->sock, buffer, strlen(buffer) + 1, 0);
	} while (rc < 0 && errno == EINTR);
}


/*
 * BackendInitialize -- initialize an interactive (postmaster-child)
 *				backend process, and perform client authentication.
 *
 * returns: nothing.  Will not return at all if there's any failure.
 *
 * Note: this code does not depend on having any access to shared memory.
 * In the EXEC_BACKEND case, we are physically attached to shared memory
 * but have not yet set up most of our local pointers to shmem structures.
 */
static void
BackendInitialize(Port *port)
{
	int			status;
	char		remote_host[NI_MAXHOST];
	char		remote_port[NI_MAXSERV];
	char		remote_ps_data[NI_MAXHOST];

	/* Save port etc. for ps status */
	MyProcPort = port;

	/*
	 * PreAuthDelay is a debugging aid for investigating problems in the
	 * authentication cycle: it can be set in postgresql.conf to allow time to
	 * attach to the newly-forked backend with a debugger. (See also the -W
	 * backend switch, which we allow clients to pass through PGOPTIONS, but
	 * it is not honored until after authentication.)
	 */
	if (PreAuthDelay > 0)
		pg_usleep(PreAuthDelay * 1000000L);

	/* This flag will remain set until InitPostgres finishes authentication */
	ClientAuthInProgress = true;	/* limit visibility of log messages */

	/* save process start time */
	port->SessionStartTime = GetCurrentTimestamp();
	MyStartTime = timestamptz_to_time_t(port->SessionStartTime);

	/* set these to empty in case they are needed before we set them up */
	port->remote_host = "";
	port->remote_port = "";

	/*
	 * Initialize libpq and enable reporting of ereport errors to the client.
	 * Must do this now because authentication uses libpq to send messages.
	 */
	pq_init();					/* initialize libpq to talk to client */
	whereToSendOutput = DestRemote;		/* now safe to ereport to client */

	/*
	 * If possible, make this process a group leader, so that the postmaster
	 * can signal any child processes too.	(We do this now on the off chance
	 * that something might spawn a child process during authentication.)
	 */
#ifdef HAVE_SETSID
	if (setsid() < 0)
		elog(FATAL, "setsid() failed: %m");
#endif

	/*
	 * We arrange for a simple exit(1) if we receive SIGTERM or SIGQUIT during
	 * any client authentication related communication. Otherwise the
	 * postmaster cannot shutdown the database FAST or IMMED cleanly if a
	 * buggy client blocks a backend during authentication. XXX it follows that
	 * the remainder of this function must tolerate losing control at any
	 * instant.  Likewise, any pg_on_exit_callback registered before or during
	 * this function must be prepared to execute at any instant between here
	 * and the end of this function.  Furthermore, affected callbacks execute
	 * partially or not at all when a second exit-inducing signal arrives
	 * after proc_exit_prepare() decrements on_proc_exit_index.  (Thanks to
	 * that mechanic, callbacks need not anticipate more than one call.)  This
	 * is fragile; it ought to instead follow the norm of handling interrupts
	 * at selected, safe opportunities.
	 */
	pqsignal(SIGTERM, authdie);
	pqsignal(SIGQUIT, authdie);
	pqsignal(SIGALRM, authdie);
	PG_SETMASK(&StartupBlockSig);

	/*
	 * Get the remote host name and port for logging and status display.
	 */
	remote_host[0] = '\0';
	remote_port[0] = '\0';
	if (pg_getnameinfo_all(&port->raddr.addr, port->raddr.salen,
						   remote_host, sizeof(remote_host),
						   remote_port, sizeof(remote_port),
					   (log_hostname ? 0 : NI_NUMERICHOST) | NI_NUMERICSERV))
	{
		int			ret = pg_getnameinfo_all(&port->raddr.addr, port->raddr.salen,
											 remote_host, sizeof(remote_host),
											 remote_port, sizeof(remote_port),
											 NI_NUMERICHOST | NI_NUMERICSERV);

		if (ret)
			ereport(WARNING,
					(errmsg_internal("pg_getnameinfo_all() failed: %s",
									 gai_strerror(ret))));
	}
	snprintf(remote_ps_data, sizeof(remote_ps_data),
			 remote_port[0] == '\0' ? "%s" : "%s(%s)",
			 remote_host, remote_port);

	if (Log_connections)
		ereport(LOG,
				(errmsg("connection received: host=%s%s%s",
						remote_host, remote_port[0] ? " port=" : "",
						remote_port)));

	/*
	 * save remote_host and remote_port in port structure
	 */
	port->remote_host = strdup(remote_host);
	port->remote_port = strdup(remote_port);

	/*
	 * Ready to begin client interaction.  We will give up and exit(0) after a
	 * time delay, so that a broken client can't hog a connection
	 * indefinitely.  PreAuthDelay doesn't count against the time limit.
	 */
	if (!enable_sig_alarm(AuthenticationTimeout * 1000, false))
		elog(FATAL, "could not set timer for authorization timeout");

	/*
	 * Receive the startup packet (which might turn out to be a cancel request
	 * packet).
	 */
	status = ProcessStartupPacket(port, false);

	/*
	 * Stop here if it was bad or a cancel packet.	ProcessStartupPacket
	 * already did any appropriate error reporting.
	 */
	if (status != STATUS_OK)
		proc_exit(0);

	/*
	 * Now that we have the user and database name, we can set the process
	 * title for ps.  It's good to do this as early as possible in startup.
	 *
	 * For a walsender, the ps display is set in the following form:
	 *
	 * postgres: wal sender process <user> <host> <activity>
	 *
	 * To achieve that, we pass "wal sender process" as username and username
	 * as dbname to init_ps_display(). XXX: should add a new variant of
	 * init_ps_display() to avoid abusing the parameters like this.
	 */
	if (am_walsender)
		init_ps_display("wal sender process", port->user_name, remote_ps_data,
						update_process_title ? "authentication" : "");
    else
	    init_ps_display(port->user_name, port->database_name, remote_ps_data,
					update_process_title ? "authentication" : "");

	/*
	 * Done with authentication.  Disable timeout, and prevent SIGTERM/SIGQUIT
	 * again until backend startup is complete.
	 */
	if (!disable_sig_alarm(false))
		elog(FATAL, "could not disable timer for authorization timeout");
	PG_SETMASK(&BlockSig);

	if (Log_connections)
		ereport(LOG,
				(errmsg("connection authorized: user=%s database=%s",
						port->user_name, port->database_name)));
}


/*
 * BackendRun -- set up the backend's argument list and invoke PostgresMain()
 *
 * returns:
 *		Shouldn't return at all.
 *		If PostgresMain() fails, return status.
 */
static int
BackendRun(Port *port)
{
	char	  **av;
	int			maxac;
	int			ac;
	long		secs;
	int			usecs;
	int			i;

	/*
	 * Don't want backend to be able to see the postmaster random number
	 * generator state.  We have to clobber the static random_seed *and* start
	 * a new random sequence in the random() library function.
	 */
	random_seed = 0;
	random_start_time.tv_usec = 0;
	/* slightly hacky way to get integer microseconds part of timestamptz */
	TimestampDifference(0, port->SessionStartTime, &secs, &usecs);
	srandom((unsigned int) (MyProcPid ^ usecs));

	/*
	 * Now, build the argv vector that will be given to PostgresMain.
	 *
	 * The maximum possible number of commandline arguments that could come
	 * from ExtraOptions is (strlen(ExtraOptions) + 1) / 2; see
	 * pg_split_opts().
	 */
	maxac = 2;					/* for fixed args supplied below */
	maxac += (strlen(ExtraOptions) + 1) / 2;

	av = (char **) MemoryContextAlloc(TopMemoryContext,
									  maxac * sizeof(char *));
	ac = 0;

	av[ac++] = "postgres";

	/*
	 * Pass any backend switches specified with -o on the postmaster's own
	 * command line.  We assume these are secure.
	 */
	pg_split_opts(av, &ac, ExtraOptions);

	av[ac] = NULL;

	Assert(ac < maxac);

	/*
	 * Debug: print arguments being passed to backend
	 */
	ereport(DEBUG3,
			(errmsg_internal("%s child[%d]: starting with (",
							 progname, (int) getpid())));
	for (i = 0; i < ac; ++i)
		ereport(DEBUG3,
				(errmsg_internal("\t%s", av[i])));
	ereport(DEBUG3,
			(errmsg_internal(")")));

	/*
	 * Make sure we aren't in PostmasterContext anymore.  (We can't delete it
	 * just yet, though, because InitPostgres will need the HBA data.)
	 */
	MemoryContextSwitchTo(TopMemoryContext);

	return PostgresMain(ac, av, port->database_name, port->user_name);
}


#ifdef EXEC_BACKEND

/*
 * postmaster_forkexec -- fork and exec a postmaster subprocess
 *
 * The caller must have set up the argv array already, except for argv[2]
 * which will be filled with the name of the temp variable file.
 *
 * Returns the child process PID, or -1 on fork failure (a suitable error
 * message has been logged on failure).
 *
 * All uses of this routine will dispatch to SubPostmasterMain in the
 * child process.
 */
pid_t
postmaster_forkexec(int argc, char *argv[])
{
	Port		port;

	/* This entry point passes dummy values for the Port variables */
	memset(&port, 0, sizeof(port));
	return internal_forkexec(argc, argv, &port);
}

/*
 * backend_forkexec -- fork/exec off a backend process
 *
 * Some operating systems (WIN32) don't have fork() so we have to simulate
 * it by storing parameters that need to be passed to the child and
 * then create a new child process.
 *
 * returns the pid of the fork/exec'd process, or -1 on failure
 */
static pid_t
backend_forkexec(Port *port)
{
	char	   *av[4];
	int			ac = 0;

	av[ac++] = "postgres";
	av[ac++] = "--forkbackend";
	av[ac++] = NULL;			/* filled in by internal_forkexec */

	av[ac] = NULL;
	Assert(ac < lengthof(av));

	return internal_forkexec(ac, av, port);
}

#ifndef WIN32

/*
 * internal_forkexec non-win32 implementation
 *
 * - writes out backend variables to the parameter file
 * - fork():s, and then exec():s the child process
 */
static pid_t
internal_forkexec(int argc, char *argv[], Port *port)
{
	static unsigned long tmpBackendFileNum = 0;
	pid_t		pid;
	char		tmpfilename[MAXPGPATH];
	BackendParameters param;
	FILE	   *fp;

	if (!save_backend_variables(&param, port))
		return -1;				/* log made by save_backend_variables */

	/* Calculate name for temp file */
	snprintf(tmpfilename, MAXPGPATH, "%s/%s.backend_var.%d.%lu",
			 PG_TEMP_FILES_DIR, PG_TEMP_FILE_PREFIX,
			 MyProcPid, ++tmpBackendFileNum);

	/* Open file */
	fp = AllocateFile(tmpfilename, PG_BINARY_W);
	if (!fp)
	{
		/* As in OpenTemporaryFile, try to make the temp-file directory */
		mkdir(PG_TEMP_FILES_DIR, S_IRWXU);

		fp = AllocateFile(tmpfilename, PG_BINARY_W);
		if (!fp)
		{
			ereport(LOG,
					(errcode_for_file_access(),
					 errmsg("could not create file \"%s\": %m",
							tmpfilename)));
			return -1;
		}
	}

	if (fwrite(&param, sizeof(param), 1, fp) != 1)
	{
		ereport(LOG,
				(errcode_for_file_access(),
				 errmsg("could not write to file \"%s\": %m", tmpfilename)));
		FreeFile(fp);
		return -1;
	}

	/* Release file */
	if (FreeFile(fp))
	{
		ereport(LOG,
				(errcode_for_file_access(),
				 errmsg("could not write to file \"%s\": %m", tmpfilename)));
		return -1;
	}

	/* Make sure caller set up argv properly */
	Assert(argc >= 3);
	Assert(argv[argc] == NULL);
	Assert(strncmp(argv[1], "--fork", 6) == 0);
	Assert(argv[2] == NULL);

	/* Insert temp file name after --fork argument */
	argv[2] = tmpfilename;

	/* Fire off execv in child */
	if ((pid = fork_process()) == 0)
	{
		if (execv(postgres_exec_path, argv) < 0)
		{
			ereport(LOG,
					(errmsg("could not execute server process \"%s\": %m",
							postgres_exec_path)));
			/* We're already in the child process here, can't return */
			exit(1);
		}
	}

	return pid;					/* Parent returns pid, or -1 on fork failure */
}
#else							/* WIN32 */

/*
 * internal_forkexec win32 implementation
 *
 * - starts backend using CreateProcess(), in suspended state
 * - writes out backend variables to the parameter file
 *	- during this, duplicates handles and sockets required for
 *	  inheritance into the new process
 * - resumes execution of the new process once the backend parameter
 *	 file is complete.
 */
static pid_t
internal_forkexec(int argc, char *argv[], Port *port)
{
	STARTUPINFO si;
	PROCESS_INFORMATION pi;
	int			i;
	int			j;
	char		cmdLine[MAXPGPATH * 2];
	HANDLE		paramHandle;
	BackendParameters *param;
	SECURITY_ATTRIBUTES sa;
	char		paramHandleStr[32];
	win32_deadchild_waitinfo *childinfo;

	/* Make sure caller set up argv properly */
	Assert(argc >= 3);
	Assert(argv[argc] == NULL);
	Assert(strncmp(argv[1], "--fork", 6) == 0);
	Assert(argv[2] == NULL);

	/* Set up shared memory for parameter passing */
	ZeroMemory(&sa, sizeof(sa));
	sa.nLength = sizeof(sa);
	sa.bInheritHandle = TRUE;
	paramHandle = CreateFileMapping(INVALID_HANDLE_VALUE,
									&sa,
									PAGE_READWRITE,
									0,
									sizeof(BackendParameters),
									NULL);
	if (paramHandle == INVALID_HANDLE_VALUE)
	{
		elog(LOG, "could not create backend parameter file mapping: error code %d",
			 (int) GetLastError());
		return -1;
	}

	param = MapViewOfFile(paramHandle, FILE_MAP_WRITE, 0, 0, sizeof(BackendParameters));
	if (!param)
	{
		elog(LOG, "could not map backend parameter memory: error code %d",
			 (int) GetLastError());
		CloseHandle(paramHandle);
		return -1;
	}

	/* Insert temp file name after --fork argument */
	sprintf(paramHandleStr, "%lu", (DWORD) paramHandle);
	argv[2] = paramHandleStr;

	/* Format the cmd line */
	cmdLine[sizeof(cmdLine) - 1] = '\0';
	cmdLine[sizeof(cmdLine) - 2] = '\0';
	snprintf(cmdLine, sizeof(cmdLine) - 1, "\"%s\"", postgres_exec_path);
	i = 0;
	while (argv[++i] != NULL)
	{
		j = strlen(cmdLine);
		snprintf(cmdLine + j, sizeof(cmdLine) - 1 - j, " \"%s\"", argv[i]);
	}
	if (cmdLine[sizeof(cmdLine) - 2] != '\0')
	{
		elog(LOG, "subprocess command line too long");
		return -1;
	}

	memset(&pi, 0, sizeof(pi));
	memset(&si, 0, sizeof(si));
	si.cb = sizeof(si);

	/*
	 * Create the subprocess in a suspended state. This will be resumed later,
	 * once we have written out the parameter file.
	 */
	if (!CreateProcess(NULL, cmdLine, NULL, NULL, TRUE, CREATE_SUSPENDED,
					   NULL, NULL, &si, &pi))
	{
		elog(LOG, "CreateProcess call failed: %m (error code %d)",
			 (int) GetLastError());
		return -1;
	}

	if (!save_backend_variables(param, port, pi.hProcess, pi.dwProcessId))
	{
		/*
		 * log made by save_backend_variables, but we have to clean up the
		 * mess with the half-started process
		 */
		if (!TerminateProcess(pi.hProcess, 255))
			ereport(ERROR,
					(errmsg_internal("could not terminate unstarted process: error code %d",
									 (int) GetLastError())));
		CloseHandle(pi.hProcess);
		CloseHandle(pi.hThread);
		return -1;				/* log made by save_backend_variables */
	}

	/* Drop the parameter shared memory that is now inherited to the backend */
	if (!UnmapViewOfFile(param))
		elog(LOG, "could not unmap view of backend parameter file: error code %d",
			 (int) GetLastError());
	if (!CloseHandle(paramHandle))
		elog(LOG, "could not close handle to backend parameter file: error code %d",
			 (int) GetLastError());

	/*
	 * Reserve the memory region used by our main shared memory segment before we
	 * resume the child process.
	 */
	if (!pgwin32_ReserveSharedMemoryRegion(pi.hProcess))
	{
		/*
		 * Failed to reserve the memory, so terminate the newly created
		 * process and give up.
		 */
		if (!TerminateProcess(pi.hProcess, 255))
			ereport(ERROR,
					(errmsg_internal("could not terminate process that failed to reserve memory: error code %d",
									 (int) GetLastError())));
		CloseHandle(pi.hProcess);
		CloseHandle(pi.hThread);
		return -1;			/* logging done made by pgwin32_ReserveSharedMemoryRegion() */
	}

	/*
	 * Now that the backend variables are written out, we start the child
	 * thread so it can start initializing while we set up the rest of the
	 * parent state.
	 */
	if (ResumeThread(pi.hThread) == -1)
	{
		if (!TerminateProcess(pi.hProcess, 255))
		{
			ereport(ERROR,
					(errmsg_internal("could not terminate unstartable process: error code %d",
									 (int) GetLastError())));
			CloseHandle(pi.hProcess);
			CloseHandle(pi.hThread);
			return -1;
		}
		CloseHandle(pi.hProcess);
		CloseHandle(pi.hThread);
		ereport(ERROR,
				(errmsg_internal("could not resume thread of unstarted process: error code %d",
								 (int) GetLastError())));
		return -1;
	}

	/*
	 * Queue a waiter for to signal when this child dies. The wait will be
	 * handled automatically by an operating system thread pool.
	 *
	 * Note: use malloc instead of palloc, since it needs to be thread-safe.
	 * Struct will be free():d from the callback function that runs on a
	 * different thread.
	 */
	childinfo = malloc(sizeof(win32_deadchild_waitinfo));
	if (!childinfo)
		ereport(FATAL,
				(errcode(ERRCODE_OUT_OF_MEMORY),
				 errmsg("out of memory")));

	childinfo->procHandle = pi.hProcess;
	childinfo->procId = pi.dwProcessId;

	if (!RegisterWaitForSingleObject(&childinfo->waitHandle,
									 pi.hProcess,
									 pgwin32_deadchild_callback,
									 childinfo,
									 INFINITE,
								WT_EXECUTEONLYONCE | WT_EXECUTEINWAITTHREAD))
		ereport(FATAL,
		(errmsg_internal("could not register process for wait: error code %d",
						 (int) GetLastError())));

	/* Don't close pi.hProcess here - the wait thread needs access to it */

	CloseHandle(pi.hThread);

	return pi.dwProcessId;
}
#endif   /* WIN32 */

#ifdef EXEC_BACKEND
/* This should really be in a header file */
NON_EXEC_STATIC void
PerfmonMain(int argc, char *argv[]);
#endif 

/*
 * SubPostmasterMain -- Get the fork/exec'd process into a state equivalent
 *			to what it would be if we'd simply forked on Unix, and then
 *			dispatch to the appropriate place.
 *
 * The first two command line arguments are expected to be "--forkFOO"
 * (where FOO indicates which postmaster child we are to become), and
 * the name of a variables file that we can read to load data that would
 * have been inherited by fork() on Unix.  Remaining arguments go to the
 * subprocess FooMain() routine.
 */
int
SubPostmasterMain(int argc, char *argv[])
{
	Port		port;

	/* Do this sooner rather than later... */
	IsUnderPostmaster = true;	/* we are a postmaster subprocess now */

	MyProcPid = getpid();		/* reset MyProcPid */

	MyStartTime = time(NULL);

	/*
	 * make sure stderr is in binary mode before anything can possibly be
	 * written to it, in case it's actually the syslogger pipe, so the pipe
	 * chunking protocol isn't disturbed. Non-logpipe data gets translated on
	 * redirection (e.g. via pg_ctl -l) anyway.
	 */
#ifdef WIN32
	_setmode(fileno(stderr), _O_BINARY);
#endif

	/* Lose the postmaster's on-exit routines (really a no-op) */
	on_exit_reset();

	/* In EXEC_BACKEND case we will not have inherited these settings */
	IsPostmasterEnvironment = true;
	whereToSendOutput = DestNone;

	/* Setup essential subsystems (to ensure elog() behaves sanely) */
	MemoryContextInit();
	InitializeGUCOptions();

	/* Read in the variables file */
	memset(&port, 0, sizeof(Port));
	read_backend_variables(argv[2], &port);

	/*
	 * Set up memory area for GSS information. Mirrors the code in ConnCreate
	 * for the non-exec case.
	 */
#if defined(ENABLE_GSS) || defined(ENABLE_SSPI)
	port.gss = (pg_gssinfo *) calloc(1, sizeof(pg_gssinfo));
	if (!port.gss)
		ereport(FATAL,
				(errcode(ERRCODE_OUT_OF_MEMORY),
				 errmsg("out of memory")));
#endif


	/* Check we got appropriate args */
	if (argc < 3)
		elog(FATAL, "invalid subpostmaster invocation");

	/*
	 * If appropriate, physically re-attach to shared memory segment. We want
	 * to do this before going any further to ensure that we can attach at the
	 * same address the postmaster used.
	 */
	if (strcmp(argv[1], "--forkbackend") == 0   ||
		strcmp(argv[1], "--forkavlauncher") == 0 ||
		strcmp(argv[1], "--forkavworker") == 0 ||
		strcmp(argv[1], "--forkautovac") == 0   ||
		strcmp(argv[1], "--forkseqserver") == 0 ||
		strcmp(argv[1], "--forkboot") == 0)
		PGSharedMemoryReAttach();

	/* autovacuum needs this set before calling InitProcess */
	if (strcmp(argv[1], "--forkautovac") == 0)
		AutovacuumIAm();

	/*
	 * Start our win32 signal implementation. This has to be done after we
	 * read the backend variables, because we need to pick up the signal pipe
	 * from the parent process.
	 */
#ifdef WIN32
	pgwin32_signal_initialize();
#endif

	/* In EXEC_BACKEND case we will not have inherited these settings */
	pqinitmask();
	PG_SETMASK(&BlockSig);

	/* Read in remaining GUC variables */
	read_nondefault_variables();

	/*
	 * Reload any libraries that were preloaded by the postmaster.	Since we
	 * exec'd this process, those libraries didn't come along with us; but we
	 * should load them into all child processes to be consistent with the
	 * non-EXEC_BACKEND behavior.
	 */
	process_shared_preload_libraries();

	/* Run backend or appropriate child */
	if (strcmp(argv[1], "--forkbackend") == 0)
	{
		Assert(argc == 3);		/* shouldn't be any more args */

		/* Close the postmaster's sockets */
		ClosePostmasterPorts(false);

		/*
		 * Need to reinitialize the SSL library in the backend, since the
		 * context structures contain function pointers and cannot be passed
		 * through the parameter file.
		 *
		 * XXX should we do this in all child processes?  For the moment it's
		 * enough to do it in backend children.
		 */
#ifdef USE_SSL
		if (EnableSSL)
			secure_initialize();
#endif

		/*
		 * process any libraries that should be preloaded at postmaster start
		 *
		 * NOTE: we have to re-load the shared_preload_libraries here because
		 * 		 this backend is not fork()ed so we can't inherit any shared
		 *		 libraries / DLL's from our parent (the postmaster).
		 */
		process_shared_preload_libraries();

		/*
		 * Perform additional initialization and client authentication.
		 *
		 * We want to do this before InitProcess() for a couple of reasons: 1.
		 * so that we aren't eating up a PGPROC slot while waiting on the
		 * client. 2. so that if InitProcess() fails due to being out of
		 * PGPROC slots, we have already initialized libpq and are able to
		 * report the error to the client.
		 */
		BackendInitialize(&port);

		/* Restore basic shared memory pointers */
		InitShmemAccess(UsedShmemSegAddr);

		/* Need a PGPROC to run CreateSharedMemoryAndSemaphores */
		InitProcess();

		/*
		 * Attach process to shared data structures.  If testing EXEC_BACKEND
		 * on Linux, you must run this as root before starting the postmaster:
		 *
		 * echo 0 >/proc/sys/kernel/randomize_va_space
		 *
		 * This prevents a randomized stack base address that causes child
		 * shared memory to be at a different address than the parent, making
		 * it impossible to attached to shared memory.	Return the value to
		 * '1' when finished.
		 */
		CreateSharedMemoryAndSemaphores(false, 0);

		/* And run the backend */
		proc_exit(BackendRun(&port));
	}
	if (strcmp(argv[1], "--forkboot") == 0)
	{
		/* Close the postmaster's sockets */
		ClosePostmasterPorts(false);

		/* Restore basic shared memory pointers */
		InitShmemAccess(UsedShmemSegAddr);

		/* Need a PGPROC to run CreateSharedMemoryAndSemaphores */
		InitAuxiliaryProcess();

		/* Attach process to shared data structures */
		CreateSharedMemoryAndSemaphores(false, 0);

		AuxiliaryProcessMain(argc - 2, argv + 2);
		proc_exit(0);
	}
	if (strcmp(argv[1], "--forkautovac") == 0)
	{
		/* Close the postmaster's sockets */
		ClosePostmasterPorts(false);

		/* Restore basic shared memory pointers */
		InitShmemAccess(UsedShmemSegAddr);

		/* Need a PGPROC to run CreateSharedMemoryAndSemaphores */
		InitProcess();

		/* Attach process to shared data structures */
		CreateSharedMemoryAndSemaphores(false, 0);

		AutoVacMain(argc - 2, argv + 2);
		proc_exit(0);
	}
	if (strcmp(argv[1], "--forkarch") == 0)
	{
		/* Close the postmaster's sockets */
		ClosePostmasterPorts(false);

		/* Do not want to attach to shared memory */

		PgArchiverMain(argc, argv);
		proc_exit(0);
	}
	if (strcmp(argv[1], "--forkcol") == 0)
	{
		/* Close the postmaster's sockets */
		ClosePostmasterPorts(false);

		/* Do not want to attach to shared memory */

		PgstatCollectorMain(argc, argv);
		proc_exit(0);
	}
	if (strcmp(argv[1], "--forklog") == 0)
	{
		/* Close the postmaster's sockets */
		ClosePostmasterPorts(true);

		/* Do not want to attach to shared memory */

		SysLoggerMain(argc, argv);
		proc_exit(0);
	}
	if (strcmp(argv[1], "--forkseqserver") == 0)
	{
		/* Close the postmaster's sockets */
		ClosePostmasterPorts(false);

		/* Restore basic shared memory pointers */
		InitShmemAccess(UsedShmemSegAddr);

		/* Need a PGPROC to run CreateSharedMemoryAndSemaphores */
		InitAuxiliaryProcess();

		/* Attach process to shared data structures */
		CreateSharedMemoryAndSemaphores(false, 0);

		SeqServerMain(argc - 2, argv + 2);
		proc_exit(0);
	}
	if (strcmp(argv[1], "--forkftsprobe") == 0)
	{
		/* Close the postmaster's sockets */
		ClosePostmasterPorts(false);

		/* Restore basic shared memory pointers */
		InitShmemAccess(UsedShmemSegAddr);

		/* Need a PGPROC to run CreateSharedMemoryAndSemaphores */
		InitAuxiliaryProcess();

		/* Attach process to shared data structures */
		CreateSharedMemoryAndSemaphores(false, 0);

		FtsProbeMain(argc - 2, argv + 2);
		proc_exit(0);
	}
	if (strcmp(argv[1], "--forkperfmon") == 0)
	{
		/* Close the postmaster's sockets */
		ClosePostmasterPorts(false);

		/* Do not want to attach to shared memory */

		PerfmonMain(argc - 2, argv + 2);
		proc_exit(0);
	}

	return 1;					/* shouldn't get here */
}
#endif   /* EXEC_BACKEND */


/*
 * ExitPostmaster -- cleanup
 *
 * Do NOT call exit() directly --- always go through here!
 */
static void
ExitPostmaster(int status)
{
	/* should cleanup shared memory and kill all backends */

	/*
	 * Not sure of the semantics here.	When the Postmaster dies, should the
	 * backends all be killed? probably not.
	 *
	 * MUST		-- vadim 05-10-1999
	 */

	proc_exit(status);
}

/*
 * sigusr1_handler - handle signal conditions from child processes
 */
static void
sigusr1_handler(SIGNAL_ARGS)
{
	int			save_errno = errno;

	PG_SETMASK(&BlockSig);

	/*
	 * RECOVERY_STARTED and RECOVERY_CONSISTENT signals are ignored in
	 * unexpected states. If the startup process quickly starts up, completes
	 * recovery, exits, we might process the death of the startup process
	 * first. We don't want to go back to recovery in that case.
	 */
	if (CheckPostmasterSignal(PMSIGNAL_RECOVERY_STARTED) &&
		pmState == PM_STARTUP)
	{
		Assert(isPrimaryMirrorModeAFullPostmaster(true));

		/* WAL redo has started. We're out of reinitialization. */
		FatalError = false;

		/*
		 * Crank up the background writer.	It doesn't matter if this fails,
		 * we'll just try again later.
		 */
		Assert(BgWriterPID == 0);
		SetBGWriterPID(StartBackgroundWriter());

		pmState = PM_RECOVERY;
	}
	if (CheckPostmasterSignal(PMSIGNAL_RECOVERY_CONSISTENT) &&
		pmState == PM_RECOVERY)
	{
		Assert(isPrimaryMirrorModeAFullPostmaster(true));

		/*
		 * Load the flat authorization file into postmaster's cache. The
		 * startup process won't have recomputed this from the database yet,
		 * so it may change following recovery.
		 */
		load_role();

		/*
		 * Likewise, start other special children as needed.
		 */
		Assert(PgStatPID == 0);
		PgStatPID = pgstat_start();

		/* XXX at this point we could accept read-only connections */
		ereport(DEBUG1,
				(errmsg("database system is in consistent recovery mode")));

		pmState = PM_RECOVERY_CONSISTENT;
	}

	if (CheckPostmasterSignal(PMSIGNAL_PASSWORD_CHANGE))
	{
		/*
		 * Authorization file has changed.
		 */
		load_role();
	}

	if (CheckPostmasterSignal(PMSIGNAL_WAKEN_ARCHIVER) &&
		PgArchPID != 0)
	{
		/*
		 * Send SIGUSR1 to archiver process, to wake it up and begin archiving
		 * next transaction log file.
		 */
		signal_child(PgArchPID, SIGUSR1);
	}

	if (CheckPostmasterSignal(PMSIGNAL_ROTATE_LOGFILE) &&
		SysLoggerPID != 0)
	{
		/* Tell syslogger to rotate logfile */
		signal_child(SysLoggerPID, SIGUSR1);
	}

	if (CheckPostmasterSignal(PMSIGNAL_START_WALRECEIVER) &&
		WalReceiverPID == 0 &&
		(pmState == PM_STARTUP || pmState == PM_RECOVERY /*||
		 pmState == PM_HOT_STANDBY || pmState == PM_WAIT_READONLY*/) &&
		Shutdown == NoShutdown)
	{
		/* Startup Process wants us to start the walreceiver process. */
		WalReceiverPID = StartWalReceiver();
	}

	if (CheckPostmasterSignal(PMSIGNAL_START_AUTOVAC))
	{
		/*
		 * Start one iteration of the autovacuum daemon, even if autovacuuming
		 * is nominally not enabled.  This is so we can have an active defense
		 * against transaction ID wraparound.  We set a flag for the main loop
		 * to do it rather than trying to do it here --- this is because the
		 * autovac process itself may send the signal, and we want to handle
		 * that by launching another iteration as soon as the current one
		 * completes.
		 */
		force_autovac = true;
	}

	if (CheckPostmasterSignal(PMSIGNAL_FILEREP_STATE_CHANGE))
	{
		/* set a flag that will be handled in the main loop */
		filerep_has_signaled_state_change = true;
	}

	if (CheckPostmasterSignal(PMSIGNAL_POSTMASTER_RESET_FILEREP))
	{
		/*
		 * if filerep subprocess requests postmaster reset on the mirror,
		 * the mirror is no longer usable so it is shut down
		 */
		PrimaryMirrorMode pm_mode;
		getPrimaryMirrorStatusCodes(&pm_mode, NULL, NULL, NULL);
		if (pm_mode == PMModeMirrorSegment)
		{
			elog(LOG, "postmaster reset on mirror, shutting down mirror");

			pmdie(SIGQUIT);
		}

		/*
		 * set a flag that will be handled in the main loop;
		 * this signal comes from filerep's main process;
		 */
		filerep_requires_postmaster_reset = true;
    }

	if (CheckPostmasterSignal(PMSIGNAL_POSTMASTER_RESET_BY_PEER))
	{
		/*
		 * set a flag that will be handled in the main loop;
		 * this signal comes from handling of postmaster
		 * reset as requested by the primary/mirror peer;
		 */
		filerep_requires_postmaster_reset = true;
	}

	if (CheckPostmasterSignal(PMSIGNAL_PRIMARY_MIRROR_TRANSITION_RECEIVED))
	{
		/* no need to do anything -- postmaster has woken up and will check shared memory next */
	}

	if (CheckPostmasterSignal(PMSIGNAL_PRIMARY_MIRROR_ALL_BACKENDS_SHUTDOWN))
	{
	    filerep_has_signaled_backends_shutdown = true;
	    need_call_reaper = true;
	}

	if (CheckPostmasterSignal(PMSIGNAL_SEGCONFIG_CHANGE))
	{
		int16		newdbid;

		/*
		 * Read back standby dbid to postmaster local from shared memory,
		 * as this is the single source.
		 */
		GpStandbyDbid = GetStandbyDbid();

		newdbid = primaryMirrorGetNewDbid();
		if (newdbid != InvalidDbid)
		{
			/*
			 * Update my dbid if someone tells me.  This is currently only the
			 * case in standby-promote, and works because we do so in the
			 * startup pass 4, where nobody else has forked dbid value to
			 * local memory.  This is not the best solution, and at some point
			 * we should revisit design around dbid.
			 */
			GpIdentity.dbid = newdbid;

			/*
			 * Also update trans/temp filespace if configured.  This relies on
			 * the external tool to have updated the flat files already prior
			 * to the promote time.  Again this is not atomic and risky, but
			 * given the current design there's not much we can do.
			 */
			primaryMirrorPopulateFilespaceInfo();
		}
	}

	/*
	 * Check if we are being promoted.  Don't check and delete promote file
	 * until we start the recovery.  This allows users to indicate promote
	 * early, even before the database start.  We do delete it after the
	 * recovery, though, for cleanness.
	 */
	if (pmState != PM_INIT &&
		CheckPromoteSignal(!(pmState == PM_STARTUP || pmState == PM_RECOVERY))
		&& StartupPID != 0)
	{
		/* Tell startup process to finish recovery */
		signal_child(StartupPID, SIGUSR2);
	}

	PG_SETMASK(&UnBlockSig);

	errno = save_errno;
}


/*
 * Dummy signal handler
 *
 * We use this for signals that we don't actually use in the postmaster,
 * but we do use in backends.  If we were to SIG_IGN such signals in the
 * postmaster, then a newly started backend might drop a signal that arrives
 * before it's able to reconfigure its signal processing.  (See notes in
 * tcop/postgres.c.)
 */
static void
dummy_handler(SIGNAL_ARGS)
{
}

/*
 * RandomSalt
 */
static void
RandomSalt(char *md5Salt)
{
	long		rand;

	/*
	 * We use % 255, sacrificing one possible byte value, so as to ensure that
	 * all bits of the random() value participate in the result. While at it,
	 * add one to avoid generating any null bytes.
	 */
	rand = PostmasterRandom();
	md5Salt[0] = (rand % 255) + 1;
	rand = PostmasterRandom();
	md5Salt[1] = (rand % 255) + 1;
	rand = PostmasterRandom();
	md5Salt[2] = (rand % 255) + 1;
	rand = PostmasterRandom();
	md5Salt[3] = (rand % 255) + 1;
}

/*
 * PostmasterRandom
 */
static long
PostmasterRandom(void)
{
	/*
	 * Select a random seed at the time of first receiving a request.
	 */
	if (random_seed == 0)
	{
		do
		{
			struct timeval random_stop_time;

			gettimeofday(&random_stop_time, NULL);

			/*
			 * We are not sure how much precision is in tv_usec, so we swap
			 * the high and low 16 bits of 'random_stop_time' and XOR them
			 * with 'random_start_time'. On the off chance that the result is
			 * 0, we loop until it isn't.
			 */
			random_seed = random_start_time.tv_usec ^
				((random_stop_time.tv_usec << 16) |
				 ((random_stop_time.tv_usec >> 16) & 0xffff));
		}
		while (random_seed == 0);

		srandom(random_seed);
	}

	return random();
}

/*
 * Count up number of child processes (excluding special children and
 * dead_end children)
 */
static int
CountChildren(int target)
{
	Dlelem	   *curr;
	int			cnt = 0;

	for (curr = DLGetHead(BackendList); curr; curr = DLGetSucc(curr))
	{
		Backend    *bp = (Backend *) DLE_VAL(curr);

		if (bp->dead_end)
			continue;

		/*
		 * Since target == BACKEND_TYPE_ALL is the most common case, we test
		 * it first and avoid touching shared memory for every child.
		 */
		if (target != BACKEND_TYPE_ALL)
		{
			int			child;

			if (bp->is_autovacuum)
				child = BACKEND_TYPE_AUTOVAC;
			else if (IsPostmasterChildWalSender(bp->child_slot))
				child = BACKEND_TYPE_WALSND;
			else
				child = BACKEND_TYPE_NORMAL;
			if (!(target & child))
				continue;
		}

		cnt++;
	}
	return cnt;
}


/*
 * StartChildProcess -- start an auxiliary process for the postmaster
 *
 * xlop determines what kind of child will be started.	All child types
 * initially go to AuxiliaryProcessMain, which will handle common setup.
 *
 * Return value of StartChildProcess is subprocess' PID, or 0 if failed
 * to start subprocess.
 */
static pid_t
StartChildProcess(AuxProcType type)
{
	pid_t		pid;
	char	   *av[10];
	int			ac = 0;
	char		typebuf[32];

	/*
	 * Set up command-line arguments for subprocess
	 */
	av[ac++] = "postgres";

#ifdef EXEC_BACKEND
	av[ac++] = "--forkboot";
	av[ac++] = NULL;			/* filled in by postmaster_forkexec */
#endif

	snprintf(typebuf, sizeof(typebuf), "-x%d", type);
	av[ac++] = typebuf;

	av[ac] = NULL;
	Assert(ac < lengthof(av));

    switch (type)
	{
        case BgWriterProcess:
		case CheckpointProcess:
        case StartupProcess:
        case StartupPass2Process:
		case StartupPass3Process:
		case StartupPass4Process:
        case WalWriterProcess:
        case WalReceiverProcess:
            Assert(isPrimaryMirrorModeAFullPostmaster(true));
            break;
        case FilerepProcess:
            Assert(doesPrimaryMirrorModeRequireFilerepProcess(true));
            break;
        case FilerepResetPeerProcess:
        	Assert(pmState == PM_POSTMASTER_RESET_FILEREP_PEER);
			break;
        case CheckerProcess:
        case BootstrapProcess:
            break;
		default:
			elog(ERROR, "Unknown auxiliary process type %d", type);
			break;
	}

#ifdef EXEC_BACKEND
	pid = postmaster_forkexec(ac, av);
#else							/* !EXEC_BACKEND */
	pid = fork_process();

	if (pid == 0)				/* child */
	{
		IsUnderPostmaster = true;		/* we are a postmaster subprocess now */

		/* Close the postmaster's sockets */
		ClosePostmasterPorts(false);

		/* Lose the postmaster's on-exit routines and port connections */
		on_exit_reset();

		/* Release postmaster's working memory context */
		MemoryContextSwitchTo(TopMemoryContext);
		MemoryContextDelete(PostmasterContext);
		PostmasterContext = NULL;

		AuxiliaryProcessMain(ac, av);
		ExitPostmaster(0);
	}
#endif   /* EXEC_BACKEND */

	if (pid < 0)
	{
		/* in parent, fork failed */
		int			save_errno = errno;

		errno = save_errno;
		switch (type)
		{
			case StartupProcess:
				ereport(LOG,
						(errmsg("could not fork startup process: %m")));
				break;
			case StartupPass2Process:
				ereport(LOG,
						(errmsg("could not fork startup pass 2 process: %m")));
				break;
			case StartupPass3Process:
				ereport(LOG,
						(errmsg("could not fork startup pass 3 process: %m")));
				break;
			case StartupPass4Process:
				ereport(LOG,
						(errmsg("could not fork startup pass 4 process: %m")));
				break;
			case BgWriterProcess:
				ereport(LOG,
				   (errmsg("could not fork background writer process: %m")));
				break;
			case CheckpointProcess:
				ereport(LOG,
				   (errmsg("could not fork background checkpoint process: %m")));
				break;
			default:
				ereport(LOG,
						(errmsg("could not fork process: %m")));
				break;
		}

		/*
		 * fork failure is fatal during startup, but there's no need to choke
		 * immediately if starting other child types fails.
		 */
		if (type == StartupProcess)
			ExitPostmaster(1);
		return 0;
	}

	/*
	 * in parent, successful fork
	 */
	return pid;
}

/*
 * Create the opts file
 */
static bool
CreateOptsFile(int argc, char *argv[], char *fullprogname)
{
	FILE	   *fp;
	int			i;

#define OPTS_FILE	"postmaster.opts"

	if ((fp = fopen(OPTS_FILE, "w")) == NULL)
	{
		elog(LOG, "could not create file \"%s\": %m", OPTS_FILE);
		return false;
	}

	fprintf(fp, "%s", fullprogname);
	for (i = 1; i < argc; i++)
		fprintf(fp, " \"%s\"", argv[i]);
	fputs("\n", fp);

	if (fclose(fp))
	{
		elog(LOG, "could not write file \"%s\": %m", OPTS_FILE);
		return false;
	}

	return true;
}


/*
 * MaxLivePostmasterChildren
 *
 * This reports the number of entries needed in per-child-process arrays
 * (the PMChildFlags array, and if EXEC_BACKEND the ShmemBackendArray).
 * These arrays include regular backends and autovac workers, but not special
 * children nor dead_end children.	This allows the arrays to have a fixed
 * maximum size, to wit the same too-many-children limit enforced by
 * canAcceptConnections().	The exact value isn't too critical as long as
 * it's more than MaxBackends.
 */
int
MaxLivePostmasterChildren(void)
{
	return 2 * MaxBackends;
}


#ifdef EXEC_BACKEND

/*
 * The following need to be available to the save/restore_backend_variables
 * functions
 */
extern slock_t *ShmemLock;
extern LWLock *LWLockArray;
extern PROC_HDR *ProcGlobal;
extern PGPROC *AuxiliaryProcs;
extern PMSignalData *PMSignalState;
extern int	pgStatSock;

#ifndef WIN32
#define write_inheritable_socket(dest, src, childpid) (*(dest) = (src))
#define read_inheritable_socket(dest, src) (*(dest) = *(src))
#else
static void write_duplicated_handle(HANDLE *dest, HANDLE src, HANDLE child);
static void write_inheritable_socket(InheritableSocket *dest, SOCKET src,
						 pid_t childPid);
static void read_inheritable_socket(SOCKET *dest, InheritableSocket *src);
#endif


/* Save critical backend variables into the BackendParameters struct */
#ifndef WIN32
static bool
save_backend_variables(BackendParameters *param, Port *port)
#else
static bool
save_backend_variables(BackendParameters *param, Port *port,
					   HANDLE childProcess, pid_t childPid)
#endif
{
	memcpy(&param->port, port, sizeof(Port));
	write_inheritable_socket(&param->portsocket, port->sock, childPid);

	strlcpy(param->DataDir, DataDir, MAXPGPATH);

	memcpy(&param->ListenSocket, &ListenSocket, sizeof(ListenSocket));

	param->MyCancelKey = MyCancelKey;
	param->MyPMChildSlot = MyPMChildSlot;

	param->UsedShmemSegID = UsedShmemSegID;
	param->UsedShmemSegAddr = UsedShmemSegAddr;

	param->ShmemLock = ShmemLock;
	param->ShmemVariableCache = ShmemVariableCache;
	param->ShmemBackendArray = ShmemBackendArray;

	param->LWLockArray = LWLockArray;
	param->ProcGlobal = ProcGlobal;
	param->AuxiliaryProcs = AuxiliaryProcs;
	param->PMSignalState = PMSignalState;
	write_inheritable_socket(&param->pgStatSock, pgStatSock, childPid);

	param->PostmasterPid = PostmasterPid;
	param->PgStartTime = PgStartTime;
	param->PgReloadTime = PgReloadTime;

	param->redirection_done = redirection_done;

#ifdef WIN32
	param->PostmasterHandle = PostmasterHandle;
	write_duplicated_handle(&param->initial_signal_pipe,
							pgwin32_create_signal_listener(childPid),
							childProcess);
#endif

	memcpy(&param->syslogPipe, &syslogPipe, sizeof(syslogPipe));

	strlcpy(param->my_exec_path, my_exec_path, MAXPGPATH);

	strlcpy(param->pkglib_path, pkglib_path, MAXPGPATH);

	strlcpy(param->ExtraOptions, ExtraOptions, MAXPGPATH);

	strlcpy(param->lc_collate, setlocale(LC_COLLATE, NULL), LOCALE_NAME_BUFLEN);
	strlcpy(param->lc_ctype, setlocale(LC_CTYPE, NULL), LOCALE_NAME_BUFLEN);

	return true;
}


#ifdef WIN32
/*
 * Duplicate a handle for usage in a child process, and write the child
 * process instance of the handle to the parameter file.
 */
static void
write_duplicated_handle(HANDLE *dest, HANDLE src, HANDLE childProcess)
{
	HANDLE		hChild = INVALID_HANDLE_VALUE;

	if (!DuplicateHandle(GetCurrentProcess(),
						 src,
						 childProcess,
						 &hChild,
						 0,
						 TRUE,
						 DUPLICATE_CLOSE_SOURCE | DUPLICATE_SAME_ACCESS))
		ereport(ERROR,
				(errmsg_internal("could not duplicate handle to be written to backend parameter file: error code %d",
								 (int) GetLastError())));

	*dest = hChild;
}

/*
 * Duplicate a socket for usage in a child process, and write the resulting
 * structure to the parameter file.
 * This is required because a number of LSPs (Layered Service Providers) very
 * common on Windows (antivirus, firewalls, download managers etc) break
 * straight socket inheritance.
 */
static void
write_inheritable_socket(InheritableSocket *dest, SOCKET src, pid_t childpid)
{
	dest->origsocket = src;
	if (src != 0 && src != -1)
	{
		/* Actual socket */
		if (WSADuplicateSocket(src, childpid, &dest->wsainfo) != 0)
			ereport(ERROR,
					(errmsg("could not duplicate socket %d for use in backend: error code %d",
							src, WSAGetLastError())));
	}
}

/*
 * Read a duplicate socket structure back, and get the socket descriptor.
 */
static void
read_inheritable_socket(SOCKET *dest, InheritableSocket *src)
{
	SOCKET		s;

	if (src->origsocket == -1 || src->origsocket == 0)
	{
		/* Not a real socket! */
		*dest = src->origsocket;
	}
	else
	{
		/* Actual socket, so create from structure */
		s = WSASocket(FROM_PROTOCOL_INFO,
					  FROM_PROTOCOL_INFO,
					  FROM_PROTOCOL_INFO,
					  &src->wsainfo,
					  0,
					  0);
		if (s == INVALID_SOCKET)
		{
			write_stderr("could not create inherited socket: error code %d\n",
						 WSAGetLastError());
			exit(1);
		}
		*dest = s;

		/*
		 * To make sure we don't get two references to the same socket, close
		 * the original one. (This would happen when inheritance actually
		 * works..
		 */
		closesocket(src->origsocket);
	}
}
#endif

static void
read_backend_variables(char *id, Port *port)
{
	BackendParameters param;

#ifndef WIN32
	/* Non-win32 implementation reads from file */
	FILE	   *fp;

	/* Open file */
	fp = AllocateFile(id, PG_BINARY_R);
	if (!fp)
	{
		write_stderr("could not read from backend variables file \"%s\": %s\n",
					 id, strerror(errno));
		exit(1);
	}

	if (fread(&param, sizeof(param), 1, fp) != 1)
	{
		write_stderr("could not read from backend variables file \"%s\": %s\n",
					 id, strerror(errno));
		exit(1);
	}

	/* Release file */
	FreeFile(fp);
	if (unlink(id) != 0)
	{
		write_stderr("could not remove file \"%s\": %s\n",
					 id, strerror(errno));
		exit(1);
	}
#else
	/* Win32 version uses mapped file */
	HANDLE		paramHandle;
	BackendParameters *paramp;

	paramHandle = (HANDLE) atol(id);
	paramp = MapViewOfFile(paramHandle, FILE_MAP_READ, 0, 0, 0);
	if (!paramp)
	{
		write_stderr("could not map view of backend variables: error code %d\n",
					 (int) GetLastError());
		exit(1);
	}

	memcpy(&param, paramp, sizeof(BackendParameters));

	if (!UnmapViewOfFile(paramp))
	{
		write_stderr("could not unmap view of backend variables: error code %d\n",
					 (int) GetLastError());
		exit(1);
	}

	if (!CloseHandle(paramHandle))
	{
		write_stderr("could not close handle to backend parameter variables: error code %d\n",
					 (int) GetLastError());
		exit(1);
	}
#endif

	restore_backend_variables(&param, port);
}

/* Restore critical backend variables from the BackendParameters struct */
static void
restore_backend_variables(BackendParameters *param, Port *port)
{
	memcpy(port, &param->port, sizeof(Port));
	read_inheritable_socket(&port->sock, &param->portsocket);

	SetDataDir(param->DataDir);

	memcpy(&ListenSocket, &param->ListenSocket, sizeof(ListenSocket));

	MyCancelKey = param->MyCancelKey;
	MyPMChildSlot = param->MyPMChildSlot;

	UsedShmemSegID = param->UsedShmemSegID;
	UsedShmemSegAddr = param->UsedShmemSegAddr;

	ShmemLock = param->ShmemLock;
	ShmemVariableCache = param->ShmemVariableCache;
	ShmemBackendArray = param->ShmemBackendArray;

	LWLockArray = param->LWLockArray;
	ProcGlobal = param->ProcGlobal;
	AuxiliaryProcs = param->AuxiliaryProcs;
	PMSignalState = param->PMSignalState;
	read_inheritable_socket(&pgStatSock, &param->pgStatSock);

	PostmasterPid = param->PostmasterPid;
	PgStartTime = param->PgStartTime;
	PgReloadTime = param->PgReloadTime;

	redirection_done = param->redirection_done;

#ifdef WIN32
	PostmasterHandle = param->PostmasterHandle;
	pgwin32_initial_signal_pipe = param->initial_signal_pipe;
#endif

	memcpy(&syslogPipe, &param->syslogPipe, sizeof(syslogPipe));

	strlcpy(my_exec_path, param->my_exec_path, MAXPGPATH);

	strlcpy(pkglib_path, param->pkglib_path, MAXPGPATH);

	strlcpy(ExtraOptions, param->ExtraOptions, MAXPGPATH);

	setlocale(LC_COLLATE, param->lc_collate);
	setlocale(LC_CTYPE, param->lc_ctype);
}


Size
ShmemBackendArraySize(void)
{
	return mul_size(MaxLivePostmasterChildren(), sizeof(Backend));
}

void
ShmemBackendArrayAllocation(void)
{
	Size		size = ShmemBackendArraySize();

	ShmemBackendArray = (Backend *) ShmemAlloc(size);
	/* Mark all slots as empty */
	memset(ShmemBackendArray, 0, size);
}

static void
ShmemBackendArrayAdd(Backend *bn)
{
	/* The array slot corresponding to my PMChildSlot should be free */
	int			i = bn->child_slot - 1;

	Assert(ShmemBackendArray[i].pid == 0);
	ShmemBackendArray[i] = *bn;
}

static void
ShmemBackendArrayRemove(Backend *bn)
{
	int			i = bn->child_slot - 1;

	Assert(ShmemBackendArray[i].pid == bn->pid);
	/* Mark the slot as empty */
	ShmemBackendArray[i].pid = 0;
}
#endif   /* EXEC_BACKEND */


#ifdef WIN32

static pid_t
win32_waitpid(int *exitstatus)
{
	DWORD		dwd;
	ULONG_PTR	key;
	OVERLAPPED *ovl;

	/*
	 * Check if there are any dead children. If there are, return the pid of
	 * the first one that died.
	 */
	if (GetQueuedCompletionStatus(win32ChildQueue, &dwd, &key, &ovl, 0))
	{
		*exitstatus = (int) key;
		return dwd;
	}

	return -1;
}

/*
 * Note! Code below executes on a thread pool! All operations must
 * be thread safe! Note that elog() and friends must *not* be used.
 */
static void WINAPI
pgwin32_deadchild_callback(PVOID lpParameter, BOOLEAN TimerOrWaitFired)
{
	win32_deadchild_waitinfo *childinfo = (win32_deadchild_waitinfo *) lpParameter;
	DWORD		exitcode;

	if (TimerOrWaitFired)
		return;					/* timeout. Should never happen, since we use
								 * INFINITE as timeout value. */

	/*
	 * Remove handle from wait - required even though it's set to wait only
	 * once
	 */
	UnregisterWaitEx(childinfo->waitHandle, NULL);

	if (!GetExitCodeProcess(childinfo->procHandle, &exitcode))
	{
		/*
		 * Should never happen. Inform user and set a fixed exitcode.
		 */
		write_stderr("could not read exit code for process\n");
		exitcode = 255;
	}

	if (!PostQueuedCompletionStatus(win32ChildQueue, childinfo->procId, (ULONG_PTR) exitcode, NULL))
		write_stderr("could not post child completion status\n");

	/*
	 * Handle is per-process, so we close it here instead of in the
	 * originating thread
	 */
	CloseHandle(childinfo->procHandle);

	/*
	 * Free struct that was allocated before the call to
	 * RegisterWaitForSingleObject()
	 */
	free(childinfo);

	/* Queue SIGCHLD signal */
	pg_queue_signal(SIGCHLD);
}

#endif   /* WIN32 */

#if defined(pg_on_solaris)
/* SOLARIS */
static void
setProcAffinity(int id)
{
	int i, r;
	processor_info_t info;
	int cpu_count=0;
	int cpus[64];

	int proc_to_bind;

	memset(cpus, 0, sizeof(cpus));

	/* first we figure out how many processors we're dealing with (up
	 * to 64). Note: we can't just assume that when we see the first
	 * failure that we're done -- The Solaris documentation claims
	 * that there can be "gaps." */
	for (i=0; i < 64; i++)
	{
		r = processor_info(i, &info);
		if (r == 0)
		{
			cpu_count++;
			cpus[cpu_count - 1] = i;
		}
	}

	/* now we use the id our caller provided to pick a processor. */
	proc_to_bind = cpus[id % cpu_count];

	r = processor_bind(P_PID, P_MYID, proc_to_bind, NULL);
	/* ignore an error -- we'll just stay with out old (default
	 * binding) */
	if (r == 0)
		elog(LOG, "Bound postmaster to processor %d", proc_to_bind);
	else
		elog(LOG, "process_bind() failed, will remain unbound");

	return;
}
#elif defined(HAVE_NUMA_H) && defined(HAVE_LIBNUMA)
/* LINUX */
static void
setProcAffinity(int id)
{
	int limit;
	nodemask_t mask;

	if (numa_available() < 0)
	{
		elog(LOG, "Numa unavailable, will remain unbound.");
		return;
	}

	limit = numa_max_node() + 1;

	nodemask_zero(&mask);
	nodemask_set(&mask, (id % limit));

	elog(LOG, "Numa binding to numa-node %d", (id % limit));

	/* this sets the memory */
	numa_bind(&mask);

	return;
}
#else
/* UNSUPPORTED */
static void
setProcAffinity(int id)
{
	elog(LOG, "gp_proc_affinity setting ignored; feature not configured");
}
#endif<|MERGE_RESOLUTION|>--- conflicted
+++ resolved
@@ -265,7 +265,6 @@
 			WalReceiverPID = 0,
 			AutoVacPID = 0,
 			PgArchPID = 0,
-<<<<<<< HEAD
 			PgStatPID = 0,
 			SysLoggerPID = 0,
 			FilerepPID = 0,
@@ -276,10 +275,6 @@
 static volatile sig_atomic_t filerep_has_signaled_state_change = false;
 static volatile sig_atomic_t filerep_requires_postmaster_reset = false;
 static volatile sig_atomic_t filerep_has_signaled_backends_shutdown = false;
-=======
-			PgStatPID = 0;
-pid_t			SysLoggerPID = 0; /* Needs to be accessed from elog.c */
->>>>>>> 65e2f550
 
 /* Startup/shutdown state */
 #define			NoShutdown		    0
@@ -3061,17 +3056,10 @@
 	}
 	else if (args.mode == PMModePrimarySegment)
 	{
-<<<<<<< HEAD
 		Assert(args.dataState == DataStateInChangeTracking);
 
 		elog(LOG, "request to reset is ignored since segment is a primary");
 		snprintf(statusBuf, sizeof(statusBuf), "Failure: attempt to reset a primary segment");
-=======
-		if (port->sock >= 0)
-			StreamClose(port->sock);
-		ConnFree(port);
-		port = NULL;
->>>>>>> 65e2f550
 	}
 	else
 	{
