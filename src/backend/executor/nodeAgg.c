/*-------------------------------------------------------------------------
 *
 * nodeAgg.c
 *	  Routines to handle aggregate nodes.
 *
 *	  ExecAgg evaluates each aggregate in the following steps:
 *
 *		 transvalue = initcond
 *		 foreach input_tuple do
 *			transvalue = transfunc(transvalue, input_value(s))
 *		 result = finalfunc(transvalue, direct_argument(s))
 *
 *	  If a finalfunc is not supplied then the result is just the ending
 *	  value of transvalue.
 *
 *	  If a normal aggregate call specifies DISTINCT or ORDER BY, we sort the
 *	  input tuples and eliminate duplicates (if required) before performing
 *	  the above-depicted process.  (However, we don't do that for ordered-set
 *	  aggregates; their "ORDER BY" inputs are ordinary aggregate arguments
 *	  so far as this module is concerned.)
 *
 *	  If transfunc is marked "strict" in pg_proc and initcond is NULL,
 *	  then the first non-NULL input_value is assigned directly to transvalue,
 *	  and transfunc isn't applied until the second non-NULL input_value.
 *	  The agg's first input type and transtype must be the same in this case!
 *
 *	  If transfunc is marked "strict" then NULL input_values are skipped,
 *	  keeping the previous transvalue.	If transfunc is not strict then it
 *	  is called for every input tuple and must deal with NULL initcond
 *	  or NULL input_values for itself.
 *
 *	  If finalfunc is marked "strict" then it is not called when the
 *	  ending transvalue is NULL, instead a NULL result is created
 *	  automatically (this is just the usual handling of strict functions,
 *	  of course).  A non-strict finalfunc can make its own choice of
 *	  what to return for a NULL ending transvalue.
 *
 *	  Ordered-set aggregates are treated specially in one other way: we
 *	  evaluate any "direct" arguments and pass them to the finalfunc along
 *	  with the transition value.
 *
 *	  A finalfunc can have additional arguments beyond the transvalue and
 *	  any "direct" arguments, corresponding to the input arguments of the
 *	  aggregate.  These are always just passed as NULL.  Such arguments may be
 *	  needed to allow resolution of a polymorphic aggregate's result type.
 *
 *	  We compute aggregate input expressions and run the transition functions
 *	  in a temporary econtext (aggstate->tmpcontext).  This is reset at
 *	  least once per input tuple, so when the transvalue datatype is
 *	  pass-by-reference, we have to be careful to copy it into a longer-lived
 *	  memory context, and free the prior value to avoid memory leakage.
 *
 *    Postgres stores transvalues in the memory context aggstate->aggcontext,
 *	  which is also used for the hashtable structures in AGG_HASHED mode.
 *    MPP (in order to support hybrid hash aggregation) stores hash table
 *    entries and associated transition values in aggstate->aggcontext.
 *
 *	  The node's regular econtext (aggstate->ss.ps.ps_ExprContext)
 *	  is used to run finalize functions and compute the output tuple;
 *	  this context can be reset once per output tuple.
 *
 *	  Beginning in PostgreSQL 8.1, the executor's AggState node is passed as
 *	  the fmgr "context" value in all transfunc and finalfunc calls.  It is
 *	  not really intended that the transition functions will look into the
 *	  AggState node, but they can use code like
 *			if (fcinfo->context && IsA(fcinfo->context, AggState))
 *	  to verify that they are being called by nodeAgg.c and not as ordinary
 *	  SQL functions.  The main reason a transition function might want to know
 *	  that is that it can avoid palloc'ing a fixed-size pass-by-ref transition
 *	  value on every call: it can instead just scribble on and return its left
 *	  input.  Ordinarily it is completely forbidden for functions to modify
 *	  pass-by-ref inputs, but in the aggregate case we know the left input is
 *	  either the initial transition value or a previous function result, and
 *	  in either case its value need not be preserved.  See int8inc() for an
 *	  example.	Notice that advance_transition_function() is coded to avoid a
 *	  data copy step when the previous transition value pointer is returned.
 *
 *	  As of 9.4, aggregate transition functions can also use AggGetAggref()
 *	  to get hold of the Aggref expression node for their aggregate call.
 *	  This is mainly intended for ordered-set aggregates, which are not
 *	  supported as window functions.  (A regular aggregate function would
 *	  need some fallback logic to use this, since there's no Aggref node
 *	  for a window function.)
 *
 * Portions Copyright (c) 2007-2008, Greenplum inc
 * Portions Copyright (c) 2012-Present Pivotal Software, Inc.
 * Portions Copyright (c) 1996-2008, PostgreSQL Global Development Group
 * Portions Copyright (c) 1994, Regents of the University of California
 *
 * IDENTIFICATION
 *	  $PostgreSQL: pgsql/src/backend/executor/nodeAgg.c,v 1.167 2009/06/17 16:05:34 tgl Exp $
 *
 *-------------------------------------------------------------------------
 */

#include "postgres.h"

#include "catalog/pg_aggregate.h"
#include "catalog/pg_proc.h"
#include "executor/executor.h"
#include "executor/execHHashagg.h"
#include "executor/nodeAgg.h"
#include "lib/stringinfo.h"             /* StringInfo */
#include "miscadmin.h"
#include "nodes/makefuncs.h"
#include "nodes/nodeFuncs.h"
#include "optimizer/clauses.h"
#include "optimizer/tlist.h"
#include "parser/parse_agg.h"
#include "parser/parse_coerce.h"
#include "utils/acl.h"
#include "utils/builtins.h"
#include "utils/lsyscache.h"
#include "utils/memutils.h"
#include "utils/syscache.h"
#include "utils/tuplesort.h"
#include "utils/datum.h"

#include "cdb/cdbexplain.h"
#include "cdb/cdbvars.h" /* mpp_hybrid_hash_agg */

#define IS_HASHAGG(aggstate) (((Agg *) (aggstate)->ss.ps.plan)->aggstrategy == AGG_HASHED)

/*
 * AggStatePerAggData -- per-aggregate working state
 * AggStatePerGroupData - per-aggregate-per-group working state
 *
 * Definition moved to nodeAgg.c to provide visibility to execHHashagg.c
 */


/*
 * To implement hashed aggregation, we need a hashtable that stores a
 * representative tuple and an array of AggStatePerGroup structs for each
 * distinct set of GROUP BY column values.	We compute the hash key from
 * the GROUP BY columns.
 */
typedef struct AggHashEntryData *AggHashEntry;

typedef struct AggHashEntryData
{
	TupleHashEntryData shared;	/* common header for hash table entries */
	/* per-aggregate transition status array - must be last! */
	AggStatePerGroupData pergroup[1];	/* VARIABLE LENGTH ARRAY */
} AggHashEntryData;				/* VARIABLE LENGTH STRUCT */

static void advance_transition_function(AggState *aggstate,
							AggStatePerAgg peraggstate,
							AggStatePerGroup pergroupstate,
							FunctionCallInfoData *fcinfo,
							MemoryManagerContainer *mem_manager);
static void process_ordered_aggregate_single(AggState *aggstate,
								 AggStatePerAgg peraggstate,
								 AggStatePerGroup pergroupstate);
static void process_ordered_aggregate_multi(AggState *aggstate,
								AggStatePerAgg peraggstate,
								AggStatePerGroup pergroupstate);
static void finalize_aggregate(AggState *aggstate,
				   AggStatePerAgg peraggstate,
				   AggStatePerGroup pergroupstate,
				   Datum *resultVal, bool *resultIsNull);
static Bitmapset *find_unaggregated_cols(AggState *aggstate);
static bool find_unaggregated_cols_walker(Node *node, Bitmapset **colnos);
static void clear_agg_object(AggState *aggstate);
static TupleTableSlot *agg_retrieve_direct(AggState *aggstate);
static TupleTableSlot *agg_retrieve_hash_table(AggState *aggstate);
static void ExecAggExplainEnd(PlanState *planstate, struct StringInfoData *buf);
static int count_extra_agg_slots(Node *node);
static bool count_extra_agg_slots_walker(Node *node, int *count);


Datum
datumCopyWithMemManager(Datum oldvalue, Datum value, bool typByVal, int typLen,
						MemoryManagerContainer *mem_manager)
{
	Datum		res;

	if (typByVal)
		res = value;
	else
	{
		Size realSize;
		Size old_realSize = 0;
		char *s;

		if (DatumGetPointer(value) == NULL)
			return PointerGetDatum(NULL);

		if (DatumGetPointer(oldvalue) != NULL)
			old_realSize = MAXALIGN(datumGetSize(oldvalue, typByVal, typLen));
		
		realSize = datumGetSize(value, typByVal, typLen);

		if (old_realSize == 0 || old_realSize < realSize)
		{
			int alloc_size = MAXALIGN(mem_manager->realloc_ratio * old_realSize);
			if (alloc_size < realSize)
				alloc_size = MAXALIGN(realSize);
			
			if (mem_manager->free)
			{
				(*mem_manager->free)(mem_manager->manager, DatumGetPointer(oldvalue));
			}
			
			s = (char *) (*mem_manager->alloc)(mem_manager->manager, alloc_size);
		}
			   
		else
			s = (char *) DatumGetPointer(oldvalue);
		
		memcpy(s, DatumGetPointer(value), realSize);
		res = PointerGetDatum(s);
	}
	return res;
}

/*
 * Initialize all aggregates for a new group of input values.
 *
 * When called, CurrentMemoryContext should be the per-query context.
 *
 * Note that the memory allocation is done through provided memory manager.
 */
void
initialize_aggregates(AggState *aggstate,
					  AggStatePerAgg peragg,
					  AggStatePerGroup pergroup,
					  MemoryManagerContainer *mem_manager)
{
	int			aggno;

	for (aggno = 0; aggno < aggstate->numaggs; aggno++)
	{
		AggStatePerAgg peraggstate = &peragg[aggno];
		AggStatePerGroup pergroupstate = &pergroup[aggno];

		/*
		 * Start a fresh sort operation for each DISTINCT/ORDER BY aggregate.
		 */
		if (peraggstate->numSortCols > 0)
		{
			/*
			 * In case of rescan, maybe there could be an uncompleted sort
			 * operation?  Clean it up if so.
			 */
			if (peraggstate->sortstate)
				tuplesort_end(peraggstate->sortstate);

			/*
			 * We use a plain Datum sorter when there's a single input column;
			 * otherwise sort the full tuple.  (See comments for
			 * process_ordered_aggregate_single.)
			 */
			if (peraggstate->numInputs == 1)
			{
				peraggstate->sortstate =
					tuplesort_begin_datum(&aggstate->ss,
										  peraggstate->evaldesc->attrs[0]->atttypid,
										  peraggstate->sortOperators[0],
										  peraggstate->sortNullsFirst[0],
										  PlanStateOperatorMemKB((PlanState *) aggstate), false);
			}
			else
			{
				peraggstate->sortstate =
					tuplesort_begin_heap(&aggstate->ss,
										 peraggstate->evaldesc,
										 peraggstate->numSortCols, peraggstate->sortColIdx,
										 peraggstate->sortOperators,
										 peraggstate->sortNullsFirst,
										 PlanStateOperatorMemKB((PlanState *) aggstate), false);
			}

			/*
			 * CDB: If EXPLAIN ANALYZE, let all of our tuplesort operations
			 * share our Instrumentation object and message buffer.
			 */
			if (aggstate->ss.ps.instrument)
				tuplesort_set_instrument(peraggstate->sortstate,
										 aggstate->ss.ps.instrument,
										 aggstate->ss.ps.cdbexplainbuf);

			/* CDB: Set enhanced sort options. */
			{
				int 		unique = peragg->aggref->aggdistinct &&
									 ( gp_enable_sort_distinct ? 1 : 0) ;
				int 		sort_flags = gp_sort_flags; /* get the guc */
				int         maxdistinct = gp_sort_max_distinct; /* get guc */

				cdb_tuplesort_init(peraggstate->sortstate,
								   unique,
								   sort_flags, maxdistinct);
			}
		}

		/*
		 * (Re)set transValue to the initial value.
		 *
		 * Note that when the initial value is pass-by-ref, we must copy it
		 * (into the aggcontext) since we will pfree the transValue later.
		 */
		if (peraggstate->initValueIsNull)
		{
			/* Clear the old transition value */
			if (!peraggstate->transtypeByVal &&
				!pergroupstate->transValueIsNull &&
				DatumGetPointer(pergroupstate->transValue) != NULL)
				pfree(DatumGetPointer(pergroupstate->transValue));
			pergroupstate->transValue = peraggstate->initValue;
		}
		
		else
		{
			if (!peraggstate->transtypeByVal &&
				!pergroupstate->transValueIsNull &&
				DatumGetPointer(pergroupstate->transValue) != NULL)
				pergroupstate->transValue =
					datumCopyWithMemManager(pergroupstate->transValue,
											peraggstate->initValue,
											peraggstate->transtypeByVal,
											peraggstate->transtypeLen,
											mem_manager);
			else
				pergroupstate->transValue =
					datumCopyWithMemManager(0,
											peraggstate->initValue,
											peraggstate->transtypeByVal,
											peraggstate->transtypeLen,
											mem_manager);
		}
		pergroupstate->transValueIsNull = peraggstate->initValueIsNull;

		/*
		 * If the initial value for the transition state doesn't exist in the
		 * pg_aggregate table then we will let the first non-NULL value
		 * returned from the outer procNode become the initial value. (This is
		 * useful for aggregates like max() and min().) The noTransValue flag
		 * signals that we still need to do this.
		 */
		pergroupstate->noTransValue = peraggstate->initValueIsNull;
	}
}

/*
 * Given new input value(s), advance the transition function of an aggregate.
 *
 * The new values (and null flags) have been preloaded into argument positions
 * 1 and up in fcinfo, so that we needn't copy them again to pass to the
 * transition function.  No other fields of fcinfo are assumed valid.
 *
 * It doesn't matter which memory context this is called in.
 */
static void
advance_transition_function(AggState *aggstate,
							AggStatePerAgg peraggstate,
							AggStatePerGroup pergroupstate,
							FunctionCallInfoData *fcinfo,
							MemoryManagerContainer *mem_manager)
{
	pergroupstate->transValue = 
		invoke_agg_trans_func(aggstate,
							  peraggstate,
							  &(peraggstate->transfn), 
							  peraggstate->numTransInputs,
							  pergroupstate->transValue,
							  &(pergroupstate->noTransValue),
							  &(pergroupstate->transValueIsNull),
							  peraggstate->transtypeByVal,
							  peraggstate->transtypeLen,
							  fcinfo, (void *)aggstate,
							  aggstate->tmpcontext->ecxt_per_tuple_memory,
							  mem_manager);
}

Datum
invoke_agg_trans_func(AggState *aggstate,
					  AggStatePerAgg peraggstate,
					  FmgrInfo *transfn, int numTransInputs, Datum transValue,
					  bool *noTransvalue, bool *transValueIsNull,
					  bool transtypeByVal, int16 transtypeLen, 
					  FunctionCallInfoData *fcinfo, void *funcctx,
					  MemoryContext tuplecontext,
					  MemoryManagerContainer *mem_manager)
{
	MemoryContext oldContext;
	Datum		newVal;
	int			i;

	if (transfn->fn_strict)
	{
		/*
		 * For a strict transfn, nothing happens when there's a NULL input; we
		 * just keep the prior transValue.
		 */
		for (i = 1; i <= numTransInputs; i++)
		{
			if (fcinfo->argnull[i])
				return transValue;
		}
		if (*noTransvalue)
		{
			/*
			 * transValue has not been initialized. This is the first non-NULL
			 * input value. We use it as the initial value for transValue. (We
			 * already checked that the agg's input type is binary-compatible
			 * with its transtype, so straight copy here is OK.)
			 *
			 * We must copy the datum into aggcontext if it is pass-by-ref.
			 * We do not need to pfree the old transValue, since it's NULL.
			 */
			newVal = datumCopyWithMemManager(transValue, fcinfo->arg[1], transtypeByVal,
											 transtypeLen, mem_manager);
			*transValueIsNull = false;
			*noTransvalue = false;
			fcinfo->isnull = false;

			return newVal;
		}
		if (*transValueIsNull)
		{
			/*
			 * Don't call a strict function with NULL inputs.  Note it is
			 * possible to get here despite the above tests, if the transfn is
			 * strict *and* returned a NULL on a prior cycle. If that happens
			 * we will propagate the NULL all the way to the end.
			 */
			fcinfo->isnull = true;
			return transValue;
		}
	}

	/* We run the transition functions in per-input-tuple memory context */
	oldContext = MemoryContextSwitchTo(tuplecontext);

	/* set up aggstate->curperagg for AggGetAggref() */
	aggstate->curperagg = peraggstate;

	/*
	 * OK to call the transition function
	 */
	InitFunctionCallInfoData(*fcinfo, transfn,
							 numTransInputs + 1,
							 (void *) funcctx, NULL);
	fcinfo->arg[0] = transValue;
	fcinfo->argnull[0] = *transValueIsNull;

	newVal = FunctionCallInvoke(fcinfo);

	aggstate->curperagg = NULL;

	/*
	 * If pass-by-ref datatype, must copy the new value into aggcontext and
	 * pfree the prior transValue.	But if transfn returned a pointer to its
	 * first input, we don't need to do anything.
	 */
	if (!transtypeByVal && 
		DatumGetPointer(newVal) != DatumGetPointer(transValue))
	{
		if (!fcinfo->isnull)
		{
			newVal = datumCopyWithMemManager(transValue, newVal, transtypeByVal,
											 transtypeLen, mem_manager);
		}
	}

	*transValueIsNull = fcinfo->isnull;
	if (!fcinfo->isnull)
		*noTransvalue = false;

	MemoryContextSwitchTo(oldContext);
	return newVal;
}

/*
 * Advance all the aggregates for one input tuple.	The input tuple
 * has been stored in tmpcontext->ecxt_outertuple, so that it is accessible
 * to ExecEvalExpr.  pergroup is the array of per-group structs to use
 * (this might be in a hashtable entry).
 *
 * When called, CurrentMemoryContext should be the per-query context.
 */
void
advance_aggregates(AggState *aggstate, AggStatePerGroup pergroup,
				   MemoryManagerContainer *mem_manager)
{
	int			aggno;

	for (aggno = 0; aggno < aggstate->numaggs; aggno++)
	{
		Datum value;
		bool isnull;
		AggStatePerAgg peraggstate = &aggstate->peragg[aggno];
		AggStatePerGroup pergroupstate = &pergroup[aggno];
		ExprState  *filter = peraggstate->aggrefstate ? peraggstate->aggrefstate->aggfilter : NULL;
		int			numTransInputs = peraggstate->numTransInputs;
		int			i;
		TupleTableSlot *slot;

		/* Skip anything FILTERed out */
		if (filter)
		{
			Datum		res;
			bool		isnull;

			res = ExecEvalExprSwitchContext(filter, aggstate->tmpcontext,
											&isnull, NULL);
			if (isnull || !DatumGetBool(res))
				continue;
		}

		/* Evaluate the current input expressions for this aggregate */
		slot = ExecProject(peraggstate->evalproj, NULL);
		slot_getallattrs(slot);

		if (peraggstate->numSortCols > 0)
		{
			/* DISTINCT and/or ORDER BY case */
			Assert(slot->PRIVATE_tts_nvalid == peraggstate->numInputs);

			/*
			 * If the transfn is strict, we want to check for nullity before
			 * storing the row in the sorter, to save space if there are a lot
			 * of nulls.  Note that we must only check numTransInputs columns,
			 * not numInputs, since nullity in columns used only for sorting
			 * is not relevant here.
			 */
			if (peraggstate->transfn.fn_strict)
			{
				for (i = 0; i < numTransInputs; i++)
				{
					value = slot_getattr(slot, i+1, &isnull);
					
					if (isnull)
						break; /* arg loop */
				}
				if (i < numTransInputs)
					continue;
			}
			
			/* OK, put the tuple into the tuplesort object */
			if (peraggstate->numInputs == 1)
			{
				value = slot_getattr(slot, 1, &isnull);
				
				tuplesort_putdatum(peraggstate->sortstate,
								   value, isnull);
			}
			else
			{
				tuplesort_puttupleslot(peraggstate->sortstate, slot);
			}
		}
		else
		{
			/* We can apply the transition function immediately */
			FunctionCallInfoData fcinfo;

			/* Load values into fcinfo */
			/* Start from 1, since the 0th arg will be the transition value */
			Assert(slot->PRIVATE_tts_nvalid >= numTransInputs);
			for (i = 0; i < numTransInputs; i++)
			{
				fcinfo.arg[i + 1] = slot_getattr(slot, i+1, &isnull);
				fcinfo.argnull[i + 1] = isnull;
			}

			advance_transition_function(aggstate, peraggstate, pergroupstate,
										&fcinfo, mem_manager);
		}
	}
}


/*
 * Run the transition function for a DISTINCT or ORDER BY aggregate
 * with only one input.  This is called after we have completed
 * entering all the input values into the sort object.  We complete the
 * sort, read out the values in sorted order, and run the transition
 * function on each value (applying DISTINCT if appropriate).
 *
 * Note that the strictness of the transition function was checked when
 * entering the values into the sort, so we don't check it again here;
 * we just apply standard SQL DISTINCT logic.
 *
 * The one-input case is handled separately from the multi-input case
 * for performance reasons: for single by-value inputs, such as the
 * common case of count(distinct id), the tuplesort_getdatum code path
 * is around 300% faster.  (The speedup for by-reference types is less
 * but still noticeable.)
 *
 * When called, CurrentMemoryContext should be the per-query context.
 */
static void
process_ordered_aggregate_single(AggState *aggstate,
								 AggStatePerAgg peraggstate,
								 AggStatePerGroup pergroupstate)
{
	Datum		oldVal = (Datum) 0;
	bool		oldIsNull = true;
	bool		haveOldVal = false;
	MemoryContext workcontext = aggstate->tmpcontext->ecxt_per_tuple_memory;
	MemoryContext oldContext;
	bool		isDistinct = (peraggstate->numDistinctCols > 0);
	Datum	   *newVal;
	bool	   *isNull;
	FunctionCallInfoData fcinfo;

	Assert(peraggstate->numDistinctCols < 2);

	tuplesort_performsort(peraggstate->sortstate);

	/* Load the column into argument 1 (arg 0 will be transition value) */
	newVal = fcinfo.arg + 1;
	isNull = fcinfo.argnull + 1;

	/*
	 * Note: if input type is pass-by-ref, the datums returned by the sort are
	 * freshly palloc'd in the per-query context, so we must be careful to
	 * pfree them when they are no longer needed.
	 */

	while (tuplesort_getdatum(peraggstate->sortstate, true, newVal, isNull))
	{
		/*
		 * Clear and select the working context for evaluation of the equality
		 * function and transition function.
		 */
		MemoryContextReset(workcontext);
		oldContext = MemoryContextSwitchTo(workcontext);

		/*
		 * If DISTINCT mode, and not distinct from prior, skip it.
		 */
		if (isDistinct &&
			haveOldVal &&
			((oldIsNull && *isNull) ||
			 (!oldIsNull && !*isNull &&
			  DatumGetBool(FunctionCall2(&peraggstate->equalfns[0],
										 oldVal, *newVal)))))
		{
			/* equal to prior, so forget this one */
			if (!peraggstate->inputtypeByVal && !*isNull)
				pfree(DatumGetPointer(*newVal));
		}
		else
		{
			advance_transition_function(aggstate, peraggstate, pergroupstate,
										&fcinfo, &(aggstate->mem_manager));
			/* forget the old value, if any */
			if (!oldIsNull && !peraggstate->inputtypeByVal)
				pfree(DatumGetPointer(oldVal));
			/* and remember the new one for subsequent equality checks */
			oldVal = *newVal;
			oldIsNull = *isNull;
			haveOldVal = true;
		}

		MemoryContextSwitchTo(oldContext);
	}

	if (!oldIsNull && !peraggstate->inputtypeByVal)
		pfree(DatumGetPointer(oldVal));

	tuplesort_end(peraggstate->sortstate);

	peraggstate->sortstate = NULL;
}

/*
 * Run the transition function for a DISTINCT or ORDER BY aggregate
 * with more than one input.  This is called after we have completed
 * entering all the input values into the sort object.  We complete the
 * sort, read out the values in sorted order, and run the transition
 * function on each value (applying DISTINCT if appropriate).
 *
 * When called, CurrentMemoryContext should be the per-query context.
 */
static void
process_ordered_aggregate_multi(AggState *aggstate,
								AggStatePerAgg peraggstate,
								AggStatePerGroup pergroupstate)
{
	MemoryContext workcontext = aggstate->tmpcontext->ecxt_per_tuple_memory;
	FunctionCallInfoData fcinfo;
	TupleTableSlot *slot1 = peraggstate->evalslot;
	TupleTableSlot *slot2 = peraggstate->uniqslot;
	int			numTransInputs = peraggstate->numTransInputs;
	int			numDistinctCols = peraggstate->numDistinctCols;
	bool		haveOldValue = false;
	int			i;

	tuplesort_performsort(peraggstate->sortstate);

	ExecClearTuple(slot1);
	if (slot2)
		ExecClearTuple(slot2);

	while (tuplesort_gettupleslot(peraggstate->sortstate, true, slot1))
	{
		/*
		 * Extract the first numTransInputs columns as datums to pass to the
		 * transfn.  (This will help execTuplesMatch too, so we do it
		 * immediately.)
		 */
		slot_getsomeattrs(slot1, numTransInputs);

		if (numDistinctCols == 0 ||
			!haveOldValue ||
			!execTuplesMatch(slot1, slot2,
							 numDistinctCols,
							 peraggstate->sortColIdx,
							 peraggstate->equalfns,
							 workcontext))
		{
			/* Load values into fcinfo */
			/* Start from 1, since the 0th arg will be the transition value */
			for (i = 0; i < numTransInputs; i++)
			{
				fcinfo.arg[i + 1] = slot_get_values(slot1)[i];
				fcinfo.argnull[i + 1] = slot_get_isnull(slot1)[i];
			}

			advance_transition_function(aggstate, peraggstate, pergroupstate,
										&fcinfo, &(aggstate->mem_manager));

			if (numDistinctCols > 0)
			{
				/* swap the slot pointers to retain the current tuple */
				TupleTableSlot *tmpslot = slot2;

				slot2 = slot1;
				slot1 = tmpslot;
				haveOldValue = true;
			}
		}

		/* Reset context each time, unless execTuplesMatch did it for us */
		if (numDistinctCols == 0)
			MemoryContextReset(workcontext);

		ExecClearTuple(slot1);
	}

	if (slot2)
		ExecClearTuple(slot2);

	tuplesort_end(peraggstate->sortstate);

	peraggstate->sortstate = NULL;
}

/*
 * Compute the final value of one aggregate.
 *
 * The finalfunction will be run, and the result delivered, in the
 * output-tuple context; caller's CurrentMemoryContext does not matter.
 */
static void
finalize_aggregate(AggState *aggstate,
				   AggStatePerAgg peraggstate,
				   AggStatePerGroup pergroupstate,
				   Datum *resultVal, bool *resultIsNull)
{
	FunctionCallInfoData fcinfo;
	bool		anynull = false;
	MemoryContext oldContext;
	int			i;
	ListCell   *lc;

	oldContext = MemoryContextSwitchTo(aggstate->ss.ps.ps_ExprContext->ecxt_per_tuple_memory);

	/*
	 * Evaluate any direct arguments.  We do this even if there's no finalfn
	 * (which is unlikely anyway), so that side-effects happen as expected.
	 * The direct arguments go into arg positions 1 and up, leaving position 0
	 * for the transition state value.
	 */
	i = 1;
	foreach(lc, peraggstate->aggrefstate->aggdirectargs)
	{
		ExprState  *expr = (ExprState *) lfirst(lc);

		fcinfo.arg[i] = ExecEvalExpr(expr,
									 aggstate->ss.ps.ps_ExprContext,
									 &fcinfo.argnull[i],
									 NULL);
		anynull |= fcinfo.argnull[i];
		i++;
	}

	/*
	 * Apply the agg's finalfn if one is provided, else return transValue.
	 */
	if (OidIsValid(peraggstate->finalfn_oid))
	{
		int			numFinalArgs = peraggstate->numFinalArgs;

		/* set up aggstate->curperagg for AggGetAggref() */
		aggstate->curperagg = peraggstate;

		InitFunctionCallInfoData(fcinfo, &(peraggstate->finalfn),
								 numFinalArgs,
								 (void *) aggstate, NULL);

		/* Fill in the transition state value */
		fcinfo.arg[0] = pergroupstate->transValue;
		fcinfo.argnull[0] = pergroupstate->transValueIsNull;
		anynull |= pergroupstate->transValueIsNull;

		/* Fill any remaining argument positions with nulls */
		for (; i < numFinalArgs; i++)
		{
			fcinfo.arg[i] = (Datum) 0;
			fcinfo.argnull[i] = true;
			anynull = true;
		}

		if (fcinfo.flinfo->fn_strict && anynull)
		{
			/* don't call a strict function with NULL inputs */
			*resultVal = (Datum) 0;
			*resultIsNull = true;
		}
		else
		{
			*resultVal = FunctionCallInvoke(&fcinfo);
			*resultIsNull = fcinfo.isnull;
		}
		aggstate->curperagg = NULL;
	}
	else
	{
		*resultVal = pergroupstate->transValue;
		*resultIsNull = pergroupstate->transValueIsNull;
	}

	/*
	 * If result is pass-by-ref, make sure it is in the right context.
	 */
	if (!peraggstate->resulttypeByVal && !*resultIsNull &&
		!MemoryContextContainsGenericAllocation(CurrentMemoryContext,
							   DatumGetPointer(*resultVal)))
		*resultVal = datumCopy(*resultVal,
							   peraggstate->resulttypeByVal,
							   peraggstate->resulttypeLen);

	MemoryContextSwitchTo(oldContext);
}

/*
 * find_unaggregated_cols
 *	  Construct a bitmapset of the column numbers of un-aggregated Vars
 *	  appearing in our targetlist and qual (HAVING clause)
 */
static Bitmapset *
find_unaggregated_cols(AggState *aggstate)
{
	Agg		   *node = (Agg *) aggstate->ss.ps.plan;
	Bitmapset  *colnos;

	colnos = NULL;
	(void) find_unaggregated_cols_walker((Node *) node->plan.targetlist,
										 &colnos);
	(void) find_unaggregated_cols_walker((Node *) node->plan.qual,
										 &colnos);
	return colnos;
}

static bool
find_unaggregated_cols_walker(Node *node, Bitmapset **colnos)
{
	if (node == NULL)
		return false;
	if (IsA(node, Var))
	{
		Var		   *var = (Var *) node;

		/* setrefs.c should have set the varno to OUTER */
		Assert(var->varno == OUTER);
		Assert(var->varlevelsup == 0);
		*colnos = bms_add_member(*colnos, var->varattno);
		return false;
	}
	if (IsA(node, Aggref))		/* do not descend into aggregate exprs */
		return false;
	return expression_tree_walker(node, find_unaggregated_cols_walker,
								  (void *) colnos);
}

/*
 * Create a list of the tuple columns that actually need to be stored in
 * hashtable entries.  The incoming tuples from the child plan node will
 * contain grouping columns, other columns referenced in our targetlist and
 * qual, columns used to compute the aggregate functions, and perhaps just
 * junk columns we don't use at all.  Only columns of the first two types
 * need to be stored in the hashtable, and getting rid of the others can
 * make the table entries significantly smaller.  To avoid messing up Var
 * numbering, we keep the same tuple descriptor for hashtable entries as the
 * incoming tuples have, but set unwanted columns to NULL in the tuples that
 * go into the table.
 *
 * To eliminate duplicates, we build a bitmapset of the needed columns, then
 * convert it to an integer list (cheaper to scan at runtime). The list is
 * in decreasing order so that the first entry is the largest;
 * lookup_hash_entry depends on this to use slot_getsomeattrs correctly.
 *
 * Note: at present, searching the tlist/qual is not really necessary since
 * the parser should disallow any unaggregated references to ungrouped
 * columns.  However, the search will be needed when we add support for
 * SQL99 semantics that allow use of "functionally dependent" columns that
 * haven't been explicitly grouped by.
 */
static List *
find_hash_columns(AggState *aggstate)
{
	Agg		   *node = (Agg *) aggstate->ss.ps.plan;
	Bitmapset  *colnos;
	List	   *collist;
	int			i;

	/* Find Vars that will be needed in tlist and qual */
	colnos = find_unaggregated_cols(aggstate);
	/* Add in all the grouping columns */
	for (i = 0; i < node->numCols; i++)
		colnos = bms_add_member(colnos, node->grpColIdx[i]);
	/* Convert to list, using lcons so largest element ends up first */
	collist = NIL;
	while ((i = bms_first_member(colnos)) >= 0)
		collist = lcons_int(i, collist);
	bms_free(colnos);

	return collist;
}

/*
 * Estimate per-hash-table-entry overhead for the planner.
 *
 * Note that the estimate does not include space for pass-by-reference
 * transition data values, nor for the representative tuple of each group.
 */
Size
hash_agg_entry_size(int numAggs)
{
	Size		entrysize;

	/* This must match build_hash_table */
	entrysize = sizeof(AggHashEntryData) +
		(numAggs - 1) *sizeof(AggStatePerGroupData);
	entrysize = MAXALIGN(entrysize);
	/* Account for hashtable overhead (assuming fill factor = 1) */
	entrysize += 3 * sizeof(void *);
	return entrysize;
}

/*
 * ExecAgg -
 *
 *	  ExecAgg receives tuples from its outer subplan and aggregates over
 *	  the appropriate attribute for each aggregate function use (Aggref
 *	  node) appearing in the targetlist or qual of the node.  The number
 *	  of tuples to aggregate over depends on whether grouped or plain
 *	  aggregation is selected.	In grouped aggregation, we produce a result
 *	  row for each group; in plain aggregation there's a single result row
 *	  for the whole query.	In either case, the value of each aggregate is
 *	  stored in the expression context to be used when ExecProject evaluates
 *	  the result tuple.
 *
 * XXX: Fix BTree code.
 *
 * Streaming bottom: forces end of passes when no tuple for underlying node.  
 *
 * MPP-2614: Btree scan will return null tuple at end of scan.  However,
 * if one calls ExecProNode again on a btree scan, it will restart from
 * beginning even though we did not call rescan.  This is a bug on
 * btree scan, but mask it off here for v3.1.  Really should fix Btree
 * code.
 */
TupleTableSlot *
ExecAgg(AggState *node)
{
<<<<<<< HEAD
	if (node->agg_done)
	{
		ExecEagerFreeAgg(node);
		return NULL;
	}

#if 0
=======
>>>>>>> 4d53a2f9
	/*
	 * Check to see if we're still projecting out tuples from a previous agg
	 * tuple (because there is a function-returning-set in the projection
	 * expressions).  If so, try to project another one.
	 */
	if (node->ss.ps.ps_TupFromTlist)
	{
		TupleTableSlot *result;
		ExprDoneCond isDone;

		result = ExecProject(node->ss.ps.ps_ProjInfo, &isDone);
		if (isDone == ExprMultipleResult)
			return result;
		/* Done with that source tuple... */
		node->ss.ps.ps_TupFromTlist = false;
	}
#endif

	/*
	 * Exit if nothing left to do.  (We must do the ps_TupFromTlist check
	 * first, because in some cases agg_done gets set before we emit the
	 * final aggregate tuple, and we have to finish running SRFs for it.)
	 */
	if (node->agg_done)
		return NULL;

	/* Dispatch based on strategy */
	if (((Agg *) node->ss.ps.plan)->aggstrategy == AGG_HASHED)
	{
		TupleTableSlot *tuple = NULL;
		bool		streaming = ((Agg *) node->ss.ps.plan)->streaming;

		/*
		 * ExecAgg processing for hashed aggregation -- returns the
		 * next result tuple or NULL. When returning NULL also sets
		 * aggstate to prevent future calls.
		 */

	
		if (node->hhashtable == NULL)
		{
			bool		tupremain;

			node->hhashtable = create_agg_hash_table(node);
			node->hashaggstatus = HASHAGG_BEFORE_FIRST_PASS;
			tupremain = agg_hash_initial_pass(node);

			if (streaming)
			{
				if (tupremain)
					node->hashaggstatus = HASHAGG_STREAMING;
				else
					node->hashaggstatus = HASHAGG_END_OF_PASSES;
			}
			else
				node->hashaggstatus = HASHAGG_BETWEEN_PASSES;
		}

		/*
		 * On each call we either return a tuple corresponding to a hash entry
		 * (consuming the entry) or fall through to a state machine that tries
		 * to make additional hash entries available and continue the loop.
		 * (This may result in reaching the "exit" state and returning a NULL
		 * tuple).
		 */
		for (;;)
		{
			if (!node->hhashtable->is_spilling)
			{
				tuple = agg_retrieve_hash_table(node);
				node->agg_done = false; /* Not done 'til batches used up. */

				if (tuple != NULL)
					return tuple;
			}

			switch (node->hashaggstatus)
			{
				case HASHAGG_BETWEEN_PASSES:
					Assert(!streaming);
					if (agg_hash_next_pass(node))
					{
						node->hashaggstatus = HASHAGG_BETWEEN_PASSES;
						continue;
					}
					node->hashaggstatus = HASHAGG_END_OF_PASSES;
					/*
					 * pass through. Be sure that the next case statement
					 * is HASHAGG_END_OF_PASSES.
					 */

				case HASHAGG_END_OF_PASSES:
					node->agg_done = true;
					/* Append stats before destroying the htable for EXPLAIN ANALYZE */
					if (node->ss.ps.instrument)
					{
						agg_hash_explain(node);
					}
					ExecEagerFreeAgg(node);
					return NULL;

				case HASHAGG_STREAMING:
					Assert(streaming);
					if (!agg_hash_stream(node))
						node->hashaggstatus = HASHAGG_END_OF_PASSES;
					continue;

				case HASHAGG_BEFORE_FIRST_PASS:
				default:
					elog(ERROR, "hybrid hash aggregation sequencing error");
			}
		}
	}
	else
		return agg_retrieve_direct(node);
}

/*
 * clear_agg_object
 * 		Clear necessary memory (pergroup & perpassthrough) when agg context memory get reset & deleted.
 * 		aggstate - pointer to aggstate
 */
static void
clear_agg_object(AggState *aggstate)
{
	int			aggno = 0;

	for (aggno = 0; aggno < aggstate->numaggs; aggno++)
	{
		AggStatePerGroup pergroupstate = &aggstate->pergroup[aggno];

		pergroupstate->transValue = 0;
		pergroupstate->transValueIsNull = true;
		if (NULL != aggstate->perpassthru)
		{
			pergroupstate = &aggstate->perpassthru[aggno];
			pergroupstate->transValue = 0;
			pergroupstate->transValueIsNull = true;
		}
	}
}

/*
 * ExecAgg for non-hashed case
 */
static TupleTableSlot *
agg_retrieve_direct(AggState *aggstate)
{
	Agg		   *node = (Agg *) aggstate->ss.ps.plan;
	PlanState  *outerPlan;
	ExprContext *econtext;
	ExprContext *tmpcontext;
	Datum	   *aggvalues;
	bool	   *aggnulls;
	AggStatePerAgg peragg;
	AggStatePerGroup pergroup;
	AggStatePerGroup perpassthru;
	TupleTableSlot *outerslot = NULL;
	TupleTableSlot *firstSlot;
	int			aggno;

	bool        passthru_ready = false;
	bool        has_partial_agg = aggstate->has_partial_agg;

	uint64      input_grouping = node->inputGrouping;
	bool        input_has_grouping = node->inputHasGrouping;
	bool        is_final_rollup_agg =
		(node->lastAgg ||
		 (input_has_grouping && node->numNullCols == 0));
	bool        is_middle_rollup_agg =
		(input_has_grouping && node->numNullCols > 0);

	/*
	 * get state info from node
	 */
	outerPlan = outerPlanState(aggstate);
	/* econtext is the per-output-tuple expression context */
	econtext = aggstate->ss.ps.ps_ExprContext;
	aggvalues = econtext->ecxt_aggvalues;
	aggnulls = econtext->ecxt_aggnulls;
	/* tmpcontext is the per-input-tuple expression context */
	tmpcontext = aggstate->tmpcontext;
	peragg = aggstate->peragg;
	pergroup = aggstate->pergroup;
	perpassthru = aggstate->perpassthru;
	firstSlot = aggstate->ss.ss_ScanTupleSlot;

	if (aggstate->agg_done)
		return NULL;

	/*
	 * We loop retrieving tuples until we find one that matches
	 * aggstate->ss.ps.qual, or find a pass-thru tuple when this Agg
	 * node is part of a ROLLUP query.
	 */
	while (!aggstate->agg_done)
	{
		/* Indicate if an input tuple may need to be pass-thru. */
		bool maybe_passthru = false;

		/*
		 * grp_firstTuple represents three types of input tuples:
		 *   (1) an input tuple that is the first tuple in a new
		 *       group and needs to be aggregated.
		 *   (2) an input tuple that only needs to be pass-thru.
		 *   (3) an input tuple that needs to be aggregated and
		 *       be pass-thru.
		 *
		 * When this value is set here, it means that we have previously
		 * read a tuple that crossed the grouping boundary, and this is that
		 * tuple. It could be any of the above three types.
		 *
		 * When this value is not set, there are two cases:
		 *  (1) If aggstate->has_parital_agg is false, then the first tuple
		 *      in a new group is not read.
		 *  (2) If aggstate->has_parital_agg is true, then the first tuple
		 *      in a new group has been read and aggregated into the result.
		 */
		if (aggstate->grp_firstTuple != NULL)
			maybe_passthru = true;

		/*
		 * If we don't already have the first tuple of the new group,
		 * fetch it from the outer plan.
		 */
		if (!aggstate->has_partial_agg && aggstate->grp_firstTuple == NULL)
		{
			outerslot = ExecProcNode(outerPlan);
			if (!TupIsNull(outerslot))
			{
				/*
				 * Make a copy of the first tuple; we will use this for
				 * comparison (in group mode) and for projection.
				 */

				slot_getallattrs(outerslot);
				aggstate->grp_firstTuple = memtuple_form_to(firstSlot->tts_mt_bind,
						slot_get_values(outerslot),
						slot_get_isnull(outerslot),
						NULL, NULL, false);
			}
			else
			{
				/* outer plan produced no tuples at all */
				aggstate->agg_done = true;
				/* If we are grouping, we should produce no tuples too */
				if (node->aggstrategy != AGG_PLAIN)
					return NULL;
			}
		}

		if (!aggstate->has_partial_agg)
		{
			/*
			 * Clear the per-output-tuple context for each group, as well as
			 * aggcontext (which contains any pass-by-ref transvalues of the old
			 * group).	We also clear any child contexts of the aggcontext; some
			 * aggregate functions store working state in such contexts.
			 *
			 * We use ReScanExprContext not just ResetExprContext because we want
			 * any registered shutdown callbacks to be called.	That allows
			 * aggregate functions to ensure they've cleaned up any non-memory
			 * resources.
			 */
			ReScanExprContext(econtext);

			MemoryContextResetAndDeleteChildren(aggstate->aggcontext);

			/* Clear necessary memory (pergroup & perpassthrough) when aggcontext get reset & deleted */
			clear_agg_object(aggstate);

			/*
			 * Initialize working state for a new input tuple group
			 */
			initialize_aggregates(aggstate, peragg, pergroup, &(aggstate->mem_manager));
		}

		/* Process the remaining tuples in the new group. */
		if (aggstate->has_partial_agg || aggstate->grp_firstTuple != NULL)
		{
			int outer_grouping = input_grouping;

			if (!aggstate->has_partial_agg)
			{
				/*
				 * Store the copied first input tuple in the tuple table slot
				 * reserved for it. The tuple will be deleted when it is cleared
				 * from the slot.
				 */

				ExecStoreMinimalTuple(aggstate->grp_firstTuple,
							   firstSlot,
							   true);
				aggstate->grp_firstTuple = NULL;        /* don't keep two pointers */

				/*
				 * Determine if this first tuple is a simple pass-thru tuple,
				 * or need to be aggregated.
				 */
				outer_grouping =
					tuple_grouping(firstSlot, node->numCols-node->numNullCols,
								   input_grouping, input_has_grouping,
								   (node->numCols-node->numNullCols) > 0 ?
								   node->grpColIdx[node->numCols-node->numNullCols-2]: 0);

				Assert(outer_grouping <= input_grouping);
			}

			if (outer_grouping < input_grouping)
			{
				/* This tuple is a pass-thru tuple. */
				passthru_ready = true;
				outerslot = firstSlot;
			}

			else
			{
				/*
				 * This tuple needs to be aggregated and may need to be
				 * passthru.
				 */
				if (is_middle_rollup_agg &&
					!aggstate->has_partial_agg)
					maybe_passthru = true;

				/* set up for first advance aggregates call */
				tmpcontext->ecxt_outertuple = firstSlot;

				/*
				 * Process each outer-plan tuple, and then fetch the next one,
				 * until we exhause the outer plan or cross a group boundary.
				 */
				for (;;)
				{
					if (!aggstate->has_partial_agg)
					{
						has_partial_agg = true;
						call_AdvanceAggregates(aggstate, pergroup, &(aggstate->mem_manager));
					}

					/* Reset per-input-tuple context after each tuple */
					ResetExprContext(tmpcontext);

					if (is_middle_rollup_agg &&
						maybe_passthru)
					{
						outerslot = firstSlot;
						passthru_ready = true;
						aggstate->has_partial_agg = has_partial_agg;
						break;
					}

					outerslot = ExecProcNode(outerPlan);
					if (TupIsNull(outerslot))
					{
						/* no more outer-plan tuples avaiable */
						aggstate->agg_done = true;
						break;
					}

					/* set up for next advance aggregates call */
					tmpcontext->ecxt_outertuple = outerslot;

					/*
					 * If we are grouping, check whether we've crossed a group
					 * boundary.
					 */
					if (node->aggstrategy == AGG_SORTED)
					{
						bool tuple_match;
						int match_numcols;

						int outer_grouping =
							tuple_grouping(outerslot, node->numCols-node->numNullCols,
										   input_grouping, input_has_grouping,
										   (node->numCols-node->numNullCols) > 0 ?
										   node->grpColIdx[node->numCols-node->numNullCols-2]: 0);

						Assert(outer_grouping <= input_grouping);

						if (outer_grouping == input_grouping)
							match_numcols = node->numCols - node->numNullCols;
						else
							/* ignore Grouping/GroupId column */
							match_numcols = node->numCols - node->numNullCols - 2;

						tuple_match = execTuplesMatch(firstSlot, outerslot,
													  match_numcols, node->grpColIdx,
													  aggstate->eqfunctions,
													  tmpcontext->ecxt_per_tuple_memory);

						if (!tuple_match)
						{
							/* We've crossed a group boundary. */
							/* Make a copy of the first tuple for the new group. */
							aggstate->grp_firstTuple = ExecCopySlotMemTuple(outerslot);
							aggstate->has_partial_agg = false;
							break;
						}

						if (is_middle_rollup_agg || outer_grouping < input_grouping)
						{
							/*
							 * We have a pass-through tuple. We will advance
							 * the aggregate result before passing it thru.
							 */
							if (aggstate->has_partial_agg &&
								outer_grouping == input_grouping)
							{
								has_partial_agg = true;
								tmpcontext->ecxt_outertuple = outerslot;
								call_AdvanceAggregates(aggstate, pergroup, &(aggstate->mem_manager));
							}

							passthru_ready = true;
							aggstate->has_partial_agg = has_partial_agg;
							break;
						}
					}

				}

			}
		}

		/*
		 * We found a pass-thru tuple. When this tuple appears in the middle
		 * Agg node in a ROLLUP, we can simply return outerslot. If this appears
		 * in the final Agg node in a ROLLUP, we need to finalize its
		 * aggregate value.
		 *
		 * If this pass-thru tuple needs to be aggregated into the result, at this
		 * point, it is done.
		 */
		if (passthru_ready)
		{
			if (!node->lastAgg && is_middle_rollup_agg)
				return outerslot;

			/* At this point we are done scanning the agg state because a null outerslot was produced above */
			if(aggstate->agg_done)
				return NULL;

			/*
			 * For the top-level of a rollup, we need to finalize
			 * the aggregate value. First, we reset the context,
			 * and prepare the aggregate value.
			 */
			ResetExprContext(econtext);
			initialize_aggregates(aggstate, peragg, perpassthru, &(aggstate->mem_manager));

			/* finalize the pass-through tuple */
			ResetExprContext(tmpcontext);
			tmpcontext->ecxt_outertuple = outerslot;

			call_AdvanceAggregates(aggstate, perpassthru, &(aggstate->mem_manager));
		}

		/*
		 * Use the representative input tuple for any references to
		 * non-aggregated input columns in the qual and tlist.	(If we are not
		 * grouping, and there are no input rows at all, we will come here
		 * with an empty firstSlot ... but if not grouping, there can't be any
		 * references to non-aggregated input columns, so no problem.)
		 */
		if (passthru_ready)
			econtext->ecxt_outertuple = outerslot;
		else
			econtext->ecxt_outertuple = firstSlot;

		/*
		 * Done scanning input tuple group. Finalize each aggregate
		 * calculation, and stash results in the per-output-tuple context.
		 */
		for (aggno = 0; aggno < aggstate->numaggs; aggno++)
		{
			AggStatePerAgg peraggstate = &peragg[aggno];
			AggStatePerGroup pergroupstate;

			if (!passthru_ready)
				pergroupstate = &pergroup[aggno];
			else
				pergroupstate = &perpassthru[aggno];

			if (peraggstate->numSortCols > 0)
			{
				if (peraggstate->numInputs == 1)
					process_ordered_aggregate_single(aggstate,
													 peraggstate,
													 pergroupstate);
				else
					process_ordered_aggregate_multi(aggstate,
													peraggstate,
													pergroupstate);

			}

			finalize_aggregate(aggstate, peraggstate, pergroupstate,
							   &aggvalues[aggno], &aggnulls[aggno]);
		}

		/*
		 * We obtain GROUP_ID from the input tuples when this is
		 * the middle Agg or final Agg in a ROLLUP.
		 */
		if ((is_final_rollup_agg ||
			(passthru_ready && is_middle_rollup_agg)) &&
			input_has_grouping)
			econtext->group_id =
				get_grouping_groupid(econtext->ecxt_outertuple,
									 node->grpColIdx[node->numCols-node->numNullCols-1]);
		else
			econtext->group_id = node->rollupGSTimes;

		/* Set GROUPING value */
		if ((is_final_rollup_agg ||
			 (passthru_ready && is_middle_rollup_agg)) &&
			input_has_grouping)
			econtext->grouping =
				get_grouping_groupid(econtext->ecxt_outertuple,
									 node->grpColIdx[node->numCols-node->numNullCols-2]);
		else
			econtext->grouping = node->grouping;

		/*
		 * When some grouping columns do not appear in this Agg node,
		 * We modify the input tuple before doing projection.
		 */
		if (!passthru_ready && node->numNullCols > 0)
		{
			/*
			 * For a ROLLUP query, we may need to modify the input tuple
			 * to match with the current rollup level. We initialize those
			 * arrays that are needed for this process. (Only do this once.)
			 */
			if (aggstate->num_attrs == 0 && node->numNullCols > 0)
			{
				int num_grpattrs = node->numCols;
				int attno;

				aggstate->num_attrs =
				    firstSlot->tts_tupleDescriptor->natts;
				aggstate->replValues =
					palloc0(aggstate->num_attrs * sizeof(Datum));
				aggstate->replIsnull = palloc0(aggstate->num_attrs * sizeof(bool));
				aggstate->doReplace = palloc0(aggstate->num_attrs * sizeof(bool));

				Assert(num_grpattrs >= node->numNullCols);

				for (attno=num_grpattrs - node->numNullCols; attno<num_grpattrs; attno++)
				{
					aggstate->replIsnull[node->grpColIdx[attno] - 1] = true;
					aggstate->doReplace[node->grpColIdx[attno] - 1] = true;
				}
			}

			/*
			 * Modify the input tuple when this node requires some grouping
			 * columns to be set to NULL.
			 */
			if (node->numNullCols > 0)
			{
				ExecModifyMemTuple(econtext->ecxt_outertuple,
							aggstate->replValues,
							aggstate->replIsnull,
							aggstate->doReplace
							);
			}
		}

		/*
		 * Check the qual (HAVING clause); if the group does not match, ignore
		 * it and loop back to try to process another group.
		 */
		if (ExecQual(aggstate->ss.ps.qual, econtext, false))
		{
			/*
			 * Form and return a projection tuple using the aggregate results
			 * and the representative input tuple.
			 */
			TupleTableSlot *result;

			result = ExecProject(aggstate->ss.ps.ps_ProjInfo, NULL);

			return result;
		}
	}

	/* No more groups */
	return NULL;
}

/*
 * ExecAgg for hashed case: retrieve groups from hash table
 */
static TupleTableSlot *
agg_retrieve_hash_table(AggState *aggstate)
{
	ExprContext *econtext;
	Datum	   *aggvalues;
	bool	   *aggnulls;
	AggStatePerAgg peragg;
	AggStatePerGroup pergroup;
	TupleTableSlot *firstSlot;
	int			aggno;
	Agg		   *node = (Agg *) aggstate->ss.ps.plan;
	bool        input_has_grouping = node->inputHasGrouping;
	bool        is_final_rollup_agg =
		(node->lastAgg ||
		 (input_has_grouping && node->numNullCols == 0));

	/*
	 * get state info from node
	 */
	/* econtext is the per-output-tuple expression context */
	econtext = aggstate->ss.ps.ps_ExprContext;
	aggvalues = econtext->ecxt_aggvalues;
	aggnulls = econtext->ecxt_aggnulls;
	peragg = aggstate->peragg;
	firstSlot = aggstate->ss.ss_ScanTupleSlot;

	if (aggstate->agg_done)
		return NULL;

	/*
	 * We loop retrieving groups until we find one satisfying
	 * aggstate->ss.ps.qual
	 */
	while (!aggstate->agg_done)
	{
		HashAggEntry *entry = agg_hash_iter(aggstate);

		if (entry == NULL)
		{
			aggstate->agg_done = TRUE;

			return NULL;
		}

		/*
		 * Clear the per-output-tuple context for each group
		 *
		 * We intentionally don't use ReScanExprContext here; if any aggs have
		 * registered shutdown callbacks, they mustn't be called yet, since we
		 * might not be done with that agg.
		 */
		ResetExprContext(econtext);

		/*
		 * Store the copied first input tuple in the tuple table slot reserved
		 * for it, so that it can be used in ExecProject.
		 */
		ExecStoreMinimalTuple((MemTuple)entry->tuple_and_aggs, firstSlot, false);
		pergroup = (AggStatePerGroup)((char *)entry->tuple_and_aggs + 
					      MAXALIGN(memtuple_get_size((MemTuple)entry->tuple_and_aggs)));

		/*
		 * Finalize each aggregate calculation, and stash results in the
		 * per-output-tuple context.
		 */
		for (aggno = 0; aggno < aggstate->numaggs; aggno++)
		{
			AggStatePerAgg peraggstate = &peragg[aggno];
			AggStatePerGroup pergroupstate = &pergroup[aggno];

			Assert(peraggstate->numSortCols == 0);
			finalize_aggregate(aggstate, peraggstate, pergroupstate,
							   &aggvalues[aggno], &aggnulls[aggno]);
		}

		/*
		 * Use the representative input tuple for any references to
		 * non-aggregated input columns in the qual and tlist.
		 */
		econtext->ecxt_outertuple = firstSlot;

		if (is_final_rollup_agg && input_has_grouping)
		{
			econtext->group_id =
				get_grouping_groupid(econtext->ecxt_outertuple,
					 node->grpColIdx[node->numCols - node->numNullCols - 1]);
			econtext->grouping =
				get_grouping_groupid(econtext->ecxt_outertuple,
					 node->grpColIdx[node->numCols - node->numNullCols - 2]);
		}
		else
		{
			econtext->group_id = node->rollupGSTimes;
			econtext->grouping = node->grouping;
		}

		/*
		 * Check the qual (HAVING clause); if the group does not match, ignore
		 * it and loop back to try to process another group.
		 */
		if (ExecQual(aggstate->ss.ps.qual, econtext, false))
		{
			/*
			 * Form and return a projection tuple using the aggregate results
			 * and the representative input tuple.
			 */
			TupleTableSlot *result;

			result = ExecProject(aggstate->ss.ps.ps_ProjInfo, NULL);

			return result;
		}
	}

	/* No more groups */
	return NULL;
}

/* -----------------
 * ExecInitAgg
 *
 *	Creates the run-time information for the agg node produced by the
 *	planner and initializes its outer subtree
 * -----------------
 */
AggState *
ExecInitAgg(Agg *node, EState *estate, int eflags)
{
	AggState   *aggstate;
	AggStatePerAgg peragg;
	Plan	   *outerPlan;
	ExprContext *econtext;
	int			numaggs,
				aggno;
	ListCell   *l;

	/* check for unsupported flags */
	Assert(!(eflags & (EXEC_FLAG_BACKWARD | EXEC_FLAG_MARK)));

	/*
	 * create state structure
	 */
	aggstate = makeNode(AggState);
	aggstate->ss.ps.plan = (Plan *) node;
	aggstate->ss.ps.state = estate;

	aggstate->aggs = NIL;
	aggstate->numaggs = 0;
	aggstate->eqfunctions = NULL;
	aggstate->hashfunctions = NULL;
	aggstate->peragg = NULL;
	aggstate->curperagg = NULL;
	aggstate->agg_done = false;
	aggstate->has_partial_agg = false;
	aggstate->pergroup = NULL;
	aggstate->grp_firstTuple = NULL;
	aggstate->hashtable = NULL;

	/*
	 * Create expression contexts.	We need two, one for per-input-tuple
	 * processing and one for per-output-tuple processing.	We cheat a little
	 * by using ExecAssignExprContext() to build both.
	 */
	ExecAssignExprContext(estate, &aggstate->ss.ps);
	aggstate->tmpcontext = aggstate->ss.ps.ps_ExprContext;
	ExecAssignExprContext(estate, &aggstate->ss.ps);

	/*
	 * We also need a long-lived memory context for holding hashtable data
	 * structures and transition values.  NOTE: the details of what is stored
	 * in aggcontext and what is stored in the regular per-query memory
	 * context are driven by a simple decision: we want to reset the
	 * aggcontext in ExecReScanAgg to recover no-longer-wanted space.
	 */
	aggstate->aggcontext =
		AllocSetContextCreate(CurrentMemoryContext,
							  "AggContext",
							  ALLOCSET_DEFAULT_MINSIZE,
							  ALLOCSET_DEFAULT_INITSIZE,
							  ALLOCSET_DEFAULT_MAXSIZE);

#define AGG_NSLOTS 3

	/*
	 * tuple table initialization
	 */
	aggstate->ss.ss_ScanTupleSlot = ExecInitExtraTupleSlot(estate);
	ExecInitResultTupleSlot(estate, &aggstate->ss.ps);
	aggstate->hashslot = ExecInitExtraTupleSlot(estate);

	/*
	 * initialize child expressions
	 *
	 * Note: ExecInitExpr finds Aggrefs for us, and also checks that no aggs
	 * contain other agg calls in their arguments.	This would make no sense
	 * under SQL semantics anyway (and it's forbidden by the spec). Because
	 * that is true, we don't need to worry about evaluating the aggs in any
	 * particular order.
	 */
	aggstate->ss.ps.targetlist = (List *)
		ExecInitExpr((Expr *) node->plan.targetlist,
					 (PlanState *) aggstate);
	aggstate->ss.ps.qual = (List *)
		ExecInitExpr((Expr *) node->plan.qual,
					 (PlanState *) aggstate);

	/*
	 * CDB: Offer extra info for EXPLAIN ANALYZE.
	 */
	if (estate->es_instrument)
	{
		/* Allocate string buffer. */
		aggstate->ss.ps.cdbexplainbuf = makeStringInfo();

		/* Request a callback at end of query. */
		aggstate->ss.ps.cdbexplainfun = ExecAggExplainEnd;
	}

	/*
	 * initialize child nodes
	 */
	outerPlan = outerPlan(node);
	outerPlanState(aggstate) = ExecInitNode(outerPlan, estate, eflags);

	/*
	 * initialize source tuple type.
	 */
	ExecAssignScanTypeFromOuterPlan(&aggstate->ss);

	/*
	 * Initialize result tuple type and projection info.
	 */
	ExecAssignResultTypeFromTL(&aggstate->ss.ps);
	ExecAssignProjectionInfo(&aggstate->ss.ps, NULL);

#if 0
	aggstate->ss.ps.ps_TupFromTlist = false;
#endif

	/*
	 * get the count of aggregates in targetlist and quals
	 */
	numaggs = aggstate->numaggs;
	Assert(numaggs == list_length(aggstate->aggs));
	if (numaggs <= 0)
	{
		/*
		 * This is not an error condition: we might be using the Agg node just
		 * to do hash-based grouping.  Even in the regular case,
		 * constant-expression simplification could optimize away all of the
		 * Aggrefs in the targetlist and qual.	So keep going, but force local
		 * copy of numaggs positive so that palloc()s below don't choke.
		 */
		numaggs = 1;
	}

	/*
	 * If we are grouping, precompute fmgr lookup data for inner loop. We need
	 * both equality and hashing functions to do it by hashing, but only
	 * equality if not hashing.
	 */
	if (node->numCols > 0)
	{
		if (node->aggstrategy == AGG_HASHED)
			execTuplesHashPrepare(node->numCols,
								  node->grpOperators,
								  &aggstate->eqfunctions,
								  &aggstate->hashfunctions);
		else
			aggstate->eqfunctions =
				execTuplesMatchPrepare(node->numCols,
									   node->grpOperators);
	}

	/*
	 * Set up aggregate-result storage in the output expr context, and also
	 * allocate my private per-agg working storage
	 */
	econtext = aggstate->ss.ps.ps_ExprContext;
	econtext->ecxt_aggvalues = (Datum *) palloc0(sizeof(Datum) * numaggs);
	econtext->ecxt_aggnulls = (bool *) palloc0(sizeof(bool) * numaggs);

	peragg = (AggStatePerAgg) palloc0(sizeof(AggStatePerAggData) * numaggs);
	aggstate->peragg = peragg;

	if (node->aggstrategy == AGG_HASHED)
	{
		aggstate->hash_needed = find_hash_columns(aggstate);
	}
	else
	{
		AggStatePerGroup pergroup;

		pergroup = (AggStatePerGroup) palloc0(sizeof(AggStatePerGroupData) * numaggs);
		aggstate->pergroup = pergroup;
	}

	/*
	 * Perform lookups of aggregate function info, and initialize the
	 * unchanging fields of the per-agg data.  We also detect duplicate
	 * aggregates (for example, "SELECT sum(x) ... HAVING sum(x) > 0"). When
	 * duplicates are detected, we only make an AggStatePerAgg struct for the
	 * first one.  The clones are simply pointed at the same result entry by
	 * giving them duplicate aggno values.
	 */
	aggno = -1;
	foreach(l, aggstate->aggs)
	{
		AggrefExprState *aggrefstate = (AggrefExprState *) lfirst(l);
		Aggref	   *aggref = (Aggref *) aggrefstate->xprstate.expr;
		AggStatePerAgg peraggstate;
		Oid			inputTypes[FUNC_MAX_ARGS];
		int			numArguments;
		int			numDirectArgs;
		int			numInputs;
		int			numSortCols;
		int			numDistinctCols;
		List	   *sortlist;
		HeapTuple	aggTuple;
		Form_pg_aggregate aggform;
		Oid			aggtranstype;
		AclResult	aclresult;
		Oid			transfn_oid = InvalidOid,
					finalfn_oid = InvalidOid;
		Expr	   *transfnexpr = NULL,
				   *finalfnexpr = NULL,
				   *prelimfnexpr = NULL;
		Datum		textInitVal;
		int			i;
		ListCell   *lc;

		/* Planner should have assigned aggregate to correct level */
		Assert(aggref->agglevelsup == 0);

		/* Look for a previous duplicate aggregate */
		for (i = 0; i <= aggno; i++)
		{
			if (equal(aggref, peragg[i].aggref) &&
				!contain_volatile_functions((Node *) aggref))
				break;
		}
		if (i <= aggno)
		{
			/* Found a match to an existing entry, so just mark it */
			aggrefstate->aggno = i;
			continue;
		}

		/* Nope, so assign a new PerAgg record */
		peraggstate = &peragg[++aggno];

		/* Mark Aggref state node with assigned index in the result array */
		aggrefstate->aggno = aggno;

		/* Begin filling in the peraggstate data */
		peraggstate->aggrefstate = aggrefstate;
		peraggstate->aggref = aggref;
		peraggstate->sortstate = NULL;

		/* Fetch the pg_aggregate row */
		aggTuple = SearchSysCache1(AGGFNOID,
								   ObjectIdGetDatum(aggref->aggfnoid));
		if (!HeapTupleIsValid(aggTuple))
			elog(ERROR, "cache lookup failed for aggregate %u",
				 aggref->aggfnoid);
		aggform = (Form_pg_aggregate) GETSTRUCT(aggTuple);

		/* Check permission to call aggregate function */
		aclresult = pg_proc_aclcheck(aggref->aggfnoid, GetUserId(),
									 ACL_EXECUTE);
		if (aclresult != ACLCHECK_OK)
			aclcheck_error(aclresult, ACL_KIND_PROC,
						   get_func_name(aggref->aggfnoid));

		switch (aggref->aggstage)		/* MPP */
		{
			case AGGSTAGE_NORMAL:		/* Single-stage aggregation */
				peraggstate->transfn_oid = transfn_oid = aggform->aggtransfn;
				peraggstate->finalfn_oid = finalfn_oid = aggform->aggfinalfn;
				break;

			case AGGSTAGE_PARTIAL:		/* Two-stage aggregation --
										 * preliminary stage */
				/* the perliminary stage for two-stage aggregation */
				peraggstate->transfn_oid = transfn_oid = aggform->aggtransfn;
				peraggstate->finalfn_oid = finalfn_oid = InvalidOid;
				break;

			case AGGSTAGE_INTERMEDIATE:
				peraggstate->transfn_oid = transfn_oid = aggform->aggprelimfn;
				peraggstate->finalfn_oid = finalfn_oid = InvalidOid;
				break;

			case AGGSTAGE_FINAL:		/* Two-stage aggregation - final stage */
				peraggstate->transfn_oid = transfn_oid = aggform->aggprelimfn;
				peraggstate->finalfn_oid = finalfn_oid = aggform->aggfinalfn;
				break;
		}

		peraggstate->prelimfn_oid = aggform->aggprelimfn;

		/* Check that aggregate owner has permission to call component fns */
		{
			HeapTuple	procTuple;
			Oid			aggOwner;

			procTuple = SearchSysCache(PROCOID,
									   ObjectIdGetDatum(aggref->aggfnoid),
									   0, 0, 0);
			if (!HeapTupleIsValid(procTuple))
				elog(ERROR, "cache lookup failed for function %u",
					 aggref->aggfnoid);
			aggOwner = ((Form_pg_proc) GETSTRUCT(procTuple))->proowner;
			ReleaseSysCache(procTuple);

			aclresult = pg_proc_aclcheck(transfn_oid, aggOwner,
										 ACL_EXECUTE);
			if (aclresult != ACLCHECK_OK)
				aclcheck_error(aclresult, ACL_KIND_PROC,
							   get_func_name(transfn_oid));
			if (OidIsValid(finalfn_oid))
			{
				aclresult = pg_proc_aclcheck(finalfn_oid, aggOwner,
											 ACL_EXECUTE);
				if (aclresult != ACLCHECK_OK)
					aclcheck_error(aclresult, ACL_KIND_PROC,
								   get_func_name(finalfn_oid));
			}
			if (OidIsValid(peraggstate->prelimfn_oid))
			{
				aclresult = pg_proc_aclcheck(peraggstate->prelimfn_oid, aggOwner,
											 ACL_EXECUTE);
				if (aclresult != ACLCHECK_OK)
					aclcheck_error(aclresult, ACL_KIND_PROC,
								   get_func_name(peraggstate->prelimfn_oid));
			}
		}

		/*
		 * Get actual datatypes of the (nominal) aggregate inputs.	These
		 * could be different from the agg's declared input types, when the
		 * agg accepts ANY or a polymorphic type.
		 */
		numArguments = get_aggregate_argtypes(aggref, inputTypes);
		peraggstate->numArguments = numArguments;

		/* Count the "direct" arguments, if any */
		numDirectArgs = list_length(aggref->aggdirectargs);

		/* Count the number of aggregated input columns */
		numInputs = list_length(aggref->args);
		peraggstate->numInputs = numInputs;

		/* Detect how many arguments to pass to the transfn */
		if (AGGKIND_IS_ORDERED_SET(aggref->aggkind))
			peraggstate->numTransInputs = numInputs;
		else
			peraggstate->numTransInputs = numArguments;

		/* Detect how many arguments to pass to the finalfn */
		if (aggform->aggfinalextra)
			peraggstate->numFinalArgs = numArguments + 1;
		else
			peraggstate->numFinalArgs = numDirectArgs + 1;

		/* resolve actual type of transition state, if polymorphic */
		aggtranstype = resolve_aggregate_transtype(aggref->aggfnoid,
												   aggform->aggtranstype,
												   inputTypes,
												   numArguments);

		/* build expression trees using actual argument & result types */
		build_aggregate_fnexprs(inputTypes,
								numArguments,
								numDirectArgs,
								peraggstate->numFinalArgs,
								aggref->aggvariadic,
								aggtranstype,
								aggref->aggtype,
								transfn_oid,
								finalfn_oid,
								peraggstate->prelimfn_oid /* prelim */ ,
								InvalidOid /* invtrans */ ,
								InvalidOid /* invprelim */ ,
								&transfnexpr,
								&finalfnexpr,
								&prelimfnexpr,
								NULL,
								NULL);

		fmgr_info(transfn_oid, &peraggstate->transfn);
		peraggstate->transfn.fn_expr = (Node *) transfnexpr;

		if (OidIsValid(finalfn_oid))
		{
			fmgr_info(finalfn_oid, &peraggstate->finalfn);
			peraggstate->finalfn.fn_expr = (Node *) finalfnexpr;
		}

		if (OidIsValid(peraggstate->prelimfn_oid))
		{
			fmgr_info(peraggstate->prelimfn_oid, &peraggstate->prelimfn);
			peraggstate->prelimfn.fn_expr = (Node *) prelimfnexpr;
		}

		get_typlenbyval(aggref->aggtype,
						&peraggstate->resulttypeLen,
						&peraggstate->resulttypeByVal);
		get_typlenbyval(aggtranstype,
						&peraggstate->transtypeLen,
						&peraggstate->transtypeByVal);

		/*
		 * initval is potentially null, so don't try to access it as a struct
		 * field. Must do it the hard way with SysCacheGetAttr.
		 */
		textInitVal = SysCacheGetAttr(AGGFNOID, aggTuple,
									  Anum_pg_aggregate_agginitval,
									  &peraggstate->initValueIsNull);

		if (peraggstate->initValueIsNull)
			peraggstate->initValue = (Datum) 0;
		else
			peraggstate->initValue = GetAggInitVal(textInitVal,
												   aggtranstype);

		/*
		 * If the transfn is strict and the initval is NULL, make sure input
		 * type and transtype are the same (or at least binary-compatible), so
		 * that it's OK to use the first aggregated input value as the initial
		 * transValue.	This should have been checked at agg definition time,
		 * but just in case...
		 */
		if (peraggstate->transfn.fn_strict && peraggstate->initValueIsNull)
		{
			if (numArguments <= numDirectArgs ||
				!IsBinaryCoercible(inputTypes[numDirectArgs], aggtranstype))
				ereport(ERROR,
						(errcode(ERRCODE_INVALID_FUNCTION_DEFINITION),
						 errmsg("aggregate %u needs to have compatible input type and transition type %d %d %d",
								aggref->aggfnoid, inputTypes[0], aggtranstype, numArguments)));
		}

		/*
		 * Get a tupledesc corresponding to the aggregated inputs (including
		 * sort expressions) of the agg.
		 */
		peraggstate->evaldesc = ExecTypeFromTL(aggref->args, false);

		/* Create slot we're going to do argument evaluation in */
		peraggstate->evalslot = ExecInitExtraTupleSlot(estate);
		ExecSetSlotDescriptor(peraggstate->evalslot, peraggstate->evaldesc);

		/* Set up projection info for evaluation */
		peraggstate->evalproj = ExecBuildProjectionInfo(aggrefstate->args,
														aggstate->tmpcontext,
														peraggstate->evalslot,
														NULL);

		/*
		 * If we're doing either DISTINCT or ORDER BY for a plain agg, then we
		 * have a list of SortGroupClause nodes; fish out the data in them and
		 * stick them into arrays.	We ignore ORDER BY for an ordered-set agg,
		 * however; the agg's transfn and finalfn are responsible for that.
		 *
		 * Note that by construction, if there is a DISTINCT clause then the
		 * ORDER BY clause is a prefix of it (see transformDistinctClause).
		 */
		if (AGGKIND_IS_ORDERED_SET(aggref->aggkind))
		{
			sortlist = NIL;
			numSortCols = numDistinctCols = 0;
		}
		else if (aggref->aggdistinct)
		{
			sortlist = aggref->aggdistinct;
			numSortCols = numDistinctCols = list_length(sortlist);
			Assert(numSortCols >= list_length(aggref->aggorder));
		}
		else
		{
			sortlist = aggref->aggorder;
			numSortCols = list_length(sortlist);
			numDistinctCols = 0;
		}

		peraggstate->numSortCols = numSortCols;
		peraggstate->numDistinctCols = numDistinctCols;

		if (numSortCols > 0)
		{
			/*
			 * We don't implement DISTINCT or ORDER BY aggs in the HASHED case
			 * (yet)
			 */
			Assert(node->aggstrategy != AGG_HASHED);

			/* If we have only one input, we need its len/byval info. */
			if (numInputs == 1)
			{
				get_typlenbyval(inputTypes[numDirectArgs],
								&peraggstate->inputtypeLen,
								&peraggstate->inputtypeByVal);
			}
			else if (numDistinctCols > 0)
			{
				/* we will need an extra slot to store prior values */
				peraggstate->uniqslot = ExecInitExtraTupleSlot(estate);
				ExecSetSlotDescriptor(peraggstate->uniqslot,
									  peraggstate->evaldesc);
			}

			/* Extract the sort information for use later */
			peraggstate->sortColIdx =
				(AttrNumber *) palloc(numSortCols * sizeof(AttrNumber));
			peraggstate->sortOperators =
				(Oid *) palloc(numSortCols * sizeof(Oid));
			peraggstate->sortNullsFirst =
				(bool *) palloc(numSortCols * sizeof(bool));

			i = 0;
			foreach(lc, sortlist)
			{
				SortGroupClause *sortcl = (SortGroupClause *) lfirst(lc);
				TargetEntry *tle = get_sortgroupclause_tle(sortcl,
														   aggref->args);

				/* the parser should have made sure of this */
				Assert(OidIsValid(sortcl->sortop));

				peraggstate->sortColIdx[i] = tle->resno;
				peraggstate->sortOperators[i] = sortcl->sortop;
				peraggstate->sortNullsFirst[i] = sortcl->nulls_first;
				i++;
			}
			Assert(i == numSortCols);
		}

		if (aggref->aggdistinct)
		{
			Assert(numArguments > 0);

			/*
			 * We need the equal function for each DISTINCT comparison we will
			 * make.
			 */
			peraggstate->equalfns =
				(FmgrInfo *) palloc(numDistinctCols * sizeof(FmgrInfo));

			i = 0;
			foreach(lc, aggref->aggdistinct)
			{
				SortGroupClause *sortcl = (SortGroupClause *) lfirst(lc);

				fmgr_info(get_opcode(sortcl->eqop), &peraggstate->equalfns[i]);
				i++;
			}
			Assert(i == numDistinctCols);
		}

		ReleaseSysCache(aggTuple);
	}

	/* Update numaggs to match number of unique aggregates found */
	aggstate->numaggs = aggno + 1;

	/* MPP */
	aggstate->hhashtable = NULL;

	/* ROLLUP */
	aggstate->perpassthru = NULL;

	if (node->inputHasGrouping)
	{
		AggStatePerGroup perpassthru;

		perpassthru = (AggStatePerGroup) palloc0(sizeof(AggStatePerGroupData) * numaggs);
		aggstate->perpassthru = perpassthru;

	}

	aggstate->num_attrs = 0;


	/* Set the default memory manager */
	aggstate->mem_manager.alloc = cxt_alloc;
	aggstate->mem_manager.free = cxt_free;
	aggstate->mem_manager.manager = aggstate->aggcontext;
	aggstate->mem_manager.realloc_ratio = 1;

	return aggstate;
}

Datum
GetAggInitVal(Datum textInitVal, Oid transtype)
{
	Oid			typinput,
				typioparam;
	char	   *strInitVal;
	Datum		initVal;

	getTypeInputInfo(transtype, &typinput, &typioparam);
	strInitVal = TextDatumGetCString(textInitVal);
	initVal = OidInputFunctionCall(typinput, strInitVal,
								   typioparam, -1);
	pfree(strInitVal);
	return initVal;
}

/*
 * Standard API to count tuple table slots used by an execution
 * instance of an Agg node.
 *
 * GPDB precomputes tuple table size, but use of projection means
 * aggregates use a slot.  Since the count is needed earlier, we
 * than the determination of then number of different aggregate
 * call that happens during initializaiton, we just count Aggref
 * nodes.  This may be an over count (in case some aggregate
 * calls are duplicated), but shouldn't be too bad.
 */
int
ExecCountSlotsAgg(Agg *node)
{
	int			nextraslots = 0;

	nextraslots += count_extra_agg_slots((Node *) node->plan.targetlist);
	nextraslots += count_extra_agg_slots((Node *) node->plan.qual);

	return ExecCountSlotsNode(outerPlan(node)) +
		ExecCountSlotsNode(innerPlan(node)) +
		nextraslots +			/* may be high due to duplicate Aggref nodes. */
		AGG_NSLOTS;
}

void
ExecEndAgg(AggState *node)
{
	PlanState  *outerPlan;

	ExecEagerFreeAgg(node);

	/* And ensure any agg shutdown callbacks have been called */
	ReScanExprContext(node->ss.ps.ps_ExprContext);

	/*
	 * Free both the expr contexts.
	 */
	ExecFreeExprContext(&node->ss.ps);
	node->ss.ps.ps_ExprContext = node->tmpcontext;
	ExecFreeExprContext(&node->ss.ps);

	/* clean up tuple table */
	ExecClearTuple(node->ss.ss_ScanTupleSlot);

	if (node->num_attrs > 0)
	{
		pfree(node->replValues);
		pfree(node->replIsnull);
		pfree(node->doReplace);
	}

	MemoryContextDelete(node->aggcontext);

	outerPlan = outerPlanState(node);
	ExecEndNode(outerPlan);

	EndPlanStateGpmonPkt(&node->ss.ps);
}

void
ExecReScanAgg(AggState *node, ExprContext *exprCtxt)
{
	ExprContext *econtext = node->ss.ps.ps_ExprContext;

	ExecEagerFreeAgg(node);

	/*
	 * Release all temp storage. Note that with AGG_HASHED, the hash table is
	 * allocated in a sub-context of the aggcontext. We're going to rebuild
	 * the hash table from scratch, so we need to use
	 * MemoryContextResetAndDeleteChildren() to avoid leaking the old hash
	 * table's memory context header.
	 */
	MemoryContextResetAndDeleteChildren(node->aggcontext);

	/* Re-initialize some variables */
	node->agg_done = false;

	ExecClearTuple(node->ss.ss_ScanTupleSlot);
	node->has_partial_agg = false;

	/* Forget current agg values */
	MemSet(econtext->ecxt_aggvalues, 0, sizeof(Datum) * node->numaggs);
	MemSet(econtext->ecxt_aggnulls, 0, sizeof(bool) * node->numaggs);

	if (!IS_HASHAGG(node))
	{
		/*
		 * Reset the per-group state (in particular, mark transvalues null)
		 */
		MemSet(node->pergroup, 0,
			   sizeof(AggStatePerGroupData) * node->numaggs);
	}

	if (((Agg *) node->ss.ps.plan)->inputHasGrouping)
	{
		/*
		 * Reset the per-passthru state (in particular, mark transvalues null)
		 */
		MemSet(node->perpassthru, 0,
			   sizeof(AggStatePerGroupData) * node->numaggs);
	}

	/*
	 * if chgParam of subnode is not null then plan will be re-scanned by
	 * first ExecProcNode.
	 */
	if (((PlanState *) node)->lefttree->chgParam == NULL)
		ExecReScan(((PlanState *) node)->lefttree, exprCtxt);
}


/*
 * ExecAggExplainEnd
 *		Called before ExecutorEnd to finish EXPLAIN ANALYZE reporting.
 */
void
ExecAggExplainEnd(PlanState *planstate, struct StringInfoData *buf)
{
	AggState   *aggstate = (AggState *) planstate;

	/* Report executor memory used by our memory context. */
	planstate->instrument->execmemused +=
		(double) MemoryContextGetPeakSpace(aggstate->aggcontext);
}	/* ExecAggExplainEnd */

/*
 * AggCheckCallContext - test if a SQL function is being called as an aggregate
 *
 * The transition and/or final functions of an aggregate may want to verify
 * that they are being called as aggregates, rather than as plain SQL
 * functions.  They should use this function to do so.  The return value
 * is nonzero if being called as an aggregate, or zero if not.  (Specific
 * nonzero values are AGG_CONTEXT_AGGREGATE or AGG_CONTEXT_WINDOW, but more
 * values could conceivably appear in future.)
 *
 * If aggcontext isn't NULL, the function also stores at *aggcontext the
 * identity of the memory context that aggregate transition values are
 * being stored in.
 */
int
AggCheckCallContext(FunctionCallInfo fcinfo, MemoryContext *aggcontext)
{
	if (fcinfo->context && IsA(fcinfo->context, AggState))
	{
		if (aggcontext)
			*aggcontext = ((AggState *) fcinfo->context)->aggcontext;
		return AGG_CONTEXT_AGGREGATE;
	}
	if (fcinfo->context && IsA(fcinfo->context, WindowAggState))
	{
		if (aggcontext)
			*aggcontext = ((WindowAggState *) fcinfo->context)->aggcontext;
		return AGG_CONTEXT_WINDOW;
	}

	/* this is just to prevent "uninitialized variable" warnings */
	if (aggcontext)
		*aggcontext = NULL;
	return 0;
}

/*
 * AggGetAggref - allow an aggregate support function to get its Aggref
 *
 * If the function is being called as an aggregate support function,
 * return the Aggref node for the aggregate call.  Otherwise, return NULL.
 *
 * Note that if an aggregate is being used as a window function, this will
 * return NULL.  We could provide a similar function to return the relevant
 * WindowFunc node in such cases, but it's not needed yet.
 */
Aggref *
AggGetAggref(FunctionCallInfo fcinfo)
{
	if (fcinfo->context && IsA(fcinfo->context, AggState))
	{
		AggStatePerAgg curperagg = ((AggState *) fcinfo->context)->curperagg;

		if (curperagg)
			return curperagg->aggref;
	}
	return NULL;
}

/*
 * AggGetPerTupleEContext - fetch per-input-tuple ExprContext
 *
 * This is useful in agg final functions; the econtext returned is the
 * same per-tuple context that the transfn was called in (which can
 * safely get reset during the final function).
 *
 * As above, this is currently not useful for aggs called as window functions.
 */
ExprContext *
AggGetPerTupleEContext(FunctionCallInfo fcinfo)
{
	if (fcinfo->context && IsA(fcinfo->context, AggState))
	{
		AggState   *aggstate = (AggState *) fcinfo->context;

		return aggstate->tmpcontext;
	}
	return NULL;
}

/*
 * AggGetPerAggEContext - fetch per-output-tuple ExprContext
 *
 * This is useful for aggs to register shutdown callbacks, which will ensure
 * that non-memory resources are freed.
 *
 * As above, this is currently not useful for aggs called as window functions.
 */
ExprContext *
AggGetPerAggEContext(FunctionCallInfo fcinfo)
{
	if (fcinfo->context && IsA(fcinfo->context, AggState))
	{
		AggState   *aggstate = (AggState *) fcinfo->context;

		return aggstate->ss.ps.ps_ExprContext;
	}
	return NULL;
}


/*
 * aggregate_dummy - dummy execution routine for aggregate functions
 *
 * This function is listed as the implementation (prosrc field) of pg_proc
 * entries for aggregate functions.  Its only purpose is to throw an error
 * if someone mistakenly executes such a function in the normal way.
 *
 * Perhaps someday we could assign real meaning to the prosrc field of
 * an aggregate?
 */
Datum
aggregate_dummy(PG_FUNCTION_ARGS)
{
	elog(ERROR, "aggregate function %u called as normal function",
		 fcinfo->flinfo->fn_oid);
	return (Datum) 0;			/* keep compiler quiet */
}

/* resolve actual type of transition state, if polymorphic */
Oid
resolve_polymorphic_transtype(Oid aggtranstype, Oid aggfnoid,
							  Oid *inputTypes)
{
	if (IsPolymorphicType(aggtranstype))
	{
		/* have to fetch the agg's declared input types... */
		Oid		   *declaredArgTypes;
		int			agg_nargs;

		(void) get_func_signature(aggfnoid, &declaredArgTypes, &agg_nargs);
		aggtranstype = enforce_generic_type_consistency(inputTypes,
														declaredArgTypes,
														agg_nargs,
														aggtranstype,
														false);
		pfree(declaredArgTypes);
	}
	return aggtranstype;
}

/*
 * tuple_grouping - return the GROUPING value for an input tuple.
 *
 * This is used for a ROLLUP.
 */
int64
tuple_grouping(TupleTableSlot *outerslot, int numGroupCols,
			   int input_grouping, bool input_has_grouping,
			   int grpingIdx)
{
	Datum		grping_datum;
	int64		grping;
	bool		isnull;

	/* Simple return 0 if input_grouping is 0. */
	if (input_grouping == 0)
		return 0;

	grping_datum = slot_getattr(outerslot, grpingIdx, &isnull);

	Assert(!isnull);

	grping = DatumGetInt64(grping_datum);

	return grping;
}

/*
 * get_grouping_groupid() -- return either grouping or group_id
 * as given in 'grping_attno'.
 */
uint64
get_grouping_groupid(TupleTableSlot *slot, int grping_attno)
{
	bool		isnull;
	uint64		grouping;

	/* Obtain grouping or group_id from input */
	Datum		grping_datum = slot_getattr(slot,
											grping_attno,
											&isnull);

	Assert(!isnull);
	grouping = DatumGetInt64(grping_datum);

	return grouping;
}

/*
 * Subroutines for ExecCountSlotsAgg.
 */
int
count_extra_agg_slots(Node *node)
{
	int			count = 0;

	count_extra_agg_slots_walker(node, &count);
	return count;
}

bool
count_extra_agg_slots_walker(Node *node, int *count)
{
	if (node == NULL)
		return false;

	if (IsA(node, Aggref))
	{
		(*count)++;
	}

	return expression_tree_walker(node, count_extra_agg_slots_walker, (void *) count);
}

void
ExecEagerFreeAgg(AggState *node)
{
	/* Close any open tuplesorts */
	for (int aggno = 0; aggno < node->numaggs; aggno++)
	{
		AggStatePerAgg peraggstate = &node->peragg[aggno];

		if (!peraggstate->sortstate)
		{
			continue;
		}

		tuplesort_end(peraggstate->sortstate);

		peraggstate->sortstate = NULL;
	}

	if (IS_HASHAGG(node))
	{
		destroy_agg_hash_table(node);

		/**
		 * Clean out the tuple descriptor.
		 */
		if (node->hashslot
			&& node->hashslot->tts_tupleDescriptor)
		{
			ReleaseTupleDesc(node->hashslot->tts_tupleDescriptor);
			node->hashslot->tts_tupleDescriptor = NULL;
		}
	}

	/* We don't need to ReScanExprContext here; ExecReScan already did it */

	/* Release first tuple of group, if we have made a copy. */
	if (node->grp_firstTuple != NULL)
	{
		pfree(node->grp_firstTuple);
		node->grp_firstTuple = NULL;
	}
}<|MERGE_RESOLUTION|>--- conflicted
+++ resolved
@@ -978,16 +978,7 @@
 TupleTableSlot *
 ExecAgg(AggState *node)
 {
-<<<<<<< HEAD
-	if (node->agg_done)
-	{
-		ExecEagerFreeAgg(node);
-		return NULL;
-	}
-
 #if 0
-=======
->>>>>>> 4d53a2f9
 	/*
 	 * Check to see if we're still projecting out tuples from a previous agg
 	 * tuple (because there is a function-returning-set in the projection
