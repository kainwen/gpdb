--- conflicted
+++ resolved
@@ -497,16 +497,11 @@
 		 * disabled for no-scroll cursors.  But someday we might need to track
 		 * the offset between the holdStore and the cursor's nominal position
 		 * explicitly.
+		 *
+		 * Greenplum doesn't allow scanning backwards in MPP! skip this call
+		 * and skip the reset position call few lines down.
 		 */
-<<<<<<< HEAD
-		/*
-		 * We don't allow scanning backwards in MPP! skip this call and 
-		 * skip the reset position call few lines down.
-		 */
-		if (Gp_role == GP_ROLE_UTILITY)
-			ExecutorRewind(queryDesc);
-=======
-		if (portal->cursorOptions & CURSOR_OPT_SCROLL)
+		if (portal->cursorOptions & CURSOR_OPT_SCROLL && Gp_role == GP_ROLE_UTILITY)
 		{
 			ExecutorRewind(queryDesc);
 		}
@@ -523,7 +518,6 @@
 			if (portal->atEnd)
 				direction = NoMovementScanDirection;
 		}
->>>>>>> 7cd0d523
 
 		/*
 		 * Change the destination to output to the tuplestore.  Note we tell
@@ -561,9 +555,8 @@
 		 * don't want to reset the position because we are already in
 		 * the position we need to be. Allow this only in utility mode.
 		 */
-		if(Gp_role == GP_ROLE_UTILITY)
+		if (Gp_role == GP_ROLE_UTILITY)
 		{
-<<<<<<< HEAD
 			if (portal->atEnd)
 			{
 				/*
@@ -577,20 +570,17 @@
 			{
 				tuplestore_rescan(portal->holdStore);
 
-=======
-			tuplestore_rescan(portal->holdStore);
-
-			/*
-			 * In the no-scroll case, the start of the tuplestore is exactly
-			 * where we want to be, so no repositioning is wanted.
-			 */
-			if (portal->cursorOptions & CURSOR_OPT_SCROLL)
-			{
->>>>>>> 7cd0d523
-				if (!tuplestore_skiptuples(portal->holdStore,
-										   portal->portalPos,
-										   true))
-					elog(ERROR, "unexpected end of tuple stream");
+				/*
+				 * In the no-scroll case, the start of the tuplestore is exactly
+				 * where we want to be, so no repositioning is wanted.
+				 */
+				if (portal->cursorOptions & CURSOR_OPT_SCROLL)
+				{
+					if (!tuplestore_skiptuples(portal->holdStore,
+											   portal->portalPos,
+											   true))
+						elog(ERROR, "unexpected end of tuple stream");
+				}
 			}
 		}
 	}
