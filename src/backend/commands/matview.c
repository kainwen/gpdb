/*-------------------------------------------------------------------------
 *
 * matview.c
 *	  materialized view support
 *
 * Portions Copyright (c) 1996-2016, PostgreSQL Global Development Group
 * Portions Copyright (c) 1994, Regents of the University of California
 *
 *
 * IDENTIFICATION
 *	  src/backend/commands/matview.c
 *
 *-------------------------------------------------------------------------
 */
#include "postgres.h"

#include "access/appendonlywriter.h"
#include "access/htup_details.h"
#include "access/multixact.h"
#include "access/xact.h"
#include "access/xlog.h"
#include "catalog/catalog.h"
#include "catalog/indexing.h"
#include "catalog/namespace.h"
#include "catalog/pg_am.h"
#include "catalog/pg_opclass.h"
#include "catalog/pg_operator.h"
#include "cdb/cdbaocsam.h"
#include "cdb/cdbappendonlyam.h"
#include "cdb/cdbvars.h"
#include "commands/cluster.h"
#include "commands/matview.h"
#include "commands/tablecmds.h"
#include "commands/tablespace.h"
#include "executor/executor.h"
#include "executor/spi.h"
#include "miscadmin.h"
#include "parser/parse_relation.h"
#include "rewrite/rewriteHandler.h"
#include "storage/lmgr.h"
#include "storage/smgr.h"
#include "tcop/tcopprot.h"
#include "utils/builtins.h"
#include "utils/lsyscache.h"
#include "utils/rel.h"
#include "utils/snapmgr.h"
#include "utils/syscache.h"


typedef struct
{
	DestReceiver pub;			/* publicly-known function pointers */
	Oid			transientoid;	/* OID of new heap into which to store */
	Oid			oldreloid;
	bool		concurrent;
	bool		skipData;
	char 		relpersistence;
	/* These fields are filled by transientrel_startup: */
	Relation	transientrel;	/* relation to write to */
	CommandId	output_cid;		/* cmin to insert in output tuples */
	int			hi_options;		/* heap_insert performance options */
	BulkInsertState bistate;	/* bulk insert state */

	struct AppendOnlyInsertDescData *ao_insertDesc; /* descriptor to AO tables */
	struct AOCSInsertDescData *aocs_insertDes;      /* descriptor for aocs */
} DR_transientrel;

static int	matview_maintenance_depth = 0;

static RefreshClause* MakeRefreshClause(bool concurrent, bool skipData, RangeVar *relation);
static void transientrel_startup(DestReceiver *self, int operation, TupleDesc typeinfo);
static bool transientrel_receive(TupleTableSlot *slot, DestReceiver *self);
static void transientrel_shutdown(DestReceiver *self);
static void transientrel_destroy(DestReceiver *self);
static void refresh_matview_datafill(DestReceiver *dest, Query *query,
						 const char *queryString,RefreshClause *refreshClause);
static char *make_temptable_name_n(char *tempname, int n);
static void refresh_by_match_merge(Oid matviewOid, Oid tempOid, Oid relowner,
						 int save_sec_context);
static void refresh_by_heap_swap(Oid matviewOid, Oid OIDNewHeap, char relpersistence);
static bool is_usable_unique_index(Relation indexRel);
static void OpenMatViewIncrementalMaintenance(void);
static void CloseMatViewIncrementalMaintenance(void);

/*
 * SetMatViewPopulatedState
 *		Mark a materialized view as populated, or not.
 *
 * NOTE: caller must be holding an appropriate lock on the relation.
 */
void
SetMatViewPopulatedState(Relation relation, bool newstate)
{
	Relation	pgrel;
	HeapTuple	tuple;

	Assert(relation->rd_rel->relkind == RELKIND_MATVIEW);

	/*
	 * Update relation's pg_class entry.  Crucial side-effect: other backends
	 * (and this one too!) are sent SI message to make them rebuild relcache
	 * entries.
	 */
	pgrel = heap_open(RelationRelationId, RowExclusiveLock);
	tuple = SearchSysCacheCopy1(RELOID,
								ObjectIdGetDatum(RelationGetRelid(relation)));
	if (!HeapTupleIsValid(tuple))
		elog(ERROR, "cache lookup failed for relation %u",
			 RelationGetRelid(relation));

	((Form_pg_class) GETSTRUCT(tuple))->relispopulated = newstate;

	simple_heap_update(pgrel, &tuple->t_self, tuple);

	CatalogUpdateIndexes(pgrel, tuple);

	heap_freetuple(tuple);
	heap_close(pgrel, RowExclusiveLock);

	/*
	 * Advance command counter to make the updated pg_class row locally
	 * visible.
	 */
	CommandCounterIncrement();
}

static RefreshClause*
MakeRefreshClause(bool concurrent, bool skipData, RangeVar *relation)
{
	RefreshClause *refreshClause;
	refreshClause = makeNode(RefreshClause);

	refreshClause->concurrent = concurrent;
	refreshClause->skipData = skipData;
	refreshClause->relation = relation;

	return refreshClause;
}

/*
 * ExecRefreshMatView -- execute a REFRESH MATERIALIZED VIEW command
 *
 * This refreshes the materialized view by creating a new table and swapping
 * the relfilenodes of the new table and the old materialized view, so the OID
 * of the original materialized view is preserved. Thus we do not lose GRANT
 * nor references to this materialized view.
 *
 * If WITH NO DATA was specified, this is effectively like a TRUNCATE;
 * otherwise it is like a TRUNCATE followed by an INSERT using the SELECT
 * statement associated with the materialized view.  The statement node's
 * skipData field shows whether the clause was used.
 *
 * Indexes are rebuilt too, via REINDEX. Since we are effectively bulk-loading
 * the new heap, it's better to create the indexes afterwards than to fill them
 * incrementally while we load.
 *
 * The matview's "populated" state is changed based on whether the contents
 * reflect the result set of the materialized view's query.
 */
ObjectAddress
ExecRefreshMatView(RefreshMatViewStmt *stmt, const char *queryString,
				   ParamListInfo params, char *completionTag)
{
	Oid			matviewOid;
	Relation	matviewRel;
	RewriteRule *rule;
	List	   *actions;
	Query	   *dataQuery;
	Oid			tableSpace;
	Oid			relowner;
	Oid			OIDNewHeap;
	DestReceiver *dest;
	bool		concurrent;
	LOCKMODE	lockmode;
	char		relpersistence;
	Oid			save_userid;
	int			save_sec_context;
	int			save_nestlevel;
	ObjectAddress address;
	RefreshClause *refreshClause;

	/* MATERIALIZED_VIEW_FIXME: Refresh MatView is not MPP-fied. */

	/* Determine strength of lock needed. */
	concurrent = stmt->concurrent;
	lockmode = concurrent ? ExclusiveLock : AccessExclusiveLock;

	/*
	 * Get a lock until end of transaction.
	 */
	matviewOid = RangeVarGetRelidExtended(stmt->relation,
										  lockmode, false, false,
										  RangeVarCallbackOwnsTable, NULL);
	matviewRel = heap_open(matviewOid, NoLock);

	/* Make sure it is a materialized view. */
	if (matviewRel->rd_rel->relkind != RELKIND_MATVIEW)
		ereport(ERROR,
				(errcode(ERRCODE_FEATURE_NOT_SUPPORTED),
				 errmsg("\"%s\" is not a materialized view",
						RelationGetRelationName(matviewRel))));

	/* Check that CONCURRENTLY is not specified if not populated. */
	if (concurrent && !RelationIsPopulated(matviewRel))
		ereport(ERROR,
				(errcode(ERRCODE_FEATURE_NOT_SUPPORTED),
				 errmsg("CONCURRENTLY cannot be used when the materialized view is not populated")));

	/* Check that conflicting options have not been specified. */
	if (concurrent && stmt->skipData)
		ereport(ERROR,
				(errcode(ERRCODE_SYNTAX_ERROR),
				 errmsg("CONCURRENTLY and WITH NO DATA options cannot be used together")));

	/* We don't allow an oid column for a materialized view. */
	Assert(!matviewRel->rd_rel->relhasoids);

	/*
	 * Check that everything is correct for a refresh. Problems at this point
	 * are internal errors, so elog is sufficient.
	 */
	if (matviewRel->rd_rel->relhasrules == false ||
		matviewRel->rd_rules->numLocks < 1)
		elog(ERROR,
			 "materialized view \"%s\" is missing rewrite information",
			 RelationGetRelationName(matviewRel));

	if (matviewRel->rd_rules->numLocks > 1)
		elog(ERROR,
			 "materialized view \"%s\" has too many rules",
			 RelationGetRelationName(matviewRel));

	rule = matviewRel->rd_rules->rules[0];
	if (rule->event != CMD_SELECT || !(rule->isInstead))
		elog(ERROR,
			 "the rule for materialized view \"%s\" is not a SELECT INSTEAD OF rule",
			 RelationGetRelationName(matviewRel));

	actions = rule->actions;
	if (list_length(actions) != 1)
		elog(ERROR,
			 "the rule for materialized view \"%s\" is not a single action",
			 RelationGetRelationName(matviewRel));

<<<<<<< HEAD
=======
	/*
	 * Check that there is a unique index with no WHERE clause on one or more
	 * columns of the materialized view if CONCURRENTLY is specified.
	 */
	if (concurrent)
	{
		List	   *indexoidlist = RelationGetIndexList(matviewRel);
		ListCell   *indexoidscan;
		bool		hasUniqueIndex = false;

		foreach(indexoidscan, indexoidlist)
		{
			Oid			indexoid = lfirst_oid(indexoidscan);
			Relation	indexRel;
			Form_pg_index indexStruct;

			indexRel = index_open(indexoid, AccessShareLock);
			indexStruct = indexRel->rd_index;

			if (indexStruct->indisunique &&
				IndexIsValid(indexStruct) &&
				RelationGetIndexExpressions(indexRel) == NIL &&
				RelationGetIndexPredicate(indexRel) == NIL &&
				indexStruct->indnatts > 0)
			{
				hasUniqueIndex = true;
				index_close(indexRel, AccessShareLock);
				break;
			}

			index_close(indexRel, AccessShareLock);
		}

		list_free(indexoidlist);

		if (!hasUniqueIndex)
			ereport(ERROR,
					(errcode(ERRCODE_OBJECT_NOT_IN_PREREQUISITE_STATE),
			   errmsg("cannot refresh materialized view \"%s\" concurrently",
					  quote_qualified_identifier(get_namespace_name(RelationGetNamespace(matviewRel)),
									   RelationGetRelationName(matviewRel))),
					 errhint("Create a unique index with no WHERE clause on one or more columns of the materialized view.")));
	}

	/*
	 * The stored query was rewritten at the time of the MV definition, but
	 * has not been scribbled on by the planner.
	 */
	dataQuery = (Query *) linitial(actions);
	Assert(IsA(dataQuery, Query));
>>>>>>> b5bce6c1

	/*
	 * Check for active uses of the relation in the current transaction, such
	 * as open scans.
	 *
	 * NB: We count on this to protect us against problems with refreshing the
	 * data using HEAP_INSERT_FROZEN.
	 */
	CheckTableNotInUse(matviewRel, "REFRESH MATERIALIZED VIEW");

	/*
	 * Tentatively mark the matview as populated or not (this will roll back
	 * if we fail later).
	 */
	SetMatViewPopulatedState(matviewRel, !stmt->skipData);

	/*
	 * The stored query was rewritten at the time of the MV definition, but
	 * has not been scribbled on by the planner.
	 */
	dataQuery = (Query *) linitial(actions);
	Assert(IsA(dataQuery, Query));

	dataQuery->parentStmtType = PARENTSTMTTYPE_REFRESH_MATVIEW;

	relowner = matviewRel->rd_rel->relowner;

	/*
	 * Switch to the owner's userid, so that any functions are run as that
	 * user.  Also arrange to make GUC variable changes local to this command.
	 * Don't lock it down too tight to create a temporary table just yet.  We
	 * will switch modes when we are about to execute user code.
	 */
	GetUserIdAndSecContext(&save_userid, &save_sec_context);
	SetUserIdAndSecContext(relowner,
						   save_sec_context | SECURITY_LOCAL_USERID_CHANGE);
	save_nestlevel = NewGUCNestLevel();

	/* Concurrent refresh builds new data in temp tablespace, and does diff. */
	if (concurrent)
	{
		tableSpace = GetDefaultTablespace(RELPERSISTENCE_TEMP);
		relpersistence = RELPERSISTENCE_TEMP;
	}
	else
	{
		tableSpace = matviewRel->rd_rel->reltablespace;
		relpersistence = matviewRel->rd_rel->relpersistence;
	}

	/*
	 * Create the transient table that will receive the regenerated data. Lock
	 * it against access by any other process until commit (by which time it
	 * will be gone).
	 */
	OIDNewHeap = make_new_heap(matviewOid, tableSpace, relpersistence,
							   ExclusiveLock, false, true);
	LockRelationOid(OIDNewHeap, AccessExclusiveLock);
	dest = CreateTransientRelDestReceiver(OIDNewHeap, matviewOid, concurrent, relpersistence,
										  stmt->skipData);

	/*
	 * Now lock down security-restricted operations.
	 */
	SetUserIdAndSecContext(relowner,
						   save_sec_context | SECURITY_RESTRICTED_OPERATION);

	refreshClause = MakeRefreshClause(concurrent, stmt->skipData, stmt->relation);

	dataQuery->intoPolicy = matviewRel->rd_cdbpolicy;
	/* Generate the data, if wanted. */
	refresh_matview_datafill(dest, dataQuery, queryString, refreshClause);

	heap_close(matviewRel, NoLock);

	/* Make the matview match the newly generated data. */
	if (concurrent)
	{
		int			old_depth = matview_maintenance_depth;

		PG_TRY();
		{
			refresh_by_match_merge(matviewOid, OIDNewHeap, relowner,
								   save_sec_context);
		}
		PG_CATCH();
		{
			matview_maintenance_depth = old_depth;
			PG_RE_THROW();
		}
		PG_END_TRY();
		Assert(matview_maintenance_depth == old_depth);
	}
	else
		refresh_by_heap_swap(matviewOid, OIDNewHeap, relpersistence);

	/* Roll back any GUC changes */
	AtEOXact_GUC(false, save_nestlevel);

	/* Restore userid and security context */
	SetUserIdAndSecContext(save_userid, save_sec_context);

	ObjectAddressSet(address, RelationRelationId, matviewOid);

	return address;
}

/*
 * refresh_matview_datafill
 */
static void
refresh_matview_datafill(DestReceiver *dest, Query *query,
						 const char *queryString, RefreshClause *refreshClause)
{
	List	   *rewritten;
	PlannedStmt *plan;
	QueryDesc  *queryDesc;
	Query	   *copied_query;

	/* Lock and rewrite, using a copy to preserve the original query. */
	copied_query = copyObject(query);
	AcquireRewriteLocks(copied_query, true, false);
	rewritten = QueryRewrite(copied_query);

	/* SELECT should never rewrite to more or less than one SELECT query */
	if (list_length(rewritten) != 1)
		elog(ERROR, "unexpected rewrite result for REFRESH MATERIALIZED VIEW");
	query = (Query *) linitial(rewritten);

	/* Check for user-requested abort. */
	CHECK_FOR_INTERRUPTS();

	/* Plan the query which will generate data for the refresh. */
	plan = pg_plan_query(query, 0, NULL);

	plan->refreshClause = refreshClause;

	/*
	 * Use a snapshot with an updated command ID to ensure this query sees
	 * results of any previously executed queries.  (This could only matter if
	 * the planner executed an allegedly-stable function that changed the
	 * database contents, but let's do it anyway to be safe.)
	 */
	PushCopiedSnapshot(GetActiveSnapshot());
	UpdateActiveSnapshotCommandId();

	/* Create a QueryDesc, redirecting output to our tuple receiver */
	queryDesc = CreateQueryDesc(plan, queryString,
								GetActiveSnapshot(), InvalidSnapshot,
								dest, NULL, 0);

	/* call ExecutorStart to prepare the plan for execution */
	ExecutorStart(queryDesc, EXEC_FLAG_WITHOUT_OIDS);

	/* run the plan */
	ExecutorRun(queryDesc, ForwardScanDirection, 0L);

	/* and clean up */
	ExecutorFinish(queryDesc);
	ExecutorEnd(queryDesc);

	FreeQueryDesc(queryDesc);

	PopActiveSnapshot();
}

DestReceiver *
CreateTransientRelDestReceiver(Oid transientoid, Oid oldreloid, bool concurrent,
							   char relpersistence, bool skipdata)
{
	DR_transientrel *self = (DR_transientrel *) palloc0(sizeof(DR_transientrel));

	self->pub.receiveSlot = transientrel_receive;
	self->pub.rStartup = transientrel_startup;
	self->pub.rShutdown = transientrel_shutdown;
	self->pub.rDestroy = transientrel_destroy;
	self->pub.mydest = DestTransientRel;
	self->transientoid = transientoid;
	self->oldreloid = oldreloid;
	self->concurrent = concurrent;
	self->skipData = skipdata;
	self->relpersistence = relpersistence;

	return (DestReceiver *) self;
}

void
transientrel_init(QueryDesc *queryDesc)
{
	Oid			matviewOid;
	Relation	matviewRel;
	Oid			tableSpace;
	Oid			OIDNewHeap;
	bool		concurrent;
	char		relpersistence;
	LOCKMODE	lockmode;
	RefreshClause *refreshClause;

	refreshClause = queryDesc->plannedstmt->refreshClause;
	/* Determine strength of lock needed. */
	concurrent = refreshClause->concurrent;
	lockmode = concurrent ? ExclusiveLock : AccessExclusiveLock;

	/*
	 * Get a lock until end of transaction.
	 */
	matviewOid = RangeVarGetRelidExtended(refreshClause->relation,
										  lockmode, false, false,
										  RangeVarCallbackOwnsTable, NULL);
	matviewRel = heap_open(matviewOid, NoLock);

	/*
	 * Tentatively mark the matview as populated or not (this will roll back
	 * if we fail later).
	 */
	SetMatViewPopulatedState(matviewRel, !refreshClause->skipData);

	/* Concurrent refresh builds new data in temp tablespace, and does diff. */
	if (concurrent)
	{
		tableSpace = GetDefaultTablespace(RELPERSISTENCE_TEMP);
		relpersistence = RELPERSISTENCE_TEMP;
	}
	else
	{
		tableSpace = matviewRel->rd_rel->reltablespace;
		relpersistence = matviewRel->rd_rel->relpersistence;
	}
	/*
	 * Create the transient table that will receive the regenerated data. Lock
	 * it against access by any other process until commit (by which time it
	 * will be gone).
	 */
	OIDNewHeap = make_new_heap(matviewOid, tableSpace, relpersistence,
							   ExclusiveLock, false, false);
	LockRelationOid(OIDNewHeap, AccessExclusiveLock);

	queryDesc->dest = CreateTransientRelDestReceiver(OIDNewHeap, matviewOid, concurrent,
													 relpersistence, refreshClause->skipData);

	heap_close(matviewRel, NoLock);
}

/*
 * transientrel_startup --- executor startup
 */
static void
transientrel_startup(DestReceiver *self, int operation, TupleDesc typeinfo)
{
	DR_transientrel *myState = (DR_transientrel *) self;
	Relation	transientrel;

	if (myState->skipData)
		return;


	transientrel = heap_open(myState->transientoid, NoLock);

	/*
	 * Fill private fields of myState for use by later routines
	 */
	myState->transientrel = transientrel;
	myState->output_cid = GetCurrentCommandId(true);

	/*
	 * We can skip WAL-logging the insertions, unless PITR or streaming
	 * replication is in use. We can skip the FSM in any case.
	 */
	myState->hi_options = HEAP_INSERT_SKIP_FSM | HEAP_INSERT_FROZEN;
	if (!XLogIsNeeded())
		myState->hi_options |= HEAP_INSERT_SKIP_WAL;
	myState->bistate = GetBulkInsertState();

	/* Not using WAL requires smgr_targblock be initially invalid */
	Assert(RelationGetTargetBlock(transientrel) == InvalidBlockNumber);
}

/*
 * transientrel_receive --- receive one tuple
 */
static bool
transientrel_receive(TupleTableSlot *slot, DestReceiver *self)
{
	DR_transientrel *myState = (DR_transientrel *) self;

	if (myState->skipData)
		return;

	/*
	 * get the heap tuple out of the tuple table slot, making sure we have a
	 * writable copy
	 */

	if (RelationIsAoRows(myState->transientrel))
	{
		AOTupleId	aoTupleId;
		MemTuple	tuple;

		tuple = ExecCopySlotMemTuple(slot);
		if (myState->ao_insertDesc == NULL)
			myState->ao_insertDesc = appendonly_insert_init(myState->transientrel, RESERVED_SEGNO, false);

		appendonly_insert(myState->ao_insertDesc, tuple, InvalidOid, &aoTupleId);
		pfree(tuple);
	}
	else if (RelationIsAoCols(myState->transientrel))
	{
		if(myState->aocs_insertDes == NULL)
			myState->aocs_insertDes = aocs_insert_init(myState->transientrel, RESERVED_SEGNO, false);

		aocs_insert(myState->aocs_insertDes, slot);
	}
	else
	{
		HeapTuple	tuple;

		/*
		 * get the heap tuple out of the tuple table slot, making sure we have a
		 * writable copy
		 */
		tuple = ExecMaterializeSlot(slot);

		/*
		 * force assignment of new OID (see comments in ExecInsert)
		 */
		if (myState->transientrel->rd_rel->relhasoids)
			HeapTupleSetOid(tuple, InvalidOid);

		heap_insert(myState->transientrel,
					tuple,
					myState->output_cid,
					myState->hi_options,
					myState->bistate,
					GetCurrentTransactionId());

		/* We know this is a newly created relation, so there are no indexes */
	}


	/* We know this is a newly created relation, so there are no indexes */

	return true;
}

/*
 * transientrel_shutdown --- executor end
 */
static void
transientrel_shutdown(DestReceiver *self)
{
	DR_transientrel *myState = (DR_transientrel *) self;

	if (myState->skipData)
		return;

	FreeBulkInsertState(myState->bistate);

	/* If we skipped using WAL, must heap_sync before commit */
	if (myState->hi_options & HEAP_INSERT_SKIP_WAL)
		heap_sync(myState->transientrel);

	if (RelationIsAoRows(myState->transientrel) && myState->ao_insertDesc)
		appendonly_insert_finish(myState->ao_insertDesc);
	else if (RelationIsAoCols(myState->transientrel) && myState->aocs_insertDes)
		aocs_insert_finish(myState->aocs_insertDes);

	/* close transientrel, but keep lock until commit */
	heap_close(myState->transientrel, NoLock);

	myState->transientrel = NULL;
	if (Gp_role == GP_ROLE_EXECUTE && !myState->concurrent)
		refresh_by_heap_swap(myState->oldreloid, myState->transientoid, myState->relpersistence);
}

/*
 * transientrel_destroy --- release DestReceiver object
 */
static void
transientrel_destroy(DestReceiver *self)
{
	pfree(self);
}


/*
 * Given a qualified temporary table name, append an underscore followed by
 * the given integer, to make a new table name based on the old one.
 *
 * This leaks memory through palloc(), which won't be cleaned up until the
 * current memory context is freed.
 */
static char *
make_temptable_name_n(char *tempname, int n)
{
	StringInfoData namebuf;

	initStringInfo(&namebuf);
	appendStringInfoString(&namebuf, tempname);
	appendStringInfo(&namebuf, "_%d", n);
	return namebuf.data;
}

/*
 * refresh_by_match_merge
 *
 * Refresh a materialized view with transactional semantics, while allowing
 * concurrent reads.
 *
 * This is called after a new version of the data has been created in a
 * temporary table.  It performs a full outer join against the old version of
 * the data, producing "diff" results.  This join cannot work if there are any
 * duplicated rows in either the old or new versions, in the sense that every
 * column would compare as equal between the two rows.  It does work correctly
 * in the face of rows which have at least one NULL value, with all non-NULL
 * columns equal.  The behavior of NULLs on equality tests and on UNIQUE
 * indexes turns out to be quite convenient here; the tests we need to make
 * are consistent with default behavior.  If there is at least one UNIQUE
 * index on the materialized view, we have exactly the guarantee we need.
 *
 * The temporary table used to hold the diff results contains just the TID of
 * the old record (if matched) and the ROW from the new table as a single
 * column of complex record type (if matched).
 *
 * Once we have the diff table, we perform set-based DELETE and INSERT
 * operations against the materialized view, and discard both temporary
 * tables.
 *
 * Everything from the generation of the new data to applying the differences
 * takes place under cover of an ExclusiveLock, since it seems as though we
 * would want to prohibit not only concurrent REFRESH operations, but also
 * incremental maintenance.  It also doesn't seem reasonable or safe to allow
 * SELECT FOR UPDATE or SELECT FOR SHARE on rows being updated or deleted by
 * this command.
 */
static void
refresh_by_match_merge(Oid matviewOid, Oid tempOid, Oid relowner,
					   int save_sec_context)
{
	StringInfoData querybuf;
	Relation	matviewRel;
	Relation	tempRel;
	char	   *matviewname;
	char	   *tempname;
	char	   *diffname;
	TupleDesc	tupdesc;
	bool		foundUniqueIndex;
	List	   *indexoidlist;
	ListCell   *indexoidscan;
	int16		relnatts;
	Oid		   *opUsedForQual;
	char 	   *distributed;

	initStringInfo(&querybuf);
	matviewRel = heap_open(matviewOid, NoLock);
	matviewname = quote_qualified_identifier(get_namespace_name(RelationGetNamespace(matviewRel)),
										RelationGetRelationName(matviewRel));
	tempRel = heap_open(tempOid, NoLock);
	tempname = quote_qualified_identifier(get_namespace_name(RelationGetNamespace(tempRel)),
										  RelationGetRelationName(tempRel));
	diffname = make_temptable_name_n(tempname, 2);

	relnatts = matviewRel->rd_rel->relnatts;

	/* Open SPI context. */
	if (SPI_connect() != SPI_OK_CONNECT)
		elog(ERROR, "SPI_connect failed");

	/* Analyze the temp table with the new contents. */
	appendStringInfo(&querybuf, "ANALYZE %s", tempname);
	if (SPI_exec(querybuf.data, 0) != SPI_OK_UTILITY)
		elog(ERROR, "SPI_exec failed: %s", querybuf.data);

	/*
	 * We need to ensure that there are not duplicate rows without NULLs in
	 * the new data set before we can count on the "diff" results.  Check for
	 * that in a way that allows showing the first duplicated row found.  Even
	 * after we pass this test, a unique index on the materialized view may
	 * find a duplicate key problem.
	 */
	resetStringInfo(&querybuf);
	appendStringInfo(&querybuf,
					 "SELECT newdata FROM %s newdata "
					 "WHERE newdata IS NOT NULL AND EXISTS "
					 "(SELECT 1 FROM %s newdata2 WHERE newdata2 IS NOT NULL "
					 "AND newdata2 OPERATOR(pg_catalog.*=) newdata "
					 "AND newdata2.ctid OPERATOR(pg_catalog.<>) "
					 "newdata.ctid and newdata2.gp_segment_id = "
					 "newdata.gp_segment_id)",
					 tempname, tempname);
	if (SPI_execute(querybuf.data, false, 1) != SPI_OK_SELECT)
		elog(ERROR, "SPI_exec failed: %s", querybuf.data);
	if (SPI_processed > 0)
	{
		/*
		 * Note that this ereport() is returning data to the user.  Generally,
		 * we would want to make sure that the user has been granted access to
		 * this data.  However, REFRESH MAT VIEW is only able to be run by the
		 * owner of the mat view (or a superuser) and therefore there is no
		 * need to check for access to data in the mat view.
		 */
		ereport(ERROR,
				(errcode(ERRCODE_CARDINALITY_VIOLATION),
				 errmsg("new data for materialized view \"%s\" contains duplicate rows without any null columns",
						RelationGetRelationName(matviewRel)),
				 errdetail("Row: %s",
			SPI_getvalue(SPI_tuptable->vals[0], SPI_tuptable->tupdesc, 1))));
	}

	SetUserIdAndSecContext(relowner,
						   save_sec_context | SECURITY_LOCAL_USERID_CHANGE);

	/* Get distribute key of matview */
	distributed =  TextDatumGetCString(DirectFunctionCall1(pg_get_table_distributedby,
														   ObjectIdGetDatum(matviewOid)));

	/* Start building the query for creating the diff table. */
	resetStringInfo(&querybuf);

	appendStringInfo(&querybuf,
					 "CREATE TEMP TABLE %s AS "
					 "SELECT mv.ctid AS tid, mv.gp_segment_id as sid, newdata.* "
					 "FROM %s mv FULL JOIN %s newdata ON (",
					 diffname, matviewname, tempname);

	/*
	 * Get the list of index OIDs for the table from the relcache, and look up
	 * each one in the pg_index syscache.  We will test for equality on all
	 * columns present in all unique indexes which only reference columns and
	 * include all rows.
	 */
	tupdesc = matviewRel->rd_att;
	opUsedForQual = (Oid *) palloc0(sizeof(Oid) * relnatts);
	foundUniqueIndex = false;

	indexoidlist = RelationGetIndexList(matviewRel);

	foreach(indexoidscan, indexoidlist)
	{
		Oid			indexoid = lfirst_oid(indexoidscan);
		Relation	indexRel;

		indexRel = index_open(indexoid, RowExclusiveLock);
		if (is_usable_unique_index(indexRel))
		{
			Form_pg_index indexStruct = indexRel->rd_index;
			int			numatts = indexStruct->indnatts;
			oidvector  *indclass;
			Datum		indclassDatum;
			bool		isnull;
			int			i;

			/* Must get indclass the hard way. */
			indclassDatum = SysCacheGetAttr(INDEXRELID,
											indexRel->rd_indextuple,
											Anum_pg_index_indclass,
											&isnull);
			Assert(!isnull);
			indclass = (oidvector *) DatumGetPointer(indclassDatum);

			/* Add quals for all columns from this index. */
			for (i = 0; i < numatts; i++)
			{
				int			attnum = indexStruct->indkey.values[i];
				Oid			opclass = indclass->values[i];
				Form_pg_attribute attr = TupleDescAttr(tupdesc, attnum - 1);
				Oid			attrtype = attr->atttypid;
				HeapTuple	cla_ht;
				Form_pg_opclass cla_tup;
				Oid			opfamily;
				Oid			opcintype;
				Oid			op;
				const char *leftop;
				const char *rightop;

				/*
				 * Identify the equality operator associated with this index
				 * column.  First we need to look up the column's opclass.
				 */
				cla_ht = SearchSysCache1(CLAOID, ObjectIdGetDatum(opclass));
				if (!HeapTupleIsValid(cla_ht))
					elog(ERROR, "cache lookup failed for opclass %u", opclass);
				cla_tup = (Form_pg_opclass) GETSTRUCT(cla_ht);
				Assert(cla_tup->opcmethod == BTREE_AM_OID);
				opfamily = cla_tup->opcfamily;
				opcintype = cla_tup->opcintype;
				ReleaseSysCache(cla_ht);

				op = get_opfamily_member(opfamily, opcintype, opcintype,
										 BTEqualStrategyNumber);
				if (!OidIsValid(op))
					elog(ERROR, "missing operator %d(%u,%u) in opfamily %u",
						 BTEqualStrategyNumber, opcintype, opcintype, opfamily);

				/*
				 * If we find the same column with the same equality semantics
				 * in more than one index, we only need to emit the equality
				 * clause once.
				 *
				 * Since we only remember the last equality operator, this
				 * code could be fooled into emitting duplicate clauses given
				 * multiple indexes with several different opclasses ... but
				 * that's so unlikely it doesn't seem worth spending extra
				 * code to avoid.
				 */
				if (opUsedForQual[attnum - 1] == op)
					continue;
				opUsedForQual[attnum - 1] = op;

				/*
				 * Actually add the qual, ANDed with any others.
				 */
				if (foundUniqueIndex)
					appendStringInfoString(&querybuf, " AND ");

				leftop = quote_qualified_identifier("newdata",
													NameStr(attr->attname));
				rightop = quote_qualified_identifier("mv",
													 NameStr(attr->attname));

				generate_operator_clause(&querybuf,
										 leftop, attrtype,
										 op,
										 rightop, attrtype);

				foundUniqueIndex = true;
			}
		}

		/* Keep the locks, since we're about to run DML which needs them. */
		index_close(indexRel, NoLock);
	}

	list_free(indexoidlist);

	/*
	 * There must be at least one unique index on the matview.
	 *
	 * ExecRefreshMatView() checks that after taking the exclusive lock on the
	 * matview. So at least one unique index is guaranteed to exist here
	 * because the lock is still being held.
	 */
	Assert(foundUniqueIndex);



	appendStringInfoString(&querybuf,
						   " AND newdata OPERATOR(pg_catalog.*=) mv) "
						   "WHERE newdata IS NULL OR mv IS NULL "
						   "ORDER BY tid ");
	appendStringInfoString(&querybuf, distributed);

	/* Create the temporary "diff" table. */
	if (SPI_exec(querybuf.data, 0) != SPI_OK_UTILITY)
		elog(ERROR, "SPI_exec failed: %s", querybuf.data);

	SetUserIdAndSecContext(relowner,
						   save_sec_context | SECURITY_RESTRICTED_OPERATION);

	/*
	 * We have no further use for data from the "full-data" temp table, but we
	 * must keep it around because its type is referenced from the diff table.
	 */

	/* Analyze the diff table. */
	resetStringInfo(&querybuf);
	appendStringInfo(&querybuf, "ANALYZE %s", diffname);
	if (SPI_exec(querybuf.data, 0) != SPI_OK_UTILITY)
		elog(ERROR, "SPI_exec failed: %s", querybuf.data);

	OpenMatViewIncrementalMaintenance();

	/* Deletes must come before inserts; do them first. */
	resetStringInfo(&querybuf);
	appendStringInfo(&querybuf,
					 "DELETE FROM %s mv WHERE exists "
					 "(SELECT diff.tid FROM %s diff "
					 "WHERE diff.tid = mv.ctid and diff.sid = mv.gp_segment_id and"
	 				 " diff.tid IS NOT NULL)",
					 matviewname, diffname);
	if (SPI_exec(querybuf.data, 0) != SPI_OK_DELETE)
		elog(ERROR, "SPI_exec failed: %s", querybuf.data);

	/* Inserts go last. */
	resetStringInfo(&querybuf);
	appendStringInfo(&querybuf, "INSERT INTO %s SELECT", matviewname);
	for (int i = 0; i < tupdesc->natts; ++i)
	{
		Form_pg_attribute attr = TupleDescAttr(tupdesc, i);
		if (i == tupdesc->natts - 1)
			appendStringInfo(&querybuf, " %s", NameStr(attr->attname));
		else
			appendStringInfo(&querybuf, " %s,", NameStr(attr->attname));
	}
	appendStringInfo(&querybuf,
					 " FROM %s diff WHERE tid IS NULL",
					 diffname);
	if (SPI_exec(querybuf.data, 0) != SPI_OK_INSERT)
		elog(ERROR, "SPI_exec failed: %s", querybuf.data);

	/* We're done maintaining the materialized view. */
	CloseMatViewIncrementalMaintenance();
	heap_close(tempRel, NoLock);
	heap_close(matviewRel, NoLock);

	/* Clean up temp tables. */
	resetStringInfo(&querybuf);
	appendStringInfo(&querybuf, "DROP TABLE %s, %s", diffname, tempname);
	if (SPI_exec(querybuf.data, 0) != SPI_OK_UTILITY)
		elog(ERROR, "SPI_exec failed: %s", querybuf.data);

	/* Close SPI context. */
	if (SPI_finish() != SPI_OK_FINISH)
		elog(ERROR, "SPI_finish failed");
}

/*
 * Swap the physical files of the target and transient tables, then rebuild
 * the target's indexes and throw away the transient table.  Security context
 * swapping is handled by the called function, so it is not needed here.
 */
static void
refresh_by_heap_swap(Oid matviewOid, Oid OIDNewHeap, char relpersistence)
{
	finish_heap_swap(matviewOid, OIDNewHeap,
					 false, /* is_system_catalog */
					 false, /* swap_toast_by_content */
					 false, /* swap_stats */
					 true, /* check_constraints */
					 true, /* is_internal */
					 RecentXmin, ReadNextMultiXactId(),
					 relpersistence);
}

/*
 * Check whether specified index is usable for match merge.
 */
static bool
is_usable_unique_index(Relation indexRel)
{
	Form_pg_index indexStruct = indexRel->rd_index;

	/*
	 * Must be unique, valid, immediate, non-partial, and be defined over
	 * plain user columns (not expressions).  We also require it to be a
	 * btree.  Even if we had any other unique index kinds, we'd not know how
	 * to identify the corresponding equality operator, nor could we be sure
	 * that the planner could implement the required FULL JOIN with non-btree
	 * operators.
	 */
	if (indexStruct->indisunique &&
		indexStruct->indimmediate &&
		indexRel->rd_rel->relam == BTREE_AM_OID &&
		IndexIsValid(indexStruct) &&
		RelationGetIndexPredicate(indexRel) == NIL &&
		indexStruct->indnatts > 0)
	{
		/*
		 * The point of groveling through the index columns individually is to
		 * reject both index expressions and system columns.  Currently,
		 * matviews couldn't have OID columns so there's no way to create an
		 * index on a system column; but maybe someday that wouldn't be true,
		 * so let's be safe.
		 */
		int			numatts = indexStruct->indnatts;
		int			i;

		for (i = 0; i < numatts; i++)
		{
			int			attnum = indexStruct->indkey.values[i];

			if (attnum <= 0)
				return false;
		}
		return true;
	}
	return false;
}


/*
 * This should be used to test whether the backend is in a context where it is
 * OK to allow DML statements to modify materialized views.  We only want to
 * allow that for internal code driven by the materialized view definition,
 * not for arbitrary user-supplied code.
 *
 * While the function names reflect the fact that their main intended use is
 * incremental maintenance of materialized views (in response to changes to
 * the data in referenced relations), they are initially used to allow REFRESH
 * without blocking concurrent reads.
 */
bool
MatViewIncrementalMaintenanceIsEnabled(void)
{
	if (Gp_role == GP_ROLE_EXECUTE)
		return true;
	else
		return matview_maintenance_depth > 0;
}

static void
OpenMatViewIncrementalMaintenance(void)
{
	matview_maintenance_depth++;
}

static void
CloseMatViewIncrementalMaintenance(void)
{
	matview_maintenance_depth--;
	Assert(matview_maintenance_depth >= 0);
}<|MERGE_RESOLUTION|>--- conflicted
+++ resolved
@@ -242,8 +242,6 @@
 			 "the rule for materialized view \"%s\" is not a single action",
 			 RelationGetRelationName(matviewRel));
 
-<<<<<<< HEAD
-=======
 	/*
 	 * Check that there is a unique index with no WHERE clause on one or more
 	 * columns of the materialized view if CONCURRENTLY is specified.
@@ -287,14 +285,6 @@
 									   RelationGetRelationName(matviewRel))),
 					 errhint("Create a unique index with no WHERE clause on one or more columns of the materialized view.")));
 	}
-
-	/*
-	 * The stored query was rewritten at the time of the MV definition, but
-	 * has not been scribbled on by the planner.
-	 */
-	dataQuery = (Query *) linitial(actions);
-	Assert(IsA(dataQuery, Query));
->>>>>>> b5bce6c1
 
 	/*
 	 * Check for active uses of the relation in the current transaction, such
@@ -550,7 +540,6 @@
 	if (myState->skipData)
 		return;
 
-
 	transientrel = heap_open(myState->transientoid, NoLock);
 
 	/*
@@ -581,7 +570,7 @@
 	DR_transientrel *myState = (DR_transientrel *) self;
 
 	if (myState->skipData)
-		return;
+		return true;
 
 	/*
 	 * get the heap tuple out of the tuple table slot, making sure we have a
