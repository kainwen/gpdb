--- conflicted
+++ resolved
@@ -3252,19 +3252,11 @@
 	pstate->p_ref_hook_state = (void *) domVal;
 
 	/*
-<<<<<<< HEAD
-	 * GPDB: transformExpr scribbles on the input, but we need to keep it intact
-	 * because we dispatch it afterwards.
-	 */
-	constr = (Constraint *) copyObject(constr);
-	expr = transformExpr(pstate, constr->raw_expr, EXPR_KIND_DOMAIN_CHECK);
-=======
 	 * Transform the expression; first we must copy the input, in case it's in
 	 * plan cache.
 	 */
 	expr = transformExpr(pstate, copyObject(constr->raw_expr),
 						 EXPR_KIND_DOMAIN_CHECK);
->>>>>>> 7cd0d523
 
 	/*
 	 * Make sure it yields a boolean result.
