/*-------------------------------------------------------------------------
 *
 * analyze.c
 *	  the Postgres statistics generator
 *
 * Portions Copyright (c) 1996-2014, PostgreSQL Global Development Group
 * Portions Copyright (c) 1994, Regents of the University of California
 *
 *
 * IDENTIFICATION
 *	  src/backend/commands/analyze.c
 *
 *-------------------------------------------------------------------------
 */
#include "postgres.h"

#include <math.h>

#include "access/multixact.h"
#include "access/transam.h"
#include "access/tupconvert.h"
#include "access/tuptoaster.h"
#include "access/visibilitymap.h"
#include "access/xact.h"
<<<<<<< HEAD
#include "catalog/heap.h"
=======
#include "catalog/catalog.h"
>>>>>>> ab76208e
#include "catalog/index.h"
#include "catalog/indexing.h"
#include "catalog/pg_collation.h"
#include "catalog/pg_inherits_fn.h"
#include "catalog/pg_namespace.h"
#include "cdb/cdbhash.h"
#include "cdb/cdbpartition.h"
#include "cdb/cdbtm.h"
#include "cdb/cdbutil.h"
#include "cdb/cdbvars.h"
#include "commands/analyzeutils.h"
#include "commands/dbcommands.h"
#include "commands/tablecmds.h"
#include "commands/vacuum.h"
#include "executor/executor.h"
#include "executor/spi.h"
#include "foreign/fdwapi.h"
#include "miscadmin.h"
#include "nodes/nodeFuncs.h"
#include "parser/parse_oper.h"
#include "parser/parse_relation.h"
#include "pgstat.h"
#include "postmaster/autovacuum.h"
#include "storage/bufmgr.h"
#include "storage/lmgr.h"
#include "storage/proc.h"
#include "storage/procarray.h"
#include "utils/acl.h"
#include "utils/attoptcache.h"
#include "utils/builtins.h"
#include "utils/datum.h"
#include "utils/guc.h"
#include "utils/hyperloglog/hyperloglog.h"
#include "utils/lsyscache.h"
#include "utils/memutils.h"
#include "utils/pg_rusage.h"
#include "utils/sortsupport.h"
#include "utils/syscache.h"
#include "utils/timestamp.h"
#include "utils/tqual.h"

/*
 * To avoid consuming too much memory during analysis and/or too much space
 * in the resulting pg_statistic rows, we ignore varlena datums that are wider
 * than WIDTH_THRESHOLD (after detoasting!).  This is legitimate for MCV
 * and distinct-value calculations since a wide value is unlikely to be
 * duplicated at all, much less be a most-common value.  For the same reason,
 * ignoring wide values will not affect our estimates of histogram bin
 * boundaries very much.
 */
#define WIDTH_THRESHOLD  1024

/*
 * For Hyperloglog, we define an error margin of 0.3%. If the number of
 * distinct values estimated by hyperloglog is within an error of 0.3%,
 * we consider everything as distinct.
 */
#define HLL_ERROR_MARGIN  0.003

/* Data structure for Algorithm S from Knuth 3.4.2 */
typedef struct
{
	BlockNumber N;				/* number of blocks, known in advance */
	int			n;				/* desired sample size */
	BlockNumber t;				/* current block number */
	int			m;				/* blocks selected so far */
} BlockSamplerData;

typedef BlockSamplerData *BlockSampler;

/* Per-index data for ANALYZE */
typedef struct AnlIndexData
{
	IndexInfo  *indexInfo;		/* BuildIndexInfo result */
	BlockNumber nblocks;
	double		tupleFract;		/* fraction of rows for partial index */
	VacAttrStats **vacattrstats;	/* index attrs to analyze */
	int			attr_cnt;
} AnlIndexData;

/*
 * Maintain the row index for large datums which must not be considered for
 * samples while calculating statistcs. The sample value at the row index for
 * a column are masked as NULL.
 */
typedef struct RowIndexes
{
	bool* rows;
	int toowide_cnt;
} RowIndexes;

typedef int (*AcquireSampleRowsByQueryFunc) (Relation onerel, int elevel, int nattrs,
											 VacAttrStats **attrstats,
											 HeapTuple **rows,
											 int targrows, double *totalrows,
											 double *totaldeadrows,
											 BlockNumber *totalpages,
											 bool rootonly,
											 RowIndexes **colLargeRowIndexes /* Maintain information if the row of a column exceeds WIDTH_THRESHOLD */);

/* Default statistics target (GUC parameter) */
int			default_statistics_target = 100;

/* A few variables that don't seem worth passing around as parameters */
static MemoryContext anl_context = NULL;
static BufferAccessStrategy vac_strategy;


static void do_analyze_rel(Relation onerel, VacuumStmt *vacstmt,
			   AcquireSampleRowsByQueryFunc acquirefunc, BlockNumber relpages,
			   bool inh, int elevel);
static void BlockSampler_Init(BlockSampler bs, BlockNumber nblocks,
				  int samplesize);
static bool BlockSampler_HasMore(BlockSampler bs);
static BlockNumber BlockSampler_Next(BlockSampler bs);
static void compute_index_stats(Relation onerel, double totalrows,
					AnlIndexData *indexdata, int nindexes,
					HeapTuple *rows, int numrows,
					MemoryContext col_context);
static VacAttrStats *examine_attribute(Relation onerel, int attnum,
				  Node *index_expr);
static int acquire_sample_rows(Relation onerel, int elevel,
							   HeapTuple *rows, int targrows,
							   double *totalrows, double *totaldeadrows);
static int acquire_sample_rows_by_query(Relation onerel, int elevel, int nattrs, VacAttrStats **attrstats, HeapTuple **rows,
										int targrows, double *totalrows, double *totaldeadrows, BlockNumber *totalpages, bool rootonly,  RowIndexes **colLargeRowIndexes /* Maintain information if the row of a column exceeds WIDTH_THRESHOLD */);
static int	compare_rows(const void *a, const void *b);
#if 0
static int acquire_inherited_sample_rows(Relation onerel, int elevel,
							  HeapTuple *rows, int targrows,
							  double *totalrows, double *totaldeadrows);
#endif
static void update_attstats(Oid relid, bool inh,
				int natts, VacAttrStats **vacattrstats);
static Datum std_fetch_func(VacAttrStatsP stats, int rownum, bool *isNull);
static Datum ind_fetch_func(VacAttrStatsP stats, int rownum, bool *isNull);

static void analyzeEstimateReltuplesRelpages(Oid relationOid, float4 *relTuples, float4 *relPages, bool rootonly, int elevel);
static void analyzeEstimateIndexpages(Relation onerel, Relation indrel, BlockNumber *indexPages, int elevel);

static void analyze_rel_internal(Oid relid, VacuumStmt *vacstmt,
					 BufferAccessStrategy bstrategy);
static void acquire_hll_by_query(Relation onerel, int nattrs, VacAttrStats **attrstats, int elevel);

/*
 *	analyze_rel() -- analyze one relation
 */
void
analyze_rel(Oid relid, VacuumStmt *vacstmt, BufferAccessStrategy bstrategy)
{
	bool		optimizerBackup;

	/*
	 * Temporarily disable ORCA because it's slow to start up, and it
	 * wouldn't come up with any better plan for the simple queries that
	 * we run.
	 */
	optimizerBackup = optimizer;
	optimizer = false;

	PG_TRY();
	{
		analyze_rel_internal(relid, vacstmt, bstrategy);
	}
	/* Clean up in case of error. */
	PG_CATCH();
	{
		optimizer = optimizerBackup;

		/* Carry on with error handling. */
		PG_RE_THROW();
	}
	PG_END_TRY();

	optimizer = optimizerBackup;
}

static void
analyze_rel_internal(Oid relid, VacuumStmt *vacstmt, BufferAccessStrategy bstrategy)
{
	Relation	onerel;
	int			elevel;
	AcquireSampleRowsByQueryFunc acquirefunc = NULL;
	BlockNumber relpages = 0;

	/* Select logging level */
	if (vacstmt->options & VACOPT_VERBOSE)
		elevel = INFO;
	else
		elevel = DEBUG2;

	/* Set up static variables */
	vac_strategy = bstrategy;

	/*
	 * Check for user-requested abort.
	 */
	CHECK_FOR_INTERRUPTS();

	/*
	 * Open the relation, getting ShareUpdateExclusiveLock to ensure that two
	 * ANALYZEs don't run on it concurrently.  (This also locks out a
	 * concurrent VACUUM, which doesn't matter much at the moment but might
	 * matter if we ever try to accumulate stats on dead tuples.) If the rel
	 * has been dropped since we last saw it, we don't need to process it.
	 */
	if (!(vacstmt->options & VACOPT_NOWAIT))
		onerel = try_relation_open(relid, ShareUpdateExclusiveLock, false);
	else if (ConditionalLockRelationOid(relid, ShareUpdateExclusiveLock))
		onerel = try_relation_open(relid, NoLock, false);
	else
	{
		onerel = NULL;
		if (IsAutoVacuumWorkerProcess() && Log_autovacuum_min_duration >= 0)
			ereport(LOG,
					(errcode(ERRCODE_LOCK_NOT_AVAILABLE),
				  errmsg("skipping analyze of \"%s\" --- lock not available",
						 vacstmt->relation->relname)));
	}
	if (!onerel)
		return;

	/*
	 * Check permissions --- this should match vacuum's check!
	 */
	if (!(pg_class_ownercheck(RelationGetRelid(onerel), GetUserId()) ||
		  (pg_database_ownercheck(MyDatabaseId, GetUserId()) && !onerel->rd_rel->relisshared)))
	{
		/* No need for a WARNING if we already complained during VACUUM */
		if (!(vacstmt->options & VACOPT_VACUUM))
		{
			if (onerel->rd_rel->relisshared)
				ereport(WARNING,
				 (errmsg("skipping \"%s\" --- only superuser can analyze it",
						 RelationGetRelationName(onerel))));
			else if (onerel->rd_rel->relnamespace == PG_CATALOG_NAMESPACE)
				ereport(WARNING,
						(errmsg("skipping \"%s\" --- only superuser or database owner can analyze it",
								RelationGetRelationName(onerel))));
			else
				ereport(WARNING,
						(errmsg("skipping \"%s\" --- only table or database owner can analyze it",
								RelationGetRelationName(onerel))));
		}
		relation_close(onerel, ShareUpdateExclusiveLock);
		return;
	}

	/*
	 * Silently ignore tables that are temp tables of other backends ---
	 * trying to analyze these is rather pointless, since their contents are
	 * probably not up-to-date on disk.  (We don't throw a warning here; it
	 * would just lead to chatter during a database-wide ANALYZE.)
	 */
	if (RELATION_IS_OTHER_TEMP(onerel))
	{
		relation_close(onerel, ShareUpdateExclusiveLock);
		return;
	}

	/*
	 * We can ANALYZE any table except pg_statistic. See update_attstats
	 */
	if (RelationGetRelid(onerel) == StatisticRelationId)
	{
		relation_close(onerel, ShareUpdateExclusiveLock);
		return;
	}

	/*
	 * Check that it's a plain table, materialized view, or foreign table; we
	 * used to do this in get_rel_oids() but seems safer to check after we've
	 * locked the relation.
	 */
	if ((onerel->rd_rel->relkind == RELKIND_RELATION ||
		 onerel->rd_rel->relkind == RELKIND_MATVIEW) &&
		!RelationIsExternal(onerel))
	{
		/* Regular table, so we'll use the regular row acquisition function */
		acquirefunc = acquire_sample_rows_by_query;
		/* Also get regular table's size */
		relpages = RelationGetNumberOfBlocks(onerel);
	}
	/*
	 * GPDB_92_MERGE_FIXME: do_analyze_rel add a param AcquireSampleRowsFunc
	 * to get a function to acquire sample rows. But gpdb function
	 * acquire_sample_rows_by_query has a different param list to the origin
	 * function acquire_sample_rows and AcquireSampleRowsFunc.
	 */
#if 0
	else if (onerel->rd_rel->relkind == RELKIND_FOREIGN_TABLE &&
			 !RelationIsExternal(onerel))
	{
		/*
		 * For a foreign table, call the FDW's hook function to see whether it
		 * supports analysis.
		 */
		FdwRoutine *fdwroutine;
		bool		ok = false;

		fdwroutine = GetFdwRoutineForRelation(onerel, false);

		if (fdwroutine->AnalyzeForeignTable != NULL)
			ok = fdwroutine->AnalyzeForeignTable(onerel,
												 &acquirefunc,
												 &relpages);

		if (!ok)
		{
			ereport(WARNING,
			 (errmsg("skipping \"%s\" --- cannot analyze this foreign table",
					 RelationGetRelationName(onerel))));
			relation_close(onerel, ShareUpdateExclusiveLock);
			return;
		}
	}
#endif
	else
	{
		/* No need for a WARNING if we already complained during VACUUM */
		if (!(vacstmt->options & VACOPT_VACUUM))
			ereport(WARNING,
					(errmsg("skipping \"%s\" --- cannot analyze non-tables or special system tables",
							RelationGetRelationName(onerel))));
		relation_close(onerel, ShareUpdateExclusiveLock);
		return;
	}

	/*
	 * OK, let's do it.  First let other backends know I'm in ANALYZE.
	 */
	LWLockAcquire(ProcArrayLock, LW_EXCLUSIVE);
	MyPgXact->vacuumFlags |= PROC_IN_ANALYZE;
	LWLockRelease(ProcArrayLock);

	/*
	 * Do the normal non-recursive ANALYZE.
	 *
	 * Skip this for partitioned tables. A partitioned table, i.e. the
	 * "root partition", doesn't contain any rows.
	 */
	PartStatus ps = rel_part_status(relid);
	if (!(ps == PART_STATUS_ROOT || ps == PART_STATUS_INTERIOR))
		do_analyze_rel(onerel, vacstmt, acquirefunc, relpages, false, elevel);

	/*
	 * If there are child tables, do recursive ANALYZE.
	 */
	if (onerel->rd_rel->relhassubclass)
		do_analyze_rel(onerel, vacstmt, acquirefunc, relpages, true, elevel);

	/* MPP-6929: metadata tracking */
	if (!vacuumStatement_IsTemporary(onerel) && (Gp_role == GP_ROLE_DISPATCH))
	{
		char *asubtype = "";

		if (IsAutoVacuumWorkerProcess())
			asubtype = "AUTO";

		MetaTrackUpdObject(RelationRelationId,
						   RelationGetRelid(onerel),
						   GetUserId(),
						   "ANALYZE",
						   asubtype
			);
	}

	/*
	 * Close source relation now, but keep lock so that no one deletes it
	 * before we commit.  (If someone did, they'd fail to clean up the entries
	 * we made in pg_statistic.  Also, releasing the lock before commit would
	 * expose us to concurrent-update failures in update_attstats.)
	 */
	relation_close(onerel, NoLock);

	/*
	 * Reset my PGXACT flag.  Note: we need this here, and not in vacuum_rel,
	 * because the vacuum flag is cleared by the end-of-xact code.
	 */
	LWLockAcquire(ProcArrayLock, LW_EXCLUSIVE);
	MyPgXact->vacuumFlags &= ~PROC_IN_ANALYZE;
	LWLockRelease(ProcArrayLock);
}

/*
 *	do_analyze_rel() -- analyze one relation, recursively or not
 *
 * Note that "acquirefunc" is only relevant for the non-inherited case.
 * If we supported foreign tables in inheritance trees,
 * acquire_inherited_sample_rows would need to determine the appropriate
 * acquirefunc for each child table.
 */
static void
do_analyze_rel(Relation onerel, VacuumStmt *vacstmt,
			   AcquireSampleRowsByQueryFunc acquirefunc, BlockNumber relpages,
			   bool inh, int elevel)
{
	int			attr_cnt,
				tcnt,
				i,
				ind;
	Relation   *Irel;
	int			nindexes;
	bool		hasindex;
	VacAttrStats **vacattrstats;
	AnlIndexData *indexdata;
	int			targrows,
				numrows;
	double		totalrows,
				totaldeadrows;
	BlockNumber	totalpages;
	HeapTuple  *rows;
	PGRUsage	ru0;
	TimestampTz starttime = 0;
	MemoryContext caller_context;
	Oid			save_userid;
	int			save_sec_context;
	int			save_nestlevel;
	RowIndexes	**colLargeRowIndexes;

	if (inh)
		ereport(elevel,
				(errmsg("analyzing \"%s.%s\" inheritance tree",
						get_namespace_name(RelationGetNamespace(onerel)),
						RelationGetRelationName(onerel))));
	else
		ereport(elevel,
				(errmsg("analyzing \"%s.%s\"",
						get_namespace_name(RelationGetNamespace(onerel)),
						RelationGetRelationName(onerel))));

	/*
	 * Set up a working context so that we can easily free whatever junk gets
	 * created.
	 */
	anl_context = AllocSetContextCreate(CurrentMemoryContext,
										"Analyze",
										ALLOCSET_DEFAULT_MINSIZE,
										ALLOCSET_DEFAULT_INITSIZE,
										ALLOCSET_DEFAULT_MAXSIZE);
	caller_context = MemoryContextSwitchTo(anl_context);

	/*
	 * Switch to the table owner's userid, so that any index functions are run
	 * as that user.  Also lock down security-restricted operations and
	 * arrange to make GUC variable changes local to this command.
	 */
	GetUserIdAndSecContext(&save_userid, &save_sec_context);
	SetUserIdAndSecContext(onerel->rd_rel->relowner,
						   save_sec_context | SECURITY_RESTRICTED_OPERATION);
	save_nestlevel = NewGUCNestLevel();

	/* measure elapsed time iff autovacuum logging requires it */
	if (IsAutoVacuumWorkerProcess() && Log_autovacuum_min_duration >= 0)
	{
		pg_rusage_init(&ru0);
		if (Log_autovacuum_min_duration > 0)
			starttime = GetCurrentTimestamp();
	}

	/*
	 * Determine which columns to analyze
	 *
	 * Note that system attributes are never analyzed.
	 */
	if (vacstmt->va_cols != NIL)
	{
		ListCell   *le;

		vacattrstats = (VacAttrStats **) palloc(list_length(vacstmt->va_cols) *
												sizeof(VacAttrStats *));
		tcnt = 0;
		foreach(le, vacstmt->va_cols)
		{
			char	   *col = strVal(lfirst(le));

			i = attnameAttNum(onerel, col, false);
			if (i == InvalidAttrNumber)
				ereport(ERROR,
						(errcode(ERRCODE_UNDEFINED_COLUMN),
					errmsg("column \"%s\" of relation \"%s\" does not exist",
						   col, RelationGetRelationName(onerel))));
			vacattrstats[tcnt] = examine_attribute(onerel, i, NULL);
			if (vacattrstats[tcnt] != NULL)
				tcnt++;
		}
		attr_cnt = tcnt;
	}
	else
	{
		attr_cnt = onerel->rd_att->natts;
		vacattrstats = (VacAttrStats **)
			palloc(attr_cnt * sizeof(VacAttrStats *));
		tcnt = 0;
		for (i = 1; i <= attr_cnt; i++)
		{
			vacattrstats[tcnt] = examine_attribute(onerel, i, NULL);
			if (vacattrstats[tcnt] != NULL)
				tcnt++;
		}
		attr_cnt = tcnt;
	}

	/*
	 * Open all indexes of the relation, and see if there are any analyzable
	 * columns in the indexes.  We do not analyze index columns if there was
	 * an explicit column list in the ANALYZE command, however.  If we are
	 * doing a recursive scan, we don't want to touch the parent's indexes at
	 * all.
	 */
	if (!inh)
		vac_open_indexes(onerel, AccessShareLock, &nindexes, &Irel);
	else
	{
		Irel = NULL;
		nindexes = 0;
	}
	hasindex = (nindexes > 0);
	indexdata = NULL;
	if (hasindex)
	{
		indexdata = (AnlIndexData *) palloc0(nindexes * sizeof(AnlIndexData));
		for (ind = 0; ind < nindexes; ind++)
		{
			AnlIndexData *thisdata = &indexdata[ind];
			IndexInfo  *indexInfo;

			thisdata->indexInfo = indexInfo = BuildIndexInfo(Irel[ind]);
			thisdata->tupleFract = 1.0; /* fix later if partial */
			if (indexInfo->ii_Expressions != NIL && vacstmt->va_cols == NIL)
			{
				ListCell   *indexpr_item = list_head(indexInfo->ii_Expressions);

				thisdata->vacattrstats = (VacAttrStats **)
					palloc(indexInfo->ii_NumIndexAttrs * sizeof(VacAttrStats *));
				tcnt = 0;
				for (i = 0; i < indexInfo->ii_NumIndexAttrs; i++)
				{
					int			keycol = indexInfo->ii_KeyAttrNumbers[i];

					if (keycol == 0)
					{
						/* Found an index expression */
						Node	   *indexkey;

						if (indexpr_item == NULL)		/* shouldn't happen */
							elog(ERROR, "too few entries in indexprs list");
						indexkey = (Node *) lfirst(indexpr_item);
						indexpr_item = lnext(indexpr_item);
						thisdata->vacattrstats[tcnt] =
							examine_attribute(Irel[ind], i + 1, indexkey);
						if (thisdata->vacattrstats[tcnt] != NULL)
							tcnt++;
					}
				}
				thisdata->attr_cnt = tcnt;
			}
		}
	}

	/*
	 * Determine how many rows we need to sample, using the worst case from
	 * all analyzable columns.  We use a lower bound of 100 rows to avoid
	 * possible overflow in Vitter's algorithm.  (Note: that will also be the
	 * target in the corner case where there are no analyzable columns.)
	 */
	targrows = 100;
	for (i = 0; i < attr_cnt; i++)
	{
		if (targrows < vacattrstats[i]->minrows)
			targrows = vacattrstats[i]->minrows;
	}
	for (ind = 0; ind < nindexes; ind++)
	{
		AnlIndexData *thisdata = &indexdata[ind];

		for (i = 0; i < thisdata->attr_cnt; i++)
		{
			if (targrows < thisdata->vacattrstats[i]->minrows)
				targrows = thisdata->vacattrstats[i]->minrows;
		}
	}

	/*
	 * Maintain information if the row of a column exceeds WIDTH_THRESHOLD
	 */
	colLargeRowIndexes = (RowIndexes **) palloc(sizeof(RowIndexes *) * attr_cnt);

	/*
	 * switch back to the original user to collect sample rows, the security threat does
	 * not exist here as we donot execute any functions which could potentially lead to the
	 * CVE-2009-4136
	 * The patch to prevent the security threat was introduced from upstream commit:
	 *   https://github.com/postgres/postgres/commit/62aba76568e58698ad5eaa6153bc45186aacbde2
	 * setting to the original user is required due to GPDB specific way of collecting samples
	 * using query, but not required postgres since we do block sampling.
	 */
	SetUserIdAndSecContext(save_userid, save_sec_context);

	if (vacstmt->options & VACOPT_FULLSCAN)
	{
		if(rel_part_status(RelationGetRelid(onerel)) != PART_STATUS_ROOT)
		{
			acquire_hll_by_query(onerel, attr_cnt, vacattrstats, elevel);

			elog (LOG,"HLL FULL SCAN ");
		}
	}
	if (needs_sample(vacattrstats, attr_cnt))
	{
		/*
		 * Acquire the sample rows
		 */
		// GPDB_90_MERGE_FIXME: Need to implement 'acuire_inherited_sample_rows_by_query'
#if 0
	if (inh)
		numrows = acquire_inherited_sample_rows(onerel, elevel,
												rows, targrows,
												&totalrows, &totaldeadrows);
	else
#endif
		rows = NULL;
		numrows = (*acquirefunc) (onerel, elevel, attr_cnt, vacattrstats, &rows, targrows,
								  &totalrows, &totaldeadrows, &totalpages,
								  (vacstmt->options & VACOPT_ROOTONLY) != 0,
								  colLargeRowIndexes);

		/* change the privilige back to the table owner */
		SetUserIdAndSecContext(onerel->rd_rel->relowner,
							   save_sec_context | SECURITY_RESTRICTED_OPERATION);
	}
	else
	{
		float4 relTuples;
		float4 relPages;
		analyzeEstimateReltuplesRelpages(RelationGetRelid(onerel), &relTuples, &relPages,
										 vacstmt->options & VACOPT_ROOTONLY, elevel);
		totalrows = relTuples;
		totalpages = relPages;
		totaldeadrows = 0;
		numrows = 0;
		rows = NULL;
	}
	/*
	 * Compute the statistics.  Temporary results during the calculations for
	 * each column are stored in a child context.  The calc routines are
	 * responsible to make sure that whatever they store into the VacAttrStats
	 * structure is allocated in anl_context.
	 *
	 * When we have a root partition, we use the leaf partition statistics to
	 * derive root table statistics. In that case, we do not need to collect a
	 * sample. Therefore, the statistics calculation depends on root level have
	 * any tuples. In addition, we continue for statistics calculation if
	 * optimizer_analyze_root_partition or ROOTPARTITION is specified in the
	 * ANALYZE statement.
	 */
	if (numrows > 0 || ((optimizer_analyze_root_partition || (vacstmt->options & VACOPT_ROOTONLY)) && totalrows > 0.0))
	{
		HeapTuple *validRows = (HeapTuple *) palloc(numrows * sizeof(HeapTuple));
		MemoryContext col_context,
					old_context;

		col_context = AllocSetContextCreate(anl_context,
											"Analyze Column",
											ALLOCSET_DEFAULT_MINSIZE,
											ALLOCSET_DEFAULT_INITSIZE,
											ALLOCSET_DEFAULT_MAXSIZE);
		old_context = MemoryContextSwitchTo(col_context);

		for (i = 0; i < attr_cnt; i++)
		{
			VacAttrStats *stats = vacattrstats[i];
			/*
			 * utilize hyperloglog and merge utilities to derive
			 * root table statistics by directly calling merge_leaf_stats()
			 * if all leaf partition attributes are analyzed
			 */
			if(stats->merge_stats)
			{
				(*stats->compute_stats) (stats, std_fetch_func, 0, 0);
				MemoryContextResetAndDeleteChildren(col_context);
				continue;
			}
			RowIndexes *rowIndexes = colLargeRowIndexes[i];
			int validRowsLength = numrows - rowIndexes->toowide_cnt;

			/* If there are too wide rows in the sample, remove them
			 * from the sample being sent for stats collection
			 */
			if (rowIndexes->toowide_cnt > 0)
			{
				int validRowsIdx = 0;
				for (int rownum=0; rownum < numrows; rownum++)
				{
					if (rowIndexes->rows[rownum]) // if row is too wide, ignore it from the sample
						continue;
					validRows[validRowsIdx] = rows[rownum];
					validRowsIdx++;
				}
				stats->rows = validRows;
				validRowsLength = validRowsIdx;
			}
			else
			{
				stats->rows = rows;
				validRowsLength = numrows;
			}
			AttributeOpts *aopt =
			get_attribute_options(onerel->rd_id, stats->attr->attnum);

			stats->tupDesc = onerel->rd_att;

			if (validRowsLength > 0)
			{
				(*stats->compute_stats) (stats,
										 std_fetch_func,
										 validRowsLength, // numbers of rows in sample excluding toowide if any.
										 totalrows);
				/*
				 * Store HLL/HLL fullscan information for leaf partitions in
				 * the stats object
				 */
				if (rel_part_status(stats->attr->attrelid) == PART_STATUS_LEAF)
				{
					MemoryContext old_context;
					Datum *hll_values;

					old_context = MemoryContextSwitchTo(stats->anl_context);
					hll_values = (Datum *) palloc(sizeof(Datum));
					int16 hll_length = 0;
					int16 stakind = 0;
					if(stats->stahll_full != NULL)
					{
						hll_length = datumGetSize(PointerGetDatum(stats->stahll_full), false, -1);
						hll_values[0] = datumCopy(PointerGetDatum(stats->stahll_full), false, hll_length);
						stakind = STATISTIC_KIND_FULLHLL;
					}
					else if(stats->stahll != NULL)
					{
						((HLLCounter) (stats->stahll))->relPages = totalpages;
						((HLLCounter) (stats->stahll))->relTuples = totalrows;

						hll_length = hyperloglog_len((HLLCounter)stats->stahll);
						hll_values[0] = datumCopy(PointerGetDatum(stats->stahll), false, hll_length);
						stakind = STATISTIC_KIND_HLL;
					}
					MemoryContextSwitchTo(old_context);
					if (stakind > 0)
					{
						stats->stakind[STATISTIC_NUM_SLOTS-1] = stakind;
						stats->stavalues[STATISTIC_NUM_SLOTS-1] = hll_values;
						stats->numvalues[STATISTIC_NUM_SLOTS-1] =  1;
						stats->statyplen[STATISTIC_NUM_SLOTS-1] = hll_length;
					}
				}
			}
			else
			{
				// All the rows were too wide to be included in the sample. We cannot
				// do much in that case, but at least we know there were no NULLs, and
				// that every item was >= WIDTH_THRESHOLD in width.
				stats->stats_valid = true;
				stats->stanullfrac = 0.0;
				stats->stawidth = WIDTH_THRESHOLD;
				stats->stadistinct = 0.0;		/* "unknown" */
			}
			stats->rows = rows; // Reset to original rows

			/*
			 * If the appropriate flavor of the n_distinct option is
			 * specified, override with the corresponding value.
			 */
			aopt = get_attribute_options(onerel->rd_id, stats->attr->attnum);
			if (aopt != NULL)
			{
				float8		n_distinct;

				n_distinct = inh ? aopt->n_distinct_inherited : aopt->n_distinct;
				if (n_distinct != 0.0)
					stats->stadistinct = n_distinct;
			}

			MemoryContextResetAndDeleteChildren(col_context);
		}

		/*
		 * Datums exceeding WIDTH_THRESHOLD are masked as NULL in the sample, and
		 * are used as is to evaluate index statistics. It is less likely to have
		 * indexes on very wide columns, so the effect will be minimal.
		 */
		if (hasindex)
			compute_index_stats(onerel, totalrows,
								indexdata, nindexes,
								rows, numrows,
								col_context);

		MemoryContextSwitchTo(old_context);
		MemoryContextDelete(col_context);

		/*
		 * Emit the completed stats rows into pg_statistic, replacing any
		 * previous statistics for the target columns.  (If there are stats in
		 * pg_statistic for columns we didn't process, we leave them alone.)
		 */
		update_attstats(RelationGetRelid(onerel), inh,
						attr_cnt, vacattrstats);

		for (ind = 0; ind < nindexes; ind++)
		{
			AnlIndexData *thisdata = &indexdata[ind];

			update_attstats(RelationGetRelid(Irel[ind]), false,
							thisdata->attr_cnt, thisdata->vacattrstats);
		}
	}

	/*
	 * Update pages/tuples stats in pg_class. In PostgreSQL, we don't do this
	 * when we're building inherited stats, but in GPDB, we do. The reason is
	 * mostly historical; the planner, or at least ORCA, expects the
	 * relpages/reltuples on a partitioned table to represent the total across
	 * all partitions.
	 *
	 * GPDB_92_MERGE_FIXME: In postgres it is sufficient to check the number of
	 * pages that are visible with visibilitymap_count(), but in GPDB this
	 * needs to be the count of all pages marked all visible across the all the
	 * QEs. We need to gather this information from the segments and then update
	 * it here.
	 */
	if (!inh)
		vac_update_relstats(onerel,
							totalpages,
							totalrows,
							visibilitymap_count(onerel),
							hasindex,
							InvalidTransactionId,
							InvalidMultiXactId,
							false /* isvacuum */);
	else
	{
		vac_update_relstats(onerel,
							totalpages,
							totalrows,
							visibilitymap_count(onerel),
							onerel->rd_rel->relhasindex,
							InvalidTransactionId,
							InvalidMultiXactId,
							false /* isvacuum */);
	}

	/*
	 * Same for indexes. Vacuum always scans all indexes, so if we're part of
	 * VACUUM ANALYZE, don't overwrite the accurate count already inserted by
	 * VACUUM.
	 */
	if (!inh && !(vacstmt->options & VACOPT_VACUUM))
	{
		for (ind = 0; ind < nindexes; ind++)
		{
			AnlIndexData *thisdata = &indexdata[ind];
			double		totalindexrows;
			BlockNumber	estimatedIndexPages;

			if (totalrows < 1.0)
			{
				/**
				 * If there are no rows in the relation, no point trying to estimate
				 * number of pages in the index.
				 */
				elog(elevel, "ANALYZE skipping index %s since relation %s has no rows.",
					 RelationGetRelationName(Irel[ind]), RelationGetRelationName(onerel));
				estimatedIndexPages = 1.0;
			}
			else
			{
				/**
				 * NOTE: we don't attempt to estimate the number of tuples in an index.
				 * We will assume it to be equal to the estimated number of tuples in the relation.
				 * This does not hold for partial indexes. The number of tuples matching will be
				 * derived in selfuncs.c using the base table statistics.
				 */
				analyzeEstimateIndexpages(onerel, Irel[ind], &estimatedIndexPages, elevel);
				elog(elevel, "ANALYZE estimated relpages=%u for index %s",
					 estimatedIndexPages, RelationGetRelationName(Irel[ind]));
			}

			totalindexrows = ceil(thisdata->tupleFract * totalrows);
			vac_update_relstats(Irel[ind],
								estimatedIndexPages,
								totalindexrows,
								0,
								false,
								InvalidTransactionId,
								InvalidMultiXactId,
								false /* isvacuum */);
		}
	}

	/*
	 * Report ANALYZE to the stats collector, too.  However, if doing
	 * inherited stats we shouldn't report, because the stats collector only
	 * tracks per-table stats.
	 */
	if (!inh)
		pgstat_report_analyze(onerel, totalrows, totaldeadrows);

	/* If this isn't part of VACUUM ANALYZE, let index AMs do cleanup */
	if (!(vacstmt->options & VACOPT_VACUUM))
	{
		for (ind = 0; ind < nindexes; ind++)
		{
			IndexBulkDeleteResult *stats;
			IndexVacuumInfo ivinfo;

			ivinfo.index = Irel[ind];
			ivinfo.analyze_only = true;
			ivinfo.estimated_count = true;
			ivinfo.message_level = elevel;
			ivinfo.num_heap_tuples = onerel->rd_rel->reltuples;
			ivinfo.strategy = vac_strategy;

			stats = index_vacuum_cleanup(&ivinfo, NULL);

			if (stats)
				pfree(stats);
		}
	}

	/* Done with indexes */
	vac_close_indexes(nindexes, Irel, NoLock);

	/* Log the action if appropriate */
	if (IsAutoVacuumWorkerProcess() && Log_autovacuum_min_duration >= 0)
	{
		if (Log_autovacuum_min_duration == 0 ||
			TimestampDifferenceExceeds(starttime, GetCurrentTimestamp(),
									   Log_autovacuum_min_duration))
			ereport(LOG,
					(errmsg("automatic analyze of table \"%s.%s.%s\" system usage: %s",
							get_database_name(MyDatabaseId),
							get_namespace_name(RelationGetNamespace(onerel)),
							RelationGetRelationName(onerel),
							pg_rusage_show(&ru0))));
	}

	/* Roll back any GUC changes executed by index functions */
	AtEOXact_GUC(false, save_nestlevel);

	/* Restore userid and security context */
	SetUserIdAndSecContext(save_userid, save_sec_context);

	/* Restore current context and release memory */
	MemoryContextSwitchTo(caller_context);
	MemoryContextDelete(anl_context);
	anl_context = NULL;
}

/*
 * Compute statistics about indexes of a relation
 */
static void
compute_index_stats(Relation onerel, double totalrows,
					AnlIndexData *indexdata, int nindexes,
					HeapTuple *rows, int numrows,
					MemoryContext col_context)
{
	MemoryContext ind_context,
				old_context;
	Datum		values[INDEX_MAX_KEYS];
	bool		isnull[INDEX_MAX_KEYS];
	int			ind,
				i;

	ind_context = AllocSetContextCreate(anl_context,
										"Analyze Index",
										ALLOCSET_DEFAULT_MINSIZE,
										ALLOCSET_DEFAULT_INITSIZE,
										ALLOCSET_DEFAULT_MAXSIZE);
	old_context = MemoryContextSwitchTo(ind_context);

	for (ind = 0; ind < nindexes; ind++)
	{
		AnlIndexData *thisdata = &indexdata[ind];
		IndexInfo  *indexInfo = thisdata->indexInfo;
		int			attr_cnt = thisdata->attr_cnt;
		TupleTableSlot *slot;
		EState	   *estate;
		ExprContext *econtext;
		List	   *predicate;
		Datum	   *exprvals;
		bool	   *exprnulls;
		int			numindexrows,
					tcnt,
					rowno;
		double		totalindexrows;

		/* Ignore index if no columns to analyze and not partial */
		if (attr_cnt == 0 && indexInfo->ii_Predicate == NIL)
			continue;

		/*
		 * Need an EState for evaluation of index expressions and
		 * partial-index predicates.  Create it in the per-index context to be
		 * sure it gets cleaned up at the bottom of the loop.
		 */
		estate = CreateExecutorState();
		econtext = GetPerTupleExprContext(estate);
		/* Need a slot to hold the current heap tuple, too */
		slot = MakeSingleTupleTableSlot(RelationGetDescr(onerel));

		/* Arrange for econtext's scan tuple to be the tuple under test */
		econtext->ecxt_scantuple = slot;

		/* Set up execution state for predicate. */
		predicate = (List *)
			ExecPrepareExpr((Expr *) indexInfo->ii_Predicate,
							estate);

		/* Compute and save index expression values */
		exprvals = (Datum *) palloc(numrows * attr_cnt * sizeof(Datum));
		exprnulls = (bool *) palloc(numrows * attr_cnt * sizeof(bool));
		numindexrows = 0;
		tcnt = 0;
		for (rowno = 0; rowno < numrows; rowno++)
		{
			HeapTuple	heapTuple = rows[rowno];

			/*
			 * Reset the per-tuple context each time, to reclaim any cruft
			 * left behind by evaluating the predicate or index expressions.
			 */
			ResetExprContext(econtext);

			/* Set up for predicate or expression evaluation */
			ExecStoreHeapTuple(heapTuple, slot, InvalidBuffer, false);

			/* If index is partial, check predicate */
			if (predicate != NIL)
			{
				if (!ExecQual(predicate, econtext, false))
					continue;
			}
			numindexrows++;

			if (attr_cnt > 0)
			{
				/*
				 * Evaluate the index row to compute expression values. We
				 * could do this by hand, but FormIndexDatum is convenient.
				 */
				FormIndexDatum(indexInfo,
							   slot,
							   estate,
							   values,
							   isnull);

				/*
				 * Save just the columns we care about.  We copy the values
				 * into ind_context from the estate's per-tuple context.
				 */
				for (i = 0; i < attr_cnt; i++)
				{
					VacAttrStats *stats = thisdata->vacattrstats[i];
					int			attnum = stats->attr->attnum;

					if (isnull[attnum - 1])
					{
						exprvals[tcnt] = (Datum) 0;
						exprnulls[tcnt] = true;
					}
					else
					{
						exprvals[tcnt] = datumCopy(values[attnum - 1],
												   stats->attrtype->typbyval,
												   stats->attrtype->typlen);
						exprnulls[tcnt] = false;
					}
					tcnt++;
				}
			}
		}

		/*
		 * Having counted the number of rows that pass the predicate in the
		 * sample, we can estimate the total number of rows in the index.
		 */
		thisdata->tupleFract = (double) numindexrows / (double) numrows;
		totalindexrows = ceil(thisdata->tupleFract * totalrows);

		/*
		 * Now we can compute the statistics for the expression columns.
		 */
		if (numindexrows > 0)
		{
			MemoryContextSwitchTo(col_context);
			for (i = 0; i < attr_cnt; i++)
			{
				VacAttrStats *stats = thisdata->vacattrstats[i];
				AttributeOpts *aopt =
				get_attribute_options(stats->attr->attrelid,
									  stats->attr->attnum);

				stats->exprvals = exprvals + i;
				stats->exprnulls = exprnulls + i;
				stats->rowstride = attr_cnt;
				(*stats->compute_stats) (stats,
										 ind_fetch_func,
										 numindexrows,
										 totalindexrows);

				/*
				 * If the n_distinct option is specified, it overrides the
				 * above computation.  For indices, we always use just
				 * n_distinct, not n_distinct_inherited.
				 */
				if (aopt != NULL && aopt->n_distinct != 0.0)
					stats->stadistinct = aopt->n_distinct;

				MemoryContextResetAndDeleteChildren(col_context);
			}
		}

		/* And clean up */
		MemoryContextSwitchTo(ind_context);

		ExecDropSingleTupleTableSlot(slot);
		FreeExecutorState(estate);
		MemoryContextResetAndDeleteChildren(ind_context);
	}

	MemoryContextSwitchTo(old_context);
	MemoryContextDelete(ind_context);
}

/*
 * examine_attribute -- pre-analysis of a single column
 *
 * Determine whether the column is analyzable; if so, create and initialize
 * a VacAttrStats struct for it.  If not, return NULL.
 *
 * If index_expr isn't NULL, then we're trying to analyze an expression index,
 * and index_expr is the expression tree representing the column's data.
 */
static VacAttrStats *
examine_attribute(Relation onerel, int attnum, Node *index_expr)
{
	Form_pg_attribute attr = onerel->rd_att->attrs[attnum - 1];
	HeapTuple	typtuple;
	VacAttrStats *stats;
	int			i;
	bool		ok;

	/* Never analyze dropped columns */
	if (attr->attisdropped)
		return NULL;

	/* Don't analyze column if user has specified not to */
	if (attr->attstattarget == 0)
		return NULL;

	/*
	 * Create the VacAttrStats struct.  Note that we only have a copy of the
	 * fixed fields of the pg_attribute tuple.
	 */
	stats = (VacAttrStats *) palloc0(sizeof(VacAttrStats));
	stats->attr = (Form_pg_attribute) palloc(ATTRIBUTE_FIXED_PART_SIZE);
	memcpy(stats->attr, attr, ATTRIBUTE_FIXED_PART_SIZE);

	/*
	 * When analyzing an expression index, believe the expression tree's type
	 * not the column datatype --- the latter might be the opckeytype storage
	 * type of the opclass, which is not interesting for our purposes.  (Note:
	 * if we did anything with non-expression index columns, we'd need to
	 * figure out where to get the correct type info from, but for now that's
	 * not a problem.)	It's not clear whether anyone will care about the
	 * typmod, but we store that too just in case.
	 */
	if (index_expr)
	{
		stats->attrtypid = exprType(index_expr);
		stats->attrtypmod = exprTypmod(index_expr);
	}
	else
	{
		stats->attrtypid = attr->atttypid;
		stats->attrtypmod = attr->atttypmod;
	}

	typtuple = SearchSysCacheCopy1(TYPEOID,
								   ObjectIdGetDatum(stats->attrtypid));
	if (!HeapTupleIsValid(typtuple))
		elog(ERROR, "cache lookup failed for type %u", stats->attrtypid);
	stats->attrtype = (Form_pg_type) GETSTRUCT(typtuple);
	stats->relstorage = RelationGetForm(onerel)->relstorage;
	stats->anl_context = anl_context;
	stats->tupattnum = attnum;

	/*
	 * The fields describing the stats->stavalues[n] element types default to
	 * the type of the data being analyzed, but the type-specific typanalyze
	 * function can change them if it wants to store something else.
	 */
	for (i = 0; i < STATISTIC_NUM_SLOTS-1; i++)
	{
		stats->statypid[i] = stats->attrtypid;
		stats->statyplen[i] = stats->attrtype->typlen;
		stats->statypbyval[i] = stats->attrtype->typbyval;
		stats->statypalign[i] = stats->attrtype->typalign;
	}

	/*
<<<<<<< HEAD
	 * The last slots of statistics is reserved for hyperloglog counter which
	 * is saved as a bytea. Therefore the type information is hardcoded for the
	 * bytea.
	 */
	stats->statypid[i] = BYTEAOID; // oid for bytea
	stats->statyplen[i] = -1; // variable length type
	stats->statypbyval[i] = false; // bytea is pass by reference
	stats->statypalign[i] = 'i'; // INT alignment (4-byte)

	/*
	 * Call the type-specific typanalyze function.	If none is specified, use
=======
	 * Call the type-specific typanalyze function.  If none is specified, use
>>>>>>> ab76208e
	 * std_typanalyze().
	 */
	if (OidIsValid(stats->attrtype->typanalyze))
		ok = DatumGetBool(OidFunctionCall1(stats->attrtype->typanalyze,
										   PointerGetDatum(stats)));
	else
		ok = std_typanalyze(stats);

	if (!ok || stats->compute_stats == NULL || stats->minrows <= 0)
	{
		heap_freetuple(typtuple);
		pfree(stats->attr);
		pfree(stats);
		return NULL;
	}

	return stats;
}

/*
 * BlockSampler_Init -- prepare for random sampling of blocknumbers
 *
 * BlockSampler is used for stage one of our new two-stage tuple
 * sampling mechanism as discussed on pgsql-hackers 2004-04-02 (subject
 * "Large DB").  It selects a random sample of samplesize blocks out of
 * the nblocks blocks in the table.  If the table has less than
 * samplesize blocks, all blocks are selected.
 *
 * Since we know the total number of blocks in advance, we can use the
 * straightforward Algorithm S from Knuth 3.4.2, rather than Vitter's
 * algorithm.
 */
static void
BlockSampler_Init(BlockSampler bs, BlockNumber nblocks, int samplesize)
{
	bs->N = nblocks;			/* measured table size */

	/*
	 * If we decide to reduce samplesize for tables that have less or not much
	 * more than samplesize blocks, here is the place to do it.
	 */
	bs->n = samplesize;
	bs->t = 0;					/* blocks scanned so far */
	bs->m = 0;					/* blocks selected so far */
}

static bool
BlockSampler_HasMore(BlockSampler bs)
{
	return (bs->t < bs->N) && (bs->m < bs->n);
}

static BlockNumber
BlockSampler_Next(BlockSampler bs)
{
	BlockNumber K = bs->N - bs->t;		/* remaining blocks */
	int			k = bs->n - bs->m;		/* blocks still to sample */
	double		p;				/* probability to skip block */
	double		V;				/* random */

	Assert(BlockSampler_HasMore(bs));	/* hence K > 0 and k > 0 */

	if ((BlockNumber) k >= K)
	{
		/* need all the rest */
		bs->m++;
		return bs->t++;
	}

	/*----------
	 * It is not obvious that this code matches Knuth's Algorithm S.
	 * Knuth says to skip the current block with probability 1 - k/K.
	 * If we are to skip, we should advance t (hence decrease K), and
	 * repeat the same probabilistic test for the next block.  The naive
	 * implementation thus requires an anl_random_fract() call for each block
	 * number.  But we can reduce this to one anl_random_fract() call per
	 * selected block, by noting that each time the while-test succeeds,
	 * we can reinterpret V as a uniform random number in the range 0 to p.
	 * Therefore, instead of choosing a new V, we just adjust p to be
	 * the appropriate fraction of its former value, and our next loop
	 * makes the appropriate probabilistic test.
	 *
	 * We have initially K > k > 0.  If the loop reduces K to equal k,
	 * the next while-test must fail since p will become exactly zero
	 * (we assume there will not be roundoff error in the division).
	 * (Note: Knuth suggests a "<=" loop condition, but we use "<" just
	 * to be doubly sure about roundoff error.)  Therefore K cannot become
	 * less than k, which means that we cannot fail to select enough blocks.
	 *----------
	 */
	V = anl_random_fract();
	p = 1.0 - (double) k / (double) K;
	while (V < p)
	{
		/* skip */
		bs->t++;
		K--;					/* keep K == N - t */

		/* adjust p to be new cutoff point in reduced range */
		p *= 1.0 - (double) k / (double) K;
	}

	/* select */
	bs->m++;
	return bs->t++;
}

/*
 * acquire_sample_rows -- acquire a random sample of rows from the table
 *
 * Selected rows are returned in the caller-allocated array rows[], which
 * must have at least targrows entries.
 * The actual number of rows selected is returned as the function result.
 * We also estimate the total numbers of live and dead rows in the table,
 * and return them into *totalrows and *totaldeadrows, respectively.
 *
 * The returned list of tuples is in order by physical position in the table.
 * (We will rely on this later to derive correlation estimates.)
 *
 * As of May 2004 we use a new two-stage method:  Stage one selects up
 * to targrows random blocks (or all blocks, if there aren't so many).
 * Stage two scans these blocks and uses the Vitter algorithm to create
 * a random sample of targrows rows (or less, if there are less in the
 * sample of blocks).  The two stages are executed simultaneously: each
 * block is processed as soon as stage one returns its number and while
 * the rows are read stage two controls which ones are to be inserted
 * into the sample.
 *
 * Although every row has an equal chance of ending up in the final
 * sample, this sampling method is not perfect: not every possible
 * sample has an equal chance of being selected.  For large relations
 * the number of different blocks represented by the sample tends to be
 * too small.  We can live with that for now.  Improvements are welcome.
 *
 * An important property of this sampling method is that because we do
 * look at a statistically unbiased set of blocks, we should get
 * unbiased estimates of the average numbers of live and dead rows per
 * block.  The previous sampling method put too much credence in the row
 * density near the start of the table.
 *
 * The returned list of tuples is in order by physical position in the table.
 * (We will rely on this later to derive correlation estimates.)
 *
 * GPDB: Not used in Greenplum currently. Instead, we acquire the sample
 * rows by issuing an SPI query, see acquire_sample_rows_by_query
 */
static int pg_attribute_unused()
acquire_sample_rows(Relation onerel, int elevel,
					HeapTuple *rows, int targrows,
					double *totalrows, double *totaldeadrows)
{
	int			numrows = 0;	/* # rows now in reservoir */
	double		samplerows = 0; /* total # rows collected */
	double		liverows = 0;	/* # live rows seen */
	double		deadrows = 0;	/* # dead rows seen */
	double		rowstoskip = -1;	/* -1 means not set yet */
	BlockNumber totalblocks;
	TransactionId OldestXmin;
	BlockSamplerData bs;
	double		rstate;

	Assert(targrows > 0);

	totalblocks = RelationGetNumberOfBlocks(onerel);

	/* Need a cutoff xmin for HeapTupleSatisfiesVacuum */
	OldestXmin = GetOldestXmin(onerel, true);

	/* Prepare for sampling block numbers */
	BlockSampler_Init(&bs, totalblocks, targrows);
	/* Prepare for sampling rows */
	rstate = anl_init_selection_state(targrows);

	/* Outer loop over blocks to sample */
	while (BlockSampler_HasMore(&bs))
	{
		BlockNumber targblock = BlockSampler_Next(&bs);
		Buffer		targbuffer;
		Page		targpage;
		OffsetNumber targoffset,
					maxoffset;

		vacuum_delay_point();

		/*
		 * We must maintain a pin on the target page's buffer to ensure that
		 * the maxoffset value stays good (else concurrent VACUUM might delete
		 * tuples out from under us).  Hence, pin the page until we are done
		 * looking at it.  We also choose to hold sharelock on the buffer
		 * throughout --- we could release and re-acquire sharelock for each
		 * tuple, but since we aren't doing much work per tuple, the extra
		 * lock traffic is probably better avoided.
		 */
		targbuffer = ReadBufferExtended(onerel, MAIN_FORKNUM, targblock,
										RBM_NORMAL, vac_strategy);
		LockBuffer(targbuffer, BUFFER_LOCK_SHARE);
		targpage = BufferGetPage(targbuffer);
		maxoffset = PageGetMaxOffsetNumber(targpage);

		/* Inner loop over all tuples on the selected page */
		for (targoffset = FirstOffsetNumber; targoffset <= maxoffset; targoffset++)
		{
			ItemId		itemid;
			HeapTupleData targtuple;
			bool		sample_it = false;

			itemid = PageGetItemId(targpage, targoffset);

			/*
			 * We ignore unused and redirect line pointers.  DEAD line
			 * pointers should be counted as dead, because we need vacuum to
			 * run to get rid of them.  Note that this rule agrees with the
			 * way that heap_page_prune() counts things.
			 */
			if (!ItemIdIsNormal(itemid))
			{
				if (ItemIdIsDead(itemid))
					deadrows += 1;
				continue;
			}

			ItemPointerSet(&targtuple.t_self, targblock, targoffset);

			targtuple.t_tableOid = RelationGetRelid(onerel);
			targtuple.t_data = (HeapTupleHeader) PageGetItem(targpage, itemid);
			targtuple.t_len = ItemIdGetLength(itemid);

<<<<<<< HEAD
			switch (HeapTupleSatisfiesVacuum(onerel,
											 targtuple.t_data,
=======
			switch (HeapTupleSatisfiesVacuum(&targtuple,
>>>>>>> ab76208e
											 OldestXmin,
											 targbuffer))
			{
				case HEAPTUPLE_LIVE:
					sample_it = true;
					liverows += 1;
					break;

				case HEAPTUPLE_DEAD:
				case HEAPTUPLE_RECENTLY_DEAD:
					/* Count dead and recently-dead rows */
					deadrows += 1;
					break;

				case HEAPTUPLE_INSERT_IN_PROGRESS:

					/*
					 * Insert-in-progress rows are not counted.  We assume
					 * that when the inserting transaction commits or aborts,
					 * it will send a stats message to increment the proper
					 * count.  This works right only if that transaction ends
					 * after we finish analyzing the table; if things happen
					 * in the other order, its stats update will be
					 * overwritten by ours.  However, the error will be large
					 * only if the other transaction runs long enough to
					 * insert many tuples, so assuming it will finish after us
					 * is the safer option.
					 *
					 * A special case is that the inserting transaction might
					 * be our own.  In this case we should count and sample
					 * the row, to accommodate users who load a table and
					 * analyze it in one transaction.  (pgstat_report_analyze
					 * has to adjust the numbers we send to the stats
					 * collector to make this come out right.)
					 */
					if (TransactionIdIsCurrentTransactionId(HeapTupleHeaderGetXmin(targtuple.t_data)))
					{
						sample_it = true;
						liverows += 1;
					}
					break;

				case HEAPTUPLE_DELETE_IN_PROGRESS:

					/*
					 * We count delete-in-progress rows as still live, using
					 * the same reasoning given above; but we don't bother to
					 * include them in the sample.
					 *
					 * If the delete was done by our own transaction, however,
					 * we must count the row as dead to make
					 * pgstat_report_analyze's stats adjustments come out
					 * right.  (Note: this works out properly when the row was
					 * both inserted and deleted in our xact.)
					 */
					if (TransactionIdIsCurrentTransactionId(HeapTupleHeaderGetUpdateXid(targtuple.t_data)))
						deadrows += 1;
					else
						liverows += 1;
					break;

				default:
					elog(ERROR, "unexpected HeapTupleSatisfiesVacuum result");
					break;
			}

			if (sample_it)
			{
				/*
				 * The first targrows sample rows are simply copied into the
				 * reservoir. Then we start replacing tuples in the sample
				 * until we reach the end of the relation.  This algorithm is
				 * from Jeff Vitter's paper (see full citation below). It
				 * works by repeatedly computing the number of tuples to skip
				 * before selecting a tuple, which replaces a randomly chosen
				 * element of the reservoir (current set of tuples).  At all
				 * times the reservoir is a true random sample of the tuples
				 * we've passed over so far, so when we fall off the end of
				 * the relation we're done.
				 */
				if (numrows < targrows)
					rows[numrows++] = heap_copytuple(&targtuple);
				else
				{
					/*
					 * t in Vitter's paper is the number of records already
					 * processed.  If we need to compute a new S value, we
					 * must use the not-yet-incremented value of samplerows as
					 * t.
					 */
					if (rowstoskip < 0)
						rowstoskip = anl_get_next_S(samplerows, targrows,
													&rstate);

					if (rowstoskip <= 0)
					{
						/*
						 * Found a suitable tuple, so save it, replacing one
						 * old tuple at random
						 */
						int			k = (int) (targrows * anl_random_fract());

						Assert(k >= 0 && k < targrows);
						heap_freetuple(rows[k]);
						rows[k] = heap_copytuple(&targtuple);
					}

					rowstoskip -= 1;
				}

				samplerows += 1;
			}
		}

		/* Now release the lock and pin on the page */
		UnlockReleaseBuffer(targbuffer);
	}

	/*
	 * If we didn't find as many tuples as we wanted then we're done. No sort
	 * is needed, since they're already in order.
	 *
	 * Otherwise we need to sort the collected tuples by position
	 * (itempointer). It's not worth worrying about corner cases where the
	 * tuples are already sorted.
	 */
	if (numrows == targrows)
		qsort((void *) rows, numrows, sizeof(HeapTuple), compare_rows);

	/*
	 * Estimate total numbers of rows in relation.  For live rows, use
	 * vac_estimate_reltuples; for dead rows, we have no source of old
	 * information, so we have to assume the density is the same in unseen
	 * pages as in the pages we scanned.
	 */
	*totalrows = vac_estimate_reltuples(onerel, true,
										totalblocks,
										bs.m,
										liverows);
	if (bs.m > 0)
		*totaldeadrows = floor((deadrows / bs.m) * totalblocks + 0.5);
	else
		*totaldeadrows = 0.0;

	/*
	 * Emit some interesting relation info
	 */
	ereport(elevel,
			(errmsg("\"%s\": scanned %d of %u pages, "
					"containing %.0f live rows and %.0f dead rows; "
					"%d rows in sample, %.0f estimated total rows",
					RelationGetRelationName(onerel),
					bs.m, totalblocks,
					liverows, deadrows,
					numrows, *totalrows)));

	return numrows;
}

/* Select a random value R uniformly distributed in (0 - 1) */
double
anl_random_fract(void)
{
	return ((double) random() + 1) / ((double) MAX_RANDOM_VALUE + 2);
}

/*
 * These two routines embody Algorithm Z from "Random sampling with a
 * reservoir" by Jeffrey S. Vitter, in ACM Trans. Math. Softw. 11, 1
 * (Mar. 1985), Pages 37-57.  Vitter describes his algorithm in terms
 * of the count S of records to skip before processing another record.
 * It is computed primarily based on t, the number of records already read.
 * The only extra state needed between calls is W, a random state variable.
 *
 * anl_init_selection_state computes the initial W value.
 *
 * Given that we've already read t records (t >= n), anl_get_next_S
 * determines the number of records to skip before the next record is
 * processed.
 */
double
anl_init_selection_state(int n)
{
	/* Initial value of W (for use when Algorithm Z is first applied) */
	return exp(-log(anl_random_fract()) / n);
}

double
anl_get_next_S(double t, int n, double *stateptr)
{
	double		S;

	/* The magic constant here is T from Vitter's paper */
	if (t <= (22.0 * n))
	{
		/* Process records using Algorithm X until t is large enough */
		double		V,
					quot;

		V = anl_random_fract(); /* Generate V */
		S = 0;
		t += 1;
		/* Note: "num" in Vitter's code is always equal to t - n */
		quot = (t - (double) n) / t;
		/* Find min S satisfying (4.1) */
		while (quot > V)
		{
			S += 1;
			t += 1;
			quot *= (t - (double) n) / t;
		}
	}
	else
	{
		/* Now apply Algorithm Z */
		double		W = *stateptr;
		double		term = t - (double) n + 1;

		for (;;)
		{
			double		numer,
						numer_lim,
						denom;
			double		U,
						X,
						lhs,
						rhs,
						y,
						tmp;

			/* Generate U and X */
			U = anl_random_fract();
			X = t * (W - 1.0);
			S = floor(X);		/* S is tentatively set to floor(X) */
			/* Test if U <= h(S)/cg(X) in the manner of (6.3) */
			tmp = (t + 1) / term;
			lhs = exp(log(((U * tmp * tmp) * (term + S)) / (t + X)) / n);
			rhs = (((t + X) / (term + S)) * term) / t;
			if (lhs <= rhs)
			{
				W = rhs / lhs;
				break;
			}
			/* Test if U <= f(S)/cg(X) */
			y = (((U * (t + 1)) / term) * (t + S + 1)) / (t + X);
			if ((double) n < S)
			{
				denom = t;
				numer_lim = term + S;
			}
			else
			{
				denom = t - (double) n + S;
				numer_lim = t + 1;
			}
			for (numer = t + S; numer >= numer_lim; numer -= 1)
			{
				y *= numer / denom;
				denom -= 1;
			}
			W = exp(-log(anl_random_fract()) / n);		/* Generate W in advance */
			if (exp(log(y) / n) <= (t + X) / t)
				break;
		}
		*stateptr = W;
	}
	return S;
}

/*
 * qsort comparator for sorting rows[] array
 */
static int
compare_rows(const void *a, const void *b)
{
	HeapTuple	ha = *(const HeapTuple *) a;
	HeapTuple	hb = *(const HeapTuple *) b;
	BlockNumber ba = ItemPointerGetBlockNumber(&ha->t_self);
	OffsetNumber oa = ItemPointerGetOffsetNumber(&ha->t_self);
	BlockNumber bb = ItemPointerGetBlockNumber(&hb->t_self);
	OffsetNumber ob = ItemPointerGetOffsetNumber(&hb->t_self);

	if (ba < bb)
		return -1;
	if (ba > bb)
		return 1;
	if (oa < ob)
		return -1;
	if (oa > ob)
		return 1;
	return 0;
}

/*
 * This function acquires the HLL counter for the entire table by
 * using the hyperloglog extension hyperloglog_accum().
 *
 * Unlike acquire_sample_rows(), this returns the HLL counter for
 * the entire table, and not jsut a sample, and it stores the HLL
 * counter into a separate attribute in the stats stahll_full to
 * distinguish it from the HLL for sampled data. This functions scans
 * the full table only once.
 */
static void
acquire_hll_by_query(Relation onerel, int nattrs, VacAttrStats **attrstats, int elevel)
{
	StringInfoData str, columnStr;
	int			i;
	int			ret;
	Datum	   *vals;
	MemoryContext oldcxt;
	const char *schemaName = get_namespace_name(RelationGetNamespace(onerel));

	initStringInfo(&str);
	initStringInfo(&columnStr);
	for (i = 0; i < nattrs; i++)
	{
		const char *attname = quote_identifier(NameStr(attrstats[i]->attr->attname));
		appendStringInfo(&columnStr, "pg_catalog.hyperloglog_accum(%s)", attname);
		if(i != nattrs-1)
			appendStringInfo(&columnStr, ", ");
	}

	appendStringInfo(&str, "select %s from %s.%s as Ta ",
					 columnStr.data,
					 quote_identifier(schemaName),
					 quote_identifier(RelationGetRelationName(onerel)));

	oldcxt = CurrentMemoryContext;

	if (SPI_OK_CONNECT != SPI_connect())
		ereport(ERROR, (errcode(ERRCODE_INTERNAL_ERROR),
						errmsg("Unable to connect to execute internal query.")));

	elog(elevel, "Executing SQL: %s", str.data);

	/*
	 * Do the query. We pass readonly==false, to force SPI to take a new
	 * snapshot. That ensures that we see all changes by our own transaction.
	 */
	ret = SPI_execute(str.data, false, 0);
	Assert(ret > 0);

	/*
	 * targrows in analyze_rel_internal() is an int,
	 * it's unlikely that this query will return more rows
	 */
	Assert(SPI_processed < 2);
	int sampleTuples = (int) SPI_processed;

	/* Ok, read in the tuples to *rows */
	MemoryContextSwitchTo(oldcxt);
	vals = (Datum *) palloc0(nattrs * sizeof(Datum));
	bool isNull = false;

	for (i = 0; i < sampleTuples; i++)
	{
		HeapTuple	sampletup = SPI_tuptable->vals[i];
		int			j;

		for (j = 0; j < nattrs; j++)
		{
			int	tupattnum = attrstats[j]->tupattnum;
			Assert(tupattnum >= 1 && tupattnum <= nattrs);

			vals[tupattnum - 1] = heap_getattr(sampletup, j + 1,
											   SPI_tuptable->tupdesc,
											   &isNull);
			if (isNull)
			{
				attrstats[j]->stahll_full = (bytea *)hyperloglog_init_def();
				continue;
			}

			int16 typlen;
			bool typbyval;
			get_typlenbyval(SPI_tuptable->tupdesc->tdtypeid, &typlen, &typbyval);
			int hll_length = datumGetSize(vals[tupattnum-1], typbyval, typlen);
			attrstats[j]->stahll_full = (bytea *)datumCopy(PointerGetDatum(vals[tupattnum - 1]), false, hll_length);
		}
	}

	SPI_finish();
}

/*
 * This performs the same job as acquire_sample_rows() in PostgreSQL, but
 * uses an SQL query to get the rows instead of a low-level block sampler.
 *
 * Unlike acquire_sample_rows(), this allocates the rows array for you,
 * and returns it in *rows. The reason is that this might return a few rows
 * more than requested, so the caller cannot know in advance how big the
 * array needs to be. Also, this takes the array of attributes as arguments,
 * and only fetches those rows that are needed in the sample; the rest are
 * filled in as NULLs. (That makes a difference for column-oriented tables,
 * where fetching extra columns is expensive.)
 */
static int
acquire_sample_rows_by_query(Relation onerel, int elevel, int nattrs, VacAttrStats **attrstats,
							 HeapTuple **rows, int targrows,
							 double *totalrows, double *totaldeadrows, BlockNumber *totalblocks, bool rootonly, RowIndexes **colLargeRowIndexes)
{
	StringInfoData str;
	StringInfoData columnStr;
	StringInfoData thresholdStr;
	int			i;
	const char *schemaName = NULL;
	const char *tableName = NULL;
	float4		randomThreshold = 0.0;
	float4		relTuples;
	float4		relPages;
	int			ret;
	int			sampleTuples;	/* 32 bit - assume that number of tuples will not > 2B */
	Datum	   *vals;
	bool	   *nulls;
	MemoryContext oldcxt;
	bool	   *isVarlenaCol = (bool *) palloc(sizeof(bool)*nattrs);

	Assert(targrows > 0.0);

	analyzeEstimateReltuplesRelpages(RelationGetRelid(onerel), &relTuples, &relPages,
									 rootonly, elevel);
	*totalrows = relTuples;
	*totaldeadrows = 0;
	*totalblocks = relPages;
	if (relTuples == 0.0)
		return 0;

	/*
	 * Calculate probability for a row to be selected in the sample, and
	 * construct a clause like "WHERE random() < [threshold]" for that.
	 * If the threshold is >= 1.0, we want to select all rows, and
	 * thresholdStr is left empty.
	 */
	randomThreshold = targrows / relTuples;
	initStringInfo(&thresholdStr);
	if (randomThreshold < 1.0)
		appendStringInfo(&thresholdStr, "where random() < %.38f", randomThreshold);

	schemaName = get_namespace_name(RelationGetNamespace(onerel));
	tableName = RelationGetRelationName(onerel);

	initStringInfo(&columnStr);

	if (nattrs > 0)
	{
		for (i = 0; i < nattrs; i++)
		{
			isVarlenaCol[i] = false;
			const char *attname = quote_identifier(NameStr(attrstats[i]->attr->attname));
			bool is_varlena = (!attrstats[i]->attr->attbyval &&
									  attrstats[i]->attr->attlen == -1);
			bool is_varwidth = (!attrstats[i]->attr->attbyval &&
									   attrstats[i]->attr->attlen < 0);

			if (is_varlena || is_varwidth)
			{
				appendStringInfo(&columnStr,
								 "(case when pg_column_size(Ta.%s) > %d then NULL else Ta.%s  end) as %s, ",
								 attname,
								 WIDTH_THRESHOLD,
								 attname,
								 attname);
				appendStringInfo(&columnStr,
								 "(case when Ta.%s is NULL then %s else %s end)",
								 attname,
								 "false", // Less than WIDTH_THRESHOLD
								 "true"); // Greater than WIDTH_THRESHOLD
				isVarlenaCol[i] = true;
			}

			else
			{
				appendStringInfo(&columnStr, "Ta.%s ", attname);
			}

			if (i != nattrs - 1 )
			{
				appendStringInfo(&columnStr, ", ");
			}
		}
	}
	else
	{
		appendStringInfo(&columnStr, "NULL");
	}

	/*
	 * If table is partitioned, we create a sample over all parts.
	 * The external partitions are skipped.
	 */
	initStringInfo(&str);
	if (rel_has_external_partition(RelationGetRelid(onerel)))
	{
		PartitionNode *pn = get_parts(RelationGetRelid(onerel), 0 /*level*/ ,
								0 /*parent*/, false /* inctemplate */, false /*includesubparts*/);

		ListCell *lc = NULL;
		bool isFirst = true;
		foreach(lc, pn->rules)
		{
			PartitionRule *rule = lfirst(lc);
			Relation rel = heap_open(rule->parchildrelid, NoLock);

			if (RelationIsExternal(rel))
			{
				heap_close(rel, NoLock);
				continue;
			}

			if (isFirst)
			{
				isFirst = false;
			}
			else
			{
				appendStringInfo(&str, " UNION ALL ");
			}

			appendStringInfo(&str, "select %s from %s.%s as Ta ",
							 columnStr.data,
							 quote_identifier(schemaName),
							 quote_identifier(RelationGetRelationName(rel)));

			heap_close(rel, NoLock);
		}

		appendStringInfo(&str, " %s limit %lu ",
						 thresholdStr.data, (unsigned long) targrows);
	}
	else
	{
		appendStringInfo(&str, "select %s from %s.%s as Ta %s limit %lu ",
						 columnStr.data,
						 quote_identifier(schemaName),
						 quote_identifier(tableName), thresholdStr.data, (unsigned long) targrows);
	}

	oldcxt = CurrentMemoryContext;

	if (SPI_OK_CONNECT != SPI_connect())
		ereport(ERROR, (errcode(ERRCODE_INTERNAL_ERROR),
						errmsg("Unable to connect to execute internal query.")));

	elog(elevel, "Executing SQL: %s", str.data);

	/*
	 * Do the query. We pass readonly==false, to force SPI to take a new
	 * snapshot. That ensures that we see all changes by our own transaction.
	 */
	ret = SPI_execute(str.data, false, 0);
	Assert(ret > 0);
	/*
	 * targrows in analyze_rel_internal() is an int,
	 * it's unlikely that this query will return more rows
	 */
	Assert(SPI_processed < INT_MAX);
	sampleTuples = (int) SPI_processed;

	/* Ok, read in the tuples to *rows */
	MemoryContextSwitchTo(oldcxt);
	vals = (Datum *) palloc(RelationGetNumberOfAttributes(onerel) * sizeof(Datum));
	nulls = (bool *) palloc(RelationGetNumberOfAttributes(onerel) * sizeof(bool));
	for (i = 0; i < RelationGetNumberOfAttributes(onerel); i++)
	{
		vals[i] = (Datum) 0;
		nulls[i] = true;
	}

	/* Initialize the arrays to hold information about column width */
	for (i = 0; i < nattrs; i++)
	{
		colLargeRowIndexes[i] = (RowIndexes *) palloc0(sizeof(RowIndexes));
		colLargeRowIndexes[i]->rows = (bool *) palloc(sizeof(bool) * sampleTuples);
		colLargeRowIndexes[i]->toowide_cnt = 0;
	}

	*rows = (HeapTuple *) palloc(sampleTuples * sizeof(HeapTuple));
	for (i = 0; i < sampleTuples; i++)
	{
		HeapTuple	sampletup = SPI_tuptable->vals[i];
		int			j;
		int			index = 0;

		for (j = 0; j < nattrs; j++)
		{
			colLargeRowIndexes[j]->rows[i] = false;
			int	tupattnum = attrstats[j]->tupattnum;
			Assert(tupattnum >= 1 && tupattnum <= RelationGetNumberOfAttributes(onerel));

			vals[tupattnum - 1] = heap_getattr(sampletup, index + 1,
											   SPI_tuptable->tupdesc,
											   &nulls[tupattnum - 1]);
			if (isVarlenaCol[j])
			{
				index++; /* Move the index to the supplementary column*/
				if (nulls[tupattnum - 1])
				{
					bool dummyNull = false;
					Datum dummyVal = heap_getattr(sampletup, index + 1,
												  SPI_tuptable->tupdesc,
												  &dummyNull);

					/*
					 * If Datum is too large, mark the index position as true
					 * and increase the too wide count
					 */
					if (DatumGetInt32(dummyVal))
					{
						colLargeRowIndexes[j]->rows[i] = true;
						colLargeRowIndexes[j]->toowide_cnt++;
					}
				}
			}
			index++; /* Move index to the next table attribute */
		}
		(*rows)[i] = heap_form_tuple(onerel->rd_att, vals, nulls);
	}

	/**
	 * MPP-10723: Very rarely, we may be unlucky and get an empty sample. We
	 * error out in this case rather than generate bad statistics.
	 */
	if (relTuples > gp_statistics_sampling_threshold &&
		sampleTuples == 0)
	{
		elog(ERROR, "ANALYZE unable to generate accurate statistics on table %s.%s. Try lowering gp_analyze_relative_error",
			 quote_identifier(schemaName),
			 quote_identifier(tableName));
	}

	SPI_finish();

	return sampleTuples;
}

/**
 * This method estimates reltuples/relpages for a relation. To do this, it employs
 * the built-in function 'gp_statistics_estimate_reltuples_relpages'. If the table to be
 * analyzed is a system table, then it calculates statistics only using the master.
 * Input:
 * 	relationOid - relation's Oid
 * Output:
 * 	relTuples - estimated number of tuples
 * 	relPages  - estimated number of pages
 */
static void
analyzeEstimateReltuplesRelpages(Oid relationOid, float4 *relTuples, float4 *relPages, bool rootonly, int elevel)
{
	*relPages = 0.0;
	*relTuples = 0.0;

	List *allRelOids = NIL;

	/* if GUC optimizer_analyze_root_partition is off, we do not analyze root partitions, unless
	 * using the 'ANALYZE ROOTPARTITION tablename' command.
	 * This is done by estimating the reltuples to be 0 and thus bypass the actual analyze.
	 * See MPP-21427.
	 * For mid-level partitions, we aggregate the reltuples and relpages from all leaf children beneath.
	 */
	if (rel_part_status(relationOid) == PART_STATUS_INTERIOR ||
			(rel_is_partitioned(relationOid) && (optimizer_analyze_root_partition || rootonly)))
	{
		allRelOids = rel_get_leaf_children_relids(relationOid);
	}
	else
	{
		allRelOids = list_make1_oid(relationOid);
	}

	/* iterate over all parts and add up estimates */
	ListCell *lc = NULL;
	foreach (lc, allRelOids)
	{
		Oid			singleOid = lfirst_oid(lc);
		StringInfoData	sqlstmt;
		int			ret;
		Datum		arrayDatum;
		bool		isNull;
		Datum	   *values = NULL;
		int			valuesLength;
		GpPolicy	*policy = NULL;

		initStringInfo(&sqlstmt);

		policy = GpPolicyFetch(CurrentMemoryContext, singleOid);

		if (policy->ptype == POLICYTYPE_ENTRY)
		{
			appendStringInfo(&sqlstmt, "select pg_catalog.sum(pg_catalog.gp_statistics_estimate_reltuples_relpages_oid(c.oid))::pg_catalog.float4[] "
					"from pg_catalog.pg_class c where c.oid=%d", singleOid);
		}
		else
		{
			appendStringInfo(&sqlstmt, "select pg_catalog.sum(pg_catalog.gp_statistics_estimate_reltuples_relpages_oid(c.oid))::pg_catalog.float4[] "
					"from pg_catalog.gp_dist_random('pg_catalog.pg_class') c where c.oid=%d", singleOid);
		}

		if (SPI_OK_CONNECT != SPI_connect())
			ereport(ERROR, (errcode(ERRCODE_INTERNAL_ERROR),
							errmsg("Unable to connect to execute internal query.")));

		elog(elevel, "Executing SQL: %s", sqlstmt.data);

		/* Do the query. */
		ret = SPI_execute(sqlstmt.data, true, 0);
		Assert(ret > 0);
		Assert(SPI_tuptable != NULL);
		Assert(SPI_processed == 1);

		arrayDatum = heap_getattr(SPI_tuptable->vals[0], 1, SPI_tuptable->tupdesc, &isNull);
		if (isNull)
			elog(ERROR, "could not get estimated number of tuples and pages for relation %u", singleOid);

		deconstruct_array(DatumGetArrayTypeP(arrayDatum),
						  FLOAT4OID,
						  sizeof(float4),
						  true,
						  'i',
						  &values, NULL, &valuesLength);
		Assert(valuesLength == 2);

		if (GpPolicyIsReplicated(policy))
		{
			*relTuples += DatumGetFloat4(values[0]) / policy->numsegments;
			*relPages += DatumGetFloat4(values[1]) / policy->numsegments;
		}
		else
		{
			*relTuples += DatumGetFloat4(values[0]);
			*relPages += DatumGetFloat4(values[1]);
		}

		SPI_finish();
	}

	return;
}

/**
 * This method determines the number of pages corresponding to an index.
 * Input:
 * 	relationOid - relation being analyzed
 * 	indexOid - index whose size is to be determined
 * Output:
 * 	indexPages - number of pages in the index
 */
static void
analyzeEstimateIndexpages(Relation onerel, Relation indrel, BlockNumber *indexPages, int elevel)
{
	StringInfoData 	sqlstmt;
	int			ret;
	Datum		arrayDatum;
	bool		isNull;
	Datum	   *values = NULL;
	int			valuesLength;
	GpPolicy	*policy = NULL;

	initStringInfo(&sqlstmt);

	policy = GpPolicyFetch(CurrentMemoryContext, RelationGetRelid(onerel));

	if (policy->ptype == POLICYTYPE_ENTRY)
	{
		appendStringInfo(&sqlstmt, "select pg_catalog.sum(pg_catalog.gp_statistics_estimate_reltuples_relpages_oid(c.oid))::pg_catalog.float4[] "
						 "from pg_catalog.pg_class c where c.oid=%d", RelationGetRelid(indrel));
	}
	else
	{
		appendStringInfo(&sqlstmt, "select pg_catalog.sum(pg_catalog.gp_statistics_estimate_reltuples_relpages_oid(c.oid))::pg_catalog.float4[] "
						 "from pg_catalog.gp_dist_random('pg_catalog.pg_class') c where c.oid=%d", RelationGetRelid(indrel));
	}

	if (SPI_OK_CONNECT != SPI_connect())
		ereport(ERROR, (errcode(ERRCODE_INTERNAL_ERROR),
						errmsg("Unable to connect to execute internal query.")));
	elog(elevel, "Executing SQL: %s", sqlstmt.data);

	/* Do the query. */
	ret = SPI_execute(sqlstmt.data, true, 0);
	Assert(ret > 0);

	if (SPI_processed != 1)
		elog(ERROR, "unexpected number of rows returned for internal analyze query");

    arrayDatum = heap_getattr(SPI_tuptable->vals[0], 1, SPI_tuptable->tupdesc, &isNull);
	if (isNull)
		elog(ERROR, "could not get estimated number of tuples and pages for index \"%s\"",
			 RelationGetRelationName(indrel));

    deconstruct_array(DatumGetArrayTypeP(arrayDatum),
            FLOAT4OID,
            sizeof(float4),
            true,
            'i',
            &values, NULL, &valuesLength);
    Assert(valuesLength == 2);

	if (GpPolicyIsReplicated(policy))
		*indexPages = DatumGetFloat4(values[1]) / policy->numsegments;
	else
		*indexPages = DatumGetFloat4(values[1]);

	SPI_finish();

	pfree(sqlstmt.data);
	return;
}

/*
 * GPDB: Not used in Greenplum currently. Instead, we acquire the sample
 * rows by issuing an SPI query, see acquire_sample_rows_by_query
 */
#if 0
/*
 * acquire_inherited_sample_rows -- acquire sample rows from inheritance tree
 *
 * This has the same API as acquire_sample_rows, except that rows are
 * collected from all inheritance children as well as the specified table.
 * We fail and return zero if there are no inheritance children.
 */
static int
acquire_inherited_sample_rows(Relation onerel, int elevel,
							  HeapTuple *rows, int targrows,
							  double *totalrows, double *totaldeadrows)
{
	List	   *tableOIDs;
	Relation   *rels;
	double	   *relblocks;
	double		totalblocks;
	int			numrows,
				nrels,
				i;
	ListCell   *lc;

	/*
	 * Find all members of inheritance set.  We only need AccessShareLock on
	 * the children.
	 */
	tableOIDs =
		find_all_inheritors(RelationGetRelid(onerel), AccessShareLock, NULL);

	/*
	 * Check that there's at least one descendant, else fail.  This could
	 * happen despite analyze_rel's relhassubclass check, if table once had a
	 * child but no longer does.  In that case, we can clear the
	 * relhassubclass field so as not to make the same mistake again later.
	 * (This is safe because we hold ShareUpdateExclusiveLock.)
	 */
	if (list_length(tableOIDs) < 2)
	{
		/* CCI because we already updated the pg_class row in this command */
		CommandCounterIncrement();
		SetRelationHasSubclass(RelationGetRelid(onerel), false);
		return 0;
	}

	/*
	 * Count the blocks in all the relations.  The result could overflow
	 * BlockNumber, so we use double arithmetic.
	 */
	rels = (Relation *) palloc(list_length(tableOIDs) * sizeof(Relation));
	relblocks = (double *) palloc(list_length(tableOIDs) * sizeof(double));
	totalblocks = 0;
	nrels = 0;
	foreach(lc, tableOIDs)
	{
		Oid			childOID = lfirst_oid(lc);
		Relation	childrel;

		/* We already got the needed lock */
		childrel = heap_open(childOID, NoLock);

		/* Ignore if temp table of another backend */
		if (RELATION_IS_OTHER_TEMP(childrel))
		{
			/* ... but release the lock on it */
			Assert(childrel != onerel);
			heap_close(childrel, AccessShareLock);
			continue;
		}

		rels[nrels] = childrel;
		relblocks[nrels] = (double) RelationGetNumberOfBlocks(childrel);
		totalblocks += relblocks[nrels];
		nrels++;
	}

	/*
	 * Now sample rows from each relation, proportionally to its fraction of
	 * the total block count.  (This might be less than desirable if the child
	 * rels have radically different free-space percentages, but it's not
	 * clear that it's worth working harder.)
	 */
	numrows = 0;
	*totalrows = 0;
	*totaldeadrows = 0;
	for (i = 0; i < nrels; i++)
	{
		Relation	childrel = rels[i];
		double		childblocks = relblocks[i];

		if (childblocks > 0)
		{
			int			childtargrows;

			childtargrows = (int) rint(targrows * childblocks / totalblocks);
			/* Make sure we don't overrun due to roundoff error */
			childtargrows = Min(childtargrows, targrows - numrows);
			if (childtargrows > 0)
			{
				int			childrows;
				double		trows,
							tdrows;

				/* Fetch a random sample of the child's rows */
				childrows = acquire_sample_rows(childrel,
												elevel,
												rows + numrows,
												childtargrows,
												&trows,
												&tdrows);

				/* We may need to convert from child's rowtype to parent's */
				if (childrows > 0 &&
					!equalTupleDescs(RelationGetDescr(childrel),
									 RelationGetDescr(onerel)))
				{
					TupleConversionMap *map;

					map = convert_tuples_by_name(RelationGetDescr(childrel),
												 RelationGetDescr(onerel),
								 gettext_noop("could not convert row type"));
					if (map != NULL)
					{
						int			j;

						for (j = 0; j < childrows; j++)
						{
							HeapTuple	newtup;

							newtup = do_convert_tuple(rows[numrows + j], map);
							heap_freetuple(rows[numrows + j]);
							rows[numrows + j] = newtup;
						}
						free_conversion_map(map);
					}
				}

				/* And add to counts */
				numrows += childrows;
				*totalrows += trows;
				*totaldeadrows += tdrows;
			}
		}

		/*
		 * Note: we cannot release the child-table locks, since we may have
		 * pointers to their TOAST tables in the sampled rows.
		 */
		heap_close(childrel, NoLock);
	}

	return numrows;
}
#endif

/*
 *	update_attstats() -- update attribute statistics for one relation
 *
 *		Statistics are stored in several places: the pg_class row for the
 *		relation has stats about the whole relation, and there is a
 *		pg_statistic row for each (non-system) attribute that has ever
 *		been analyzed.  The pg_class values are updated by VACUUM, not here.
 *
 *		pg_statistic rows are just added or updated normally.  This means
 *		that pg_statistic will probably contain some deleted rows at the
 *		completion of a vacuum cycle, unless it happens to get vacuumed last.
 *
 *		To keep things simple, we punt for pg_statistic, and don't try
 *		to compute or store rows for pg_statistic itself in pg_statistic.
 *		This could possibly be made to work, but it's not worth the trouble.
 *		Note analyze_rel() has seen to it that we won't come here when
 *		vacuuming pg_statistic itself.
 *
 *		Note: there would be a race condition here if two backends could
 *		ANALYZE the same table concurrently.  Presently, we lock that out
 *		by taking a self-exclusive lock on the relation in analyze_rel().
 */
static void
update_attstats(Oid relid, bool inh, int natts, VacAttrStats **vacattrstats)
{
	Relation	sd;
	int			attno;

	if (natts <= 0)
		return;					/* nothing to do */

	sd = heap_open(StatisticRelationId, RowExclusiveLock);

	for (attno = 0; attno < natts; attno++)
	{
		VacAttrStats *stats = vacattrstats[attno];
		HeapTuple	stup,
					oldtup;
		int			i,
					k,
					n;
		Datum		values[Natts_pg_statistic];
		bool		nulls[Natts_pg_statistic];
		bool		replaces[Natts_pg_statistic];

		/* Ignore attr if we weren't able to collect stats */
		if (!stats->stats_valid)
			continue;

		/*
		 * Construct a new pg_statistic tuple
		 */
		for (i = 0; i < Natts_pg_statistic; ++i)
		{
			nulls[i] = false;
			replaces[i] = true;
		}

		values[Anum_pg_statistic_starelid - 1] = ObjectIdGetDatum(relid);
		values[Anum_pg_statistic_staattnum - 1] = Int16GetDatum(stats->attr->attnum);
		values[Anum_pg_statistic_stainherit - 1] = BoolGetDatum(inh);
		values[Anum_pg_statistic_stanullfrac - 1] = Float4GetDatum(stats->stanullfrac);
		values[Anum_pg_statistic_stawidth - 1] = Int32GetDatum(stats->stawidth);
		values[Anum_pg_statistic_stadistinct - 1] = Float4GetDatum(stats->stadistinct);
		i = Anum_pg_statistic_stakind1 - 1;
		for (k = 0; k < STATISTIC_NUM_SLOTS; k++)
		{
			values[i++] = Int16GetDatum(stats->stakind[k]);		/* stakindN */
		}
		i = Anum_pg_statistic_staop1 - 1;
		for (k = 0; k < STATISTIC_NUM_SLOTS; k++)
		{
			values[i++] = ObjectIdGetDatum(stats->staop[k]);	/* staopN */
		}
		i = Anum_pg_statistic_stanumbers1 - 1;
		for (k = 0; k < STATISTIC_NUM_SLOTS; k++)
		{
			int			nnum = stats->numnumbers[k];

			if (nnum > 0)
			{
				Datum	   *numdatums = (Datum *) palloc(nnum * sizeof(Datum));
				ArrayType  *arry;

				for (n = 0; n < nnum; n++)
					numdatums[n] = Float4GetDatum(stats->stanumbers[k][n]);
				/* XXX knows more than it should about type float4: */
				arry = construct_array(numdatums, nnum,
									   FLOAT4OID,
									   sizeof(float4), FLOAT4PASSBYVAL, 'i');
				values[i++] = PointerGetDatum(arry);	/* stanumbersN */
			}
			else
			{
				nulls[i] = true;
				values[i++] = (Datum) 0;
			}
		}
		i = Anum_pg_statistic_stavalues1 - 1;
		for (k = 0; k < STATISTIC_NUM_SLOTS; k++)
		{
			if (stats->numvalues[k] > 0)
			{
				ArrayType  *arry;

				arry = construct_array(stats->stavalues[k],
									   stats->numvalues[k],
									   stats->statypid[k],
									   stats->statyplen[k],
									   stats->statypbyval[k],
									   stats->statypalign[k]);
				values[i++] = PointerGetDatum(arry);	/* stavaluesN */
			}
			else
			{
				nulls[i] = true;
				values[i++] = (Datum) 0;
			}
		}

		/* Is there already a pg_statistic tuple for this attribute? */
		oldtup = SearchSysCache3(STATRELATTINH,
								 ObjectIdGetDatum(relid),
								 Int16GetDatum(stats->attr->attnum),
								 BoolGetDatum(inh));

		if (HeapTupleIsValid(oldtup))
		{
			/* Yes, replace it */
			stup = heap_modify_tuple(oldtup,
									 RelationGetDescr(sd),
									 values,
									 nulls,
									 replaces);
			ReleaseSysCache(oldtup);
			simple_heap_update(sd, &stup->t_self, stup);
		}
		else
		{
			/* No, insert new tuple */
			stup = heap_form_tuple(RelationGetDescr(sd), values, nulls);
			simple_heap_insert(sd, stup);
		}

		/* update indexes too */
		CatalogUpdateIndexes(sd, stup);

		heap_freetuple(stup);
	}

	heap_close(sd, RowExclusiveLock);
}

/*
 * Standard fetch function for use by compute_stats subroutines.
 *
 * This exists to provide some insulation between compute_stats routines
 * and the actual storage of the sample data.
 */
static Datum
std_fetch_func(VacAttrStatsP stats, int rownum, bool *isNull)
{
	int			attnum = stats->tupattnum;
	HeapTuple	tuple = stats->rows[rownum];
	TupleDesc	tupDesc = stats->tupDesc;

	return heap_getattr(tuple, attnum, tupDesc, isNull);
}

/*
 * Fetch function for analyzing index expressions.
 *
 * We have not bothered to construct index tuples, instead the data is
 * just in Datum arrays.
 */
static Datum
ind_fetch_func(VacAttrStatsP stats, int rownum, bool *isNull)
{
	int			i;

	/* exprvals and exprnulls are already offset for proper column */
	i = rownum * stats->rowstride;
	*isNull = stats->exprnulls[i];
	return stats->exprvals[i];
}


/*==========================================================================
 *
 * Code below this point represents the "standard" type-specific statistics
 * analysis algorithms.  This code can be replaced on a per-data-type basis
 * by setting a nonzero value in pg_type.typanalyze.
 *
 *==========================================================================
 */

#define swapInt(a,b)	do {int _tmp; _tmp=a; a=b; b=_tmp;} while(0)
#define swapDatum(a,b)	do {Datum _tmp; _tmp=a; a=b; b=_tmp;} while(0)

/*
 * Extra information used by the default analysis routines
 */
typedef struct
{
	Oid			eqopr;			/* '=' operator for datatype, if any */
	Oid			eqfunc;			/* and associated function */
	Oid			ltopr;			/* '<' operator for datatype, if any */
} StdAnalyzeData;

typedef struct
{
	Datum		value;			/* a data value */
	int			tupno;			/* position index for tuple it came from */
} ScalarItem;

typedef struct
{
	int			count;			/* # of duplicates */
	int			first;			/* values[] index of first occurrence */
} ScalarMCVItem;

typedef struct
{
	SortSupport ssup;
	int		   *tupnoLink;
} CompareScalarsContext;


static void compute_minimal_stats(VacAttrStatsP stats,
					  AnalyzeAttrFetchFunc fetchfunc,
					  int samplerows,
					  double totalrows);
static void compute_very_minimal_stats(VacAttrStatsP stats,
					  AnalyzeAttrFetchFunc fetchfunc,
					  int samplerows,
					  double totalrows);
static void compute_scalar_stats(VacAttrStatsP stats,
					 AnalyzeAttrFetchFunc fetchfunc,
					 int samplerows,
					 double totalrows);
static void merge_leaf_stats(VacAttrStatsP stats,
								 AnalyzeAttrFetchFunc fetchfunc,
								 int samplerows,
								 double totalrows);
static int	compare_scalars(const void *a, const void *b, void *arg);
static int	compare_mcvs(const void *a, const void *b);

/*
 * std_typanalyze -- the default type-specific typanalyze function
 */
bool
std_typanalyze(VacAttrStats *stats)
{
	Form_pg_attribute attr = stats->attr;
	Oid			ltopr;
	Oid			eqopr;
	StdAnalyzeData *mystats;

	/* If the attstattarget column is negative, use the default value */
	/* NB: it is okay to scribble on stats->attr since it's a copy */
	if (attr->attstattarget < 0)
		attr->attstattarget = default_statistics_target;

	/* Look for default "<" and "=" operators for column's type */
	get_sort_group_operators(stats->attrtypid,
							 false, false, false,
							 &ltopr, &eqopr, NULL,
							 NULL);

	/* Save the operator info for compute_stats routines */
	mystats = (StdAnalyzeData *) palloc(sizeof(StdAnalyzeData));
	mystats->eqopr = eqopr;
	mystats->eqfunc = get_opcode(eqopr);
	mystats->ltopr = ltopr;
	stats->extra_data = mystats;
	stats->merge_stats = false;
	/*
	 * Determine which standard statistics algorithm to use
	 */
	List *va_cols = list_make1_int(stats->attr->attnum);
	if (rel_part_status(attr->attrelid) == PART_STATUS_ROOT &&
		leaf_parts_analyzed(stats->attr->attrelid, InvalidOid, va_cols) &&
		isGreenplumDbHashable(attr->atttypid))
	{
		stats->merge_stats = true;
		stats->compute_stats = merge_leaf_stats;
		stats->minrows = 300 * attr->attstattarget;
	}
	else if (OidIsValid(ltopr) && OidIsValid(eqopr))
	{
		/* Seems to be a scalar datatype */
		stats->compute_stats = compute_scalar_stats;
		/*--------------------
		 * The following choice of minrows is based on the paper
		 * "Random sampling for histogram construction: how much is enough?"
		 * by Surajit Chaudhuri, Rajeev Motwani and Vivek Narasayya, in
		 * Proceedings of ACM SIGMOD International Conference on Management
		 * of Data, 1998, Pages 436-447.  Their Corollary 1 to Theorem 5
		 * says that for table size n, histogram size k, maximum relative
		 * error in bin size f, and error probability gamma, the minimum
		 * random sample size is
		 *		r = 4 * k * ln(2*n/gamma) / f^2
		 * Taking f = 0.5, gamma = 0.01, n = 10^6 rows, we obtain
		 *		r = 305.82 * k
		 * Note that because of the log function, the dependence on n is
		 * quite weak; even at n = 10^12, a 300*k sample gives <= 0.66
		 * bin size error with probability 0.99.  So there's no real need to
		 * scale for n, which is a good thing because we don't necessarily
		 * know it at this point.
		 *--------------------
		 */
		stats->minrows = 300 * attr->attstattarget;
	}
	else if (OidIsValid(eqopr))
	{
		/* Can't do much but the minimal stuff */
		stats->compute_stats = compute_minimal_stats;
		/* Might as well use the same minrows as above */
		stats->minrows = 300 * attr->attstattarget;
	}
	else
	{
		/* Can't do much but the minimal stuff */
		stats->compute_stats = compute_very_minimal_stats;
		/* Might as well use the same minrows as above */
		stats->minrows = 300 * attr->attstattarget;
	}
	list_free(va_cols);
	return true;
}

/*
 *	compute_minimal_stats() -- compute minimal column statistics
 *
 *	We use this when we can find only an "=" operator for the datatype.
 *
 *	We determine the fraction of non-null rows, the average width, the
 *	most common values, and the (estimated) number of distinct values.
 *
 *	The most common values are determined by brute force: we keep a list
 *	of previously seen values, ordered by number of times seen, as we scan
 *	the samples.  A newly seen value is inserted just after the last
 *	multiply-seen value, causing the bottommost (oldest) singly-seen value
 *	to drop off the list.  The accuracy of this method, and also its cost,
 *	depend mainly on the length of the list we are willing to keep.
 */
static void
compute_minimal_stats(VacAttrStatsP stats,
					  AnalyzeAttrFetchFunc fetchfunc,
					  int samplerows,
					  double totalrows)
{
	int			i;
	int			null_cnt = 0;
	int			nonnull_cnt = 0;
	int			toowide_cnt = 0;
	double		total_width = 0;
	bool		is_varlena = (!stats->attrtype->typbyval &&
							  stats->attrtype->typlen == -1);
	bool		is_varwidth = (!stats->attrtype->typbyval &&
							   stats->attrtype->typlen < 0);
	FmgrInfo	f_cmpeq;

	typedef struct
	{
		Datum		value;
		int			count;
	} TrackItem;
	TrackItem  *track;
	int			track_cnt,
				track_max;
	int			num_mcv = stats->attr->attstattarget;
	StdAnalyzeData *mystats = (StdAnalyzeData *) stats->extra_data;

	/*
	 * We track up to 2*n values for an n-element MCV list; but at least 10
	 */
	track_max = 2 * num_mcv;
	if (track_max < 10)
		track_max = 10;
	track = (TrackItem *) palloc(track_max * sizeof(TrackItem));
	track_cnt = 0;

	fmgr_info(mystats->eqfunc, &f_cmpeq);

	stats->stahll = (bytea *)hyperloglog_init_def();

	elog(LOG, "Computing Minimal Stats : column %s", get_attname(stats->attr->attrelid, stats->attr->attnum));

	for (i = 0; i < samplerows; i++)
	{
		Datum		value;
		bool		isnull;
		bool		match;
		int			firstcount1,
					j;

		vacuum_delay_point();

		value = fetchfunc(stats, i, &isnull);

		/* Check for null/nonnull */
		if (isnull)
		{
			null_cnt++;
			continue;
		}
		nonnull_cnt++;

		stats->stahll = (bytea *)hyperloglog_add_item((HLLCounter) stats->stahll, value, stats->attr->attlen, stats->attr->attbyval, stats->attr->attalign);

		/*
		 * If it's a variable-width field, add up widths for average width
		 * calculation.  Note that if the value is toasted, we use the toasted
		 * width.  We don't bother with this calculation if it's a fixed-width
		 * type.
		 */
		if (is_varlena)
		{
			total_width += VARSIZE_ANY(DatumGetPointer(value));

			/*
			 * If the value is toasted, we want to detoast it just once to
			 * avoid repeated detoastings and resultant excess memory usage
			 * during the comparisons.  Also, check to see if the value is
			 * excessively wide, and if so don't detoast at all --- just
			 * ignore the value.
			 */
			if (toast_raw_datum_size(value) > WIDTH_THRESHOLD)
			{
				toowide_cnt++;
				continue;
			}
			value = PointerGetDatum(PG_DETOAST_DATUM(value));
		}
		else if (is_varwidth)
		{
			/* must be cstring */
			total_width += strlen(DatumGetCString(value)) + 1;
		}

		/*
		 * See if the value matches anything we're already tracking.
		 */
		match = false;
		firstcount1 = track_cnt;
		for (j = 0; j < track_cnt; j++)
		{
			/* We always use the default collation for statistics */
			if (DatumGetBool(FunctionCall2Coll(&f_cmpeq,
											   DEFAULT_COLLATION_OID,
											   value, track[j].value)))
			{
				match = true;
				break;
			}
			if (j < firstcount1 && track[j].count == 1)
				firstcount1 = j;
		}

		if (match)
		{
			/* Found a match */
			track[j].count++;
			/* This value may now need to "bubble up" in the track list */
			while (j > 0 && track[j].count > track[j - 1].count)
			{
				swapDatum(track[j].value, track[j - 1].value);
				swapInt(track[j].count, track[j - 1].count);
				j--;
			}
		}
		else
		{
			/* No match.  Insert at head of count-1 list */
			if (track_cnt < track_max)
				track_cnt++;
			for (j = track_cnt - 1; j > firstcount1; j--)
			{
				track[j].value = track[j - 1].value;
				track[j].count = track[j - 1].count;
			}
			if (firstcount1 < track_cnt)
			{
				track[firstcount1].value = value;
				track[firstcount1].count = 1;
			}
		}
	}

	/* We can only compute real stats if we found some non-null values. */
	if (nonnull_cnt > 0)
	{
		int			nmultiple,
					summultiple;

		stats->stats_valid = true;
		/* Do the simple null-frac and width stats */
		stats->stanullfrac = (double) null_cnt / (double) samplerows;
		if (is_varwidth)
			stats->stawidth = total_width / (double) nonnull_cnt;
		else
			stats->stawidth = stats->attrtype->typlen;

		/* Count the number of values we found multiple times */
		summultiple = 0;
		for (nmultiple = 0; nmultiple < track_cnt; nmultiple++)
		{
			if (track[nmultiple].count == 1)
				break;
			summultiple += track[nmultiple].count;
		}

		((HLLCounter) (stats->stahll))->nmultiples = nmultiple;
		((HLLCounter) (stats->stahll))->ndistinct = track_cnt;
		((HLLCounter) (stats->stahll))->samplerows = samplerows;

		if (nmultiple == 0)
		{
			/* If we found no repeated values, assume it's a unique column */
			stats->stadistinct = -1.0;
		}
		else if (track_cnt < track_max && toowide_cnt == 0 &&
				 nmultiple == track_cnt)
		{
			/*
			 * Our track list includes every value in the sample, and every
			 * value appeared more than once.  Assume the column has just
			 * these values.
			 */
			stats->stadistinct = track_cnt;
		}
		else
		{
			/*----------
			 * Estimate the number of distinct values using the estimator
			 * proposed by Haas and Stokes in IBM Research Report RJ 10025:
			 *		n*d / (n - f1 + f1*n/N)
			 * where f1 is the number of distinct values that occurred
			 * exactly once in our sample of n rows (from a total of N),
			 * and d is the total number of distinct values in the sample.
			 * This is their Duj1 estimator; the other estimators they
			 * recommend are considerably more complex, and are numerically
			 * very unstable when n is much smaller than N.
			 *
			 * We assume (not very reliably!) that all the multiply-occurring
			 * values are reflected in the final track[] list, and the other
			 * nonnull values all appeared but once.  (XXX this usually
			 * results in a drastic overestimate of ndistinct.  Can we do
			 * any better?)
			 *----------
			 */
			int			f1 = nonnull_cnt - summultiple;
			int			d = f1 + nmultiple;
			double		numer,
						denom,
						stadistinct;

			numer = (double) samplerows *(double) d;

			denom = (double) (samplerows - f1) +
				(double) f1 *(double) samplerows / totalrows;

			stadistinct = numer / denom;
			/* Clamp to sane range in case of roundoff error */
			if (stadistinct < (double) d)
				stadistinct = (double) d;
			if (stadistinct > totalrows)
				stadistinct = totalrows;
			stats->stadistinct = floor(stadistinct + 0.5);
		}

		/*
		 * If we estimated the number of distinct values at more than 10% of
		 * the total row count (a very arbitrary limit), then assume that
		 * stadistinct should scale with the row count rather than be a fixed
		 * value.
		 */
		if (stats->stadistinct > 0.1 * totalrows)
			stats->stadistinct = -(stats->stadistinct / totalrows);

		/*
		 * Decide how many values are worth storing as most-common values. If
		 * we are able to generate a complete MCV list (all the values in the
		 * sample will fit, and we think these are all the ones in the table),
		 * then do so.  Otherwise, store only those values that are
		 * significantly more common than the (estimated) average. We set the
		 * threshold rather arbitrarily at 25% more than average, with at
		 * least 2 instances in the sample.
		 */
		if (track_cnt < track_max && toowide_cnt == 0 &&
			stats->stadistinct > 0 &&
			track_cnt <= num_mcv)
		{
			/* Track list includes all values seen, and all will fit */
			num_mcv = track_cnt;
		}
		else
		{
			double		ndistinct = stats->stadistinct;
			double		avgcount,
						mincount;

			if (ndistinct < 0)
				ndistinct = -ndistinct * totalrows;
			/* estimate # of occurrences in sample of a typical value */
			avgcount = (double) samplerows / ndistinct;
			/* set minimum threshold count to store a value */
			mincount = avgcount * 1.25;
			if (mincount < 2)
				mincount = 2;
			if (num_mcv > track_cnt)
				num_mcv = track_cnt;
			for (i = 0; i < num_mcv; i++)
			{
				if (track[i].count < mincount)
				{
					num_mcv = i;
					break;
				}
			}
		}

		/* Generate MCV slot entry */
		if (num_mcv > 0)
		{
			MemoryContext old_context;
			Datum	   *mcv_values;
			float4	   *mcv_freqs;

			/* Must copy the target values into anl_context */
			old_context = MemoryContextSwitchTo(stats->anl_context);
			mcv_values = (Datum *) palloc(num_mcv * sizeof(Datum));
			mcv_freqs = (float4 *) palloc(num_mcv * sizeof(float4));
			for (i = 0; i < num_mcv; i++)
			{
				mcv_values[i] = datumCopy(track[i].value,
										  stats->attrtype->typbyval,
										  stats->attrtype->typlen);
				mcv_freqs[i] = (double) track[i].count / (double) samplerows;
			}
			MemoryContextSwitchTo(old_context);

			stats->stakind[0] = STATISTIC_KIND_MCV;
			stats->staop[0] = mystats->eqopr;
			stats->stanumbers[0] = mcv_freqs;
			stats->numnumbers[0] = num_mcv;
			stats->stavalues[0] = mcv_values;
			stats->numvalues[0] = num_mcv;

			/*
			 * Accept the defaults for stats->statypid and others. They have
			 * been set before we were called (see vacuum.h)
			 */
		}
	}
	else if (null_cnt > 0)
	{
		/* We found only nulls; assume the column is entirely null */
		stats->stats_valid = true;
		stats->stanullfrac = 1.0;
		if (is_varwidth)
			stats->stawidth = 0;	/* "unknown" */
		else
			stats->stawidth = stats->attrtype->typlen;
		stats->stadistinct = 0.0;		/* "unknown" */
	}

	/* We don't need to bother cleaning up any of our temporary palloc's */
}


/*
 *	compute_very_minimal_stats() -- compute minimal column statistics
 *
 *	We use this when we cannot even find an "=" operator for the datatype.
 *	We determine the fraction of non-null rows and the average width. There
 *	isn't much else we can do. These stats are not too useful, but ORCA
 *	gives warnings if a column doesn't have a pg_statistics row, so any
 *	statistics at all is better than none.
 */
static void
compute_very_minimal_stats(VacAttrStatsP stats,
						   AnalyzeAttrFetchFunc fetchfunc,
						   int samplerows,
						   double totalrows)
{
	int			i;
	int			null_cnt = 0;
	int			nonnull_cnt = 0;
	double		total_width = 0;
	bool		is_varlena = (!stats->attr->attbyval &&
							  stats->attr->attlen == -1);
	bool		is_varwidth = (!stats->attr->attbyval &&
							   stats->attr->attlen < 0);

	elog(LOG, "Computing Very Minimal Stats : column %s", get_attname(stats->attr->attrelid, stats->attr->attnum));

	for (i = 0; i < samplerows; i++)
	{
		Datum		value;
		bool		isnull;

		vacuum_delay_point();

		value = fetchfunc(stats, i, &isnull);

		/* Check for null/nonnull */
		if (isnull)
		{
			null_cnt++;
			continue;
		}
		nonnull_cnt++;

		/*
		 * If it's a variable-width field, add up widths for average width
		 * calculation.  Note that if the value is toasted, we use the toasted
		 * width.  We don't bother with this calculation if it's a fixed-width
		 * type.
		 */
		if (is_varlena)
		{
			total_width += VARSIZE_ANY(DatumGetPointer(value));
		}
		else if (is_varwidth)
		{
			/* must be cstring */
			total_width += strlen(DatumGetCString(value)) + 1;
		}
	}

	/* We can only compute real stats if we found some non-null values. */
	if (nonnull_cnt > 0)
	{
		stats->stats_valid = true;
		/* Do the simple null-frac and width stats */
		stats->stanullfrac = (double) null_cnt / (double) samplerows;
		if (is_varwidth)
			stats->stawidth = total_width / (double) nonnull_cnt;
		else
			stats->stawidth = stats->attrtype->typlen;

		/* Assume it's a unique column */
		stats->stadistinct = -1.0;
	}
	else if (null_cnt > 0)
	{
		/* We found only nulls; assume the column is entirely null */
		stats->stats_valid = true;
		stats->stanullfrac = 1.0;
		if (is_varwidth)
			stats->stawidth = 0;	/* "unknown" */
		else
			stats->stawidth = stats->attrtype->typlen;
		stats->stadistinct = 0.0;		/* "unknown" */
	}

	/* We don't need to bother cleaning up any of our temporary palloc's */
}


/*
 *	compute_scalar_stats() -- compute column statistics
 *
 *	We use this when we can find "=" and "<" operators for the datatype.
 *
 *	We determine the fraction of non-null rows, the average width, the
 *	most common values, the (estimated) number of distinct values, the
 *	distribution histogram, and the correlation of physical to logical order.
 *
 *	The desired stats can be determined fairly easily after sorting the
 *	data values into order.
 */
static void
compute_scalar_stats(VacAttrStatsP stats,
					 AnalyzeAttrFetchFunc fetchfunc,
					 int samplerows,
					 double totalrows)
{
	int			i;
	int			null_cnt = 0;
	int			nonnull_cnt = 0;
	int			toowide_cnt = 0;
	double		total_width = 0;
	bool		is_varlena = (!stats->attrtype->typbyval &&
							  stats->attrtype->typlen == -1);
	bool		is_varwidth = (!stats->attrtype->typbyval &&
							   stats->attrtype->typlen < 0);
	double		corr_xysum;
	SortSupportData ssup;
	ScalarItem *values;
	int			values_cnt = 0;
	int		   *tupnoLink;
	ScalarMCVItem *track;
	int			track_cnt = 0;
	int			num_mcv = stats->attr->attstattarget;
	int			num_bins = stats->attr->attstattarget;
	StdAnalyzeData *mystats = (StdAnalyzeData *) stats->extra_data;

	values = (ScalarItem *) palloc(samplerows * sizeof(ScalarItem));
	tupnoLink = (int *) palloc(samplerows * sizeof(int));
	track = (ScalarMCVItem *) palloc(num_mcv * sizeof(ScalarMCVItem));

	memset(&ssup, 0, sizeof(ssup));
	ssup.ssup_cxt = CurrentMemoryContext;
	/* We always use the default collation for statistics */
	ssup.ssup_collation = DEFAULT_COLLATION_OID;
	ssup.ssup_nulls_first = false;

	PrepareSortSupportFromOrderingOp(mystats->ltopr, &ssup);

	// Initialize HLL counter to be stored in stats
	stats->stahll = (bytea *)hyperloglog_init_def();

	elog(LOG, "Computing Scalar Stats : column %s", get_attname(stats->attr->attrelid, stats->attr->attnum));

	/* Initial scan to find sortable values */
	for (i = 0; i < samplerows; i++)
	{
		Datum		value;
		bool		isnull;

		vacuum_delay_point();

		value = fetchfunc(stats, i, &isnull);

		/* Check for null/nonnull */
		if (isnull)
		{
			null_cnt++;
			continue;
		}
		nonnull_cnt++;

		stats->stahll = (bytea *)hyperloglog_add_item((HLLCounter) stats->stahll, value, stats->attr->attlen, stats->attr->attbyval, stats->attr->attalign);

		/*
		 * If it's a variable-width field, add up widths for average width
		 * calculation.  Note that if the value is toasted, we use the toasted
		 * width.  We don't bother with this calculation if it's a fixed-width
		 * type.
		 */
		if (is_varlena)
		{
			total_width += VARSIZE_ANY(DatumGetPointer(value));

			/*
			 * If the value is toasted, we want to detoast it just once to
			 * avoid repeated detoastings and resultant excess memory usage
			 * during the comparisons.  Also, check to see if the value is
			 * excessively wide, and if so don't detoast at all --- just
			 * ignore the value.
			 */
			if (toast_raw_datum_size(value) > WIDTH_THRESHOLD)
			{
				toowide_cnt++;
				continue;
			}
			value = PointerGetDatum(PG_DETOAST_DATUM(value));
		}
		else if (is_varwidth)
		{
			/* must be cstring */
			total_width += strlen(DatumGetCString(value)) + 1;
		}

		/* Add it to the list to be sorted */
		values[values_cnt].value = value;
		values[values_cnt].tupno = values_cnt;
		tupnoLink[values_cnt] = values_cnt;
		values_cnt++;
	}

	/* We can only compute real stats if we found some sortable values. */
	if (values_cnt > 0)
	{
		int			ndistinct,	/* # distinct values in sample */
					nmultiple,	/* # that appear multiple times */
					num_hist,
					dups_cnt;
		int			slot_idx = 0;
		CompareScalarsContext cxt;

		/* Sort the collected values */
		cxt.ssup = &ssup;
		cxt.tupnoLink = tupnoLink;
		qsort_arg((void *) values, values_cnt, sizeof(ScalarItem),
				  compare_scalars, (void *) &cxt);

		/*
		 * Now scan the values in order, find the most common ones, and also
		 * accumulate ordering-correlation statistics.
		 *
		 * To determine which are most common, we first have to count the
		 * number of duplicates of each value.  The duplicates are adjacent in
		 * the sorted list, so a brute-force approach is to compare successive
		 * datum values until we find two that are not equal. However, that
		 * requires N-1 invocations of the datum comparison routine, which are
		 * completely redundant with work that was done during the sort.  (The
		 * sort algorithm must at some point have compared each pair of items
		 * that are adjacent in the sorted order; otherwise it could not know
		 * that it's ordered the pair correctly.) We exploit this by having
		 * compare_scalars remember the highest tupno index that each
		 * ScalarItem has been found equal to.  At the end of the sort, a
		 * ScalarItem's tupnoLink will still point to itself if and only if it
		 * is the last item of its group of duplicates (since the group will
		 * be ordered by tupno).
		 */
		corr_xysum = 0;
		ndistinct = 0;
		nmultiple = 0;
		dups_cnt = 0;
		for (i = 0; i < values_cnt; i++)
		{
			int			tupno = values[i].tupno;

			corr_xysum += ((double) i) * ((double) tupno);
			dups_cnt++;
			if (tupnoLink[tupno] == tupno)
			{
				/* Reached end of duplicates of this value */
				ndistinct++;
				if (dups_cnt > 1)
				{
					nmultiple++;
					if (track_cnt < num_mcv ||
						dups_cnt > track[track_cnt - 1].count)
					{
						/*
						 * Found a new item for the mcv list; find its
						 * position, bubbling down old items if needed. Loop
						 * invariant is that j points at an empty/ replaceable
						 * slot.
						 */
						int			j;

						if (track_cnt < num_mcv)
							track_cnt++;
						for (j = track_cnt - 1; j > 0; j--)
						{
							if (dups_cnt <= track[j - 1].count)
								break;
							track[j].count = track[j - 1].count;
							track[j].first = track[j - 1].first;
						}
						track[j].count = dups_cnt;
						track[j].first = i + 1 - dups_cnt;
					}
				}
				dups_cnt = 0;
			}
		}

		stats->stats_valid = true;
		/* Do the simple null-frac and width stats */
		stats->stanullfrac = (double) null_cnt / (double) samplerows;
		if (is_varwidth)
			stats->stawidth = total_width / (double) nonnull_cnt;
		else
			stats->stawidth = stats->attrtype->typlen;

		// interpolate NDV calculation based on the hll distinct count
		// for each column in leaf partitions which will be used later
		// to merge root stats
		((HLLCounter) (stats->stahll))->nmultiples = nmultiple;
		((HLLCounter) (stats->stahll))->ndistinct = ndistinct;
		((HLLCounter) (stats->stahll))->samplerows = samplerows;

		if (nmultiple == 0)
		{
			/* If we found no repeated values, assume it's a unique column */
			stats->stadistinct = -1.0;
		}
		else if (toowide_cnt == 0 && nmultiple == ndistinct)
		{
			/*
			 * Every value in the sample appeared more than once.  Assume the
			 * column has just these values.
			 */
			stats->stadistinct = ndistinct;
		}
		else
		{
			/*----------
			 * Estimate the number of distinct values using the estimator
			 * proposed by Haas and Stokes in IBM Research Report RJ 10025:
			 *		n*d / (n - f1 + f1*n/N)
			 * where f1 is the number of distinct values that occurred
			 * exactly once in our sample of n rows (from a total of N),
			 * and d is the total number of distinct values in the sample.
			 * This is their Duj1 estimator; the other estimators they
			 * recommend are considerably more complex, and are numerically
			 * very unstable when n is much smaller than N.
			 *
			 * Overwidth values are assumed to have been distinct.
			 *----------
			 */
			int			f1 = ndistinct - nmultiple + toowide_cnt;
			int			d = f1 + nmultiple;
			double		numer,
						denom,
						stadistinct;

			numer = (double) samplerows *(double) d;

			denom = (double) (samplerows - f1) +
				(double) f1 *(double) samplerows / totalrows;

			stadistinct = numer / denom;
			/* Clamp to sane range in case of roundoff error */
			if (stadistinct < (double) d)
				stadistinct = (double) d;
			if (stadistinct > totalrows)
				stadistinct = totalrows;
			stats->stadistinct = floor(stadistinct + 0.5);
		}

		/*
		 * For FULLSCAN HLL, get ndistinct from the HLLCounter
		 * instead of computing it
		 */
		if (stats->stahll_full != NULL)
		{
			HLLCounter hLLFull = (HLLCounter) DatumGetByteaP(stats->stahll_full);
			HLLCounter hllFull_copy = hll_copy(hLLFull);
			stats->stadistinct = round(hyperloglog_estimate(hllFull_copy));
			if ((fabs(totalrows - stats->stadistinct) / (float) totalrows) < 0.05)
			{
				stats->stadistinct = -1;
			}

		}
		/*
		 * If we estimated the number of distinct values at more than 10% of
		 * the total row count (a very arbitrary limit), then assume that
		 * stadistinct should scale with the row count rather than be a fixed
		 * value.
		 */
		if (stats->stadistinct > 0.1 * totalrows)
			stats->stadistinct = -(stats->stadistinct / totalrows);

		/*
		 * Decide how many values are worth storing as most-common values. If
		 * we are able to generate a complete MCV list (all the values in the
		 * sample will fit, and we think these are all the ones in the table),
		 * then do so.  Otherwise, store only those values that are
		 * significantly more common than the (estimated) average. We set the
		 * threshold rather arbitrarily at 25% more than average, with at
		 * least 2 instances in the sample.  Also, we won't suppress values
		 * that have a frequency of at least 1/K where K is the intended
		 * number of histogram bins; such values might otherwise cause us to
		 * emit duplicate histogram bin boundaries.  (We might end up with
		 * duplicate histogram entries anyway, if the distribution is skewed;
		 * but we prefer to treat such values as MCVs if at all possible.)
		 */
		if (track_cnt == ndistinct && toowide_cnt == 0 &&
			stats->stadistinct > 0 &&
			track_cnt <= num_mcv)
		{
			/* Track list includes all values seen, and all will fit */
			num_mcv = track_cnt;
		}
		else
		{
			double		ndistinct = stats->stadistinct;
			double		avgcount,
						mincount,
						maxmincount;

			if (ndistinct < 0)
				ndistinct = -ndistinct * totalrows;
			/* estimate # of occurrences in sample of a typical value */
			avgcount = (double) samplerows / ndistinct;
			/* set minimum threshold count to store a value */
			mincount = avgcount * 1.25;
			if (mincount < 2)
				mincount = 2;
			/* don't let threshold exceed 1/K, however */
			maxmincount = (double) samplerows / (double) num_bins;
			if (mincount > maxmincount)
				mincount = maxmincount;
			if (num_mcv > track_cnt)
				num_mcv = track_cnt;
			for (i = 0; i < num_mcv; i++)
			{
				if (track[i].count < mincount)
				{
					num_mcv = i;
					break;
				}
			}
		}

		/* Generate MCV slot entry */
		if (num_mcv > 0)
		{
			MemoryContext old_context;
			Datum	   *mcv_values;
			float4	   *mcv_freqs;

			/* Must copy the target values into anl_context */
			old_context = MemoryContextSwitchTo(stats->anl_context);
			mcv_values = (Datum *) palloc(num_mcv * sizeof(Datum));
			mcv_freqs = (float4 *) palloc(num_mcv * sizeof(float4));
			for (i = 0; i < num_mcv; i++)
			{
				mcv_values[i] = datumCopy(values[track[i].first].value,
										  stats->attrtype->typbyval,
										  stats->attrtype->typlen);
				mcv_freqs[i] = (double) track[i].count / (double) samplerows;
			}
			MemoryContextSwitchTo(old_context);

			stats->stakind[slot_idx] = STATISTIC_KIND_MCV;
			stats->staop[slot_idx] = mystats->eqopr;
			stats->stanumbers[slot_idx] = mcv_freqs;
			stats->numnumbers[slot_idx] = num_mcv;
			stats->stavalues[slot_idx] = mcv_values;
			stats->numvalues[slot_idx] = num_mcv;

			/*
			 * Accept the defaults for stats->statypid and others. They have
			 * been set before we were called (see vacuum.h)
			 */
			slot_idx++;
		}

		/*
		 * Generate a histogram slot entry if there are at least two distinct
		 * values not accounted for in the MCV list.  (This ensures the
		 * histogram won't collapse to empty or a singleton.)
		 */
		num_hist = ndistinct - num_mcv;
		if (num_hist > num_bins)
			num_hist = num_bins + 1;
		if (num_hist >= 2)
		{
			MemoryContext old_context;
			Datum	   *hist_values;
			int			nvals;
			int			pos,
						posfrac,
						delta,
						deltafrac;

			/* Sort the MCV items into position order to speed next loop */
			qsort((void *) track, num_mcv,
				  sizeof(ScalarMCVItem), compare_mcvs);

			/*
			 * Collapse out the MCV items from the values[] array.
			 *
			 * Note we destroy the values[] array here... but we don't need it
			 * for anything more.  We do, however, still need values_cnt.
			 * nvals will be the number of remaining entries in values[].
			 */
			if (num_mcv > 0)
			{
				int			src,
							dest;
				int			j;

				src = dest = 0;
				j = 0;			/* index of next interesting MCV item */
				while (src < values_cnt)
				{
					int			ncopy;

					if (j < num_mcv)
					{
						int			first = track[j].first;

						if (src >= first)
						{
							/* advance past this MCV item */
							src = first + track[j].count;
							j++;
							continue;
						}
						ncopy = first - src;
					}
					else
						ncopy = values_cnt - src;
					memmove(&values[dest], &values[src],
							ncopy * sizeof(ScalarItem));
					src += ncopy;
					dest += ncopy;
				}
				nvals = dest;
			}
			else
				nvals = values_cnt;
			Assert(nvals >= num_hist);

			/* Must copy the target values into anl_context */
			old_context = MemoryContextSwitchTo(stats->anl_context);
			hist_values = (Datum *) palloc(num_hist * sizeof(Datum));

			/*
			 * The object of this loop is to copy the first and last values[]
			 * entries along with evenly-spaced values in between.  So the
			 * i'th value is values[(i * (nvals - 1)) / (num_hist - 1)].  But
			 * computing that subscript directly risks integer overflow when
			 * the stats target is more than a couple thousand.  Instead we
			 * add (nvals - 1) / (num_hist - 1) to pos at each step, tracking
			 * the integral and fractional parts of the sum separately.
			 */
			delta = (nvals - 1) / (num_hist - 1);
			deltafrac = (nvals - 1) % (num_hist - 1);
			pos = posfrac = 0;

			for (i = 0; i < num_hist; i++)
			{
				hist_values[i] = datumCopy(values[pos].value,
										   stats->attrtype->typbyval,
										   stats->attrtype->typlen);
				pos += delta;
				posfrac += deltafrac;
				if (posfrac >= (num_hist - 1))
				{
					/* fractional part exceeds 1, carry to integer part */
					pos++;
					posfrac -= (num_hist - 1);
				}
			}

			MemoryContextSwitchTo(old_context);

			stats->stakind[slot_idx] = STATISTIC_KIND_HISTOGRAM;
			stats->staop[slot_idx] = mystats->ltopr;
			stats->stavalues[slot_idx] = hist_values;
			stats->numvalues[slot_idx] = num_hist;

			/*
			 * Accept the defaults for stats->statypid and others. They have
			 * been set before we were called (see vacuum.h)
			 */
			slot_idx++;
		}


		/* Generate a correlation entry if there are multiple values */
		/*
		 * GPDB: Don't calculate correlation for AO-tables, however.
		 * The rows are not necessarily in the order that our sampling
		 * query returned them, for an append-only table.
		 */
		if (values_cnt > 1 && stats->relstorage == RELSTORAGE_HEAP)
		{
			MemoryContext old_context;
			float4	   *corrs;
			double		corr_xsum,
						corr_x2sum;

			/* Must copy the target values into anl_context */
			old_context = MemoryContextSwitchTo(stats->anl_context);
			corrs = (float4 *) palloc(sizeof(float4));
			MemoryContextSwitchTo(old_context);

			/*----------
			 * Since we know the x and y value sets are both
			 *		0, 1, ..., values_cnt-1
			 * we have sum(x) = sum(y) =
			 *		(values_cnt-1)*values_cnt / 2
			 * and sum(x^2) = sum(y^2) =
			 *		(values_cnt-1)*values_cnt*(2*values_cnt-1) / 6.
			 *----------
			 */
			corr_xsum = ((double) (values_cnt - 1)) *
				((double) values_cnt) / 2.0;
			corr_x2sum = ((double) (values_cnt - 1)) *
				((double) values_cnt) * (double) (2 * values_cnt - 1) / 6.0;

			/* And the correlation coefficient reduces to */
			corrs[0] = (values_cnt * corr_xysum - corr_xsum * corr_xsum) /
				(values_cnt * corr_x2sum - corr_xsum * corr_xsum);

			stats->stakind[slot_idx] = STATISTIC_KIND_CORRELATION;
			stats->staop[slot_idx] = mystats->ltopr;
			stats->stanumbers[slot_idx] = corrs;
			stats->numnumbers[slot_idx] = 1;
			slot_idx++;
		}
	}
	else if (nonnull_cnt > 0)
	{
		/* We found some non-null values, but they were all too wide */
		Assert(nonnull_cnt == toowide_cnt);
		stats->stats_valid = true;
		/* Do the simple null-frac and width stats */
		stats->stanullfrac = (double) null_cnt / (double) samplerows;
		if (is_varwidth)
			stats->stawidth = total_width / (double) nonnull_cnt;
		else
			stats->stawidth = stats->attrtype->typlen;
		/* Assume all too-wide values are distinct, so it's a unique column */
		stats->stadistinct = -1.0;
	}
	else if (null_cnt > 0)
	{
		/* We found only nulls; assume the column is entirely null */
		stats->stats_valid = true;
		stats->stanullfrac = 1.0;
		if (is_varwidth)
			stats->stawidth = 0;	/* "unknown" */
		else
			stats->stawidth = stats->attrtype->typlen;
		stats->stadistinct = 0.0;		/* "unknown" */
	}
	else
	{
		/* ORCA complains if a column has no statistics whatsoever,
		 * so store something */
		stats->stats_valid = true;
		stats->stanullfrac = (double) null_cnt / (double) samplerows;
		if (is_varwidth)
			stats->stawidth = 0;	/* "unknown" */
		else
			stats->stawidth = stats->attrtype->typlen;
		stats->stadistinct = 0.0;		/* "unknown" */
	}

	/* We don't need to bother cleaning up any of our temporary palloc's */
}

/*
 *	merge_leaf_stats() -- merge leaf stats for the root
 *
 *	We use this when we can find "=" and "<" operators for the datatype.
 *
 *	This is only used when the relation is the root partition and merges
 *	the statistics available in pg_statistic for the leaf partitions.
 *
 *	We determine the fraction of non-null rows, the average width, the
 *	most common values, the (estimated) number of distinct values, the
 *	distribution histogram.
 */
static void
merge_leaf_stats(VacAttrStatsP stats,
				 AnalyzeAttrFetchFunc fetchfunc,
				 int samplerows,
				 double totalrows)
{
	PartitionNode *pn =
		get_parts(stats->attr->attrelid, 0 /*level*/, 0 /*parent*/,
				  false /* inctemplate */, true /*includesubparts*/);
	Assert(pn);
	elog(LOG, "Merging leaf partition stats to calculate root partition stats : column %s", get_attname(stats->attr->attrelid, stats->attr->attnum));
	List *oid_list = all_leaf_partition_relids(pn); /* all leaves */
	StdAnalyzeData *mystats = (StdAnalyzeData *) stats->extra_data;
	int numPartitions = list_length(oid_list);

	ListCell *lc;
	float *relTuples = (float *) palloc0(sizeof(float) * numPartitions);
	float *nDistincts = (float *) palloc0(sizeof(float) * numPartitions);
	float *nMultiples = (float *) palloc0(sizeof(float) * numPartitions);
	float *nUniques = (float *) palloc0(sizeof(float) * numPartitions);
	int relNum = 0;
	float totalTuples = 0;
	float nmultiple = 0; // number of values that appeared more than once
	bool allDistinct = false;
	int slot_idx = 0;
	samplerows = 0;
	Oid ltopr = mystats->ltopr;
	Oid eqopr = mystats->eqopr;

	foreach (lc, oid_list)
	{
		Oid pkrelid = lfirst_oid(lc);

		relTuples[relNum] = get_rel_reltuples(pkrelid);
		totalTuples = totalTuples + relTuples[relNum];
		relNum++;
	}
	totalrows = totalTuples;

	if (totalrows == 0.0)
		return;

	MemoryContext old_context;

	HeapTuple *heaptupleStats =
		(HeapTuple *) palloc(numPartitions * sizeof(HeapTuple *));

	// NDV calculations
	float4 colAvgWidth = 0;
	float4 nullCount = 0;
	HLLCounter *hllcounters = (HLLCounter *) palloc0(numPartitions * sizeof(HLLCounter));
	HLLCounter *hllcounters_fullscan = (HLLCounter *) palloc0(numPartitions * sizeof(HLLCounter));
	HLLCounter *hllcounters_copy = (HLLCounter *) palloc0(numPartitions * sizeof(HLLCounter));

	HLLCounter finalHLL = NULL;
	HLLCounter finalHLLFull = NULL;
	int i = 0, j;
	double ndistinct = 0.0;
	int fullhll_count = 0;
	int samplehll_count = 0;
	int totalhll_count = 0;
	foreach (lc, oid_list)
	{
		Oid relid = lfirst_oid(lc);
		colAvgWidth =
			colAvgWidth +
			get_attavgwidth(relid, stats->attr->attnum) * relTuples[i];
		nullCount = nullCount +
					get_attnullfrac(relid, stats->attr->attnum) * relTuples[i];

		const char *attname = get_relid_attribute_name(stats->attr->attrelid, stats->attr->attnum);
		AttrNumber child_attno = get_attnum(relid, attname);

		heaptupleStats[i] = get_att_stats(relid, child_attno);

		// if there is no colstats, we can skip this partition's stats
		if (!HeapTupleIsValid(heaptupleStats[i]))
		{
			i++;
			continue;
		}

		AttStatsSlot hllSlot;

		get_attstatsslot(&hllSlot, heaptupleStats[i], STATISTIC_KIND_FULLHLL,
						 InvalidOid, ATTSTATSSLOT_VALUES);

		if (hllSlot.nvalues > 0)
		{
			hllcounters_fullscan[i] = (HLLCounter) DatumGetByteaP(hllSlot.values[0]);
			finalHLLFull = hyperloglog_merge_counters(finalHLLFull, hllcounters_fullscan[i]);
			free_attstatsslot(&hllSlot);
			fullhll_count++;
			totalhll_count++;
		}

		get_attstatsslot(&hllSlot, heaptupleStats[i], STATISTIC_KIND_HLL,
						 InvalidOid, ATTSTATSSLOT_VALUES);

		if (hllSlot.nvalues > 0)
		{
			hllcounters[i] = (HLLCounter) DatumGetByteaP(hllSlot.values[0]);
			nDistincts[i] = (float) hllcounters[i]->ndistinct;
			nMultiples[i] = (float) hllcounters[i]->nmultiples;
			samplerows += hllcounters[i]->samplerows;
			hllcounters_copy[i] = hll_copy(hllcounters[i]);
			finalHLL = hyperloglog_merge_counters(finalHLL, hllcounters[i]);
			free_attstatsslot(&hllSlot);
			samplehll_count++;
			totalhll_count++;
		}
		i++;
	}

	if (totalhll_count == 0)
	{
		/*
		 * If neither HLL nor HLL Full scan stats are available,
		 * continue merging stats based on the defaults, instead
		 * of reading them from HLL counter.
		 */
	}
	else
	{
		/*
		 * If all partitions have HLL full scan counters,
		 * merge root NDV's based on leaf partition HLL full scan
		 * counter
		 */
		if (fullhll_count == totalhll_count)
		{
			ndistinct = hyperloglog_estimate(finalHLLFull);
			/*
			 * For fullscan the ndistinct is calculated based on the entire table scan
			 * so if it's within the marginal error, we consider everything as distinct,
			 * else the ndistinct value will provide the actual value and we do not ,
			 * need to do any additional calculation for the nmultiple
			 */
			if ((fabs(totalrows - ndistinct) / (float) totalrows) < HLL_ERROR_MARGIN)
			{
				allDistinct = true;
			}
			nmultiple = ndistinct;
		}
		/*
		 * Else if all partitions have HLL counter based on sampled data,
		 * merge root NDV's based on leaf partition HLL counter on
		 * sampled data
		 */
		else if (finalHLL != NULL && samplehll_count == totalhll_count)
		{
			ndistinct = hyperloglog_estimate(finalHLL);
			/*
			 * For sampled HLL counter, the ndistinct calculated is based on the
			 * sampled data. We consider everything distinct if the ndistinct
			 * calculated is within marginal error, else we need to calculate
			 * the number of distinct values for the table based on the estimator
			 * proposed by Haas and Stokes, used later in the code.
			 */
			if ((fabs(samplerows - ndistinct) / (float) samplerows) < HLL_ERROR_MARGIN)
			{
				allDistinct = true;
			}
			else
			{
				/*
				 * The hyperloglog_estimate() utility merges the number of
				 * distnct values accurately, but for the NDV estimator used later
				 * in the code, we also need additional information for nmultiples,
				 * i.e., the number of values that appeared more than once.
				 * At this point we have the information for nmultiples for each
				 * partition, but the nmultiples in one partition can be accounted as
				 * a distinct value in some other partition. In order to merge the
				 * approximate nmultiples better, we extract unique values in each
				 * partition as follows,
				 * P1 -> ndistinct1 , nmultiple1
				 * P2 -> ndistinct2 , nmultiple2
				 * P3 -> ndistinct3 , nmultiple3
				 * Root -> ndistinct(Root) (using hyperloglog_estimate)
				 * nunique1 = ndistinct(Root) - hyperloglog_estimate(P2 & P3)
				 * nunique2 = ndistinct(Root) - hyperloglog_estimate(P1 & P3)
				 * nunique3 = ndistinct(Root) - hyperloglog_estimate(P2 & P1)
				 * And finally once we have unique values in individual partitions,
				 * we can get the nmultiples on the ROOT as seen below,
				 * nmultiple(Root) = ndistinct(Root) - (sum of uniques in each partition)
				 */
				int nUnique = 0;
				for (i = 0; i < numPartitions; i++)
				{
					// i -> partition number for which we wish
					// to calculate the number of unique values
					if (nDistincts[i] == 0)
						continue;

					HLLCounter finalHLL_temp = NULL;
					for (j = 0; j < numPartitions; j++)
					{
						// merge the HLL counters for each partition
						// except the current partition (i)
						if (i != j && hllcounters_copy[j] != NULL)
						{
							HLLCounter temp_hll_counter =
								hll_copy(hllcounters_copy[j]);
							finalHLL_temp =
								hyperloglog_merge_counters(finalHLL_temp, temp_hll_counter);
						}
					}
					if (finalHLL_temp != NULL)
					{
						// Calculating uniques in each partition
						nUniques[i] =
							ndistinct - hyperloglog_estimate(finalHLL_temp);
						nUnique += nUniques[i];
						nmultiple += nMultiples[i] * (nUniques[i] / nDistincts[i]);
					}
					else
					{
						nUnique = ndistinct;
						break;
					}
				}

				// nmultiples for the ROOT
				nmultiple += ndistinct - nUnique;

				if (nmultiple < 0)
				{
					nmultiple = 0;
				}
			}
		}
		else
		{
			// Else error out due to incompatible leaf HLL counter merge
			pfree(hllcounters);
			pfree(hllcounters_fullscan);
			pfree(hllcounters_copy);
			pfree(nDistincts);
			pfree(nMultiples);
			pfree(nUniques);
			ereport(ERROR,
					 (errmsg("ANALYZE cannot merge since not all non-empty leaf partitions have consistent hyperloglog statistics for merge"),
					 errhint("Re-run ANALYZE or ANALYZE FULLSCAN")));
		}
	}
	pfree(hllcounters);
	pfree(hllcounters_fullscan);
	pfree(hllcounters_copy);
	pfree(nDistincts);
	pfree(nMultiples);
	pfree(nUniques);

	if (allDistinct || (!OidIsValid(eqopr) && !OidIsValid(ltopr)))
	{
		/* If we found no repeated values, assume it's a unique column */
		ndistinct = -1.0;
	}
	else if ((int) nmultiple >= (int) ndistinct)
	{
		/*
		 * Every value in the sample appeared more than once.  Assume the
		 * column has just these values.
		 */
	}
	else
	{
		/*----------
		 * Estimate the number of distinct values using the estimator
		 * proposed by Haas and Stokes in IBM Research Report RJ 10025:
		 *		n*d / (n - f1 + f1*n/N)
		 * where f1 is the number of distinct values that occurred
		 * exactly once in our sample of n rows (from a total of N),
		 * and d is the total number of distinct values in the sample.
		 * This is their Duj1 estimator; the other estimators they
		 * recommend are considerably more complex, and are numerically
		 * very unstable when n is much smaller than N.
		 *
		 * Overwidth values are assumed to have been distinct.
		 *----------
		 */
		int f1 = ndistinct - nmultiple;
		int d = f1 + nmultiple;
		double numer, denom, stadistinct;

		numer = (double) samplerows * (double) d;

		denom = (double) (samplerows - f1) +
				(double) f1 * (double) samplerows / totalrows;

		stadistinct = numer / denom;
		/* Clamp to sane range in case of roundoff error */
		if (stadistinct < (double) d)
			stadistinct = (double) d;
		if (stadistinct > totalrows)
			stadistinct = totalrows;
		ndistinct = floor(stadistinct + 0.5);
	}

	ndistinct = round(ndistinct);
	if (ndistinct > 0.1 * totalTuples)
		ndistinct = -(ndistinct / totalTuples);

	// finalize NDV calculation
	stats->stadistinct = ndistinct;
	stats->stats_valid = true;
	stats->stawidth = colAvgWidth / totalTuples;
	stats->stanullfrac = (float4) nullCount / (float4) totalTuples;

	// MCV calculations
	MCVFreqPair **mcvpairArray = NULL;
	int rem_mcv = 0;
	int num_mcv = 0;
	if (ndistinct > -1 && OidIsValid(eqopr))
	{
		if (ndistinct < 0)
		{
			ndistinct = -ndistinct * totalTuples;
		}

		old_context = MemoryContextSwitchTo(stats->anl_context);

		void *resultMCV[2];

		mcvpairArray = aggregate_leaf_partition_MCVs(
			stats->attr->attrelid, stats->attr->attnum, heaptupleStats,
			relTuples, default_statistics_target, ndistinct, &num_mcv, &rem_mcv,
			resultMCV);
		MemoryContextSwitchTo(old_context);

		if (num_mcv > 0)
		{
			stats->stakind[slot_idx] = STATISTIC_KIND_MCV;
			stats->staop[slot_idx] = mystats->eqopr;
			stats->stavalues[slot_idx] = (Datum *) resultMCV[0];
			stats->numvalues[slot_idx] = num_mcv;
			stats->stanumbers[slot_idx] = (float4 *) resultMCV[1];
			stats->numnumbers[slot_idx] = num_mcv;
			slot_idx++;
		}
	}

	// Histogram calculation
	if (OidIsValid(eqopr) && OidIsValid(ltopr))
	{
		old_context = MemoryContextSwitchTo(stats->anl_context);

		void *resultHistogram[1];
		int num_hist = aggregate_leaf_partition_histograms(
			stats->attr->attrelid, stats->attr->attnum, heaptupleStats,
			relTuples, default_statistics_target, mcvpairArray + num_mcv,
			rem_mcv, resultHistogram);
		MemoryContextSwitchTo(old_context);
		if (num_hist > 0)
		{
			stats->stakind[slot_idx] = STATISTIC_KIND_HISTOGRAM;
			stats->staop[slot_idx] = mystats->ltopr;
			stats->stavalues[slot_idx] = (Datum *) resultHistogram[0];
			stats->numvalues[slot_idx] = num_hist;
			slot_idx++;
		}
	}
	for (i = 0; i < numPartitions; i++)
	{
		if (HeapTupleIsValid(heaptupleStats[i]))
			heap_freetuple(heaptupleStats[i]);
	}
	if (num_mcv > 0)
		pfree(mcvpairArray);
	pfree(heaptupleStats);
	pfree(relTuples);
}
/*
 * qsort_arg comparator for sorting ScalarItems
 *
 * Aside from sorting the items, we update the tupnoLink[] array
 * whenever two ScalarItems are found to contain equal datums.  The array
 * is indexed by tupno; for each ScalarItem, it contains the highest
 * tupno that that item's datum has been found to be equal to.  This allows
 * us to avoid additional comparisons in compute_scalar_stats().
 */
static int
compare_scalars(const void *a, const void *b, void *arg)
{
	Datum		da = ((const ScalarItem *) a)->value;
	int			ta = ((const ScalarItem *) a)->tupno;
	Datum		db = ((const ScalarItem *) b)->value;
	int			tb = ((const ScalarItem *) b)->tupno;
	CompareScalarsContext *cxt = (CompareScalarsContext *) arg;
	int			compare;

	compare = ApplySortComparator(da, false, db, false, cxt->ssup);
	if (compare != 0)
		return compare;

	/*
	 * The two datums are equal, so update cxt->tupnoLink[].
	 */
	if (cxt->tupnoLink[ta] < tb)
		cxt->tupnoLink[ta] = tb;
	if (cxt->tupnoLink[tb] < ta)
		cxt->tupnoLink[tb] = ta;

	/*
	 * For equal datums, sort by tupno
	 */
	return ta - tb;
}

/*
 * qsort comparator for sorting ScalarMCVItems by position
 */
static int
compare_mcvs(const void *a, const void *b)
{
	int			da = ((const ScalarMCVItem *) a)->first;
	int			db = ((const ScalarMCVItem *) b)->first;

	return da - db;
}<|MERGE_RESOLUTION|>--- conflicted
+++ resolved
@@ -22,16 +22,14 @@
 #include "access/tuptoaster.h"
 #include "access/visibilitymap.h"
 #include "access/xact.h"
-<<<<<<< HEAD
+#include "catalog/catalog.h"
 #include "catalog/heap.h"
-=======
-#include "catalog/catalog.h"
->>>>>>> ab76208e
 #include "catalog/index.h"
 #include "catalog/indexing.h"
 #include "catalog/pg_collation.h"
 #include "catalog/pg_inherits_fn.h"
 #include "catalog/pg_namespace.h"
+#include "cdb/cdbappendonlyam.h"
 #include "cdb/cdbhash.h"
 #include "cdb/cdbpartition.h"
 #include "cdb/cdbtm.h"
@@ -63,10 +61,12 @@
 #include "utils/lsyscache.h"
 #include "utils/memutils.h"
 #include "utils/pg_rusage.h"
+#include "utils/snapmgr.h"
 #include "utils/sortsupport.h"
 #include "utils/syscache.h"
 #include "utils/timestamp.h"
 #include "utils/tqual.h"
+
 
 /*
  * To avoid consuming too much memory during analysis and/or too much space
@@ -308,7 +308,22 @@
 		/* Regular table, so we'll use the regular row acquisition function */
 		acquirefunc = acquire_sample_rows_by_query;
 		/* Also get regular table's size */
-		relpages = RelationGetNumberOfBlocks(onerel);
+
+		if (RelationIsAoRows(onerel))
+		{
+			int64           totalbytes;
+
+			totalbytes = GetAOTotalBytes(onerel, GetActiveSnapshot());
+			relpages = RelationGuessNumberOfBlocks(totalbytes);
+		}
+		else if (RelationIsAoCols(onerel))
+		{
+			int64 totalBytes = GetAOCSTotalBytes(onerel, GetActiveSnapshot(), true);
+
+			relpages = RelationGuessNumberOfBlocks(totalBytes);
+		}
+		else
+			relpages = RelationGetNumberOfBlocks(onerel);
 	}
 	/*
 	 * GPDB_92_MERGE_FIXME: do_analyze_rel add a param AcquireSampleRowsFunc
@@ -1238,7 +1253,6 @@
 	}
 
 	/*
-<<<<<<< HEAD
 	 * The last slots of statistics is reserved for hyperloglog counter which
 	 * is saved as a bytea. Therefore the type information is hardcoded for the
 	 * bytea.
@@ -1249,10 +1263,7 @@
 	stats->statypalign[i] = 'i'; // INT alignment (4-byte)
 
 	/*
-	 * Call the type-specific typanalyze function.	If none is specified, use
-=======
 	 * Call the type-specific typanalyze function.  If none is specified, use
->>>>>>> ab76208e
 	 * std_typanalyze().
 	 */
 	if (OidIsValid(stats->attrtype->typanalyze))
@@ -1476,16 +1487,13 @@
 
 			ItemPointerSet(&targtuple.t_self, targblock, targoffset);
 
+#if 0
 			targtuple.t_tableOid = RelationGetRelid(onerel);
+#endif
 			targtuple.t_data = (HeapTupleHeader) PageGetItem(targpage, itemid);
 			targtuple.t_len = ItemIdGetLength(itemid);
 
-<<<<<<< HEAD
-			switch (HeapTupleSatisfiesVacuum(onerel,
-											 targtuple.t_data,
-=======
-			switch (HeapTupleSatisfiesVacuum(&targtuple,
->>>>>>> ab76208e
+			switch (HeapTupleSatisfiesVacuum(onerel, &targtuple,
 											 OldestXmin,
 											 targbuffer))
 			{
@@ -2181,7 +2189,7 @@
 		else
 		{
 			appendStringInfo(&sqlstmt, "select pg_catalog.sum(pg_catalog.gp_statistics_estimate_reltuples_relpages_oid(c.oid))::pg_catalog.float4[] "
-					"from pg_catalog.gp_dist_random('pg_catalog.pg_class') c where c.oid=%d", singleOid);
+					"from gp_dist_random('pg_catalog.pg_class') c where c.oid=%d", singleOid);
 		}
 
 		if (SPI_OK_CONNECT != SPI_connect())
@@ -2256,7 +2264,7 @@
 	else
 	{
 		appendStringInfo(&sqlstmt, "select pg_catalog.sum(pg_catalog.gp_statistics_estimate_reltuples_relpages_oid(c.oid))::pg_catalog.float4[] "
-						 "from pg_catalog.gp_dist_random('pg_catalog.pg_class') c where c.oid=%d", RelationGetRelid(indrel));
+						 "from gp_dist_random('pg_catalog.pg_class') c where c.oid=%d", RelationGetRelid(indrel));
 	}
 
 	if (SPI_OK_CONNECT != SPI_connect())
