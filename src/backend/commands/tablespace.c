--- conflicted
+++ resolved
@@ -247,11 +247,8 @@
 	char	   *location = NULL;
 	Oid			ownerId;
 	Datum		newOptions;
-<<<<<<< HEAD
 	List       *nonContentOptions = NIL;
-=======
 	bool		in_place;
->>>>>>> 7cd0d523
 
 	/* Must be super user */
 	if (!superuser())
@@ -778,11 +775,6 @@
 		tablespaceoid, GpIdentity.dbid);
 
 	linkloc = psprintf("pg_tblspc/%u", tablespaceoid);
-<<<<<<< HEAD
-	location_with_dbid_dir = psprintf("%s/%d", location, GpIdentity.dbid);
-	location_with_version_dir = psprintf("%s/%s", location_with_dbid_dir,
-										 GP_TABLESPACE_VERSION_DIRECTORY);
-=======
 
 	/*
 	 * If we're asked to make an 'in place' tablespace, create the directory
@@ -800,9 +792,9 @@
 							linkloc)));
 	}
 
-	location_with_version_dir = psprintf("%s/%s", in_place ? linkloc : location,
-										 TABLESPACE_VERSION_DIRECTORY);
->>>>>>> 7cd0d523
+	location_with_dbid_dir = psprintf("%s/%d", in_place ? linkloc : location, GpIdentity.dbid);
+	location_with_version_dir = psprintf("%s/%s", in_place ? linkloc : location_with_dbid_dir,
+										 GP_TABLESPACE_VERSION_DIRECTORY);
 
 	/*
 	 * Attempt to coerce target directory to safe permissions.  If this fails,
@@ -890,11 +882,7 @@
 	/*
 	 * Create the symlink under PGDATA
 	 */
-<<<<<<< HEAD
-	if (symlink(location_with_dbid_dir, linkloc) < 0)
-=======
-	if (!in_place && symlink(location, linkloc) < 0)
->>>>>>> 7cd0d523
+	if (!in_place && symlink(location_with_dbid_dir, linkloc) < 0)
 		ereport(ERROR,
 				(errcode_for_file_access(),
 				 errmsg("could not create symbolic link \"%s\": %m",
