--- conflicted
+++ resolved
@@ -310,8 +310,4 @@
 # are up to date.  It saves the time of doing all the submakes.
 .PHONY: quick
 quick: $(OBJS)
-<<<<<<< HEAD
-	$(CXX) $(CFLAGS) $(LDFLAGS) $(export_dynamic) $(call expand_subsys,$^) $(LIBS) -o postgres
-=======
-	$(CC) $(CFLAGS) $(LDFLAGS) $(export_dynamic) $^ $(LIBS) -o postgres
->>>>>>> 978fff79
+	$(CXX) $(CFLAGS) $(LDFLAGS) $(export_dynamic) $(call expand_subsys,$^) $(LIBS) -o postgres