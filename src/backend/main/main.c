--- conflicted
+++ resolved
@@ -170,22 +170,18 @@
 		}
 		if (strcmp(argv[1], "--version") == 0 || strcmp(argv[1], "-V") == 0)
 		{
-<<<<<<< HEAD
-			puts("postgres (Greenplum Database) " PG_VERSION);
+			fputs(PG_BACKEND_VERSIONSTR, stdout);
 			exit(0);
 		}
 		if (strcmp(argv[1], "--gp-version") == 0)
 		{
-			puts("postgres (Greenplum Database) " GP_VERSION);
+			fputs("postgres (Greenplum Database) " GP_VERSION "\n", stdout);
 			exit(0);
 		}
 		if (strcmp(argv[1], "--catalog-version") == 0 )
 		{
 			printf(_("Catalog version number:               %u\n"),
 				   CATALOG_VERSION_NO);
-=======
-			fputs(PG_BACKEND_VERSIONSTR, stdout);
->>>>>>> 9e1c9f95
 			exit(0);
 		}
 
@@ -401,11 +397,7 @@
 	printf(_("\nPlease read the documentation for the complete list of run-time\n"
 			 "configuration settings and how to set them on the command line or in\n"
 			 "the configuration file.\n\n"
-<<<<<<< HEAD
 			 "Report bugs to <bugs@greenplum.org>.\n"));
-=======
-			 "Report bugs to <pgsql-bugs@lists.postgresql.org>.\n"));
->>>>>>> 9e1c9f95
 }
 
 
@@ -448,10 +440,6 @@
 					 "more information on how to properly start the server.\n");
 		exit(1);
 	}
-<<<<<<< HEAD
-#endif
-#endif   /* WIN32 */
-=======
+#endif
 #endif							/* WIN32 */
->>>>>>> 9e1c9f95
 }