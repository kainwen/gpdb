--- conflicted
+++ resolved
@@ -43,6 +43,7 @@
 								 * present */
 
 	parsed->xact_time = xlrec->xact_time;
+	parsed->tablespace_oid_to_delete_on_commit = xlrec->tablespace_oid_to_delete_on_commit;
 
 	if (info & XLOG_XACT_HAS_INFO)
 	{
@@ -82,7 +83,7 @@
 		parsed->xnodes = xl_relfilenodes->xnodes;
 
 		data += MinSizeOfXactRelfilenodes;
-		data += xl_relfilenodes->nrels * sizeof(RelFileNode);
+		data += xl_relfilenodes->nrels * sizeof(RelFileNodePendingDelete);
 	}
 
 	if (parsed->xinfo & XACT_XINFO_HAS_INVALS)
@@ -96,6 +97,17 @@
 		data += xl_invals->nmsgs * sizeof(SharedInvalidationMessage);
 	}
 
+	if (parsed->xinfo & XACT_XINFO_HAS_DELDBS)
+	{
+		xl_xact_deldbs *xl_deldbs = (xl_xact_deldbs *) data;
+
+		parsed->ndeldbs = xl_deldbs->ndeldbs;
+		parsed->deldbs = xl_deldbs->deldbs;
+
+		data += MinSizeOfXactDelDbs;
+		data += xl_deldbs->ndeldbs * sizeof(DbDirNode);
+	}
+
 	if (parsed->xinfo & XACT_XINFO_HAS_TWOPHASE)
 	{
 		xl_xact_twophase *xl_twophase = (xl_xact_twophase *) data;
@@ -117,6 +129,15 @@
 
 		data += sizeof(xl_xact_origin);
 	}
+
+	if (parsed->xinfo & XACT_XINFO_HAS_DISTRIB)
+	{
+		xl_xact_distrib *xl_distrib = (xl_xact_distrib *) data;
+
+		parsed->distribTimeStamp = xl_distrib->distrib_timestamp;
+		parsed->distribXid = xl_distrib->distrib_xid;
+		data += sizeof(xl_xact_distrib);
+	}
 }
 
 void
@@ -130,6 +151,7 @@
 								 * present */
 
 	parsed->xact_time = xlrec->xact_time;
+	parsed->tablespace_oid_to_delete_on_abort = xlrec->tablespace_oid_to_delete_on_abort;
 
 	if (info & XLOG_XACT_HAS_INFO)
 	{
@@ -159,7 +181,18 @@
 		parsed->xnodes = xl_relfilenodes->xnodes;
 
 		data += MinSizeOfXactRelfilenodes;
-		data += xl_relfilenodes->nrels * sizeof(RelFileNode);
+		data += xl_relfilenodes->nrels * sizeof(RelFileNodePendingDelete);
+	}
+
+	if (parsed->xinfo & XACT_XINFO_HAS_DELDBS)
+	{
+		xl_xact_deldbs *xl_deldbs = (xl_xact_deldbs *) data;
+
+		parsed->ndeldbs = xl_deldbs->ndeldbs;
+		parsed->deldbs = xl_deldbs->deldbs;
+
+		data += MinSizeOfXactDelDbs;
+		data += xl_deldbs->ndeldbs * sizeof(DbDirNode);
 	}
 
 	if (parsed->xinfo & XACT_XINFO_HAS_TWOPHASE)
@@ -170,34 +203,20 @@
 
 		data += sizeof(xl_xact_twophase);
 	}
-}
-
-<<<<<<< HEAD
-static char*
-xact_desc_commit(StringInfo buf, xl_xact_commit *xlrec)
-=======
+
+}
+
 static void
 xact_desc_commit(StringInfo buf, uint8 info, xl_xact_commit *xlrec, RepOriginId origin_id)
->>>>>>> ab93f90c
 {
 	xl_xact_parsed_commit parsed;
 	int			i;
-<<<<<<< HEAD
-	TransactionId *subxacts;
-	SharedInvalidationMessage *msgs;
-	DbDirNode *deldbs;
-
-	subxacts = (TransactionId *) &xlrec->xnodes[xlrec->nrels];
-	msgs = (SharedInvalidationMessage *) &subxacts[xlrec->nsubxacts];
-	deldbs = (DbDirNode *) &(msgs[xlrec->nmsgs]);
-=======
 
 	ParseCommitRecord(info, xlrec, &parsed);
 
 	/* If this is a prepared xact, show the xid of the original xact */
 	if (TransactionIdIsValid(parsed.twophase_xid))
 		appendStringInfo(buf, "%u: ", parsed.twophase_xid);
->>>>>>> ab93f90c
 
 	appendStringInfoString(buf, timestamptz_to_str(xlrec->xact_time));
 
@@ -206,15 +225,11 @@
 		appendStringInfoString(buf, "; rels:");
 		for (i = 0; i < parsed.nrels; i++)
 		{
-<<<<<<< HEAD
-			BackendId  backendId = xlrec-> xnodes[i].isTempRelation ?
+			BackendId  backendId = parsed.xnodes[i].isTempRelation ?
 								  TempRelBackendId : InvalidBackendId;
-			char	   *path = relpathbackend(xlrec->xnodes[i].node,
+			char	   *path = relpathbackend(parsed.xnodes[i].node,
 											  backendId,
 											  MAIN_FORKNUM);
-=======
-			char	   *path = relpathperm(parsed.xnodes[i], MAIN_FORKNUM);
->>>>>>> ab93f90c
 
 			appendStringInfo(buf, " %s", path);
 			pfree(path);
@@ -228,11 +243,7 @@
 	}
 	if (parsed.nmsgs > 0)
 	{
-<<<<<<< HEAD
-		if (XactCompletionRelcacheInitFileInval(xlrec->xinfo))
-=======
 		if (XactCompletionRelcacheInitFileInval(parsed.xinfo))
->>>>>>> ab93f90c
 			appendStringInfo(buf, "; relcache init file inval dbid %u tsid %u",
 							 parsed.dbId, parsed.tsId);
 
@@ -259,16 +270,13 @@
 				appendStringInfo(buf, " unknown id %d", msg->id);
 		}
 	}
-<<<<<<< HEAD
-	if (xlrec->distribTimeStamp != 0 || xlrec->distribXid != InvalidDistributedTransactionId)
-		appendStringInfo(buf, " gid = %u-%.10u", xlrec->distribTimeStamp, xlrec->distribXid);
-	if (xlrec->ndeldbs > 0)
+	if (parsed.ndeldbs > 0)
 	{
 		appendStringInfoString(buf, "; deldbs:");
-		for (i = 0; i < xlrec->ndeldbs; i++)
+		for (i = 0; i < parsed.ndeldbs; i++)
 		{
 			char *path =
-					 GetDatabasePath(deldbs[i].database, deldbs[i].tablespace);
+					 GetDatabasePath(parsed.deldbs[i].database, parsed.deldbs[i].tablespace);
 
 			appendStringInfo(buf, " %s", path);
 			pfree(path);
@@ -276,42 +284,6 @@
 	}
 	if (xlrec->tablespace_oid_to_delete_on_commit != InvalidOid)
 		appendStringInfo(buf, "; tablespace_oid_to_delete_on_commit: %u", xlrec->tablespace_oid_to_delete_on_commit);
-
-	/*
--	 * MPP: Return end of regular commit information.
-	 */
-	return (char *) &deldbs[xlrec->ndeldbs];
-}
-
-static void
-xact_desc_distributed_commit(StringInfo buf, xl_xact_commit *xlrec)
-{
-	TMGXACT_LOG *gxact_log;
-
-	/*
-	 * We put the global transaction information last, so call the regular xact
-	 * commit routine.
-	 */
-	gxact_log = (TMGXACT_LOG *) xact_desc_commit(buf, xlrec);
-
-	appendStringInfo(buf, " gid = %s, gxid = %u",
-					 gxact_log->gid, gxact_log->gxid);
-}
-
-static void
-xact_desc_distributed_forget(StringInfo buf, xl_xact_distributed_forget *xlrec)
-{
-	appendStringInfo(buf, " gid = %s, gxid = %u",
-					 xlrec->gxact_log.gid, xlrec->gxact_log.gxid);
-}
-
-
-static void
-xact_desc_commit_compact(StringInfo buf, xl_xact_commit_compact *xlrec)
-{
-	int			i;
-=======
->>>>>>> ab93f90c
 
 	if (XactCompletionForceSyncCommit(parsed.xinfo))
 		appendStringInfo(buf, "; sync");
@@ -324,22 +296,38 @@
 						 (uint32) parsed.origin_lsn,
 						 timestamptz_to_str(parsed.origin_timestamp));
 	}
+
+	if (parsed.distribTimeStamp != 0 || parsed.distribXid != InvalidDistributedTransactionId)
+	{
+		appendStringInfo(buf, " gid = %u-%.10u", parsed.distribTimeStamp, parsed.distribXid);
+		appendStringInfo(buf, " gxid = %u", parsed.distribXid);
+	}
+}
+
+static void
+xact_desc_distributed_commit(StringInfo buf, uint8 info, xl_xact_commit *xlrec, RepOriginId origin_id)
+{
+	xl_xact_parsed_commit parsed;
+
+	ParseCommitRecord(info, xlrec, &parsed);
+
+	appendStringInfoString(buf, timestamptz_to_str(xlrec->xact_time));
+	appendStringInfo(buf, " gid = %u-%.10u, gxid = %u",
+					 parsed.distribTimeStamp, parsed.distribXid, parsed.distribXid);
+}
+
+static void
+xact_desc_distributed_forget(StringInfo buf, xl_xact_distributed_forget *xlrec)
+{
+	appendStringInfo(buf, " gid = %s, gxid = %u",
+					 xlrec->gxact_log.gid, xlrec->gxact_log.gxid);
 }
 
 static void
 xact_desc_abort(StringInfo buf, uint8 info, xl_xact_abort *xlrec)
 {
-<<<<<<< HEAD
-	int				i;
-	TransactionId	*xacts;
-	DbDirNode		*deldbs;
-
-	xacts = (TransactionId *) &xlrec->xnodes[xlrec->nrels];
-	deldbs = (DbDirNode *) &(xacts[xlrec->nsubxacts]);
-=======
 	xl_xact_parsed_abort parsed;
 	int			i;
->>>>>>> ab93f90c
 
 	ParseAbortRecord(info, xlrec, &parsed);
 
@@ -353,38 +341,30 @@
 		appendStringInfoString(buf, "; rels:");
 		for (i = 0; i < parsed.nrels; i++)
 		{
-<<<<<<< HEAD
-			BackendId  backendId = xlrec-> xnodes[i].isTempRelation ?
+			BackendId  backendId = parsed.xnodes[i].isTempRelation ?
 								  TempRelBackendId : InvalidBackendId;
-			char	   *path = relpathbackend(xlrec->xnodes[i].node,
+			char	   *path = relpathbackend(parsed.xnodes[i].node,
 											  backendId,
 											  MAIN_FORKNUM);
-=======
-			char	   *path = relpathperm(parsed.xnodes[i], MAIN_FORKNUM);
->>>>>>> ab93f90c
 
 			appendStringInfo(buf, " %s", path);
 			pfree(path);
 		}
 	}
-<<<<<<< HEAD
-	if (xlrec->nsubxacts > 0)
-=======
 
 	if (parsed.nsubxacts > 0)
->>>>>>> ab93f90c
 	{
 		appendStringInfoString(buf, "; subxacts:");
 		for (i = 0; i < parsed.nsubxacts; i++)
 			appendStringInfo(buf, " %u", parsed.subxacts[i]);
 	}
-	if (xlrec->ndeldbs > 0)
+	if (parsed.ndeldbs > 0)
 	{
 		appendStringInfoString(buf, "; deldbs:");
-		for (i = 0; i < xlrec->ndeldbs; i++)
+		for (i = 0; i < parsed.ndeldbs; i++)
 		{
 			char *path =
-					 GetDatabasePath(deldbs[i].database, deldbs[i].tablespace);
+					 GetDatabasePath(parsed.deldbs[i].database, parsed.deldbs[i].tablespace);
 
 			appendStringInfo(buf, " %s", path);
 			pfree(path);
@@ -406,13 +386,9 @@
 }
 
 static void
-xact_desc_prepare(StringInfo buf, XLogRecord *record) {
-	uint8		info PG_USED_FOR_ASSERTS_ONLY = record->xl_info & ~XLR_INFO_MASK;
-	char		*rec = XLogRecGetData(record);
-
+xact_desc_prepare(StringInfo buf, uint8 info, TwoPhaseFileHeader *tpfh)
+{
 	Assert(info == XLOG_XACT_PREPARE);
-
-	TwoPhaseFileHeader *tpfh = (TwoPhaseFileHeader*) rec;
 
 	appendStringInfo(buf, "at = %s", timestamptz_to_str(tpfh->prepared_at));
 
@@ -425,21 +401,10 @@
 }
 
 void
-<<<<<<< HEAD
-xact_desc(StringInfo buf, XLogRecord *record)
-{
-	uint8		info = record->xl_info & ~XLR_INFO_MASK;
-	char		*rec = XLogRecGetData(record);
-
-	if (info == XLOG_XACT_COMMIT_COMPACT)
-	{
-		xl_xact_commit_compact *xlrec = (xl_xact_commit_compact *) rec;
-=======
 xact_desc(StringInfo buf, XLogReaderState *record)
 {
 	char	   *rec = XLogRecGetData(record);
 	uint8		info = XLogRecGetInfo(record) & XLOG_XACT_OPMASK;
->>>>>>> ab93f90c
 
 	if (info == XLOG_XACT_COMMIT || info == XLOG_XACT_COMMIT_PREPARED)
 	{
@@ -452,34 +417,12 @@
 	{
 		xl_xact_abort *xlrec = (xl_xact_abort *) rec;
 
-<<<<<<< HEAD
-		appendStringInfoString(buf, "abort: ");
-		xact_desc_abort(buf, xlrec);
+		xact_desc_abort(buf, XLogRecGetInfo(record), xlrec);
 	}
 	else if (info == XLOG_XACT_PREPARE)
 	{
-		appendStringInfoString(buf, "prepare: ");
-		xact_desc_prepare(buf, record);
-	}
-	else if (info == XLOG_XACT_COMMIT_PREPARED)
-	{
-		xl_xact_commit_prepared *xlrec = (xl_xact_commit_prepared *) rec;
-
-		appendStringInfo(buf, "commit prepared %u: ", xlrec->xid);
-		xact_desc_commit(buf, &xlrec->crec);
-
-		appendStringInfo(buf, " gid = %u-%.10u", xlrec->distribTimeStamp, xlrec->distribXid);
-		appendStringInfo(buf, " gxid = %u", xlrec->distribXid);
-	}
-	else if (info == XLOG_XACT_ABORT_PREPARED)
-	{
-		xl_xact_abort_prepared *xlrec = (xl_xact_abort_prepared *) rec;
-
-		appendStringInfo(buf, "abort prepared %u: ", xlrec->xid);
-		xact_desc_abort(buf, &xlrec->arec);
-=======
-		xact_desc_abort(buf, XLogRecGetInfo(record), xlrec);
->>>>>>> ab93f90c
+		TwoPhaseFileHeader *tpfh = (TwoPhaseFileHeader*) rec;
+		xact_desc_prepare(buf, XLogRecGetInfo(record), tpfh);
 	}
 	else if (info == XLOG_XACT_ASSIGNMENT)
 	{
@@ -493,13 +436,13 @@
 		appendStringInfo(buf, "xtop %u: ", xlrec->xtop);
 		xact_desc_assignment(buf, xlrec);
 	}
-<<<<<<< HEAD
 	else if (info == XLOG_XACT_DISTRIBUTED_COMMIT)
 	{
 		xl_xact_commit *xlrec = (xl_xact_commit *) rec;
 
 		appendStringInfo(buf, "distributed commit ");
-		xact_desc_distributed_commit(buf, xlrec);
+		xact_desc_distributed_commit(buf, XLogRecGetInfo(record), xlrec,
+						 XLogRecGetOrigin(record));
 	}
 	else if (info == XLOG_XACT_DISTRIBUTED_FORGET)
 	{
@@ -508,9 +451,6 @@
 		appendStringInfo(buf, "distributed forget ");
 		xact_desc_distributed_forget(buf, xlrec);
 	}
-	else
-		appendStringInfoString(buf, "UNKNOWN");
-=======
 }
 
 const char *
@@ -538,8 +478,13 @@
 		case XLOG_XACT_ASSIGNMENT:
 			id = "ASSIGNMENT";
 			break;
+		case XLOG_XACT_DISTRIBUTED_COMMIT:
+			id = "DISTRIBUTED_COMMIT";
+			break;
+		case XLOG_XACT_DISTRIBUTED_FORGET:
+			id = "DISTRIBUTED_FORGET";
+			break;
 	}
 
 	return id;
->>>>>>> ab93f90c
 }