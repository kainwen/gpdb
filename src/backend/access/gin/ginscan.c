--- conflicted
+++ resolved
@@ -132,13 +132,8 @@
 				ReleaseBuffer(key->scanEntry[j].buffer);
 			if (key->scanEntry[j].list)
 				pfree(key->scanEntry[j].list);
-<<<<<<< HEAD
-			if (removeRes && key->scanEntry[j].partialMatch)
+			if (key->scanEntry[j].partialMatch)
 				tbm_free((HashBitmap *) key->scanEntry[j].partialMatch);
-=======
-			if (key->scanEntry[j].partialMatch)
-				tbm_free(key->scanEntry[j].partialMatch);
->>>>>>> 38e93482
 		}
 
 		pfree(key->entryRes);
