/*-------------------------------------------------------------------------
 *
 * indexam.c
 *	  general index access method routines
 *
 * Portions Copyright (c) 1996-2009, PostgreSQL Global Development Group
 * Portions Copyright (c) 1994, Regents of the University of California
 *
 *
 * IDENTIFICATION
 *	  $PostgreSQL: pgsql/src/backend/access/index/indexam.c,v 1.111 2008/10/10 14:17:08 tgl Exp $
 *
 * INTERFACE ROUTINES
 *		index_open		- open an index relation by relation OID
 *		index_close		- close an index relation
 *		index_beginscan - start a scan of an index with amgettuple
 *		index_beginscan_bitmap - start a scan of an index with amgetbitmap
 *		index_rescan	- restart a scan of an index
 *		index_endscan	- end a scan
 *		index_insert	- insert an index tuple into a relation
 *		index_markpos	- mark a scan position
 *		index_restrpos	- restore a scan position
 *		index_getnext	- get the next tuple from a scan
 *		index_getbitmap	- get the next bitmap from a scan
 *		index_bulk_delete	- bulk deletion of index tuples
 *		index_vacuum_cleanup	- post-deletion cleanup of an index
 *		index_getprocid - get a support procedure OID
 *		index_getprocinfo - get a support procedure's lookup info
 *
 * NOTES
 *		This file contains the index_ routines which used
 *		to be a scattered collection of stuff in access/genam.
 *
 *
 * old comments
 *		Scans are implemented as follows:
 *
 *		`0' represents an invalid item pointer.
 *		`-' represents an unknown item pointer.
 *		`X' represents a known item pointers.
 *		`+' represents known or invalid item pointers.
 *		`*' represents any item pointers.
 *
 *		State is represented by a triple of these symbols in the order of
 *		previous, current, next.  Note that the case of reverse scans works
 *		identically.
 *
 *				State	Result
 *		(1)		+ + -	+ 0 0			(if the next item pointer is invalid)
 *		(2)				+ X -			(otherwise)
 *		(3)		* 0 0	* 0 0			(no change)
 *		(4)		+ X 0	X 0 0			(shift)
 *		(5)		* + X	+ X -			(shift, add unknown)
 *
 *		All other states cannot occur.
 *
 *		Note: It would be possible to cache the status of the previous and
 *			  next item pointer using the flags.
 *
 *-------------------------------------------------------------------------
 */

#include "postgres.h"

#include "access/relscan.h"
#include "access/transam.h"
#include "pgstat.h"
#include "storage/bufmgr.h"
#include "storage/lmgr.h"
#include "utils/relcache.h"
#include "utils/snapmgr.h"
#include "utils/tqual.h"


/* ----------------------------------------------------------------
 *					macros used in index_ routines
 * ----------------------------------------------------------------
 */
#define RELATION_CHECKS \
( \
	AssertMacro(RelationIsValid(indexRelation)), \
	AssertMacro(PointerIsValid(indexRelation->rd_am)) \
)

#define SCAN_CHECKS \
( \
	AssertMacro(IndexScanIsValid(scan)), \
	AssertMacro(RelationIsValid(scan->indexRelation)), \
	AssertMacro(PointerIsValid(scan->indexRelation->rd_am)) \
)

#define GET_REL_PROCEDURE(pname) \
do { \
	procedure = &indexRelation->rd_aminfo->pname; \
	if (!OidIsValid(procedure->fn_oid)) \
	{ \
		RegProcedure	procOid = indexRelation->rd_am->pname; \
		if (!RegProcedureIsValid(procOid)) \
			elog(ERROR, "invalid %s regproc", CppAsString(pname)); \
		fmgr_info_cxt(procOid, procedure, indexRelation->rd_indexcxt); \
	} \
} while(0)

#define GET_SCAN_PROCEDURE(pname) \
do { \
	procedure = &scan->indexRelation->rd_aminfo->pname; \
	if (!OidIsValid(procedure->fn_oid)) \
	{ \
		RegProcedure	procOid = scan->indexRelation->rd_am->pname; \
		if (!RegProcedureIsValid(procOid)) \
			elog(ERROR, "invalid %s regproc", CppAsString(pname)); \
		fmgr_info_cxt(procOid, procedure, scan->indexRelation->rd_indexcxt); \
	} \
} while(0)

static IndexScanDesc index_beginscan_internal(Relation indexRelation,
						 int nkeys, ScanKey key);


/* ----------------------------------------------------------------
 *				   index_ interface functions
 * ----------------------------------------------------------------
 */

/* ----------------
 *		index_open - open an index relation by relation OID
 *
 *		If lockmode is not "NoLock", the specified kind of lock is
 *		obtained on the index.	(Generally, NoLock should only be
 *		used if the caller knows it has some appropriate lock on the
 *		index already.)
 *
 *		An error is raised if the index does not exist.
 *
 *		This is a convenience routine adapted for indexscan use.
 *		Some callers may prefer to use relation_open directly.
 * ----------------
 */
Relation
index_open(Oid relationId, LOCKMODE lockmode)
{
	Relation	r;

	r = relation_open(relationId, lockmode);

	if (r->rd_rel->relkind != RELKIND_INDEX)
		ereport(ERROR,
				(errcode(ERRCODE_WRONG_OBJECT_TYPE),
				 errmsg("\"%s\" is not an index",
						RelationGetRelationName(r))));

	return r;
}

/* ----------------
 *		index_close - close an index relation
 *
 *		If lockmode is not "NoLock", we then release the specified lock.
 *
 *		Note that it is often sensible to hold a lock beyond index_close;
 *		in that case, the lock is released automatically at xact end.
 * ----------------
 */
void
index_close(Relation relation, LOCKMODE lockmode)
{
	LockRelId	relid = relation->rd_lockInfo.lockRelId;

	Assert(lockmode >= NoLock && lockmode < MAX_LOCKMODES);

	/* The relcache does the real work... */
	RelationClose(relation);

	if (lockmode != NoLock)
		UnlockRelationId(&relid, lockmode);
}

/* ----------------
 *		index_insert - insert an index tuple into a relation
 * ----------------
 */
bool
index_insert(Relation indexRelation,
			 Datum *values,
			 bool *isnull,
			 ItemPointer heap_t_ctid,
			 Relation heapRelation,
			 bool check_uniqueness)
{
	MIRROREDLOCK_BUFMGR_VERIFY_NO_LOCK_LEAK_DECLARE;

	FmgrInfo   *procedure;

	bool result;

	MIRROREDLOCK_BUFMGR_VERIFY_NO_LOCK_LEAK_ENTER;

	RELATION_CHECKS;
	GET_REL_PROCEDURE(aminsert);

	// Fetch gp_persistent_relation_node information that will be added to XLOG record.
	RelationFetchGpRelationNodeForXLog(indexRelation);

	/*
	 * have the am's insert proc do all the work.
	 */
	result = DatumGetBool(FunctionCall6(procedure,
									  PointerGetDatum(indexRelation),
									  PointerGetDatum(values),
									  PointerGetDatum(isnull),
									  PointerGetDatum(heap_t_ctid),
									  PointerGetDatum(heapRelation),
									  BoolGetDatum(check_uniqueness)));

	MIRROREDLOCK_BUFMGR_VERIFY_NO_LOCK_LEAK_EXIT;

	return result;
}

/*
 * index_beginscan - start a scan of an index with amgettuple
 *
 * Caller must be holding suitable locks on the heap and the index.
 */
IndexScanDesc
index_beginscan(Relation heapRelation,
				Relation indexRelation,
				Snapshot snapshot,
				int nkeys, ScanKey key)
{
	MIRROREDLOCK_BUFMGR_VERIFY_NO_LOCK_LEAK_DECLARE;

	IndexScanDesc scan;

	MIRROREDLOCK_BUFMGR_VERIFY_NO_LOCK_LEAK_ENTER;

	scan = index_beginscan_internal(indexRelation, nkeys, key);

	/*
	 * Save additional parameters into the scandesc.  Everything else was set
	 * up by RelationGetIndexScan.
	 */
	scan->heapRelation = heapRelation;
	scan->xs_snapshot = snapshot;

	MIRROREDLOCK_BUFMGR_VERIFY_NO_LOCK_LEAK_EXIT;

	return scan;
}

/*
 * index_beginscan_bitmap - start a scan of an index with amgetbitmap
 *
 * As above, caller had better be holding some lock on the parent heap
 * relation, even though it's not explicitly mentioned here.
 */
IndexScanDesc
index_beginscan_bitmap(Relation indexRelation,
					   Snapshot snapshot,
					   int nkeys, ScanKey key)
{
	IndexScanDesc scan;

	scan = index_beginscan_internal(indexRelation, nkeys, key);

	/*
	 * Save additional parameters into the scandesc.  Everything else was set
	 * up by RelationGetIndexScan.
	 */
	scan->xs_snapshot = snapshot;

	return scan;
}

/*
 * index_beginscan_internal --- common code for index_beginscan variants
 */
static IndexScanDesc
index_beginscan_internal(Relation indexRelation,
						 int nkeys, ScanKey key)
{
	IndexScanDesc scan;
	FmgrInfo   *procedure;

	RELATION_CHECKS;
	GET_REL_PROCEDURE(ambeginscan);

	/*
	 * We hold a reference count to the relcache entry throughout the scan.
	 */
	RelationIncrementReferenceCount(indexRelation);

	/*
	 * Tell the AM to open a scan.
	 */
	scan = (IndexScanDesc)
		DatumGetPointer(FunctionCall3(procedure,
									  PointerGetDatum(indexRelation),
									  Int32GetDatum(nkeys),
									  PointerGetDatum(key)));

	return scan;
}

/* ----------------
 *		index_rescan  - (re)start a scan of an index
 *
 * The caller may specify a new set of scankeys (but the number of keys
 * cannot change).	To restart the scan without changing keys, pass NULL
 * for the key array.
 *
 * Note that this is also called when first starting an indexscan;
 * see RelationGetIndexScan.  Keys *must* be passed in that case,
 * unless scan->numberOfKeys is zero.
 * ----------------
 */
void
index_rescan(IndexScanDesc scan, ScanKey key)
{
	FmgrInfo   *procedure;

	SCAN_CHECKS;
	GET_SCAN_PROCEDURE(amrescan);

	/* Release any held pin on a heap page */
	if (BufferIsValid(scan->xs_cbuf))
	{
		ReleaseBuffer(scan->xs_cbuf);
		scan->xs_cbuf = InvalidBuffer;
	}

	scan->xs_next_hot = InvalidOffsetNumber;

	scan->kill_prior_tuple = false;		/* for safety */

	FunctionCall2(procedure,
				  PointerGetDatum(scan),
				  PointerGetDatum(key));
}

/* ----------------
 *		index_endscan - end a scan
 * ----------------
 */
void
index_endscan(IndexScanDesc scan)
{
	FmgrInfo   *procedure;

	SCAN_CHECKS;
	GET_SCAN_PROCEDURE(amendscan);

	/* Release any held pin on a heap page */
	if (BufferIsValid(scan->xs_cbuf))
	{
		ReleaseBuffer(scan->xs_cbuf);
		scan->xs_cbuf = InvalidBuffer;
	}

	/* End the AM's scan */
	FunctionCall1(procedure, PointerGetDatum(scan));

	/* Release index refcount acquired by index_beginscan */
	RelationDecrementReferenceCount(scan->indexRelation);

	/* Release the scan data structure itself */
	IndexScanEnd(scan);
}

/* ----------------
 *		index_markpos  - mark a scan position
 * ----------------
 */
void
index_markpos(IndexScanDesc scan)
{
	FmgrInfo   *procedure;

	SCAN_CHECKS;
	GET_SCAN_PROCEDURE(ammarkpos);

	FunctionCall1(procedure, PointerGetDatum(scan));
}

/* ----------------
 *		index_restrpos	- restore a scan position
 *
 * NOTE: this only restores the internal scan state of the index AM.
 * The current result tuple (scan->xs_ctup) doesn't change.  See comments
 * for ExecRestrPos().
 *
 * NOTE: in the presence of HOT chains, mark/restore only works correctly
 * if the scan's snapshot is MVCC-safe; that ensures that there's at most one
 * returnable tuple in each HOT chain, and so restoring the prior state at the
 * granularity of the index AM is sufficient.  Since the only current user
 * of mark/restore functionality is nodeMergejoin.c, this effectively means
 * that merge-join plans only work for MVCC snapshots.	This could be fixed
 * if necessary, but for now it seems unimportant.
 * ----------------
 */
void
index_restrpos(IndexScanDesc scan)
{
	FmgrInfo   *procedure;

	Assert(IsMVCCSnapshot(scan->xs_snapshot));

	SCAN_CHECKS;
	GET_SCAN_PROCEDURE(amrestrpos);

	scan->xs_next_hot = InvalidOffsetNumber;

	scan->kill_prior_tuple = false;		/* for safety */

	FunctionCall1(procedure, PointerGetDatum(scan));
}

/* ----------------
 *		index_getnext - get the next heap tuple from a scan
 *
 * The result is the next heap tuple satisfying the scan keys and the
 * snapshot, or NULL if no more matching tuples exist.	On success,
 * the buffer containing the heap tuple is pinned (the pin will be dropped
 * at the next index_getnext or index_endscan).
 *
 * Note: caller must check scan->xs_recheck, and perform rechecking of the
 * scan keys if required.  We do not do that here because we don't have
 * enough information to do it efficiently in the general case.
 * ----------------
 */
HeapTuple
index_getnext(IndexScanDesc scan, ScanDirection direction)
{
	MIRROREDLOCK_BUFMGR_DECLARE;

	HeapTuple	heapTuple = &scan->xs_ctup;
	ItemPointer tid = &heapTuple->t_self;
	FmgrInfo   *procedure;

	SCAN_CHECKS;
	GET_SCAN_PROCEDURE(amgettuple);

	Assert(TransactionIdIsValid(RecentGlobalXmin));

	/*
	 * We always reset xs_hot_dead; if we are here then either we are just
	 * starting the scan, or we previously returned a visible tuple, and in
	 * either case it's inappropriate to kill the prior index entry.
	 */
	scan->xs_hot_dead = false;

	for (;;)
	{
		OffsetNumber offnum;
		bool		at_chain_start;
		Page		dp;

		if (scan->xs_next_hot != InvalidOffsetNumber)
		{
			/*
			 * We are resuming scan of a HOT chain after having returned an
			 * earlier member.	Must still hold pin on current heap page.
			 */
			Assert(BufferIsValid(scan->xs_cbuf));
			Assert(ItemPointerGetBlockNumber(tid) ==
				   BufferGetBlockNumber(scan->xs_cbuf));
			Assert(TransactionIdIsValid(scan->xs_prev_xmax));
			offnum = scan->xs_next_hot;
			at_chain_start = false;
			scan->xs_next_hot = InvalidOffsetNumber;

			// -------- MirroredLock ----------
			MIRROREDLOCK_BUFMGR_LOCK;
		}
		else
		{
			bool		found;
			Buffer		prev_buf;

			/*
			 * If we scanned a whole HOT chain and found only dead tuples,
			 * tell index AM to kill its entry for that TID.
			 */
			scan->kill_prior_tuple = scan->xs_hot_dead;

			/*
			 * The AM's gettuple proc finds the next index entry matching the
			 * scan keys, and puts the TID in xs_ctup.t_self (ie, *tid).
			 * It should also set scan->xs_recheck, though we pay no
			 * attention to that here.
			 */
			found = DatumGetBool(FunctionCall2(procedure,
											   PointerGetDatum(scan),
											   Int32GetDatum(direction)));

			/* Reset kill flag immediately for safety */
			scan->kill_prior_tuple = false;

			/* If we're out of index entries, break out of outer loop */
			if (!found)
				break;

			pgstat_count_index_tuples(scan->indexRelation, 1);

			// -------- MirroredLock ----------
			MIRROREDLOCK_BUFMGR_LOCK;

			/* Switch to correct buffer if we don't have it already */
			prev_buf = scan->xs_cbuf;
			scan->xs_cbuf = ReleaseAndReadBuffer(scan->xs_cbuf,
												 scan->heapRelation,
											 ItemPointerGetBlockNumber(tid));

			/*
			 * Prune page, but only if we weren't already on this page
			 */
			if (prev_buf != scan->xs_cbuf &&
				TransactionIdIsValid(RecentGlobalXmin))
			{
				heap_page_prune_opt(scan->heapRelation, scan->xs_cbuf,
									RecentGlobalXmin);
			}

			/* Prepare to scan HOT chain starting at index-referenced offnum */
			offnum = ItemPointerGetOffsetNumber(tid);
			at_chain_start = true;

			/* We don't know what the first tuple's xmin should be */
			scan->xs_prev_xmax = InvalidTransactionId;

			/* Initialize flag to detect if all entries are dead */
			scan->xs_hot_dead = true;
		}

		/* Obtain share-lock on the buffer so we can examine visibility */
		LockBuffer(scan->xs_cbuf, BUFFER_LOCK_SHARE);

		dp = (Page) BufferGetPage(scan->xs_cbuf);

		/* Scan through possible multiple members of HOT-chain */
		for (;;)
		{
			ItemId		lp;
			ItemPointer ctid;

			/* check for bogus TID */
			if (offnum < FirstOffsetNumber ||
				offnum > PageGetMaxOffsetNumber(dp))
				break;

			lp = PageGetItemId(dp, offnum);

			/* check for unused, dead, or redirected items */
			if (!ItemIdIsNormal(lp))
			{
				/* We should only see a redirect at start of chain */
				if (ItemIdIsRedirected(lp) && at_chain_start)
				{
					/* Follow the redirect */
					offnum = ItemIdGetRedirect(lp);
					at_chain_start = false;
					continue;
				}
				/* else must be end of chain */
				break;
			}

			/*
			 * We must initialize all of *heapTuple (ie, scan->xs_ctup) since
			 * it is returned to the executor on success.
			 */
			heapTuple->t_data = (HeapTupleHeader) PageGetItem(dp, lp);
			heapTuple->t_len = ItemIdGetLength(lp);
			ItemPointerSetOffsetNumber(tid, offnum);
			ctid = &heapTuple->t_data->t_ctid;

			/*
			 * Shouldn't see a HEAP_ONLY tuple at chain start.  (This test
			 * should be unnecessary, since the chain root can't be removed
			 * while we have pin on the index entry, but let's make it
			 * anyway.)
			 */
			if (at_chain_start && HeapTupleIsHeapOnly(heapTuple))
				break;

			/*
			 * The xmin should match the previous xmax value, else chain is
			 * broken.	(Note: this test is not optional because it protects
			 * us against the case where the prior chain member's xmax aborted
			 * since we looked at it.)
			 */
			if (TransactionIdIsValid(scan->xs_prev_xmax) &&
				!TransactionIdEquals(scan->xs_prev_xmax,
								  HeapTupleHeaderGetXmin(heapTuple->t_data)))
				break;

			/* If it's visible per the snapshot, we must return it */
			if (HeapTupleSatisfiesVisibility(scan->heapRelation, heapTuple,
											 scan->xs_snapshot, scan->xs_cbuf))
			{
				/*
				 * If the snapshot is MVCC, we know that it could accept at
				 * most one member of the HOT chain, so we can skip examining
				 * any more members.  Otherwise, check for continuation of the
				 * HOT-chain, and set state for next time.
				 */
				if (IsMVCCSnapshot(scan->xs_snapshot))
					scan->xs_next_hot = InvalidOffsetNumber;
				else if (HeapTupleIsHotUpdated(heapTuple))
				{
					Assert(ItemPointerGetBlockNumber(ctid) ==
						   ItemPointerGetBlockNumber(tid));
					scan->xs_next_hot = ItemPointerGetOffsetNumber(ctid);
					scan->xs_prev_xmax = HeapTupleHeaderGetXmax(heapTuple->t_data);
				}
				else
					scan->xs_next_hot = InvalidOffsetNumber;

				LockBuffer(scan->xs_cbuf, BUFFER_LOCK_UNLOCK);

				pgstat_count_heap_fetch(scan->indexRelation);

				MIRROREDLOCK_BUFMGR_UNLOCK;
				// -------- MirroredLock ----------

				return heapTuple;
			}

			/*
			 * If we can't see it, maybe no one else can either.  Check to see
			 * if the tuple is dead to all transactions.  If we find that all
			 * the tuples in the HOT chain are dead, we'll signal the index AM
			 * to not return that TID on future indexscans.
			 */
			if (scan->xs_hot_dead &&
				HeapTupleSatisfiesVacuum(scan->heapRelation, heapTuple->t_data,
										 RecentGlobalXmin, scan->xs_cbuf) != HEAPTUPLE_DEAD)
				scan->xs_hot_dead = false;

			/*
			 * Check to see if HOT chain continues past this tuple; if so
			 * fetch the next offnum (we don't bother storing it into
			 * xs_next_hot, but must store xs_prev_xmax), and loop around.
			 */
			if (HeapTupleIsHotUpdated(heapTuple))
			{
				Assert(ItemPointerGetBlockNumber(ctid) ==
					   ItemPointerGetBlockNumber(tid));
				offnum = ItemPointerGetOffsetNumber(ctid);
				at_chain_start = false;
				scan->xs_prev_xmax = HeapTupleHeaderGetXmax(heapTuple->t_data);
			}
			else
				break;			/* end of chain */
		}						/* loop over a single HOT chain */

		LockBuffer(scan->xs_cbuf, BUFFER_LOCK_UNLOCK);

		MIRROREDLOCK_BUFMGR_UNLOCK;
		// -------- MirroredLock ----------

		/* Loop around to ask index AM for another TID */
		scan->xs_next_hot = InvalidOffsetNumber;
	}

	/* Release any held pin on a heap page */
	if (BufferIsValid(scan->xs_cbuf))
	{
		ReleaseBuffer(scan->xs_cbuf);
		scan->xs_cbuf = InvalidBuffer;
	}

	return NULL;				/* failure exit */
}

/* ----------------
 *		index_getbitmap - get all tuples at once from an index scan
 *
 *		it invokes am's getmulti function to get a bitmap. If am is an on-disk
 *		bitmap index access method (see bitmap.h), then a StreamBitmap is
 *		returned; a HashBitmap otherwise. Note that an index am's getmulti
 *		function can assume that the bitmap that it's given as argument is of
 *		the same type as what the function constructs itself.
 * ----------------
 */
Node *
index_getbitmap(IndexScanDesc scan, Node *bitmap)
{
	FmgrInfo   *procedure;
<<<<<<< HEAD
	Node		*bm;
=======
	int64		ntids;
	Datum		d;
>>>>>>> 38e93482

	SCAN_CHECKS;
	GET_SCAN_PROCEDURE(amgetbitmap);

	/* just make sure this is false... */
	scan->kill_prior_tuple = false;

	/*
	 * have the am's getbitmap proc do all the work.
	 */
<<<<<<< HEAD
	bm = (Node *) DatumGetPointer(FunctionCall2(procedure,
									  PointerGetDatum(scan),
									  PointerGetDatum(bitmap)));
=======
	d = FunctionCall2(procedure,
					  PointerGetDatum(scan),
					  PointerGetDatum(bitmap));

	ntids = DatumGetInt64(d);

	/* If int8 is pass-by-ref, must free the result to avoid memory leak */
#ifndef USE_FLOAT8_BYVAL
	pfree(DatumGetPointer(d));
#endif

	pgstat_count_index_tuples(scan->indexRelation, ntids);
>>>>>>> 38e93482

	return bm;
}

/* ----------------
 *		index_bulk_delete - do mass deletion of index entries
 *
 *		callback routine tells whether a given main-heap tuple is
 *		to be deleted
 *
 *		return value is an optional palloc'd struct of statistics
 * ----------------
 */
IndexBulkDeleteResult *
index_bulk_delete(IndexVacuumInfo *info,
				  IndexBulkDeleteResult *stats,
				  IndexBulkDeleteCallback callback,
				  void *callback_state)
{
	Relation	indexRelation = info->index;
	FmgrInfo   *procedure;
	IndexBulkDeleteResult *result;

	RELATION_CHECKS;
	GET_REL_PROCEDURE(ambulkdelete);

	result = (IndexBulkDeleteResult *)
		DatumGetPointer(FunctionCall4(procedure,
									  PointerGetDatum(info),
									  PointerGetDatum(stats),
									  PointerGetDatum((Pointer) callback),
									  PointerGetDatum(callback_state)));

	return result;
}

/* ----------------
 *		index_vacuum_cleanup - do post-deletion cleanup of an index
 *
 *		return value is an optional palloc'd struct of statistics
 * ----------------
 */
IndexBulkDeleteResult *
index_vacuum_cleanup(IndexVacuumInfo *info,
					 IndexBulkDeleteResult *stats)
{
	Relation	indexRelation = info->index;
	FmgrInfo   *procedure;
	IndexBulkDeleteResult *result;

	RELATION_CHECKS;
	GET_REL_PROCEDURE(amvacuumcleanup);

	result = (IndexBulkDeleteResult *)
		DatumGetPointer(FunctionCall2(procedure,
									  PointerGetDatum(info),
									  PointerGetDatum(stats)));

	return result;
}

/* ----------------
 *		index_getprocid
 *
 *		Index access methods typically require support routines that are
 *		not directly the implementation of any WHERE-clause query operator
 *		and so cannot be kept in pg_amop.  Instead, such routines are kept
 *		in pg_amproc.  These registered procedure OIDs are assigned numbers
 *		according to a convention established by the access method.
 *		The general index code doesn't know anything about the routines
 *		involved; it just builds an ordered list of them for
 *		each attribute on which an index is defined.
 *
 *		As of Postgres 8.3, support routines within an operator family
 *		are further subdivided by the "left type" and "right type" of the
 *		query operator(s) that they support.  The "default" functions for a
 *		particular indexed attribute are those with both types equal to
 *		the index opclass' opcintype (note that this is subtly different
 *		from the indexed attribute's own type: it may be a binary-compatible
 *		type instead).	Only the default functions are stored in relcache
 *		entries --- access methods can use the syscache to look up non-default
 *		functions.
 *
 *		This routine returns the requested default procedure OID for a
 *		particular indexed attribute.
 * ----------------
 */
RegProcedure
index_getprocid(Relation irel,
				AttrNumber attnum,
				uint16 procnum)
{
	RegProcedure *loc;
	int			nproc;
	int			procindex;

	nproc = irel->rd_am->amsupport;

	Assert(procnum > 0 && procnum <= (uint16) nproc);

	procindex = (nproc * (attnum - 1)) + (procnum - 1);

	loc = irel->rd_support;

	Assert(loc != NULL);

	return loc[procindex];
}

/* ----------------
 *		index_getprocinfo
 *
 *		This routine allows index AMs to keep fmgr lookup info for
 *		support procs in the relcache.	As above, only the "default"
 *		functions for any particular indexed attribute are cached.
 *
 * Note: the return value points into cached data that will be lost during
 * any relcache rebuild!  Therefore, either use the callinfo right away,
 * or save it only after having acquired some type of lock on the index rel.
 * ----------------
 */
FmgrInfo *
index_getprocinfo(Relation irel,
				  AttrNumber attnum,
				  uint16 procnum)
{
	FmgrInfo   *locinfo;
	int			nproc;
	int			procindex;

	nproc = irel->rd_am->amsupport;

	Assert(procnum > 0 && procnum <= (uint16) nproc);

	procindex = (nproc * (attnum - 1)) + (procnum - 1);

	locinfo = irel->rd_supportinfo;

	Assert(locinfo != NULL);

	locinfo += procindex;

	/* Initialize the lookup info if first time through */
	if (locinfo->fn_oid == InvalidOid)
	{
		RegProcedure *loc = irel->rd_support;
		RegProcedure procId;

		Assert(loc != NULL);

		procId = loc[procindex];

		/*
		 * Complain if function was not found during IndexSupportInitialize.
		 * This should not happen unless the system tables contain bogus
		 * entries for the index opclass.  (If an AM wants to allow a support
		 * function to be optional, it can use index_getprocid.)
		 */
		if (!RegProcedureIsValid(procId))
			elog(ERROR, "missing support function %d for attribute %d of index \"%s\"",
				 procnum, attnum, RelationGetRelationName(irel));

		fmgr_info_cxt(procId, locinfo, irel->rd_indexcxt);
	}

	return locinfo;
}<|MERGE_RESOLUTION|>--- conflicted
+++ resolved
@@ -687,12 +687,7 @@
 index_getbitmap(IndexScanDesc scan, Node *bitmap)
 {
 	FmgrInfo   *procedure;
-<<<<<<< HEAD
 	Node		*bm;
-=======
-	int64		ntids;
-	Datum		d;
->>>>>>> 38e93482
 
 	SCAN_CHECKS;
 	GET_SCAN_PROCEDURE(amgetbitmap);
@@ -703,24 +698,9 @@
 	/*
 	 * have the am's getbitmap proc do all the work.
 	 */
-<<<<<<< HEAD
 	bm = (Node *) DatumGetPointer(FunctionCall2(procedure,
 									  PointerGetDatum(scan),
 									  PointerGetDatum(bitmap)));
-=======
-	d = FunctionCall2(procedure,
-					  PointerGetDatum(scan),
-					  PointerGetDatum(bitmap));
-
-	ntids = DatumGetInt64(d);
-
-	/* If int8 is pass-by-ref, must free the result to avoid memory leak */
-#ifndef USE_FLOAT8_BYVAL
-	pfree(DatumGetPointer(d));
-#endif
-
-	pgstat_count_index_tuples(scan->indexRelation, ntids);
->>>>>>> 38e93482
 
 	return bm;
 }
