/*-------------------------------------------------------------------------
 *
 * xact.c
 *	  top level transaction system support routines
 *
 * See src/backend/access/transam/README for more information.
 *
 * Portions Copyright (c) 1996-2019, PostgreSQL Global Development Group
 * Portions Copyright (c) 1994, Regents of the University of California
 *
 *
 * IDENTIFICATION
 *	  src/backend/access/transam/xact.c
 *
 *-------------------------------------------------------------------------
 */

#include "postgres.h"

#include <time.h>
#include <unistd.h>

#include "access/commit_ts.h"
#include "access/multixact.h"
#include "access/parallel.h"
#include "access/subtrans.h"
#include "access/transam.h"
#include "access/twophase.h"
#include "access/xact.h"
#include "access/xlog.h"
#include "access/xloginsert.h"
#include "access/xact_storage_tablespace.h"
#include "access/xlogutils.h"
#include "catalog/index.h"
#include "catalog/namespace.h"
#include "catalog/pg_enum.h"
#include "catalog/storage.h"
#include "catalog/storage_tablespace.h"
#include "catalog/storage_database.h"
#include "commands/async.h"
#include "commands/dbcommands.h"
#include "commands/extension.h"
#include "commands/resgroupcmds.h"
#include "commands/tablecmds.h"
#include "commands/trigger.h"
#include "executor/spi.h"
#include "libpq/be-fsstubs.h"
#include "libpq/pqsignal.h"
#include "miscadmin.h"
#include "pgstat.h"
#include "replication/logical.h"
#include "replication/logicallauncher.h"
#include "replication/origin.h"
#include "replication/snapbuild.h"
#include "replication/syncrep.h"
#include "replication/walsender.h"
#include "storage/condition_variable.h"
#include "storage/fd.h"
#include "storage/freespace.h"
#include "storage/lmgr.h"
#include "storage/md.h"
#include "storage/predicate.h"
#include "storage/proc.h"
#include "storage/procarray.h"
#include "storage/sinvaladt.h"
#include "storage/smgr.h"
#include "utils/builtins.h"
#include "utils/catcache.h"
#include "utils/combocid.h"
#include "utils/faultinjector.h"
#include "utils/guc.h"
#include "utils/inval.h"
#include "utils/memutils.h"
#include "utils/relmapper.h"

#include "utils/builtins.h"
#include "utils/resource_manager.h"
#include "utils/sharedsnapshot.h"
#include "utils/snapmgr.h"
#include "utils/timeout.h"
#include "utils/timestamp.h"
#include "pg_trace.h"

#include "access/distributedlog.h"
#include "catalog/oid_dispatch.h"
#include "cdb/cdbdistributedsnapshot.h"
#include "cdb/cdbendpoint.h"
#include "cdb/cdbgang.h"
#include "cdb/cdblocaldistribxact.h"
#include "cdb/cdbtm.h"
#include "cdb/cdbvars.h" /* Gp_role, Gp_is_writer, interconnect_setup_timeout */
#include "utils/workfile_mgr.h"
#include "utils/vmem_tracker.h"
#include "cdb/cdbdisp.h"
#include "postmaster/autovacuum.h"

/*
 *	User-tweakable parameters
 */
int			DefaultXactIsoLevel = XACT_READ_COMMITTED;
int			XactIsoLevel;

bool		DefaultXactReadOnly = false;
bool		XactReadOnly;

bool		DefaultXactDeferrable = false;
bool		XactDeferrable;

int			synchronous_commit = SYNCHRONOUS_COMMIT_ON;

/*
 * When running as a parallel worker, we place only a single
 * TransactionStateData on the parallel worker's state stack, and the XID
 * reflected there will be that of the *innermost* currently-active
 * subtransaction in the backend that initiated parallelism.  However,
 * GetTopTransactionId() and TransactionIdIsCurrentTransactionId()
 * need to return the same answers in the parallel worker as they would have
 * in the user backend, so we need some additional bookkeeping.
 *
 * XactTopFullTransactionId stores the XID of our toplevel transaction, which
 * will be the same as TopTransactionState.fullTransactionId in an ordinary
 * backend; but in a parallel backend, which does not have the entire
 * transaction state, it will instead be copied from the backend that started
 * the parallel operation.
 *
 * nParallelCurrentXids will be 0 and ParallelCurrentXids NULL in an ordinary
 * backend, but in a parallel backend, nParallelCurrentXids will contain the
 * number of XIDs that need to be considered current, and ParallelCurrentXids
 * will contain the XIDs themselves.  This includes all XIDs that were current
 * or sub-committed in the parent at the time the parallel operation began.
 * The XIDs are stored sorted in numerical order (not logical order) to make
 * lookups as fast as possible.
 */
FullTransactionId XactTopFullTransactionId = {InvalidTransactionId};
int			nParallelCurrentXids = 0;
TransactionId *ParallelCurrentXids;

int32 gp_subtrans_warn_limit = 16777216; /* 16 million */

/* gp-specific
 * routine for marking when a sequence makes a mark in the xlog.  we need
 * to keep track of this because sequences are the only reason a reader should
 * ever write to the xlog during commit.  As a result, we keep track of such
 * and will complain loudly if its violated.
 */
bool		seqXlogWrite;

/*
 * Miscellaneous flag bits to record events which occur on the top level
 * transaction. These flags are only persisted in MyXactFlags and are intended
 * so we remember to do certain things later on in the transaction. This is
 * globally accessible, so can be set from anywhere in the code that requires
 * recording flags.
 *
 * Flag XACT_FLAGS_ACCESSEDTEMPREL not used in GPDB, see comments in
 * PrepareTransaction()
 */
int			MyXactFlags;

/*
 *	transaction states - transaction state from server perspective
 */
typedef enum TransState
{
	TRANS_DEFAULT,				/* idle */
	TRANS_START,				/* transaction starting */
	TRANS_INPROGRESS,			/* inside a valid transaction */
	TRANS_COMMIT,				/* commit in progress */
	TRANS_ABORT,				/* abort in progress */
	TRANS_PREPARE				/* prepare in progress */
} TransState;

/*
 *	transaction block states - transaction state of client queries
 *
 * Note: the subtransaction states are used only for non-topmost
 * transactions; the others appear only in the topmost transaction.
 */
typedef enum TBlockState
{
	/* not-in-transaction-block states */
	TBLOCK_DEFAULT,				/* idle */
	TBLOCK_STARTED,				/* running single-query transaction */

	/* transaction block states */
	TBLOCK_BEGIN,				/* starting transaction block */
	TBLOCK_INPROGRESS,			/* live transaction */
	TBLOCK_IMPLICIT_INPROGRESS, /* live transaction after implicit BEGIN */
	TBLOCK_PARALLEL_INPROGRESS, /* live transaction inside parallel worker */
	TBLOCK_END,					/* COMMIT received */
	TBLOCK_ABORT,				/* failed xact, awaiting ROLLBACK */
	TBLOCK_ABORT_END,			/* failed xact, ROLLBACK received */
	TBLOCK_ABORT_PENDING,		/* live xact, ROLLBACK received */
	TBLOCK_PREPARE,				/* live xact, PREPARE received */

	/* subtransaction states */
	TBLOCK_SUBBEGIN,			/* starting a subtransaction */
	TBLOCK_SUBINPROGRESS,		/* live subtransaction */
	TBLOCK_SUBRELEASE,			/* RELEASE received */
	TBLOCK_SUBCOMMIT,			/* COMMIT received while TBLOCK_SUBINPROGRESS */
	TBLOCK_SUBABORT,			/* failed subxact, awaiting ROLLBACK */
	TBLOCK_SUBABORT_END,		/* failed subxact, ROLLBACK received */
	TBLOCK_SUBABORT_PENDING,	/* live subxact, ROLLBACK received */
	TBLOCK_SUBRESTART,			/* live subxact, ROLLBACK TO received */
	TBLOCK_SUBABORT_RESTART		/* failed subxact, ROLLBACK TO received */
} TBlockState;

/*
 *	transaction state structure
 */
typedef struct TransactionStateData
{
	FullTransactionId fullTransactionId;	/* my FullTransactionId */
	SubTransactionId subTransactionId;	/* my subxact ID */
	char	   *name;			/* savepoint name, if any */
	int			savepointLevel; /* savepoint level */
	TransState	state;			/* low-level state */
	TBlockState blockState;		/* high-level state */
	int			nestingLevel;	/* transaction nesting depth */
	int			gucNestLevel;	/* GUC context nesting depth */
	MemoryContext curTransactionContext;	/* my xact-lifetime context */
	ResourceOwner curTransactionOwner;	/* my query resources */
	TransactionId *childXids;	/* subcommitted child XIDs, in XID order */
	int			nChildXids;		/* # of subcommitted child XIDs */
	int			maxChildXids;	/* allocated size of childXids[] */
	Oid			prevUser;		/* previous CurrentUserId setting */
	int			prevSecContext; /* previous SecurityRestrictionContext */
	bool		prevXactReadOnly;	/* entry-time xact r/o state */
	bool		startedInRecovery;	/* did we start in recovery? */
	bool		didLogXid;		/* has xid been included in WAL record? */
	int			parallelModeLevel;	/* Enter/ExitParallelMode counter */
	bool		chain;			/* start a new block after this one */
	bool		executorSaysXactDoesWrites;	/* GP executor says xact does writes */

	struct TransactionStateData *parent;	/* back link to parent */
	struct TransactionStateData *fastLink;	/* back link to jump to parent for efficient search */
} TransactionStateData;

static bool	TopXactexecutorDidWriteXLog;	/* QE has wrote xlog */

typedef TransactionStateData *TransactionState;

#define NUM_NODES_TO_SKIP_FOR_FAST_SEARCH 100
static int fastNodeCount;
static TransactionState previousFastLink;

/*
 * Serialized representation used to transmit transaction state to parallel
 * workers through shared memory.
 */
typedef struct SerializedTransactionState
{
	int			xactIsoLevel;
	bool		xactDeferrable;
	FullTransactionId topFullTransactionId;
	FullTransactionId currentFullTransactionId;
	CommandId	currentCommandId;
	int			nParallelCurrentXids;
	TransactionId parallelCurrentXids[FLEXIBLE_ARRAY_MEMBER];
} SerializedTransactionState;

/* The size of SerializedTransactionState, not including the final array. */
#define SerializedTransactionStateHeaderSize \
	offsetof(SerializedTransactionState, parallelCurrentXids)

/*
 * CurrentTransactionState always points to the current transaction state
 * block.  It will point to TopTransactionStateData when not in a
 * transaction at all, or when in a top-level transaction.
 */
static TransactionStateData TopTransactionStateData = {
	.state = TRANS_DEFAULT,
	.blockState = TBLOCK_DEFAULT,
};

/*
 * unreportedXids holds XIDs of all subtransactions that have not yet been
 * reported in an XLOG_XACT_ASSIGNMENT record.
 */
static int	nUnreportedXids;
static TransactionId unreportedXids[PGPROC_MAX_CACHED_SUBXIDS];

static TransactionState CurrentTransactionState = &TopTransactionStateData;

/*
 * The subtransaction ID and command ID assignment counters are global
 * to a whole transaction, so we do not keep them in the state stack.
 */
static SubTransactionId currentSubTransactionId;
static CommandId currentCommandId;
static bool currentCommandIdUsed;

/*
 * xactStartTimestamp is the value of transaction_timestamp().
 * stmtStartTimestamp is the value of statement_timestamp().
 * xactStopTimestamp is the time at which we log a commit or abort WAL record.
 * These do not change as we enter and exit subtransactions, so we don't
 * keep them inside the TransactionState stack.
 */
static TimestampTz xactStartTimestamp;
static TimestampTz stmtStartTimestamp;
static TimestampTz xactStopTimestamp;

/*
 * Total number of SAVEPOINT commands executed by this transaction.
 *
 */
static int currentSavepointTotal;

/*
 * GID to be used for preparing the current transaction.  This is also
 * global to a whole transaction, so we don't keep it in the state stack.
 */
static char *prepareGID;

/*
 * Some commands want to force synchronous commit.
 */
static bool forceSyncCommit = false;

/* Flag for logging statements in a transaction. */
bool		xact_is_sampled = false;

/*
 * Private context for transaction-abort work --- we reserve space for this
 * at startup to ensure that AbortTransaction and AbortSubTransaction can work
 * when we've run out of memory.
 */
static MemoryContext TransactionAbortContext = NULL;

/*
 * List of add-on start- and end-of-xact callbacks
 */
typedef struct XactCallbackItem
{
	struct XactCallbackItem *next;
	XactCallback callback;
	void	   *arg;
} XactCallbackItem;

static XactCallbackItem *Xact_callbacks = NULL;
static XactCallbackItem *Xact_callbacks_once = NULL;

/*
 * List of add-on start- and end-of-subxact callbacks
 */
typedef struct SubXactCallbackItem
{
	struct SubXactCallbackItem *next;
	SubXactCallback callback;
	void	   *arg;
} SubXactCallbackItem;

static SubXactCallbackItem *SubXact_callbacks = NULL;

/*
 * Subtransaction file used to keep subtransaction Ids that spill over from
 * shared snapshot. Kept outside of shared snapshot because readers and writer
 * have their own File pointer.
 */
File subxip_file = 0;

/* local function prototypes */
static void AssignTransactionId(TransactionState s);
static void AbortTransaction(void);
static void AtAbort_Memory(void);
static void AtCleanup_Memory(void);
static void AtAbort_ResourceOwner(void);
static void AtCCI_LocalCache(void);
static void AtCommit_Memory(void);
static void AtStart_Cache(void);
static void AtStart_Memory(void);
static void AtStart_ResourceOwner(void);
static void CallXactCallbacks(XactEvent event);
static void CallXactCallbacksOnce(XactEvent event);
static void CallSubXactCallbacks(SubXactEvent event,
								 SubTransactionId mySubid,
								 SubTransactionId parentSubid);
static void CleanupTransaction(void);
static void CheckTransactionBlock(bool isTopLevel, bool throwError,
								  const char *stmtType);
static void CommitTransaction(void);
static TransactionId RecordTransactionAbort(bool isSubXact);
static void StartTransaction(void);

static void StartSubTransaction(void);
static void CommitSubTransaction(void);
static void AbortSubTransaction(void);
static void CleanupSubTransaction(void);
static void PushTransaction(void);
static void PopTransaction(void);

static void AtSubAbort_Memory(void);
static void AtSubCleanup_Memory(void);
static void AtSubAbort_ResourceOwner(void);
static void AtSubCommit_Memory(void);
static void AtSubStart_Memory(void);
static void AtSubStart_ResourceOwner(void);

static void EndLocalDistribXact(bool isCommit);
static void ShowTransactionState(const char *str);
static void ShowTransactionStateRec(const char *str, TransactionState state);
static const char *BlockStateAsString(TBlockState blockState);
static const char *TransStateAsString(TransState state);
static void DispatchRollbackToSavepoint(char *name);

static bool IsCurrentTransactionIdForReader(TransactionId xid);

/* ----------------------------------------------------------------
 *	transaction state accessors
 * ----------------------------------------------------------------
 */

/*
 *	IsTransactionState
 *
 *	This returns true if we are inside a valid transaction; that is,
 *	it is safe to initiate database access, take heavyweight locks, etc.
 */
bool
IsTransactionState(void)
{
	TransactionState s = CurrentTransactionState;

	/*
	 * TRANS_DEFAULT and TRANS_ABORT are obviously unsafe states.  However, we
	 * also reject the startup/shutdown states TRANS_START, TRANS_COMMIT,
	 * TRANS_PREPARE since it might be too soon or too late within those
	 * transition states to do anything interesting.  Hence, the only "valid"
	 * state is TRANS_INPROGRESS.
	 */
	return (s->state == TRANS_INPROGRESS);
}

bool
IsAbortInProgress(void)
{
	TransactionState s = CurrentTransactionState;

	return (s->state == TRANS_ABORT);
}

bool
IsTransactionPreparing(void)
{
	TransactionState s = CurrentTransactionState;

	return (s->state == TRANS_PREPARE);
}
/*
 *	IsAbortedTransactionBlockState
 *
 *	This returns true if we are within an aborted transaction block.
 */
bool
IsAbortedTransactionBlockState(void)
{
	TransactionState s = CurrentTransactionState;

	if (s->blockState == TBLOCK_ABORT ||
		s->blockState == TBLOCK_SUBABORT)
		return true;

	return false;
}

bool
TransactionDidWriteXLog(void)
{
	TransactionState s = CurrentTransactionState;
	return s->didLogXid;
}

bool
TopXactExecutorDidWriteXLog(void)
{
	return TopXactexecutorDidWriteXLog;
}

void
GetAllTransactionXids(
	DistributedTransactionId	*distribXid,
	TransactionId				*localXid,
	TransactionId				*subXid)
{
	TransactionState s = CurrentTransactionState;

	*distribXid = getDistributedTransactionId();
	*localXid = XidFromFullTransactionId(s->fullTransactionId);
	*subXid = s->subTransactionId;
}

/*
 *	GetTopTransactionId
 *
 * This will return the XID of the main transaction, assigning one if
 * it's not yet set.  Be careful to call this only inside a valid xact.
 */
TransactionId
GetTopTransactionId(void)
{
	if (!FullTransactionIdIsValid(XactTopFullTransactionId))
		AssignTransactionId(&TopTransactionStateData);
	return XidFromFullTransactionId(XactTopFullTransactionId);
}

/*
 *	GetTopTransactionIdIfAny
 *
 * This will return the XID of the main transaction, if one is assigned.
 * It will return InvalidTransactionId if we are not currently inside a
 * transaction, or inside a transaction that hasn't yet been assigned an XID.
 */
TransactionId
GetTopTransactionIdIfAny(void)
{
	return XidFromFullTransactionId(XactTopFullTransactionId);
}

/*
 *	GetCurrentTransactionId
 *
 * This will return the XID of the current transaction (main or sub
 * transaction), assigning one if it's not yet set.  Be careful to call this
 * only inside a valid xact.
 */
TransactionId
GetCurrentTransactionId(void)
{
	TransactionState s = CurrentTransactionState;

	if (!FullTransactionIdIsValid(s->fullTransactionId))
		AssignTransactionId(s);
	return XidFromFullTransactionId(s->fullTransactionId);
}

/*
 *	GetCurrentTransactionIdIfAny
 *
 * This will return the XID of the current sub xact, if one is assigned.
 * It will return InvalidTransactionId if we are not currently inside a
 * transaction, or inside a transaction that hasn't been assigned an XID yet.
 */
TransactionId
GetCurrentTransactionIdIfAny(void)
{
	return XidFromFullTransactionId(CurrentTransactionState->fullTransactionId);
}

/*
 *	GetTopFullTransactionId
 *
 * This will return the FullTransactionId of the main transaction, assigning
 * one if it's not yet set.  Be careful to call this only inside a valid xact.
 */
FullTransactionId
GetTopFullTransactionId(void)
{
	if (!FullTransactionIdIsValid(XactTopFullTransactionId))
		AssignTransactionId(&TopTransactionStateData);
	return XactTopFullTransactionId;
}

/*
 *	GetTopFullTransactionIdIfAny
 *
 * This will return the FullTransactionId of the main transaction, if one is
 * assigned.  It will return InvalidFullTransactionId if we are not currently
 * inside a transaction, or inside a transaction that hasn't yet been assigned
 * one.
 */
FullTransactionId
GetTopFullTransactionIdIfAny(void)
{
	return XactTopFullTransactionId;
}

/*
 *	GetCurrentFullTransactionId
 *
 * This will return the FullTransactionId of the current transaction (main or
 * sub transaction), assigning one if it's not yet set.  Be careful to call
 * this only inside a valid xact.
 */
FullTransactionId
GetCurrentFullTransactionId(void)
{
	TransactionState s = CurrentTransactionState;

	if (!FullTransactionIdIsValid(s->fullTransactionId))
		AssignTransactionId(s);
	return s->fullTransactionId;
}

/*
 *	GetCurrentFullTransactionIdIfAny
 *
 * This will return the FullTransactionId of the current sub xact, if one is
 * assigned.  It will return InvalidFullTransactionId if we are not currently
 * inside a transaction, or inside a transaction that hasn't been assigned one
 * yet.
 */
FullTransactionId
GetCurrentFullTransactionIdIfAny(void)
{
	return CurrentTransactionState->fullTransactionId;
}

/*
 *	MarkCurrentTransactionIdLoggedIfAny
 *
 * Remember that the current xid - if it is assigned - now has been wal logged.
 */
void
MarkCurrentTransactionIdLoggedIfAny(void)
{
	if (FullTransactionIdIsValid(CurrentTransactionState->fullTransactionId))
		CurrentTransactionState->didLogXid = true;
}

void
MarkTopTransactionWriteXLogOnExecutor(void)
{
	TopXactexecutorDidWriteXLog = true;
}

/*
 *	GetStableLatestTransactionId
 *
 * Get the transaction's XID if it has one, else read the next-to-be-assigned
 * XID.  Once we have a value, return that same value for the remainder of the
 * current transaction.  This is meant to provide the reference point for the
 * age(xid) function, but might be useful for other maintenance tasks as well.
 */
TransactionId
GetStableLatestTransactionId(void)
{
	static LocalTransactionId lxid = InvalidLocalTransactionId;
	static TransactionId stablexid = InvalidTransactionId;

	if (lxid != MyProc->lxid)
	{
		lxid = MyProc->lxid;
		stablexid = GetTopTransactionIdIfAny();
		if (!TransactionIdIsValid(stablexid))
			stablexid = ReadNewTransactionId();
	}

	Assert(TransactionIdIsValid(stablexid));

	return stablexid;
}

/*
 * AssignTransactionId
 *
 * Assigns a new permanent FullTransactionId to the given TransactionState.
 * We do not assign XIDs to transactions until/unless this is called.
 * Also, any parent TransactionStates that don't yet have XIDs are assigned
 * one; this maintains the invariant that a child transaction has an XID
 * following its parent's.
 */
static void
AssignTransactionId(TransactionState s)
{
	bool		isSubXact = (s->parent != NULL);
	ResourceOwner currentOwner;
	bool		log_unknown_top = false;

	/* Assert that caller didn't screw up */
	Assert(!FullTransactionIdIsValid(s->fullTransactionId));
	Assert(s->state == TRANS_INPROGRESS);

	if (DistributedTransactionContext == DTX_CONTEXT_QE_READER ||
		DistributedTransactionContext == DTX_CONTEXT_QE_ENTRY_DB_SINGLETON)
	{
		elog(ERROR, "AssignTransactionId() called by %s process",
			 DtxContextToString(DistributedTransactionContext));
	}

	/*
	 * Workers synchronize transaction state at the beginning of each parallel
	 * operation, so we can't account for new XIDs at this point.
	 */
	if (IsInParallelMode() || IsParallelWorker())
		elog(ERROR, "cannot assign XIDs during a parallel operation");

	/*
	 * Ensure parent(s) have XIDs, so that a child always has an XID later
	 * than its parent.  Mustn't recurse here, or we might get a stack
	 * overflow if we're at the bottom of a huge stack of subtransactions none
	 * of which have XIDs yet.
	 */
	if (isSubXact && !FullTransactionIdIsValid(s->parent->fullTransactionId))
	{
		TransactionState p = s->parent;
		TransactionState *parents;
		size_t		parentOffset = 0;

		parents = palloc(sizeof(TransactionState) * s->nestingLevel);
		while (p != NULL && !FullTransactionIdIsValid(p->fullTransactionId))
		{
			parents[parentOffset++] = p;
			p = p->parent;
		}

		/*
		 * This is technically a recursive call, but the recursion will never
		 * be more than one layer deep.
		 */
		while (parentOffset != 0)
			AssignTransactionId(parents[--parentOffset]);

		pfree(parents);
	}

	/*
	 * When wal_level=logical, guarantee that a subtransaction's xid can only
	 * be seen in the WAL stream if its toplevel xid has been logged before.
	 * If necessary we log an xact_assignment record with fewer than
	 * PGPROC_MAX_CACHED_SUBXIDS. Note that it is fine if didLogXid isn't set
	 * for a transaction even though it appears in a WAL record, we just might
	 * superfluously log something. That can happen when an xid is included
	 * somewhere inside a wal record, but not in XLogRecord->xl_xid, like in
	 * xl_standby_locks.
	 */
	if (isSubXact && XLogLogicalInfoActive() &&
		!TopTransactionStateData.didLogXid)
		log_unknown_top = true;

	/*
	 * Generate a new FullTransactionId and record its xid in PG_PROC and
	 * pg_subtrans.
	 *
	 * NB: we must make the subtrans entry BEFORE the Xid appears anywhere in
	 * shared storage other than PG_PROC; because if there's no room for it in
	 * PG_PROC, the subtrans entry is needed to ensure that other backends see
	 * the Xid as "running".  See GetNewTransactionId.
	 */
	s->fullTransactionId = GetNewTransactionId(isSubXact);

	ereportif(Debug_print_full_dtm, LOG,
			  (errmsg("AssignTransactionId(): assigned xid " UINT64_FORMAT,
					  U64FromFullTransactionId(s->fullTransactionId))));

	if (!isSubXact)
		XactTopFullTransactionId = s->fullTransactionId;

	if (isSubXact)
	{
		Assert(TransactionIdPrecedes(U64FromFullTransactionId(s->parent->fullTransactionId),
									 U64FromFullTransactionId(s->fullTransactionId)));
		SubTransSetParent(XidFromFullTransactionId(s->fullTransactionId),
						  XidFromFullTransactionId(s->parent->fullTransactionId));
	}

	/*
	 * If it's a top-level transaction, the predicate locking system needs to
	 * be told about it too.
	 */
	if (!isSubXact)
		RegisterPredicateLockingXid(XidFromFullTransactionId(s->fullTransactionId));

	/*
	 * Acquire lock on the transaction XID.  (We assume this cannot block.) We
	 * have to ensure that the lock is assigned to the transaction's own
	 * ResourceOwner.
	 */
	currentOwner = CurrentResourceOwner;
	CurrentResourceOwner = s->curTransactionOwner;

	XactLockTableInsert(XidFromFullTransactionId(s->fullTransactionId));

	CurrentResourceOwner = currentOwner;

	/*
	 * Every PGPROC_MAX_CACHED_SUBXIDS assigned transaction ids within each
	 * top-level transaction we issue a WAL record for the assignment. We
	 * include the top-level xid and all the subxids that have not yet been
	 * reported using XLOG_XACT_ASSIGNMENT records.
	 *
	 * This is required to limit the amount of shared memory required in a hot
	 * standby server to keep track of in-progress XIDs. See notes for
	 * RecordKnownAssignedTransactionIds().
	 *
	 * We don't keep track of the immediate parent of each subxid, only the
	 * top-level transaction that each subxact belongs to. This is correct in
	 * recovery only because aborted subtransactions are separately WAL
	 * logged.
	 *
	 * This is correct even for the case where several levels above us didn't
	 * have an xid assigned as we recursed up to them beforehand.
	 */
	if (isSubXact && XLogStandbyInfoActive())
	{
		unreportedXids[nUnreportedXids] = XidFromFullTransactionId(s->fullTransactionId);
		nUnreportedXids++;

		/*
		 * ensure this test matches similar one in
		 * RecoverPreparedTransactions()
		 */
		if (nUnreportedXids >= PGPROC_MAX_CACHED_SUBXIDS ||
			log_unknown_top)
		{
			xl_xact_assignment xlrec;

			/*
			 * xtop is always set by now because we recurse up transaction
			 * stack to the highest unassigned xid and then come back down
			 */
			xlrec.xtop = GetTopTransactionId();
			Assert(TransactionIdIsValid(xlrec.xtop));
			xlrec.nsubxacts = nUnreportedXids;

			XLogBeginInsert();
			XLogRegisterData((char *) &xlrec, MinSizeOfXactAssignment);
			XLogRegisterData((char *) unreportedXids,
							 nUnreportedXids * sizeof(TransactionId));

			(void) XLogInsert(RM_XACT_ID, XLOG_XACT_ASSIGNMENT);

			nUnreportedXids = 0;
			/* mark top, not current xact as having been logged */
			TopTransactionStateData.didLogXid = true;
		}
	}
}

/*
 *	GetCurrentSubTransactionId
 */
SubTransactionId
GetCurrentSubTransactionId(void)
{
	TransactionState s = CurrentTransactionState;

	return s->subTransactionId;
}

/*
 *	SubTransactionIsActive
 *
 * Test if the specified subxact ID is still active.  Note caller is
 * responsible for checking whether this ID is relevant to the current xact.
 */
bool
SubTransactionIsActive(SubTransactionId subxid)
{
	TransactionState s;

	for (s = CurrentTransactionState; s != NULL; s = s->parent)
	{
		if (s->state == TRANS_ABORT)
			continue;
		if (s->subTransactionId == subxid)
			return true;
	}
	return false;
}


/*
 *	GetCurrentCommandId
 *
 * "used" must be true if the caller intends to use the command ID to mark
 * inserted/updated/deleted tuples.  false means the ID is being fetched
 * for read-only purposes (ie, as a snapshot validity cutoff).  See
 * CommandCounterIncrement() for discussion.
 */
CommandId
GetCurrentCommandId(bool used)
{
	/* this is global to a transaction, not subtransaction-local */
	if (used)
	{
		/*
		 * Forbid setting currentCommandIdUsed in a parallel worker, because
		 * we have no provision for communicating this back to the master.  We
		 * could relax this restriction when currentCommandIdUsed was already
		 * true at the start of the parallel operation.
		 */
		Assert(!IsParallelWorker());
		currentCommandIdUsed = true;
	}
	return currentCommandId;
}

/*
 *	SetParallelStartTimestamps
 *
 * In a parallel worker, we should inherit the parent transaction's
 * timestamps rather than setting our own.  The parallel worker
 * infrastructure must call this to provide those values before
 * calling StartTransaction() or SetCurrentStatementStartTimestamp().
 */
void
SetParallelStartTimestamps(TimestampTz xact_ts, TimestampTz stmt_ts)
{
	Assert(IsParallelWorker());
	xactStartTimestamp = xact_ts;
	stmtStartTimestamp = stmt_ts;
}

/*
 *	GetCurrentTransactionStartTimestamp
 */
TimestampTz
GetCurrentTransactionStartTimestamp(void)
{
	return xactStartTimestamp;
}

/*
 *	GetCurrentStatementStartTimestamp
 */
TimestampTz
GetCurrentStatementStartTimestamp(void)
{
	return stmtStartTimestamp;
}

/*
 *	GetCurrentTransactionStopTimestamp
 *
 * We return current time if the transaction stop time hasn't been set
 * (which can happen if we decide we don't need to log an XLOG record).
 */
TimestampTz
GetCurrentTransactionStopTimestamp(void)
{
	if (xactStopTimestamp != 0)
		return xactStopTimestamp;
	return GetCurrentTimestamp();
}

/*
 *	SetCurrentStatementStartTimestamp
 *
 * In a parallel worker, this should already have been provided by a call
 * to SetParallelStartTimestamps().
 */
void
SetCurrentStatementStartTimestamp(void)
{
	if (!IsParallelWorker())
		stmtStartTimestamp = GetCurrentTimestamp();
	else
		Assert(stmtStartTimestamp != 0);
}

/*
 *	SetCurrentTransactionStopTimestamp
 */
static inline void
SetCurrentTransactionStopTimestamp(void)
{
	xactStopTimestamp = GetCurrentTimestamp();
}

/*
 *	GetCurrentTransactionNestLevel
 *
 * Note: this will return zero when not inside any transaction, one when
 * inside a top-level transaction, etc.
 */
int
GetCurrentTransactionNestLevel(void)
{
	TransactionState s = CurrentTransactionState;

	return s->nestingLevel;
}

/*
 * We will return true for the Xid of the current subtransaction, any of
 * its subcommitted children, any of its parents, or any of their
 * previously subcommitted children.  However, a transaction being aborted
 * is no longer "current", even though it may still have an entry on the
 * state stack.
 *
 * The XID of a child is always greater than that of its parent.
 * Taking advantage of this fact simple optimizations are added instead of linear traversal to fasten the search
 *  1] Added fastLink/skipLink pointers to skip nodes in list and scan fast across, instead of visiting all nodes in list
 *  2] Break-out as soon as XID to search is greater than the current node in (parent / child) list
*/
static bool
TransactionIdIsCurrentTransactionIdInternal(TransactionId xid)
{
	TransactionState s = CurrentTransactionState;

	while (s != NULL)
	{
		if (s->state != TRANS_ABORT &&
			FullTransactionIdIsValid(s->fullTransactionId))
		{
			int			low,
						high;

			if (TransactionIdEquals(xid, XidFromFullTransactionId(s->fullTransactionId)))
				return true;

			/* As the childXids array is ordered, we can use binary search */
			low = 0;
			high = s->nChildXids - 1;
			while (low <= high)
			{
				int				middle;
				TransactionId	probe;

				middle = low + (high - low) / 2;
				probe = s->childXids[middle];
				if (TransactionIdEquals(probe, xid))
					return true;
				else if (TransactionIdPrecedes(probe, xid))
					low = middle + 1;
				else
					high = middle - 1;
			}

			/*
			 * If not found in childXID list and greater than s->fullTransactionId
			 * it cannot be on stack below this node,
			 * as stack is in decreasing order of XIDs
			 * So, can safely breakout.
			 */
			if (TransactionIdFollows(xid, XidFromFullTransactionId(s->fullTransactionId)))
				break;
		}

		if (s->fastLink)
		{
			if (TransactionIdPrecedesOrEquals(xid, XidFromFullTransactionId(s->fastLink->fullTransactionId)))
			{
				s = s->fastLink;
				continue;
			}
		}

		s = s->parent;
	}

	return false;
}

/*
 * IsCurrentTransactionIdForReader
 *
 * We can either be a cursor reader or normal reader.
 *
 * The writer_proc will contain all of the subtransaction xids of the current transaction.
 * - case 1: check writer's top transaction id
 * - case 2: if not, check writer's subtransactions
 * - case 3: if overflowed, check topmostxid from pg_subtrans with writer's top transaction id
 */
static
bool IsCurrentTransactionIdForReader(TransactionId xid)
{
	Assert(!Gp_is_writer);

	Assert(SharedLocalSnapshotSlot);

	LWLockAcquire(SharedLocalSnapshotSlot->slotLock, LW_SHARED);

	PGPROC* writer_proc = SharedLocalSnapshotSlot->writer_proc;
	PGXACT* writer_xact = SharedLocalSnapshotSlot->writer_xact;

	if (!writer_proc)
	{
		LWLockRelease(SharedLocalSnapshotSlot->slotLock);
		elog(ERROR, "reference to writer proc not found in shared snapshot");
	}
	else if (!writer_proc->pid)
	{
		LWLockRelease(SharedLocalSnapshotSlot->slotLock);
		elog(ERROR, "writer proc reference shared with reader is invalid");
	}

	TransactionId writer_xid = writer_xact->xid;
	bool overflowed = writer_xact->overflowed;
	bool isCurrent = false;

	if (TransactionIdIsValid(writer_xid))
	{
		/*
		 * Case 1: check top transaction id
		 */
		if (TransactionIdEquals(xid, writer_xid))
		{
			ereportif(Debug_print_full_dtm, LOG,
					  (errmsg("reader encountered writer's top xid %u", xid)));
			isCurrent = true;
		}
		else
		{
			/*
			 * Case 2: check cached subtransaction ids from latest to earliest
			 */
			int subx_index = writer_xact->nxids - 1;
			while (!isCurrent &&  subx_index >= 0)
			{
				isCurrent = TransactionIdEquals(writer_proc->subxids.xids[subx_index], xid);
				subx_index--;
			}
		}
	}

	/* release the lock before accessing pg_subtrans */
	LWLockRelease(SharedLocalSnapshotSlot->slotLock);

	/*
	 * Case 3: if subxids overflowed, check topmostxid of xid from pg_subtrans
	 */
	if (!isCurrent && overflowed)
	{
		Assert(TransactionIdIsValid(writer_xid));
		/*
		 * QE readers don't have access to writer's transaction state.
		 * Therefore, unlike writer, readers have to lookup pg_subtrans, which
		 * is more expensive than searching for an xid in transaction state.  If
		 * xid is older than the oldest running transaction we know of, it is
		 * definitely not current and we can skip pg_subtrans.  Note that
		 * pg_subtrans is not guaranteed to exist for transactions that are
		 * known to be finished.
		 */
		if (TransactionIdFollowsOrEquals(xid, TransactionXmin) &&
			TransactionIdEquals(SubTransGetTopmostTransaction(xid), writer_xid))
		{
			/*
			 * xid is a subtransaction of current transaction.  Did it abort?
			 * If this was a writer, TransactionIdIsCurrentTransactionId()
			 * returns false for aborted subtransactions.  We must therefore
			 * consult clog.  In a writer, this information is available in
			 * CurrentTransactionState.
			 */
			isCurrent = TransactionIdDidAbortForReader(xid) ? false : true;
		}
	}

	ereportif(isCurrent && Debug_print_full_dtm, LOG,
			  (errmsg("reader encountered writer's subxact ID %u", xid)));

	return isCurrent;
}

/*
 *	TransactionIdIsCurrentTransactionId
 */
bool
TransactionIdIsCurrentTransactionId(TransactionId xid)
{
	bool		isCurrentTransactionId = false;

	/*
	 * We always say that BootstrapTransactionId is "not my transaction ID"
	 * even when it is (ie, during bootstrap).  Along with the fact that
	 * transam.c always treats BootstrapTransactionId as already committed,
	 * this causes the heapam_visibility.c routines to see all tuples as
	 * committed, which is what we need during bootstrap.  (Bootstrap mode
	 * only inserts tuples, it never updates or deletes them, so all tuples
	 * can be presumed good immediately.)
	 *
	 * Likewise, InvalidTransactionId and FrozenTransactionId are certainly
	 * not my transaction ID, so we can just return "false" immediately for
	 * any non-normal XID.
	 */
	if (!TransactionIdIsNormal(xid))
		return false;

	/*
	 * In parallel workers, the XIDs we must consider as current are stored in
	 * ParallelCurrentXids rather than the transaction-state stack.  Note that
	 * the XIDs in this array are sorted numerically rather than according to
	 * transactionIdPrecedes order.
	 */
	if (nParallelCurrentXids > 0)
	{
		int			low,
					high;

		low = 0;
		high = nParallelCurrentXids - 1;
		while (low <= high)
		{
			int			middle;
			TransactionId probe;

			middle = low + (high - low) / 2;
			probe = ParallelCurrentXids[middle];
			if (probe == xid)
				return true;
			else if (probe < xid)
				low = middle + 1;
			else
				high = middle - 1;
		}
		return false;
	}

    if (DistributedTransactionContext == DTX_CONTEXT_QE_READER ||
		DistributedTransactionContext == DTX_CONTEXT_QE_ENTRY_DB_SINGLETON)
	{
		isCurrentTransactionId = IsCurrentTransactionIdForReader(xid);

		ereportif(Debug_print_full_dtm, LOG,
				  (errmsg("qExec Reader xid = %u, is current = %s",
						  xid, (isCurrentTransactionId ? "true" : "false"))));

		return isCurrentTransactionId;
	}

	/* we aren't a reader */
	Assert(DistributedTransactionContext != DTX_CONTEXT_QE_ENTRY_DB_SINGLETON);

	return TransactionIdIsCurrentTransactionIdInternal(xid);
}

/*
 *	TransactionStartedDuringRecovery
 *
 * Returns true if the current transaction started while recovery was still
 * in progress. Recovery might have ended since so RecoveryInProgress() might
 * return false already.
 */
bool
TransactionStartedDuringRecovery(void)
{
	return CurrentTransactionState->startedInRecovery;
}

/*
 *	EnterParallelMode
 */
void
EnterParallelMode(void)
{
	TransactionState s = CurrentTransactionState;

	Assert(s->parallelModeLevel >= 0);

	++s->parallelModeLevel;
}

/*
 *	ExitParallelMode
 */
void
ExitParallelMode(void)
{
	TransactionState s = CurrentTransactionState;

	Assert(s->parallelModeLevel > 0);
	Assert(s->parallelModeLevel > 1 || !ParallelContextActive());

	--s->parallelModeLevel;
}

/*
 *	IsInParallelMode
 *
 * Are we in a parallel operation, as either the master or a worker?  Check
 * this to prohibit operations that change backend-local state expected to
 * match across all workers.  Mere caches usually don't require such a
 * restriction.  State modified in a strict push/pop fashion, such as the
 * active snapshot stack, is often fine.
 */
bool
IsInParallelMode(void)
{
	return CurrentTransactionState->parallelModeLevel != 0;
}

/*
 *	CommandCounterIncrement
 */
void
CommandCounterIncrement(void)
{
	/*
	 * If the current value of the command counter hasn't been "used" to mark
	 * tuples, we need not increment it, since there's no need to distinguish
	 * a read-only command from others.  This helps postpone command counter
	 * overflow, and keeps no-op CommandCounterIncrement operations cheap.
	 */
	if (currentCommandIdUsed)
	{
		/*
		 * Workers synchronize transaction state at the beginning of each
		 * parallel operation, so we can't account for new commands after that
		 * point.
		 */
		if (IsInParallelMode() || IsParallelWorker())
			elog(ERROR, "cannot start commands during a parallel operation");

		currentCommandId += 1;
		if (currentCommandId == InvalidCommandId)
		{
			currentCommandId -= 1;
			ereport(ERROR,
					(errcode(ERRCODE_PROGRAM_LIMIT_EXCEEDED),
					 errmsg("cannot have more than 2^32-2 commands in a transaction")));
		}
		currentCommandIdUsed = false;

		/* Propagate new command ID into static snapshots */
		SnapshotSetCommandId(currentCommandId);

		/*
		 * Make any catalog changes done by the just-completed command visible
		 * in the local syscache.  We obviously don't need to do this after a
		 * read-only command.  (But see hacks in inval.c to make real sure we
		 * don't think a command that queued inval messages was read-only.)
		 */
		AtCCI_LocalCache();
	}
}

/*
 * ForceSyncCommit
 *
 * Interface routine to allow commands to force a synchronous commit of the
 * current top-level transaction
 */
void
ForceSyncCommit(void)
{
	forceSyncCommit = true;
}


/* ----------------------------------------------------------------
 *						StartTransaction stuff
 * ----------------------------------------------------------------
 */

/*
 *	AtStart_Cache
 */
static void
AtStart_Cache(void)
{
	AcceptInvalidationMessages();
}

/*
 *	AtStart_Memory
 */
static void
AtStart_Memory(void)
{
	TransactionState s = CurrentTransactionState;

	/*
	 * If this is the first time through, create a private context for
	 * AbortTransaction to work in.  By reserving some space now, we can
	 * insulate AbortTransaction from out-of-memory scenarios.  Like
	 * ErrorContext, we set it up with slow growth rate and a nonzero minimum
	 * size, so that space will be reserved immediately.
	 */
	if (TransactionAbortContext == NULL)
		TransactionAbortContext =
			AllocSetContextCreate(TopMemoryContext,
								  "TransactionAbortContext",
								  32 * 1024,
								  32 * 1024,
								  32 * 1024);

	/*
	 * We shouldn't have a transaction context already.
	 */
	Assert(TopTransactionContext == NULL);

	/*
	 * Create a toplevel context for the transaction.
	 */
	TopTransactionContext =
		AllocSetContextCreate(TopMemoryContext,
							  "TopTransactionContext",
							  ALLOCSET_DEFAULT_SIZES);

	/*
	 * In a top-level transaction, CurTransactionContext is the same as
	 * TopTransactionContext.
	 */
	CurTransactionContext = TopTransactionContext;
	s->curTransactionContext = CurTransactionContext;

	/* Make the CurTransactionContext active. */
	MemoryContextSwitchTo(CurTransactionContext);
}

/*
 *	AtStart_ResourceOwner
 */
static void
AtStart_ResourceOwner(void)
{
	TransactionState s = CurrentTransactionState;

	/*
	 * We shouldn't have a transaction resource owner already.
	 */
	Assert(TopTransactionResourceOwner == NULL);

	/*
	 * Create a toplevel resource owner for the transaction.
	 */
	s->curTransactionOwner = ResourceOwnerCreate(NULL, "TopTransaction");

	TopTransactionResourceOwner = s->curTransactionOwner;
	CurTransactionResourceOwner = s->curTransactionOwner;
	CurrentResourceOwner = s->curTransactionOwner;
}

/* ----------------------------------------------------------------
 *						StartSubTransaction stuff
 * ----------------------------------------------------------------
 */

/*
 * AtSubStart_Memory
 */
static void
AtSubStart_Memory(void)
{
	TransactionState s = CurrentTransactionState;

	Assert(CurTransactionContext != NULL);

	/*
	 * Create a CurTransactionContext, which will be used to hold data that
	 * survives subtransaction commit but disappears on subtransaction abort.
	 * We make it a child of the immediate parent's CurTransactionContext.
	 */
	CurTransactionContext = AllocSetContextCreate(CurTransactionContext,
												  "CurTransactionContext",
												  ALLOCSET_DEFAULT_SIZES);
	s->curTransactionContext = CurTransactionContext;

	/* Make the CurTransactionContext active. */
	MemoryContextSwitchTo(CurTransactionContext);
}

/*
 * AtSubStart_ResourceOwner
 */
static void
AtSubStart_ResourceOwner(void)
{
	TransactionState s = CurrentTransactionState;

	Assert(s->parent != NULL);

	/*
	 * Create a resource owner for the subtransaction.  We make it a child of
	 * the immediate parent's resource owner.
	 */
	s->curTransactionOwner =
		ResourceOwnerCreate(s->parent->curTransactionOwner,
							"SubTransaction");

	CurTransactionResourceOwner = s->curTransactionOwner;
	CurrentResourceOwner = s->curTransactionOwner;
}

/* ----------------------------------------------------------------
 *						CommitTransaction stuff
 * ----------------------------------------------------------------
 */

/*
 *	RecordTransactionCommit
 *
 * Returns latest XID among xact and its children, or InvalidTransactionId
 * if the xact has no XID.  (We compute that here just because it's easier.)
 *
 * If you change this function, see RecordTransactionCommitPrepared also.
 */
static TransactionId
RecordTransactionCommit(void)
{
	TransactionId xid;
	bool		markXidCommitted;
	TransactionId latestXid = InvalidTransactionId;
	int			nrels;
	RelFileNodePendingDelete *rels;
	DbDirNode	*deldbs;
	int			ndeldbs;
	int			nchildren;
	TransactionId *children;
	int			nmsgs = 0;
	SharedInvalidationMessage *invalMessages = NULL;
	bool		RelcacheInitFileInval = false;
	bool		wrote_xlog;
	bool		isDtxPrepared = 0;
	bool		isOnePhaseQE = (Gp_role == GP_ROLE_EXECUTE && MyTmGxactLocal->isOnePhaseCommit);

	/* Like in CommitTransaction(), treat a QE reader as if there was no XID */
	if (DistributedTransactionContext == DTX_CONTEXT_QE_ENTRY_DB_SINGLETON ||
		DistributedTransactionContext == DTX_CONTEXT_QE_READER)
	{
		xid = InvalidTransactionId;
	}
	else
		xid = GetTopTransactionIdIfAny();
	markXidCommitted = TransactionIdIsValid(xid);

	/* Get data needed for commit record */
	nrels = smgrGetPendingDeletes(true, &rels);
	ndeldbs = GetPendingDbDeletes(true, &deldbs);
	nchildren = xactGetCommittedChildren(&children);
	if (XLogStandbyInfoActive())
		nmsgs = xactGetCommittedInvalidationMessages(&invalMessages,
													 &RelcacheInitFileInval);
	wrote_xlog = (XactLastRecEnd != 0);

	isDtxPrepared = isPreparedDtxTransaction();

	/*
	 * If we haven't been assigned an XID yet, we neither can, nor do we want
	 * to write a COMMIT record.
	 */
	if (!markXidCommitted)
	{
		/*
		 * We expect that every smgrscheduleunlink is followed by a catalog
		 * update, and hence XID assignment, so we shouldn't get here with any
		 * pending deletes.  Use a real test not just an Assert to check this,
		 * since it's a bit fragile.
		 */
		if (nrels != 0)
			elog(ERROR, "cannot commit a transaction that deleted files but has no xid");

		/* Can't have child XIDs either; AssignTransactionId enforces this */
		Assert(nchildren == 0);

		/*
		 * Transactions without an assigned xid can contain invalidation
		 * messages (e.g. explicit relcache invalidations or catcache
		 * invalidations for inplace updates); standbys need to process those.
		 * We can't emit a commit record without an xid, and we don't want to
		 * force assigning an xid, because that'd be problematic for e.g.
		 * vacuum.  Hence we emit a bespoke record for the invalidations. We
		 * don't want to use that in case a commit record is emitted, so they
		 * happen synchronously with commits (besides not wanting to emit more
		 * WAL records).
		 */
		if (nmsgs != 0)
		{
			LogStandbyInvalidations(nmsgs, invalMessages,
									RelcacheInitFileInval);
			wrote_xlog = true;	/* not strictly necessary */
		}

		/*
		 * If we didn't create XLOG entries, we're done here; otherwise we
		 * should trigger flushing those entries the same as a commit record
		 * would.  This will primarily happen for HOT pruning and the like; we
		 * want these to be flushed to disk in due time.
		 */
		if (!isDtxPrepared && !wrote_xlog)
			goto cleanup;
	}

	/*
	 * A QD may write distributed commit record even when it didn't have a
	 * valid local XID if the distributed transaction changed data only on
	 * segments (e.g. DML statement).
	 */
	if (markXidCommitted || isDtxPrepared)
	{
		bool		replorigin;

		/*
		 * Are we using the replication origins feature?  Or, in other words,
		 * are we replaying remote actions?
		 */
		replorigin = (replorigin_session_origin != InvalidRepOriginId &&
					  replorigin_session_origin != DoNotReplicateId);

		/*
		 * Begin commit critical section and insert the commit XLOG record.
		 */
		/* Tell bufmgr and smgr to prepare for commit */
		if (markXidCommitted)
			BufmgrCommit();

		if (isDtxPrepared)
			SIMPLE_FAULT_INJECTOR("before_xlog_xact_distributed_commit");

		/*
		 * Mark ourselves as within our "commit critical section".  This
		 * forces any concurrent checkpoint to wait until we've updated
		 * pg_xact.  Without this, it is possible for the checkpoint to set
		 * REDO after the XLOG record but fail to flush the pg_xact update to
		 * disk, leading to loss of the transaction commit if the system
		 * crashes a little later.
		 *
		 * Note: we could, but don't bother to, set this flag in
		 * RecordTransactionAbort.  That's because loss of a transaction abort
		 * is noncritical; the presumption would be that it aborted, anyway.
		 *
		 * It's safe to change the delayChkpt flag of our own backend without
		 * holding the ProcArrayLock, since we're the only one modifying it.
		 * This makes checkpoint's determination of which xacts are delayChkpt
		 * a bit fuzzy, but it doesn't matter.
		 *
		 * In GPDB, if this is a distributed transaction, checkpoint process
		 * should hold off obtaining the REDO pointer while a backend is
		 * writing distributed commit xlog record and changing state of the
		 * distributed transaction.  Otherwise, it is possible that a commit
		 * record is written by a transaction and the checkpointer determines
		 * REDO pointer to be after this commit record.  But the transaction is
		 * yet to change its state to INSERTED_DISRIBUTED_COMMITTED and the
		 * checkpoint process fails to record this transaction in the
		 * checkpoint.  Crash recovery will never see the commit record for
		 * this transaction and the second phase of 2PC will never happen.  The
		 * delayChkpt flag avoids this situation by blocking checkpointer until a
		 * backend has finished updating the state.
		 */
		Assert(!MyPgXact->delayChkpt);
		START_CRIT_SECTION();
		MyPgXact->delayChkpt = true;

		SetCurrentTransactionStopTimestamp();

		SIMPLE_FAULT_INJECTOR("onephase_transaction_commit");

		XactLogCommitRecord(xactStopTimestamp,
							GetPendingTablespaceForDeletionForCommit(),
							nchildren, children, nrels, rels,
							nmsgs, invalMessages,
							ndeldbs, deldbs,
							RelcacheInitFileInval, forceSyncCommit,
							MyXactFlags,
							InvalidTransactionId, NULL /* plain commit */ );

		if (replorigin)
			/* Move LSNs forward for this replication origin */
			replorigin_session_advance(replorigin_session_origin_lsn,
									   XactLastRecEnd);

		/*
		 * Record commit timestamp.  The value comes from plain commit
		 * timestamp if there's no replication origin; otherwise, the
		 * timestamp was already set in replorigin_session_origin_timestamp by
		 * replication.
		 *
		 * We don't need to WAL-log anything here, as the commit record
		 * written above already contains the data.
		 */

		if (!replorigin || replorigin_session_origin_timestamp == 0)
			replorigin_session_origin_timestamp = xactStopTimestamp;

		TransactionTreeSetCommitTsData(xid, nchildren, children,
									   replorigin_session_origin_timestamp,
									   replorigin_session_origin, false);
	}

#ifdef IMPLEMENT_ASYNC_COMMIT
	/*
	 * Check if we want to commit asynchronously.  We can allow the XLOG flush
	 * to happen asynchronously if synchronous_commit=off, or if the current
	 * transaction has not performed any WAL-logged operation or didn't assign
	 * an xid.  The transaction can end up not writing any WAL, even if it has
	 * an xid, if it only wrote to temporary and/or unlogged tables.  It can
	 * end up having written WAL without an xid if it did HOT pruning.  In
	 * case of a crash, the loss of such a transaction will be irrelevant;
	 * temp tables will be lost anyway, unlogged tables will be truncated and
	 * HOT pruning will be done again later. (Given the foregoing, you might
	 * think that it would be unnecessary to emit the XLOG record at all in
	 * this case, but we don't currently try to do that.  It would certainly
	 * cause problems at least in Hot Standby mode, where the
	 * KnownAssignedXids machinery requires tracking every XID assignment.  It
	 * might be OK to skip it only when wal_level < replica, but for now we
	 * don't.)
	 *
	 * In GPDB, however, all user transactions need to be committed synchronously,
	 * because we use two-phase commit across the nodes. In order to make GPDB support
	 * async-commit, we also need to implement the temp table detection.
	 */
	if ((wrote_xlog && markXidCommitted &&
		 synchronous_commit > SYNCHRONOUS_COMMIT_OFF) ||
		forceSyncCommit || nrels > 0)
#endif
	{
		XLogFlush(XactLastRecEnd);

#ifdef FAULT_INJECTOR
		if (isDtxPrepared == 0 &&
			CurrentTransactionState->blockState == TBLOCK_END)
		{
			FaultInjector_InjectFaultIfSet("local_tm_record_transaction_commit",
										   DDLNotSpecified,
										   "",  // databaseName
										   ""); // tableName
		}
#endif

		/*
		 * Now we may update the CLOG, if we wrote a COMMIT record above
		 */
		if (markXidCommitted)
		{
			/*
			 * Mark the distributed transaction committed. Note that this
			 * is done *before* updating the clog. As soon as an XID is
			 * marked as comitted in the clog, other backends might try
			 * to look it up in the DistributedLog.
			 */
			/* UNDONE: What are the locking issues here? */
			if (isDtxPrepared || isOnePhaseQE)
				DistributedLog_SetCommittedTree(xid, nchildren, children,
												getDistributedTransactionId(),
												/* isRedo */ false);

			TransactionIdCommitTree(xid, nchildren, children);
		}
	}
#ifdef IMPLEMENT_ASYNC_COMMIT
	else
	{
		/*
		 * Asynchronous commit case:
		 *
		 * This enables possible committed transaction loss in the case of a
		 * postmaster crash because WAL buffers are left unwritten. Ideally we
		 * could issue the WAL write without the fsync, but some
		 * wal_sync_methods do not allow separate write/fsync.
		 *
		 * Report the latest async commit LSN, so that the WAL writer knows to
		 * flush this commit.
		 */
		XLogSetAsyncXactLSN(XactLastRecEnd);

		/*
		 * We must not immediately update the CLOG, since we didn't flush the
		 * XLOG. Instead, we store the LSN up to which the XLOG must be
		 * flushed before the CLOG may be updated.
		 */
		if (markXidCommitted)
			TransactionIdAsyncCommitTree(xid, nchildren, children, XactLastRecEnd);
	}
#endif

#ifdef FAULT_INJECTOR
	if (isDtxPrepared)
	{
		FaultInjector_InjectFaultIfSet("dtm_xlog_distributed_commit",
									   DDLNotSpecified,
									   "",  // databaseName
									   ""); // tableName
	}
#endif

	/*
	 * If we entered a commit critical section, leave it now, and let
	 * checkpoints proceed.
	 */
	if (markXidCommitted || isDtxPrepared)
	{
		MyPgXact->delayChkpt = false;
		END_CRIT_SECTION();
		SIMPLE_FAULT_INJECTOR("after_xlog_xact_distributed_commit");
	}

	/* Compute latestXid while we have the child XIDs handy */
	latestXid = TransactionIdLatest(xid, nchildren, children);

	/*
	 * Wait for synchronous replication, if required. Similar to the decision
	 * above about using committing asynchronously we only want to wait if
	 * this backend assigned an xid and wrote WAL.  No need to wait if an xid
	 * was assigned due to temporary/unlogged tables or due to HOT pruning.
	 *
	 * Note that at this stage we have marked clog, but still show as running
	 * in the procarray and continue to hold locks.
	 */
	if ((wrote_xlog && markXidCommitted) || isDtxPrepared)
		SyncRepWaitForLSN(XactLastRecEnd, true);

	/* remember end of last commit record */
	XactLastCommitEnd = XactLastRecEnd;

	/* Reset XactLastRecEnd until the next transaction writes something */
	XactLastRecEnd = 0;
cleanup:
	/* And clean up local data */

	return latestXid;
}

/*
 *	RecordDistributedForgetCommitted
 */
void
RecordDistributedForgetCommitted(DistributedTransactionId gxid)
{
	xl_xact_distributed_forget xlrec;

	xlrec.gxid = gxid;

	XLogBeginInsert();
	XLogRegisterData((char *) &xlrec, sizeof(xl_xact_distributed_forget));

	XLogInsert(RM_XACT_ID, XLOG_XACT_DISTRIBUTED_FORGET);
}

/*
 *	AtCCI_LocalCache
 */
static void
AtCCI_LocalCache(void)
{
	/*
	 * Make any pending relation map changes visible.  We must do this before
	 * processing local sinval messages, so that the map changes will get
	 * reflected into the relcache when relcache invals are processed.
	 */
	AtCCI_RelationMap();

	/*
	 * Make catalog changes visible to me for the next command.
	 */
	CommandEndInvalidationMessages();
}

/*
 *	AtCommit_Memory
 */
static void
AtCommit_Memory(void)
{
	/*
	 * Now that we're "out" of a transaction, have the system allocate things
	 * in the top memory context instead of per-transaction contexts.
	 */
	MemoryContextSwitchTo(TopMemoryContext);

	/*
	 * Release all transaction-local memory.
	 */
	Assert(TopTransactionContext != NULL);
	MemoryContextDelete(TopTransactionContext);
	TopTransactionContext = NULL;
	CurTransactionContext = NULL;
	CurrentTransactionState->curTransactionContext = NULL;
}


/* ----------------------------------------------------------------
 *						CommitSubTransaction stuff
 * ----------------------------------------------------------------
 */

/*
 * AtSubCommit_Memory
 */
static void
AtSubCommit_Memory(void)
{
	TransactionState s = CurrentTransactionState;

	Assert(s->parent != NULL);

	/* Return to parent transaction level's memory context. */
	CurTransactionContext = s->parent->curTransactionContext;
	MemoryContextSwitchTo(CurTransactionContext);

	/*
	 * Ordinarily we cannot throw away the child's CurTransactionContext,
	 * since the data it contains will be needed at upper commit.  However, if
	 * there isn't actually anything in it, we can throw it away.  This avoids
	 * a small memory leak in the common case of "trivial" subxacts.
	 */
	if (MemoryContextIsEmpty(s->curTransactionContext))
	{
		MemoryContextDelete(s->curTransactionContext);
		s->curTransactionContext = NULL;
	}
}

/*
 * AtSubCommit_childXids
 *
 * Pass my own XID and my child XIDs up to my parent as committed children.
 */
static void
AtSubCommit_childXids(void)
{
	TransactionState s = CurrentTransactionState;
	int			new_nChildXids;

	Assert(s->parent != NULL);

	/*
	 * The parent childXids array will need to hold my XID and all my
	 * childXids, in addition to the XIDs already there.
	 */
	new_nChildXids = s->parent->nChildXids + s->nChildXids + 1;

	/* Allocate or enlarge the parent array if necessary */
	if (s->parent->maxChildXids < new_nChildXids)
	{
		int			new_maxChildXids;
		TransactionId *new_childXids;

		/*
		 * Make it 2x what's needed right now, to avoid having to enlarge it
		 * repeatedly. But we can't go above MaxAllocSize.  (The latter limit
		 * is what ensures that we don't need to worry about integer overflow
		 * here or in the calculation of new_nChildXids.)
		 */
		new_maxChildXids = Min(new_nChildXids * 2,
							   (int) (MaxAllocSize / sizeof(TransactionId)));

		if (new_maxChildXids < new_nChildXids)
			ereport(ERROR,
					(errcode(ERRCODE_PROGRAM_LIMIT_EXCEEDED),
					 errmsg("maximum number of committed subtransactions (%d) exceeded",
							(int) (MaxAllocSize / sizeof(TransactionId)))));

		/*
		 * We keep the child-XID arrays in TopTransactionContext; this avoids
		 * setting up child-transaction contexts for what might be just a few
		 * bytes of grandchild XIDs.
		 */
		if (s->parent->childXids == NULL)
			new_childXids =
				MemoryContextAlloc(TopTransactionContext,
								   new_maxChildXids * sizeof(TransactionId));
		else
			new_childXids = repalloc(s->parent->childXids,
									 new_maxChildXids * sizeof(TransactionId));

		s->parent->childXids = new_childXids;
		s->parent->maxChildXids = new_maxChildXids;
	}

	/*
	 * Copy all my XIDs to parent's array.
	 *
	 * Note: We rely on the fact that the XID of a child always follows that
	 * of its parent.  By copying the XID of this subtransaction before the
	 * XIDs of its children, we ensure that the array stays ordered. Likewise,
	 * all XIDs already in the array belong to subtransactions started and
	 * subcommitted before us, so their XIDs must precede ours.
	 */
	s->parent->childXids[s->parent->nChildXids] = XidFromFullTransactionId(s->fullTransactionId);

	if (s->nChildXids > 0)
		memcpy(&s->parent->childXids[s->parent->nChildXids + 1],
			   s->childXids,
			   s->nChildXids * sizeof(TransactionId));

	s->parent->nChildXids = new_nChildXids;

	/* Release child's array to avoid leakage */
	if (s->childXids != NULL)
		pfree(s->childXids);
	/* We must reset these to avoid double-free if fail later in commit */
	s->childXids = NULL;
	s->nChildXids = 0;
	s->maxChildXids = 0;
}

/* ----------------------------------------------------------------
 *						AbortTransaction stuff
 * ----------------------------------------------------------------
 */

/*
 *	RecordTransactionAbort
 *
 * Returns latest XID among xact and its children, or InvalidTransactionId
 * if the xact has no XID.  (We compute that here just because it's easier.)
 */
static TransactionId
RecordTransactionAbort(bool isSubXact)
{
	TransactionId xid;
	TransactionId latestXid;
	int			nrels;
	RelFileNodePendingDelete *rels;
	int			nchildren;
	TransactionId *children;
	TimestampTz xact_time;
	DbDirNode	*deldbs;
	int			ndeldbs;
	bool		isQEReader;

	/* Like in CommitTransaction(), treat a QE reader as if there was no XID */
	isQEReader = (DistributedTransactionContext == DTX_CONTEXT_QE_READER ||
					DistributedTransactionContext == DTX_CONTEXT_QE_ENTRY_DB_SINGLETON);
	/*
	 * Also, if an error occurred during distributed COMMIT processing, and
	 * we had already decided that we are going to commit this transaction and
	 * wrote a commit record for it, there's no turning back. The Distributed
	 * Transaction Manager will take care of completing the transaction for us.
	 *
	 * If the distributed transaction has started rolling back, it means we already
	 * wrote the abort record, skip it.
	 */
	if (isQEReader ||
		getCurrentDtxState() == DTX_STATE_NOTIFYING_COMMIT_PREPARED ||
		CurrentDtxIsRollingback() ||
		MyProc->localDistribXactData.state == LOCALDISTRIBXACT_STATE_ABORTED)
		xid = InvalidTransactionId;
	else
		xid = GetCurrentTransactionIdIfAny();

	/*
	 * If we haven't been assigned an XID, nobody will care whether we aborted
	 * or not.  Hence, we're done in that case.  It does not matter if we have
	 * rels to delete (note that this routine is not responsible for actually
	 * deleting 'em).  We cannot have any child XIDs, either.
	 */
	SetCurrentTransactionStopTimestamp();
	if (!TransactionIdIsValid(xid))
	{
		/* Reset XactLastRecEnd until the next transaction writes something */
		if (!isSubXact)
			XactLastRecEnd = 0;
		return InvalidTransactionId;
	}

	/*
	 * We have a valid XID, so we should write an ABORT record for it.
	 *
	 * We do not flush XLOG to disk here, since the default assumption after a
	 * crash would be that we aborted, anyway.  For the same reason, we don't
	 * need to worry about interlocking against checkpoint start.
	 */

	/*
	 * Check that we haven't aborted halfway through RecordTransactionCommit.
	 */
	if (TransactionIdDidCommit(xid))
		elog(PANIC, "cannot abort transaction %u, it was already committed",
			 xid);

	/* Fetch the data we need for the abort record */
	nrels = smgrGetPendingDeletes(false, &rels);
	ndeldbs = GetPendingDbDeletes(false, &deldbs);
	nchildren = xactGetCommittedChildren(&children);

	/* XXX do we really need a critical section here? */
	START_CRIT_SECTION();

	/* Write the ABORT record */
	if (isSubXact)
		xact_time = GetCurrentTimestamp();
	else
	{
		SetCurrentTransactionStopTimestamp();
		xact_time = xactStopTimestamp;
	}

	XactLogAbortRecord(xact_time,
					   GetPendingTablespaceForDeletionForAbort(),
					   nchildren, children,
					   nrels, rels,
					   ndeldbs, deldbs,
					   MyXactFlags, InvalidTransactionId,
					   NULL);

	/*
	 * Report the latest async abort LSN, so that the WAL writer knows to
	 * flush this abort. There's nothing to be gained by delaying this, since
	 * WALWriter may as well do this when it can. This is important with
	 * streaming replication because if we don't flush WAL regularly we will
	 * find that large aborts leave us with a long backlog for when commits
	 * occur after the abort, increasing our window of data loss should
	 * problems occur at that point.
	 */
	if (!isSubXact)
		XLogSetAsyncXactLSN(XactLastRecEnd);

	/*
	 * Mark the transaction aborted in clog.  This is not absolutely necessary
	 * but we may as well do it while we are here; also, in the subxact case
	 * it is helpful because XactLockTableWait makes use of it to avoid
	 * waiting for already-aborted subtransactions.  It is OK to do it without
	 * having flushed the ABORT record to disk, because in event of a crash
	 * we'd be assumed to have aborted anyway.
	 */
	TransactionIdAbortTree(xid, nchildren, children);

	END_CRIT_SECTION();

	/* Compute latestXid while we have the child XIDs handy */
	latestXid = TransactionIdLatest(xid, nchildren, children);

	/*
	 * If we're aborting a subtransaction, we can immediately remove failed
	 * XIDs from PGPROC's cache of running child XIDs.  We do that here for
	 * subxacts, because we already have the child XID array at hand.  For
	 * main xacts, the equivalent happens just after this function returns.
	 */
	if (isSubXact)
		XidCacheRemoveRunningXids(xid, nchildren, children, latestXid);

	/* Reset XactLastRecEnd until the next transaction writes something */
	if (!isSubXact)
		XactLastRecEnd = 0;

	if (max_wal_senders > 0)
		WalSndWakeup();

	return latestXid;
}

/*
 *	AtAbort_Memory
 */
static void
AtAbort_Memory(void)
{
	/*
	 * Switch into TransactionAbortContext, which should have some free space
	 * even if nothing else does.  We'll work in this context until we've
	 * finished cleaning up.
	 *
	 * It is barely possible to get here when we've not been able to create
	 * TransactionAbortContext yet; if so use TopMemoryContext.
	 */
	if (TransactionAbortContext != NULL)
		MemoryContextSwitchTo(TransactionAbortContext);
	else
		MemoryContextSwitchTo(TopMemoryContext);
}

/*
 * AtSubAbort_Memory
 */
static void
AtSubAbort_Memory(void)
{
	Assert(TransactionAbortContext != NULL);

	MemoryContextSwitchTo(TransactionAbortContext);
}


/*
 *	AtAbort_ResourceOwner
 */
static void
AtAbort_ResourceOwner(void)
{
	/*
	 * Make sure we have a valid ResourceOwner, if possible (else it will be
	 * NULL, which is OK)
	 */
	CurrentResourceOwner = TopTransactionResourceOwner;
}

/*
 * AtSubAbort_ResourceOwner
 */
static void
AtSubAbort_ResourceOwner(void)
{
	TransactionState s = CurrentTransactionState;

	/* Make sure we have a valid ResourceOwner */
	CurrentResourceOwner = s->curTransactionOwner;
}


/*
 * AtSubAbort_childXids
 */
static void
AtSubAbort_childXids(void)
{
	TransactionState s = CurrentTransactionState;

	/*
	 * We keep the child-XID arrays in TopTransactionContext (see
	 * AtSubCommit_childXids).  This means we'd better free the array
	 * explicitly at abort to avoid leakage.
	 */
	if (s->childXids != NULL)
		pfree(s->childXids);
	s->childXids = NULL;
	s->nChildXids = 0;
	s->maxChildXids = 0;

	/*
	 * We could prune the unreportedXids array here. But we don't bother. That
	 * would potentially reduce number of XLOG_XACT_ASSIGNMENT records but it
	 * would likely introduce more CPU time into the more common paths, so we
	 * choose not to do that.
	 */
}

/* ----------------------------------------------------------------
 *						CleanupTransaction stuff
 * ----------------------------------------------------------------
 */

/*
 *	AtCleanup_Memory
 */
static void
AtCleanup_Memory(void)
{
	Assert(CurrentTransactionState->parent == NULL);

	/*
	 * Now that we're "out" of a transaction, have the system allocate things
	 * in the top memory context instead of per-transaction contexts.
	 */
	MemoryContextSwitchTo(TopMemoryContext);

	/*
	 * Clear the special abort context for next time.
	 */
	if (TransactionAbortContext != NULL)
		MemoryContextResetAndDeleteChildren(TransactionAbortContext);

	/*
	 * Release all transaction-local memory.
	 */
	if (TopTransactionContext != NULL)
		MemoryContextDelete(TopTransactionContext);
	TopTransactionContext = NULL;
	CurTransactionContext = NULL;
	CurrentTransactionState->curTransactionContext = NULL;
}


/* ----------------------------------------------------------------
 *						CleanupSubTransaction stuff
 * ----------------------------------------------------------------
 */

/*
 * AtSubCleanup_Memory
 */
static void
AtSubCleanup_Memory(void)
{
	TransactionState s = CurrentTransactionState;

	Assert(s->parent != NULL);

	/* Make sure we're not in an about-to-be-deleted context */
	MemoryContextSwitchTo(s->parent->curTransactionContext);
	CurTransactionContext = s->parent->curTransactionContext;

	/*
	 * Clear the special abort context for next time.
	 */
	if (TransactionAbortContext != NULL)
		MemoryContextResetAndDeleteChildren(TransactionAbortContext);

	/*
	 * Delete the subxact local memory contexts. Its CurTransactionContext can
	 * go too (note this also kills CurTransactionContexts from any children
	 * of the subxact).
	 */
	if (s->curTransactionContext)
		MemoryContextDelete(s->curTransactionContext);
	s->curTransactionContext = NULL;
}

/* ----------------------------------------------------------------
 *						interface routines
 * ----------------------------------------------------------------
 */
/* MPP routine for setting the transaction id.	this is needed for the shared
 * snapshot for segmates.
 *
 * TODO: this sucks to have to allow this since its potentially very dangerous.
 * maybe we can re-factor the shared snapshot stuff differently to fix this.
 * but unfortunately the XID and snapshot info is kept in two entirely different
 * places so it doesn't look good.
 *
 * DOH: this totally ignores subtransactions for now!
 */
void
SetSharedTransactionId_writer(DtxContext distributedTransactionContext)
{
	Assert(SharedLocalSnapshotSlot != NULL);
	Assert(LWLockHeldByMe(SharedLocalSnapshotSlot->slotLock));

	Assert(distributedTransactionContext == DTX_CONTEXT_QD_DISTRIBUTED_CAPABLE ||
		   distributedTransactionContext == DTX_CONTEXT_QE_TWO_PHASE_EXPLICIT_WRITER ||
		   distributedTransactionContext == DTX_CONTEXT_QE_TWO_PHASE_IMPLICIT_WRITER ||
		   distributedTransactionContext == DTX_CONTEXT_QE_AUTO_COMMIT_IMPLICIT);

	ereportif(Debug_print_full_dtm, LOG,
			  (errmsg("%s setting shared xid " UINT64_FORMAT " -> " UINT64_FORMAT,
					  DtxContextToString(distributedTransactionContext),
					  U64FromFullTransactionId(SharedLocalSnapshotSlot->fullXid),
					  U64FromFullTransactionId(TopTransactionStateData.fullTransactionId))));
	SharedLocalSnapshotSlot->fullXid = TopTransactionStateData.fullTransactionId;
}

void
SetSharedTransactionId_reader(FullTransactionId xid, CommandId cid, DtxContext distributedTransactionContext)
{
	Assert(distributedTransactionContext == DTX_CONTEXT_QE_READER ||
		   distributedTransactionContext == DTX_CONTEXT_QE_ENTRY_DB_SINGLETON);

	/*
	 * For DTX_CONTEXT_QE_READER or DTX_CONTEXT_QE_ENTRY_DB_SINGLETON, during
	 * StartTransaction(), currently we temporarily set the
	 * TopTransactionStateData.transactionId to what we find that time in
	 * SharedLocalSnapshot slot. Since, then QE writer could have moved-on and
	 * hence we reset the same to update to correct value here.
	 */
	TopTransactionStateData.fullTransactionId = xid;
	currentCommandId = cid;
	ereportif(Debug_print_full_dtm, LOG,
			  (errmsg("qExec READER setting local xid= " UINT64_FORMAT ", cid=%u "
					  "(distributedXid "UINT64_FORMAT"/%u)",
					  U64FromFullTransactionId(TopTransactionStateData.fullTransactionId), currentCommandId,
					  QEDtxContextInfo.distributedXid,
					  QEDtxContextInfo.segmateSync)));
}

/*
 *	StartTransaction
 */
static void
StartTransaction(void)
{
	TransactionState s;
	VirtualTransactionId vxid;

	if (DistributedTransactionContext == DTX_CONTEXT_QE_ENTRY_DB_SINGLETON)
	{
		SIMPLE_FAULT_INJECTOR("transaction_start_under_entry_db_singleton");
	}

	/*
	 * Let's just make sure the state stack is empty
	 */
	s = &TopTransactionStateData;
	CurrentTransactionState = s;

	Assert(!FullTransactionIdIsValid(XactTopFullTransactionId));

	/* check the current transaction state */
	Assert(s->state == TRANS_DEFAULT);

	/*
	 * Set the current transaction state information appropriately during
	 * start processing.  Note that once the transaction status is switched
	 * this process cannot fail until the user ID and the security context
	 * flags are fetched below.
	 */
	s->state = TRANS_START;
	s->fullTransactionId = InvalidFullTransactionId;	/* until assigned */

	/* Determine if statements are logged in this transaction */
	xact_is_sampled = log_xact_sample_rate != 0 &&
		(log_xact_sample_rate == 1 ||
		 random() <= log_xact_sample_rate * MAX_RANDOM_VALUE);

	/*
	 * initialize current transaction state fields
	 *
	 * note: prevXactReadOnly is not used at the outermost level
	 */
	s->nestingLevel = 1;
	s->gucNestLevel = 1;
	s->childXids = NULL;
	s->nChildXids = 0;
	s->maxChildXids = 0;

	/*
	 * Once the current user ID and the security context flags are fetched,
	 * both will be properly reset even if transaction startup fails.
	 */
	GetUserIdAndSecContext(&s->prevUser, &s->prevSecContext);

	/* SecurityRestrictionContext should never be set outside a transaction */
	Assert(s->prevSecContext == 0);

	/*
	 * Make sure we've reset xact state variables
	 *
	 * If recovery is still in progress, mark this transaction as read-only.
	 * We have lower level defences in XLogInsert and elsewhere to stop us
	 * from modifying data during recovery, but this gives the normal
	 * indication to the user that the transaction is read-only.
	 */
	if (RecoveryInProgress())
	{
		s->startedInRecovery = true;
		XactReadOnly = true;
	}
	else
	{
		s->startedInRecovery = false;
		XactReadOnly = DefaultXactReadOnly;
	}
	XactDeferrable = DefaultXactDeferrable;
	XactIsoLevel = DefaultXactIsoLevel;
	forceSyncCommit = false;
	seqXlogWrite = false;
	MyXactFlags = 0;

	/*
	 * reinitialize within-transaction counters
	 */
	s->subTransactionId = TopSubTransactionId;
	currentSubTransactionId = TopSubTransactionId;
	currentCommandId = FirstCommandId;
	currentCommandIdUsed = false;
	currentSavepointTotal = 0;

	fastNodeCount = 0;
	previousFastLink = NULL;

	/*
	 * initialize reported xid accounting
	 */
	nUnreportedXids = 0;
	s->didLogXid = false;
	TopXactexecutorDidWriteXLog = false;

	/*
	 * must initialize resource-management stuff first
	 */
	AtStart_Memory();
	AtStart_ResourceOwner();

	/*
	 * Transactions may be started while recovery is in progress, if
	 * hot standby is enabled.  This mode is not supported in
	 * Greenplum yet.
	 */
	AssertImply(DistributedTransactionContext != DTX_CONTEXT_LOCAL_ONLY,
				!s->startedInRecovery);
	/*
	 * MPP Modification
	 *
	 * If we're an executor and don't have a valid QDSentXID, then we're starting
	 * a purely-local transaction.
	 */
	switch (DistributedTransactionContext)
	{
		case DTX_CONTEXT_LOCAL_ONLY:
		case DTX_CONTEXT_QD_RETRY_PHASE_2:
		case DTX_CONTEXT_QE_FINISH_PREPARED:
		{
			if (DistributedTransactionContext == DTX_CONTEXT_LOCAL_ONLY &&
				Gp_role == GP_ROLE_UTILITY)
			{
				LocalDistribXactData *ele = &MyProc->localDistribXactData;
				ele->state = LOCALDISTRIBXACT_STATE_ACTIVE;
			}
			/*
			 * MPP: we're in utility-mode or a QE starting a pure-local
			 * transaction without any synchronization to segmates!
			 * (e.g. CatchupInterruptHandler)
			 */
		}
		break;

		case DTX_CONTEXT_QD_DISTRIBUTED_CAPABLE:
		{
			if (SharedLocalSnapshotSlot != NULL)
			{
				LWLockAcquire(SharedLocalSnapshotSlot->slotLock, LW_EXCLUSIVE);
				ereportif(Debug_print_full_dtm, LOG,
						  (errmsg("setting shared snapshot startTimestamp = "
								  INT64_FORMAT "[old=" INT64_FORMAT "])",
								  stmtStartTimestamp,
								  SharedLocalSnapshotSlot->startTimestamp)));
				SharedLocalSnapshotSlot->startTimestamp = stmtStartTimestamp;
				LWLockRelease(SharedLocalSnapshotSlot->slotLock);
			}
			LocalDistribXactData *ele = &MyProc->localDistribXactData;
			ele->state = LOCALDISTRIBXACT_STATE_ACTIVE;
		}
		break;

		case DTX_CONTEXT_QE_TWO_PHASE_EXPLICIT_WRITER:
		case DTX_CONTEXT_QE_TWO_PHASE_IMPLICIT_WRITER:
		case DTX_CONTEXT_QE_AUTO_COMMIT_IMPLICIT:
		{
			/* If we're running in test-mode insert a delay in writer. */
			if (gp_enable_slow_writer_testmode)
				pg_usleep(500000);

			if (DistributedTransactionContext != DTX_CONTEXT_QE_AUTO_COMMIT_IMPLICIT &&
				QEDtxContextInfo.distributedXid == InvalidDistributedTransactionId)
			{
				elog(ERROR,
					 "distributed transaction id is invalid in context %s",
					 DtxContextToString(DistributedTransactionContext));
			}

			/*
			 * Snapshot must not be created before setting transaction
			 * isolation level.
			 */
			Assert(!FirstSnapshotSet);

			/* Assume transaction characteristics as sent by QD */
			XactIsoLevel = mppTxOptions_IsoLevel(
				QEDtxContextInfo.distributedTxnOptions);
			XactReadOnly = isMppTxOptions_ReadOnly(
				QEDtxContextInfo.distributedTxnOptions);

			/*
			 * MPP: we're a QE Writer.
			 */
			MyTmGxact->gxid = QEDtxContextInfo.distributedXid;

			if (DistributedTransactionContext ==
				DTX_CONTEXT_QE_TWO_PHASE_EXPLICIT_WRITER ||
				DistributedTransactionContext ==
				DTX_CONTEXT_QE_TWO_PHASE_IMPLICIT_WRITER)
			{
				Assert(QEDtxContextInfo.distributedXid !=
					   InvalidDistributedTransactionId);

				/*
				 * Update distributed XID info, this is only used for
				 * debugging.
				 */
				LocalDistribXactData *ele = &MyProc->localDistribXactData;
				ele->distribXid = QEDtxContextInfo.distributedXid;
				ele->state = LOCALDISTRIBXACT_STATE_ACTIVE;
			}

			if (SharedLocalSnapshotSlot != NULL)
			{
				LWLockAcquire(SharedLocalSnapshotSlot->slotLock, LW_EXCLUSIVE);

				SharedLocalSnapshotSlot->ready = false;
				SharedLocalSnapshotSlot->fullXid = s->fullTransactionId;
				SharedLocalSnapshotSlot->startTimestamp = stmtStartTimestamp;
				SharedLocalSnapshotSlot->distributedXid = QEDtxContextInfo.distributedXid;
				SharedLocalSnapshotSlot->writer_proc = MyProc;
				SharedLocalSnapshotSlot->writer_xact = MyPgXact;

				ereportif(Debug_print_full_dtm, LOG,
						  (errmsg(
							  "qExec writer setting distributedXid: "UINT64_FORMAT
							  " sharedQDxid (shared xid " UINT64_FORMAT " -> " UINT64_FORMAT ") ready %s"
							  " (shared timeStamp = " INT64_FORMAT " -> "
							  INT64_FORMAT ")",
							  SharedLocalSnapshotSlot->distributedXid,
							  U64FromFullTransactionId(SharedLocalSnapshotSlot->fullXid),
							  U64FromFullTransactionId(s->fullTransactionId),
							  SharedLocalSnapshotSlot->ready ? "true" : "false",
							  SharedLocalSnapshotSlot->startTimestamp,
							  xactStartTimestamp)));
				LWLockRelease(SharedLocalSnapshotSlot->slotLock);
			}
		}
		break;

		case DTX_CONTEXT_QE_ENTRY_DB_SINGLETON:
		case DTX_CONTEXT_QE_READER:
		{
			/*
			 * MPP: we're a QE Reader.
			 */
			Assert (SharedLocalSnapshotSlot != NULL);
			MyTmGxact->gxid = QEDtxContextInfo.distributedXid;

			/*
			 * Snapshot must not be created before setting transaction
			 * isolation level.
			 */
			Assert(!FirstSnapshotSet);

			/* Assume transaction characteristics as sent by QD */
			XactIsoLevel = mppTxOptions_IsoLevel(
				QEDtxContextInfo.distributedTxnOptions);
			XactReadOnly = isMppTxOptions_ReadOnly(
				QEDtxContextInfo.distributedTxnOptions);

			if (unlikely(Debug_print_full_dtm))
			{
				LWLockAcquire(SharedSnapshotLock, LW_SHARED); /* For SharedSnapshotDump() */
				ereport(LOG, (errmsg("qExec reader: distributedXid "UINT64_FORMAT" currcid %d "
									   "gxid = "UINT64_FORMAT" DtxContext '%s' sharedsnapshots: %s",
									   QEDtxContextInfo.distributedXid,
									   QEDtxContextInfo.curcid,
									   getDistributedTransactionId(),
									   DtxContextToString(DistributedTransactionContext),
									   SharedSnapshotDump())));
				LWLockRelease(SharedSnapshotLock);
			}
		}
		break;

		case DTX_CONTEXT_QE_PREPARED:
			elog(FATAL, "Unexpected segment distribute transaction context: '%s'",
				 DtxContextToString(DistributedTransactionContext));
			break;

		default:
			elog(PANIC, "Unrecognized DTX transaction context: %d",
				 (int) DistributedTransactionContext);
			break;
	}

	ereportif(Debug_print_snapshot_dtm, LOG,
			  (errmsg("[Distributed Snapshot #%u] *StartTransaction* "
					  "(gxid = "UINT64_FORMAT", xid = " UINT64_FORMAT ", '%s')",
					  (!FirstSnapshotSet ? 0 :
					   GetTransactionSnapshot()->
					   distribSnapshotWithLocalMapping.ds.distribSnapshotId),
					  getDistributedTransactionId(),
					  U64FromFullTransactionId(s->fullTransactionId),
					  DtxContextToString(DistributedTransactionContext))));

	/*
	 * Assign a new LocalTransactionId, and combine it with the backendId to
	 * form a virtual transaction id.
	 */
	vxid.backendId = MyBackendId;
	vxid.localTransactionId = GetNextLocalTransactionId();

	/*
	 * Lock the virtual transaction id before we announce it in the proc array
	 */
	VirtualXactLockTableInsert(vxid);

	/*
	 * Advertise it in the proc array.  We assume assignment of
	 * LocalTransactionID is atomic, and the backendId should be set already.
	 */
	Assert(MyProc->backendId == vxid.backendId);
	MyProc->lxid = vxid.localTransactionId;

	TRACE_POSTGRESQL_TRANSACTION_START(vxid.localTransactionId);

	/*
	 * set transaction_timestamp() (a/k/a now()).  Normally, we want this to
	 * be the same as the first command's statement_timestamp(), so don't do a
	 * fresh GetCurrentTimestamp() call (which'd be expensive anyway).  But
	 * for transactions started inside procedures (i.e., nonatomic SPI
	 * contexts), we do need to advance the timestamp.  Also, in a parallel
	 * worker, the timestamp should already have been provided by a call to
	 * SetParallelStartTimestamps().
	 */
	if (!IsParallelWorker())
	{
		if (!SPI_inside_nonatomic_context())
			xactStartTimestamp = stmtStartTimestamp;
		else
			xactStartTimestamp = GetCurrentTimestamp();
	}
	else
		Assert(xactStartTimestamp != 0);
	pgstat_report_xact_timestamp(xactStartTimestamp);
	/* Mark xactStopTimestamp as unset. */
	xactStopTimestamp = 0;

	/*
	 * initialize other subsystems for new transaction
	 */
	AtStart_GUC();
	AtStart_Cache();
	AfterTriggerBeginXact();

	/*
	 * done with start processing, set current transaction state to "in
	 * progress"
	 */
	s->state = TRANS_INPROGRESS;

	/*
	 * Update the snapshot of gp_segment_configuration, it's not changed
	 * until the end of transaction, do this update inside a transaction
	 * because it does a catalog lookup.
	 *
	 * Sometimes, a new transaction is started before first access to db,
	 * however, reading a catalog like gp_segment_configuration need a
	 * database be selected. In such case, we disallow updating the snapshot
	 * of segments configuration.
	 */
	if (Gp_role == GP_ROLE_DISPATCH && OidIsValid(MyDatabaseId))
		cdbcomponent_updateCdbComponents();

	/*
	 * Acquire a resource group slot.
	 *
	 * Slot is successfully acquired when AssignResGroupOnMaster() is returned.
	 * This slot will be released when the transaction is committed or aborted.
	 *
	 * Note that AssignResGroupOnMaster() can throw a PG exception. Since we
	 * have set the transaction state to TRANS_INPROGRESS by this point, any
	 * exceptions thrown will trigger AbortTransaction() and free the slot.
	 *
	 * It's important that we acquire the resource group *after* starting the
	 * transaction (i.e. setting up the per-transaction memory context).
	 * As part of determining the resource group that the transaction should be
	 * assigned to, AssignResGroupOnMaster() accesses pg_authid, and a
	 * transaction should be in progress when it does so.
	 */
	if (ShouldAssignResGroupOnMaster())
		AssignResGroupOnMaster();

	initialize_wal_bytes_written();
	ShowTransactionState("StartTransaction");

	ereportif(Debug_print_full_dtm, LOG,
			  (errmsg("StartTransaction in DTX Context = '%s', "
					  "isolation level %s, read-only = %d, %s",
					  DtxContextToString(DistributedTransactionContext),
					  IsoLevelAsUpperString(XactIsoLevel), XactReadOnly,
					  LocalDistribXact_DisplayString(MyProc->pgprocno))));
}

/*
 *	CommitTransaction
 *
 * NB: if you change this routine, better look at PrepareTransaction too!
 */
static void
CommitTransaction(void)
{
	TransactionState s = CurrentTransactionState;
	TransactionId latestXid;
	bool		is_parallel_worker;

	is_parallel_worker = (s->blockState == TBLOCK_PARALLEL_INPROGRESS);

	/* Enforce parallel mode restrictions during parallel worker commit. */
	if (is_parallel_worker)
		EnterParallelMode();

	ShowTransactionState("CommitTransaction");

	/*
	 * check the current transaction state
	 */
	if (s->state != TRANS_INPROGRESS)
		elog(WARNING, "CommitTransaction while in %s state",
			 TransStateAsString(s->state));
	Assert(s->parent == NULL);

	if (Gp_role == GP_ROLE_EXECUTE && !Gp_is_writer)
		elog(DEBUG1,"CommitTransaction: called as segment Reader");

	/*
	 * Do pre-commit processing that involves calling user-defined code, such
	 * as triggers.  SECURITY_RESTRICTED_OPERATION contexts must not queue an
	 * action that would run here, because that would bypass the sandbox.
	 * Since closing cursors could queue trigger actions, triggers could open
	 * cursors, etc, we have to keep looping until there's nothing left to do.
	 */
	for (;;)
	{
		/*
		 * Fire all currently pending deferred triggers.
		 */
		AfterTriggerFireDeferred();

		/*
		 * Close open portals (converting holdable ones into static portals).
		 * If there weren't any, we are done ... otherwise loop back to check
		 * if they queued deferred triggers.  Lather, rinse, repeat.
		 */
		if (!PreCommit_Portals(false))
			break;
	}

	/*
	 * The remaining actions cannot call any user-defined code, so it's safe
	 * to start shutting down within-transaction services.  But note that most
	 * of this stuff could still throw an error, which would switch us into
	 * the transaction-abort path.
	 */

	CallXactCallbacks(is_parallel_worker ? XACT_EVENT_PARALLEL_PRE_COMMIT
					  : XACT_EVENT_PRE_COMMIT);

	/* If we might have parallel workers, clean them up now. */
	if (IsInParallelMode())
		AtEOXact_Parallel(true);

	/* Shut down the deferred-trigger manager */
	AfterTriggerEndXact(true);

	AtEOXact_SharedSnapshot();

	/* Perform any Resource Scheduler commit procesing. */
	if (Gp_role == GP_ROLE_DISPATCH && IsResQueueEnabled())
		AtCommit_ResScheduler();

	/*
	 * Let ON COMMIT management do its thing (must happen after closing
	 * cursors, to avoid dangling-reference problems)
	 */
	PreCommit_on_commit_actions();

	/* This can still fail */
	AtEOXact_DispatchOids(true);

	/* close large objects before lower-level cleanup */
	AtEOXact_LargeObject(true);

	/*
	 * Insert notifications sent by NOTIFY commands into the queue.  This
	 * should be late in the pre-commit sequence to minimize time spent
	 * holding the notify-insertion lock.  However, this could result in
	 * creating a snapshot, so we must do it before serializable cleanup.
	 */
	PreCommit_Notify();

	/*
	 * Mark serializable transaction as complete for predicate locking
	 * purposes.  This should be done as late as we can put it and still allow
	 * errors to be raised for failure patterns found at commit.  This is not
	 * appropriate in a parallel worker however, because we aren't committing
	 * the leader's transaction and its serializable state will live on.
	 */
	if (!is_parallel_worker)
		PreCommit_CheckForSerializationFailure();

<<<<<<< HEAD
	/*
	 * Insert notifications sent by NOTIFY commands into the queue.  This
	 * should be late in the pre-commit sequence to minimize time spent
	 * holding the notify-insertion lock.
	 */
	PreCommit_Notify();

	/*
	 * Prepare all QE.
	 */
	prepareDtxTransaction();

#ifdef FAULT_INJECTOR
	if (isPreparedDtxTransaction())
	{
		FaultInjector_InjectFaultIfSet(
									   "transaction_abort_after_distributed_prepared",
									   DDLNotSpecified,
									   "",	// databaseName
									   ""); // tableName
	}
#endif	

	if (Debug_abort_after_distributed_prepared &&
		isPreparedDtxTransaction())
	{
		ereport(ERROR,
				(errcode(ERRCODE_FAULT_INJECT),
				 errmsg("Raise an error as directed by Debug_abort_after_distributed_prepared")));
	}

=======
>>>>>>> 7cd0d523
	/* Prevent cancel/die interrupt while cleaning up */
	HOLD_INTERRUPTS();

	/* Commit updates to the relation map --- do this as late as possible */
	AtEOXact_RelationMap(true, is_parallel_worker);

	/*
	 * set the current transaction state information appropriately during
	 * commit processing
	 */
	s->state = TRANS_COMMIT;
	s->parallelModeLevel = 0;

	if (!is_parallel_worker)
	{
		/*
		 * We need to mark our XIDs as committed in pg_xact.  This is where we
		 * durably commit.
		 */
		latestXid = RecordTransactionCommit();
	}
	else
	{
		/*
		 * We must not mark our XID committed; the parallel master is
		 * responsible for that.
		 */
		latestXid = InvalidTransactionId;

		/*
		 * Make sure the master will know about any WAL we wrote before it
		 * commits.
		 */
		ParallelWorkerReportLastRecEnd(XactLastRecEnd);
	}

	TRACE_POSTGRESQL_TRANSACTION_COMMIT(MyProc->lxid);

	/*
	 * Do 2nd phase of commit to all QE. NOTE: we can't process
	 * signals (which may attempt to abort our now partially-completed
	 * transaction) until we've notified the QEs.
	 *
	 * Very important that PGPROC still thinks the transaction is still in progress so
	 * SnapshotNow reader don't jump to the conclusion this distributed transaction is
	 * finished.  So, notifyCommittedDtxTransaction will take responsbility to clear
	 * PGPROC under the ProcArrayLock after the broadcast.  MPP-16087.
	 *
	 * And, that we have not master released locks, yet, too.
	 *
	 * Note:  do this BEFORE clearing the resource owner, as the dispatch
	 * routines might want to use them.  Plus, we want AtCommit_Memory to
	 * happen after using the dispatcher.
	 */
	if (notifyCommittedDtxTransactionIsNeeded())
		notifyCommittedDtxTransaction();

	/*
	 * Let others know about no transaction in progress by me. Note that this
	 * must be done _before_ releasing locks we hold and _after_
	 * RecordTransactionCommit.
	 */
	ProcArrayEndTransaction(MyProc, latestXid);

	EndLocalDistribXact(true);

	/*
	 * This is all post-commit cleanup.  Note that if an error is raised here,
	 * it's too late to abort the transaction.  This should be just
	 * noncritical resource releasing.
	 *
	 * The ordering of operations is not entirely random.  The idea is:
	 * release resources visible to other backends (eg, files, buffer pins);
	 * then release locks; then release backend-local resources. We want to
	 * release locks at the point where any backend waiting for us will see
	 * our transaction as being fully cleaned up.
	 *
	 * Resources that can be associated with individual queries are handled by
	 * the ResourceOwner mechanism.  The other calls here are for backend-wide
	 * state.
	 */

	CallXactCallbacks(is_parallel_worker ? XACT_EVENT_PARALLEL_COMMIT
					  : XACT_EVENT_COMMIT);
	CallXactCallbacksOnce(XACT_EVENT_COMMIT);

	ResourceOwnerRelease(TopTransactionResourceOwner,
						 RESOURCE_RELEASE_BEFORE_LOCKS,
						 true, true);

	/* detach combocid dsm */
	AtEOXact_ComboCid_Dsm_Detach();

	/* Check we've released all buffer pins */
	AtEOXact_Buffers(true);

	/* Clean up the relation cache */
	AtEOXact_RelationCache(true);

	/*
	 * Make catalog changes visible to all backends.  This has to happen after
	 * relcache references are dropped (see comments for
	 * AtEOXact_RelationCache), but before locks are released (if anyone is
	 * waiting for lock on a relation we've modified, we want them to know
	 * about the catalog change before they start using the relation).
	 */
	AtEOXact_Inval(true);

	AtEOXact_MultiXact();

	ResourceOwnerRelease(TopTransactionResourceOwner,
						 RESOURCE_RELEASE_LOCKS,
						 true, true);
	ResourceOwnerRelease(TopTransactionResourceOwner,
						 RESOURCE_RELEASE_AFTER_LOCKS,
						 true, true);

	/*
	 * Likewise, dropping of files deleted during the transaction is best done
	 * after releasing relcache and buffer pins.  (This is not strictly
	 * necessary during commit, since such pins should have been released
	 * already, but this ordering is definitely critical during abort.)  Since
	 * this may take many seconds, also delay until after releasing locks.
	 * Other backends will observe the attendant catalog changes and not
	 * attempt to access affected files.
	 *
	 * Same considerations for tablespace deletion
	 */
	smgrDoPendingDeletes(true);
	DoPendingDbDeletes(true);

	/*
	 * Only QD holds the session level lock this long for a movedb operation.
	 * This is to prevent another transaction from moving database objects into
	 * the source database oid directory while it is being deleted. We don't
	 * worry about aborts as we release session level locks automatically during
	 * an abort as opposed to a commit.
	 */
	if(Gp_role == GP_ROLE_DISPATCH)
		MoveDbSessionLockRelease();

	AtCommit_TablespaceStorage();

	AtCommit_Notify();
	AtEOXact_GUC(true, 1);
	AtEOXact_SPI(true);
	AtEOXact_Enum();
	AtEOXact_on_commit_actions(true);
	AtEOXact_Namespace(true, is_parallel_worker);
	AtEOXact_SMgr();
	AtEOXact_Files(true);
	AtEOXact_ComboCid();
	AtEOXact_HashTables(true);
	AtEOXact_PgStat(true, is_parallel_worker);
	AtEOXact_Snapshot(true, false);
	AtEOXact_ApplyLauncher(true);
	AtEOXact_WorkFile();
	pgstat_report_xact_timestamp(0);

	CurrentResourceOwner = NULL;
	ResourceOwnerDelete(TopTransactionResourceOwner);
	s->curTransactionOwner = NULL;
	CurTransactionResourceOwner = NULL;
	TopTransactionResourceOwner = NULL;

	AtCommit_Memory();

	finishDistributedTransactionContext("CommitTransaction", false);

	if (gp_local_distributed_cache_stats)
	{
		LocalDistribXactCache_ShowStats("CommitTransaction");
	}

	s->fullTransactionId = InvalidFullTransactionId;
	s->subTransactionId = InvalidSubTransactionId;
	s->nestingLevel = 0;
	s->gucNestLevel = 0;
	s->childXids = NULL;
	s->nChildXids = 0;
	s->maxChildXids = 0;
	s->executorSaysXactDoesWrites = false;

	XactTopFullTransactionId = InvalidFullTransactionId;
	nParallelCurrentXids = 0;

	/*
	 * done with commit processing, set current transaction state back to
	 * default
	 */
	s->state = TRANS_DEFAULT;

	/* we're now in a consistent state to handle an interrupt. */
	RESUME_INTERRUPTS();

	/* Release resource group slot at the end of a transaction */
	if (ShouldUnassignResGroup())
		UnassignResGroup(false);
}

/*
 *	PrepareTransaction
 *
 * NB: if you change this routine, better look at CommitTransaction too!
 */
static void
PrepareTransaction(void)
{
	TransactionState s = CurrentTransactionState;
	TransactionId xid = GetCurrentTransactionId();
	GlobalTransaction gxact;
	TimestampTz prepared_at;

	Assert(!IsInParallelMode());

	ShowTransactionState("PrepareTransaction");

	/*
	 * check the current transaction state
	 */
	if (s->state != TRANS_INPROGRESS)
		elog(WARNING, "PrepareTransaction while in %s state",
			 TransStateAsString(s->state));
	Assert(s->parent == NULL);

	/*
	 * Do pre-commit processing that involves calling user-defined code, such
	 * as triggers.  Since closing cursors could queue trigger actions,
	 * triggers could open cursors, etc, we have to keep looping until there's
	 * nothing left to do.
	 */
	for (;;)
	{
		/*
		 * Fire all currently pending deferred triggers.
		 */
		AfterTriggerFireDeferred();

		/*
		 * Close open portals (converting holdable ones into static portals).
		 * If there weren't any, we are done ... otherwise loop back to check
		 * if they queued deferred triggers.  Lather, rinse, repeat.
		 */
		if (!PreCommit_Portals(true))
			break;
	}

	CallXactCallbacks(XACT_EVENT_PRE_PREPARE);

	/*
	 * The remaining actions cannot call any user-defined code, so it's safe
	 * to start shutting down within-transaction services.  But note that most
	 * of this stuff could still throw an error, which would switch us into
	 * the transaction-abort path.
	 */

	/* Shut down the deferred-trigger manager */
	AfterTriggerEndXact(true);

	/*
	 * Let ON COMMIT management do its thing (must happen after closing
	 * cursors, to avoid dangling-reference problems)
	 */
	PreCommit_on_commit_actions();

	AtEOXact_DispatchOids(true);

	/* close large objects before lower-level cleanup */
	AtEOXact_LargeObject(true);

	/* NOTIFY requires no work at this point */

	/*
	 * Mark serializable transaction as complete for predicate locking
	 * purposes.  This should be done as late as we can put it and still allow
	 * errors to be raised for failure patterns found at commit.
	 */
	PreCommit_CheckForSerializationFailure();

	/*
	 * In Postgres, XACT_FLAGS_ACCESSEDTEMPNAMESPACE is used to error out if
	 * PREPARE TRANSACTION operated on temp table.
	 *
	 * In GPDB, XACT_FLAGS_ACCESSEDTEMPNAMESPACE is removed.
	 *
	 * GPDB treat temporary table like a regular table, e.g. stored in shared buffer
	 * instead of keep it in local buffer. The temporary table just have a shorter life
	 * cycle either tie to the session or tie to the transaction if ON COMMIT clause is
	 * used.
	 *
	 * Every transaction in GPDB is 2PC, so PREPARE TRANSACTION is used even for temp table
	 * creation. GPDB cannot error out, otherwise, it won't be able to handle temp table
	 * at all.
	 */
#if 0 /* Upstream code not applicable to GPDB */
	/*
	 * Don't allow PREPARE TRANSACTION if we've accessed a temporary table in
	 * this transaction.  Having the prepared xact hold locks on another
	 * backend's temp table seems a bad idea --- for instance it would prevent
	 * the backend from exiting.  There are other problems too, such as how to
	 * clean up the source backend's local buffers and ON COMMIT state if the
	 * prepared xact includes a DROP of a temp table.
	 *
	 * Other objects types, like functions, operators or extensions, share the
	 * same restriction as they should not be created, locked or dropped as
	 * this can mess up with this session or even a follow-up session trying
	 * to use the same temporary namespace.
	 *
	 * We must check this after executing any ON COMMIT actions, because they
	 * might still access a temp relation.
	 *
	 * XXX In principle this could be relaxed to allow some useful special
	 * cases, such as a temp table created and dropped all within the
	 * transaction.  That seems to require much more bookkeeping though.
	 */
	if ((MyXactFlags & XACT_FLAGS_ACCESSEDTEMPNAMESPACE))
		ereport(ERROR,
				(errcode(ERRCODE_FEATURE_NOT_SUPPORTED),
				 errmsg("cannot PREPARE a transaction that has operated on temporary objects")));
#endif
	SIMPLE_FAULT_INJECTOR("start_prepare");

	/*
	 * Likewise, don't allow PREPARE after pg_export_snapshot.  This could be
	 * supported if we added cleanup logic to twophase.c, but for now it
	 * doesn't seem worth the trouble.
	 */
	if (XactHasExportedSnapshots())
		ereport(ERROR,
				(errcode(ERRCODE_FEATURE_NOT_SUPPORTED),
				 errmsg("cannot PREPARE a transaction that has exported snapshots")));

	/*
	 * Don't allow PREPARE but for transaction that has/might kill logical
	 * replication workers.
	 */
	if (XactManipulatesLogicalReplicationWorkers())
		ereport(ERROR,
				(errcode(ERRCODE_FEATURE_NOT_SUPPORTED),
				 errmsg("cannot PREPARE a transaction that has manipulated logical replication workers")));

	/* Prevent cancel/die interrupt while cleaning up */
	HOLD_INTERRUPTS();

	/* Do some preparaty work on locks, before we change the transaction state. */
	PrePrepare_Locks();

	/*
	 * set the current transaction state information appropriately during
	 * prepare processing
	 */
	s->state = TRANS_PREPARE;

	prepared_at = GetCurrentTimestamp();

	/* Tell bufmgr and smgr to prepare for commit */
	BufmgrCommit();

	/*
	 * We cannot prepare if the xid is already aborted for some reason.
	 * If we proceed with this unexpected state, we'll be unrecoverable.
	 */
	if (TransactionIdDidAbort(xid))
		elog(ERROR, "xid %u is already aborted", xid);

	/*
	 * Reserve the GID for this transaction. This could fail if the requested
	 * GID is invalid or already in use.
	 */
	gxact = MarkAsPreparing(xid, &MyProc->localDistribXactData,
							prepareGID, prepared_at,
							GetUserId(), MyDatabaseId);
	prepareGID = NULL;

	/*
	 * Collect data for the 2PC state file.  Note that in general, no actual
	 * state change should happen in the called modules during this step,
	 * since it's still possible to fail before commit, and in that case we
	 * want transaction abort to be able to clean up.  (In particular, the
	 * AtPrepare routines may error out if they find cases they cannot
	 * handle.)  State cleanup should happen in the PostPrepare routines
	 * below.  However, some modules can go ahead and clear state here because
	 * they wouldn't do anything with it during abort anyway.
	 *
	 * Note: because the 2PC state file records will be replayed in the same
	 * order they are made, the order of these calls has to match the order in
	 * which we want things to happen during COMMIT PREPARED or ROLLBACK
	 * PREPARED; in particular, pay attention to whether things should happen
	 * before or after releasing the transaction's locks.
	 */
	StartPrepare(gxact);

	AtPrepare_Notify();
	AtPrepare_Locks();
	AtPrepare_PredicateLocks();
	AtPrepare_PgStat();
	AtPrepare_MultiXact();
	AtPrepare_RelationMap();

	/*
	 * Here is where we really truly prepare.
	 *
	 * We have to record transaction prepares even if we didn't make any
	 * updates, because the transaction manager might get confused if we lose
	 * a global transaction.
	 */
	EndPrepare(gxact);

	/*
	 * Now we clean up backend-internal state and release internal resources.
	 */

	/* Reset XactLastRecEnd until the next transaction writes something */
	XactLastRecEnd = 0;

	/*
	 * Transfer our locks to a dummy PGPROC.  This has to be done before
	 * ProcArrayClearTransaction().  Otherwise, a GetLockConflicts() would
	 * conclude "xact already committed or aborted" for our locks.
	 */
	PostPrepare_Locks(xid);

	/*
	 * Let others know about no transaction in progress by me.  This has to be
	 * done *after* the prepared transaction has been marked valid, else
	 * someone may think it is unlocked and recyclable.
	 */
	LWLockAcquire(ProcArrayLock, LW_EXCLUSIVE);
	ProcArrayClearTransaction(MyProc);
	LWLockRelease(ProcArrayLock);

	/*
	 * In normal commit-processing, this is all non-critical post-transaction
	 * cleanup.  When the transaction is prepared, however, it's important
	 * that the locks and other per-backend resources are transferred to the
	 * prepared transaction's PGPROC entry.  Note that if an error is raised
	 * here, it's too late to abort the transaction. XXX: This probably should
	 * be in a critical section, to force a PANIC if any of this fails, but
	 * that cure could be worse than the disease.
	 */

	CallXactCallbacks(XACT_EVENT_PREPARE);
	CallXactCallbacksOnce(XACT_EVENT_PREPARE);

	ResourceOwnerRelease(TopTransactionResourceOwner,
						 RESOURCE_RELEASE_BEFORE_LOCKS,
						 true, true);

	/* detach combocid dsm */
	AtEOXact_ComboCid_Dsm_Detach();
	/* Check we've released all buffer pins */
	AtEOXact_Buffers(true);

	/* Clean up the relation cache */
	AtEOXact_RelationCache(true);

	/* notify doesn't need a postprepare call */

	PostPrepare_PgStat();

	PostPrepare_Inval();

	PostPrepare_smgr();

	PostPrepare_DatabaseStorage();

	PostPrepare_MultiXact(xid);

	PostPrepare_PredicateLocks(xid);

	ResourceOwnerRelease(TopTransactionResourceOwner,
						 RESOURCE_RELEASE_LOCKS,
						 true, true);
	ResourceOwnerRelease(TopTransactionResourceOwner,
						 RESOURCE_RELEASE_AFTER_LOCKS,
						 true, true);

	/*
	 * Allow another backend to finish the transaction.  After
	 * PostPrepare_Twophase(), the transaction is completely detached from our
	 * backend.  The rest is just non-critical cleanup of backend-local state.
	 */
	PostPrepare_Twophase();

	/* PREPARE acts the same as COMMIT as far as GUC is concerned */
	AtEOXact_GUC(true, 1);
	AtEOXact_SPI(true);
	AtEOXact_Enum();
	AtEOXact_on_commit_actions(true);
	AtEOXact_Namespace(true, false);
	AtEOXact_SMgr();
	AtEOXact_Files(true);
	AtEOXact_ComboCid();
	AtEOXact_HashTables(true);
	/* don't call AtEOXact_PgStat here; we fixed pgstat state above */
	AtEOXact_Snapshot(true, true);
	AtEOXact_WorkFile();
	pgstat_report_xact_timestamp(0);

	CurrentResourceOwner = NULL;
	ResourceOwnerDelete(TopTransactionResourceOwner);
	s->curTransactionOwner = NULL;
	CurTransactionResourceOwner = NULL;
	TopTransactionResourceOwner = NULL;

	AtCommit_Memory();

	if (gp_local_distributed_cache_stats)
	{
		LocalDistribXactCache_ShowStats("PrepareTransaction");
	}

	s->fullTransactionId = InvalidFullTransactionId;
	s->subTransactionId = InvalidSubTransactionId;
	s->nestingLevel = 0;
	s->gucNestLevel = 0;
	s->childXids = NULL;
	s->nChildXids = 0;
	s->maxChildXids = 0;
	s->executorSaysXactDoesWrites = false;

	XactTopFullTransactionId = InvalidFullTransactionId;
	nParallelCurrentXids = 0;

	/*
	 * done with 1st phase commit processing, set current transaction state
	 * back to default
	 */
	s->state = TRANS_DEFAULT;

	RESUME_INTERRUPTS();

	/* Release resource group slot at the end of prepare transaction on segment */
	if (ShouldUnassignResGroup())
		UnassignResGroup(false);
}


/*
 *	AbortTransaction
 */
static void
AbortTransaction(void)
{
	TransactionState s = CurrentTransactionState;
	TransactionId latestXid;
	bool		is_parallel_worker;

	SIMPLE_FAULT_INJECTOR("transaction_abort_failure");

	/* Prevent cancel/die interrupt while cleaning up */
	HOLD_INTERRUPTS();

	/* Make sure we have a valid memory context and resource owner */
	AtAbort_Memory();

	if (Gp_role == GP_ROLE_EXECUTE)
		ResetExtensionCreatingGlobalVarsOnQE();

	AtAbort_ResourceOwner();

	/*
	 * Release any LW locks we might be holding as quickly as possible.
	 * (Regular locks, however, must be held till we finish aborting.)
	 * Releasing LW locks is critical since we might try to grab them again
	 * while cleaning up!
	 */
	LWLockReleaseAll();

	/* Clear wait information and command progress indicator */
	pgstat_report_wait_end();
	pgstat_progress_end_command();

	/* Clean up buffer I/O and buffer context locks, too */
	AbortBufferIO();
	UnlockBuffers();

	/* Reset WAL record construction state */
	XLogResetInsertion();

	/* Cancel condition variable sleep */
	ConditionVariableCancelSleep();

	/*
	 * Also clean up any open wait for lock, since the lock manager will choke
	 * if we try to wait for another lock before doing this.
	 */
	LockErrorCleanup();

	/*
	 * If any timeout events are still active, make sure the timeout interrupt
	 * is scheduled.  This covers possible loss of a timeout interrupt due to
	 * longjmp'ing out of the SIGINT handler (see notes in handle_sig_alarm).
	 * We delay this till after LockErrorCleanup so that we don't uselessly
	 * reschedule lock or deadlock check timeouts.
	 */
	reschedule_timeouts();

	/*
	 * Re-enable signals, in case we got here by longjmp'ing out of a signal
	 * handler.  We do this fairly early in the sequence so that the timeout
	 * infrastructure will be functional if needed while aborting.
	 */
	PG_SETMASK(&UnBlockSig);

	/*
	 * check the current transaction state
	 */
	is_parallel_worker = (s->blockState == TBLOCK_PARALLEL_INPROGRESS);
	if (s->state != TRANS_INPROGRESS && s->state != TRANS_PREPARE)
		elog(DEBUG1, "WARNING: AbortTransaction while in %s state",
			 TransStateAsString(s->state));
	Assert(s->parent == NULL);

	/*
	 * set the current transaction state information appropriately during the
	 * abort processing
	 */
	s->state = TRANS_ABORT;

	/*
	 * Reset user ID which might have been changed transiently.  We need this
	 * to clean up in case control escaped out of a SECURITY DEFINER function
	 * or other local change of CurrentUserId; therefore, the prior value of
	 * SecurityRestrictionContext also needs to be restored.
	 *
	 * (Note: it is not necessary to restore session authorization or role
	 * settings here because those can only be changed via GUC, and GUC will
	 * take care of rolling them back if need be.)
	 */
	SetUserIdAndSecContext(s->prevUser, s->prevSecContext);

	/* Forget about any active REINDEX. */
	ResetReindexState(s->nestingLevel);

	/* Reset snapshot export state. */
	SnapBuildResetExportedSnapshotState();

	/* If in parallel mode, clean up workers and exit parallel mode. */
	if (IsInParallelMode())
	{
		AtEOXact_Parallel(false);
		s->parallelModeLevel = 0;
	}

	/*
	 * do abort processing
	 */
	AfterTriggerEndXact(false); /* 'false' means it's abort */
	AtAbort_EndpointExecState();
	AtAbort_Portals();
	AtAbort_DispatcherState();
	AtEOXact_SharedSnapshot();

	/* Perform any Resource Scheduler abort procesing. */
	if (Gp_role == GP_ROLE_DISPATCH && IsResQueueEnabled())
		AtAbort_ResScheduler();

	AtEOXact_DispatchOids(false);

	AtEOXact_LargeObject(false);
	AtAbort_Notify();
	AtEOXact_RelationMap(false, is_parallel_worker);
	AtAbort_Twophase();

	/*
	 * Advertise the fact that we aborted in pg_xact (assuming that we got as
	 * far as assigning an XID to advertise).  But if we're inside a parallel
	 * worker, skip this; the user backend must be the one to write the abort
	 * record.
	 */
	if (!is_parallel_worker)
		latestXid = RecordTransactionAbort(false);
	else
	{
		latestXid = InvalidTransactionId;

		/*
		 * Since the parallel master won't get our value of XactLastRecEnd in
		 * this case, we nudge WAL-writer ourselves in this case.  See related
		 * comments in RecordTransactionAbort for why this matters.
		 */
		XLogSetAsyncXactLSN(XactLastRecEnd);
	}

	TRACE_POSTGRESQL_TRANSACTION_ABORT(MyProc->lxid);

	/*
	 * Do abort to all QE. NOTE: we don't process
	 * signals to prevent recursion until we've notified the QEs.
	 */
	rollbackDtxTransaction();

	/*
	 * Let others know about no transaction in progress by me. Note that this
	 * must be done _before_ releasing locks we hold and _after_
	 * RecordTransactionAbort.
	 */
	ProcArrayEndTransaction(MyProc, latestXid);

	EndLocalDistribXact(false);

	SIMPLE_FAULT_INJECTOR("abort_after_procarray_end");
	/*
	 * Post-abort cleanup.  See notes in CommitTransaction() concerning
	 * ordering.  We can skip all of it if the transaction failed before
	 * creating a resource owner.
	 */
	if (TopTransactionResourceOwner != NULL)
	{
		if (is_parallel_worker)
			CallXactCallbacks(XACT_EVENT_PARALLEL_ABORT);
		else
			CallXactCallbacks(XACT_EVENT_ABORT);
		CallXactCallbacksOnce(XACT_EVENT_ABORT);

		ResourceOwnerRelease(TopTransactionResourceOwner,
							 RESOURCE_RELEASE_BEFORE_LOCKS,
							 false, true);
		AtEOXact_ComboCid_Dsm_Detach();
		AtEOXact_Buffers(false);
		AtEOXact_RelationCache(false);
		/*
		 * Greenplum specific behavior:
		 *   We pass is_commit to true even we are here Aborting Transaction.
		 *   Greenplum has writer gang and reader gangs, only writer gang can
		 *   modify database (like catalog ...), and gang can be reused in
		 *   Greenplum in the same session. Thus when we abort a transaction,
		 *   we still have to tell other reader gangs to abort those catcaches.
		 *   EntryDB is reader gang in coordinator, we also want to tell them
		 *   to invalidate catcache when QD abort.
		 *   Discussion: https://groups.google.com/a/greenplum.org/g/gpdb-dev/c/u3-D7isdvmM
		 */
		bool need_inval_even_for_abort = ((Gp_role == GP_ROLE_EXECUTE && Gp_is_writer) ||
										  Gp_role == GP_ROLE_DISPATCH); /* test QD to invalidate entryDB's catcache */
		AtEOXact_Inval(need_inval_even_for_abort);
		AtEOXact_MultiXact();

		ResourceOwnerRelease(TopTransactionResourceOwner,
							 RESOURCE_RELEASE_LOCKS,
							 false, true);
		ResourceOwnerRelease(TopTransactionResourceOwner,
							 RESOURCE_RELEASE_AFTER_LOCKS,
							 false, true);
		smgrDoPendingDeletes(false);

		DoPendingDbDeletes(false);
		DatabaseStorageResetSessionLock();

		AtAbort_TablespaceStorage();
		gp_guc_need_restore = true;
		AtEOXact_GUC(false, 1);
		gp_guc_need_restore = false;
		AtEOXact_SPI(false);
		AtEOXact_Enum();
		AtEOXact_on_commit_actions(false);
		AtEOXact_Namespace(false, is_parallel_worker);
		AtEOXact_SMgr();
		AtEOXact_Files(false);
		AtEOXact_ComboCid();
		AtEOXact_HashTables(false);
		AtEOXact_PgStat(false, is_parallel_worker);
		AtEOXact_ApplyLauncher(false);
		AtEOXact_WorkFile();
		pgstat_report_xact_timestamp(0);
	}

	/*
	 * Exported snapshots must be cleared before transaction ID is reset.  In
	 * GPDB, transaction ID is reset below.  In PostgreSQL, because 2PC is not
	 * needed, exported snapshots are cleared and transaction ID is reset
	 * later in CleanupTransaction().  We must perform both the actions here.
	 */
	AtEOXact_Snapshot(false, true);	/* and release the transaction's snapshots */

	/*
	 * If something goes wrong after this, we might recurse back to
	 * AbortTransaction(). To avoid creating another Abort WAL record
	 * and failing assertion in ProcArrayEndTransaction because MyProc->xid
	 * has already been cleared, clear out transactionId now. The rest
	 * of the fields in TransactionState will be cleared later, in
	 * CleanupTransaction().
	 */
	TopTransactionStateData.fullTransactionId = InvalidFullTransactionId;
	MyProc->localDistribXactData.state = LOCALDISTRIBXACT_STATE_NONE;

	/*
	 * State remains TRANS_ABORT until CleanupTransaction().
	 */
	RESUME_INTERRUPTS();

	/* If a query was cancelled, then cleanup reader gangs. */
	if (QueryCancelCleanup)
	{
		QueryCancelCleanup = false;
		cdbcomponent_cleanupIdleQEs(false);
	}

	/*
	 * If memprot decides to kill process, make sure we destroy all processes
	 * so that all mem/resource will be freed
	 */
	if (elog_geterrcode() == ERRCODE_GP_MEMPROT_KILL)
		DisconnectAndDestroyAllGangs(true);

	/* Release resource group slot at the end of a transaction */
	if (ShouldUnassignResGroup())
		UnassignResGroup(false);
}

/*
 *	CleanupTransaction
 */
static void
CleanupTransaction(void)
{
	TransactionState s = CurrentTransactionState;

	/*
	 * State should still be TRANS_ABORT from AbortTransaction().
	 */
	if (s->state != TRANS_ABORT)
		elog(FATAL, "CleanupTransaction: unexpected state %s",
			 TransStateAsString(s->state));

	/*
	 * do abort cleanup processing
	 */
	AtCleanup_Portals();		/* now safe to release portal memory */
	AtEOXact_Snapshot(false, true); /* and release the transaction's snapshots */

	CurrentResourceOwner = NULL;	/* and resource owner */
	if (TopTransactionResourceOwner)
		ResourceOwnerDelete(TopTransactionResourceOwner);
	s->curTransactionOwner = NULL;
	CurTransactionResourceOwner = NULL;
	TopTransactionResourceOwner = NULL;

	AtCleanup_Memory();			/* and transaction memory */

	s->fullTransactionId = InvalidFullTransactionId;
	s->subTransactionId = InvalidSubTransactionId;
	s->nestingLevel = 0;
	s->gucNestLevel = 0;
	s->childXids = NULL;
	s->nChildXids = 0;
	s->maxChildXids = 0;
	s->parallelModeLevel = 0;
	s->executorSaysXactDoesWrites = false;

	XactTopFullTransactionId = InvalidFullTransactionId;
	nParallelCurrentXids = 0;

	/*
	 * done with abort processing, set current transaction state back to
	 * default
	 */
	s->state = TRANS_DEFAULT;

	finishDistributedTransactionContext("CleanupTransaction", true);

	/* Release resource group slot at the end of a transaction */
	if (ShouldUnassignResGroup())
		UnassignResGroup(false);
}

/*
 *	StartTransactionCommand
 */
void
StartTransactionCommand(void)
{
	if (Gp_role == GP_ROLE_DISPATCH)
		setupRegularDtxContext();

	TransactionState s = CurrentTransactionState;

	switch (s->blockState)
	{
			/*
			 * if we aren't in a transaction block, we just do our usual start
			 * transaction.
			 */
		case TBLOCK_DEFAULT:
			StartTransaction();

			if (DistributedTransactionContext == DTX_CONTEXT_QE_TWO_PHASE_IMPLICIT_WRITER)
			{
				/*
				 * Pretend we executed an explicit BEGIN.
				 */
				s->blockState = TBLOCK_INPROGRESS;
			}
			else
			{
				/*
				 * Normal case.
				 */
				s->blockState = TBLOCK_STARTED;
			}
			break;

			/*
			 * We are somewhere in a transaction block or subtransaction and
			 * about to start a new command.  For now we do nothing, but
			 * someday we may do command-local resource initialization. (Note
			 * that any needed CommandCounterIncrement was done by the
			 * previous CommitTransactionCommand.)
			 */
		case TBLOCK_INPROGRESS:
		case TBLOCK_IMPLICIT_INPROGRESS:
		case TBLOCK_SUBINPROGRESS:
			/*
			 * There may be reader gangs waiting for us to update the
			 * QDSentXID -- make sure the state of the sharedsnapshot
			 * slot properly tracks the qd-xid
			 */
			if (Gp_role == GP_ROLE_EXECUTE && Gp_is_writer && SharedLocalSnapshotSlot != NULL)
			{
				LWLockAcquire(SharedLocalSnapshotSlot->slotLock, LW_EXCLUSIVE);

				FullTransactionId oldFullXid = SharedLocalSnapshotSlot->fullXid;
				TimestampTz oldStartTimestamp = SharedLocalSnapshotSlot->startTimestamp;

				/*
				 * MPP-3228: For a subtransaction, the transactionId
				 * may not have been assigned, we can't change the
				 * shared copy to InvalidTransactionId (the unassigned
				 * value) since the reader may *need* it).
				 */
				if (FullTransactionIdIsValid(s->fullTransactionId))
				{
					SharedLocalSnapshotSlot->fullXid = s->fullTransactionId;
				}

				SharedLocalSnapshotSlot->startTimestamp = xactStartTimestamp;
				SharedLocalSnapshotSlot->distributedXid = QEDtxContextInfo.distributedXid;

				LWLockRelease(SharedLocalSnapshotSlot->slotLock);

				ereportif(Debug_print_full_dtm, LOG,
						  (errmsg("qExec WRITER updating shared xid: " UINT64_FORMAT " -> " UINT64_FORMAT " "
								  "(StartTransactionCommand) timestamp: "
								  INT64_FORMAT " -> " INT64_FORMAT ")",
								  U64FromFullTransactionId(oldFullXid),
								  U64FromFullTransactionId(s->fullTransactionId),
								  oldStartTimestamp, xactStartTimestamp)));
			}
			break;

			/*
			 * Here we are in a failed transaction block (one of the commands
			 * caused an abort) so we do nothing but remain in the abort
			 * state.  Eventually we will get a ROLLBACK command which will
			 * get us out of this state.  (It is up to other code to ensure
			 * that no commands other than ROLLBACK will be processed in these
			 * states.)
			 */
		case TBLOCK_ABORT:
		case TBLOCK_SUBABORT:
			break;

			/* These cases are invalid. */
		case TBLOCK_STARTED:
		case TBLOCK_BEGIN:
		case TBLOCK_PARALLEL_INPROGRESS:
		case TBLOCK_SUBBEGIN:
		case TBLOCK_END:
		case TBLOCK_SUBRELEASE:
		case TBLOCK_SUBCOMMIT:
		case TBLOCK_ABORT_END:
		case TBLOCK_SUBABORT_END:
		case TBLOCK_ABORT_PENDING:
		case TBLOCK_SUBABORT_PENDING:
		case TBLOCK_SUBRESTART:
		case TBLOCK_SUBABORT_RESTART:
		case TBLOCK_PREPARE:
			elog(ERROR, "StartTransactionCommand: unexpected state %s",
				 BlockStateAsString(s->blockState));
			break;
	}

	/*
	 * We must switch to CurTransactionContext before returning. This is
	 * already done if we called StartTransaction, otherwise not.
	 */
	Assert(CurTransactionContext != NULL);
	MemoryContextSwitchTo(CurTransactionContext);
}


/*
 * Simple system for saving and restoring transaction characteristics
 * (isolation level, read only, deferrable).  We need this for transaction
 * chaining, so that we can set the characteristics of the new transaction to
 * be the same as the previous one.  (We need something like this because the
 * GUC system resets the characteristics at transaction end, so for example
 * just skipping the reset in StartTransaction() won't work.)
 */
static int	save_XactIsoLevel;
static bool save_XactReadOnly;
static bool save_XactDeferrable;

void
SaveTransactionCharacteristics(void)
{
	save_XactIsoLevel = XactIsoLevel;
	save_XactReadOnly = XactReadOnly;
	save_XactDeferrable = XactDeferrable;
}

void
RestoreTransactionCharacteristics(void)
{
	XactIsoLevel = save_XactIsoLevel;
	XactReadOnly = save_XactReadOnly;
	XactDeferrable = save_XactDeferrable;
}


/*
 *	CommitTransactionCommand
 */
void
CommitTransactionCommand(void)
{
	TransactionState s = CurrentTransactionState;

	if (Gp_role == GP_ROLE_EXECUTE && !Gp_is_writer)
		elog(DEBUG1,"CommitTransactionCommand: called as segment Reader in state %s",
		     BlockStateAsString(s->blockState));

	if (s->chain)
		SaveTransactionCharacteristics();

	switch (s->blockState)
	{
			/*
			 * These shouldn't happen.  TBLOCK_DEFAULT means the previous
			 * StartTransactionCommand didn't set the STARTED state
			 * appropriately, while TBLOCK_PARALLEL_INPROGRESS should be ended
			 * by EndParallelWorkerTransaction(), not this function.
			 */
		case TBLOCK_DEFAULT:
		case TBLOCK_PARALLEL_INPROGRESS:
			elog(FATAL, "CommitTransactionCommand: unexpected state %s",
				 BlockStateAsString(s->blockState));
			break;

			/*
			 * If we aren't in a transaction block, just do our usual
			 * transaction commit, and return to the idle state.
			 */
		case TBLOCK_STARTED:
			CommitTransaction();
			s->blockState = TBLOCK_DEFAULT;
			break;

			/*
			 * We are completing a "BEGIN TRANSACTION" command, so we change
			 * to the "transaction block in progress" state and return.  (We
			 * assume the BEGIN did nothing to the database, so we need no
			 * CommandCounterIncrement.)
			 */
		case TBLOCK_BEGIN:
			s->blockState = TBLOCK_INPROGRESS;
			break;

			/*
			 * This is the case when we have finished executing a command
			 * someplace within a transaction block.  We increment the command
			 * counter and return.
			 */
		case TBLOCK_INPROGRESS:
		case TBLOCK_IMPLICIT_INPROGRESS:
		case TBLOCK_SUBINPROGRESS:
			CommandCounterIncrement();
			break;

			/*
			 * We are completing a "COMMIT" command.  Do it and return to the
			 * idle state.
			 */
		case TBLOCK_END:
			CommitTransaction();
			s->blockState = TBLOCK_DEFAULT;
			if (s->chain)
			{
				StartTransaction();
				s->blockState = TBLOCK_INPROGRESS;
				s->chain = false;
				RestoreTransactionCharacteristics();
			}
			break;

			/*
			 * Here we are in the middle of a transaction block but one of the
			 * commands caused an abort so we do nothing but remain in the
			 * abort state.  Eventually we will get a ROLLBACK command.
			 */
		case TBLOCK_ABORT:
		case TBLOCK_SUBABORT:
			break;

			/*
			 * Here we were in an aborted transaction block and we just got
			 * the ROLLBACK command from the user, so clean up the
			 * already-aborted transaction and return to the idle state.
			 */
		case TBLOCK_ABORT_END:
			CleanupTransaction();
			s->blockState = TBLOCK_DEFAULT;
			if (s->chain)
			{
				StartTransaction();
				s->blockState = TBLOCK_INPROGRESS;
				s->chain = false;
				RestoreTransactionCharacteristics();
			}
			break;

			/*
			 * Here we were in a perfectly good transaction block but the user
			 * told us to ROLLBACK anyway.  We have to abort the transaction
			 * and then clean up.
			 */
		case TBLOCK_ABORT_PENDING:
			AbortTransaction();
			CleanupTransaction();
			s->blockState = TBLOCK_DEFAULT;
			if (s->chain)
			{
				StartTransaction();
				s->blockState = TBLOCK_INPROGRESS;
				s->chain = false;
				RestoreTransactionCharacteristics();
			}
			break;

			/*
			 * We are completing a "PREPARE TRANSACTION" command.  Do it and
			 * return to the idle state.
			 */
		case TBLOCK_PREPARE:
			PrepareTransaction();
			s->blockState = TBLOCK_DEFAULT;
			break;

			/*
			 * We were just issued a SAVEPOINT inside a transaction block.
			 * Start a subtransaction.  (DefineSavepoint already did
			 * PushTransaction, so as to have someplace to put the SUBBEGIN
			 * state.)
			 */
		case TBLOCK_SUBBEGIN:
			StartSubTransaction();
			s->blockState = TBLOCK_SUBINPROGRESS;
			break;

			/*
			 * We were issued a RELEASE command, so we end the current
			 * subtransaction and return to the parent transaction. The parent
			 * might be ended too, so repeat till we find an INPROGRESS
			 * transaction or subtransaction.
			 */
		case TBLOCK_SUBRELEASE:
			do
			{
				CommitSubTransaction();
				s = CurrentTransactionState;	/* changed by pop */
			} while (s->blockState == TBLOCK_SUBRELEASE);

			Assert(s->blockState == TBLOCK_INPROGRESS ||
				   s->blockState == TBLOCK_SUBINPROGRESS);
			break;

			/*
			 * We were issued a COMMIT, so we end the current subtransaction
			 * hierarchy and perform final commit. We do this by rolling up
			 * any subtransactions into their parent, which leads to O(N^2)
			 * operations with respect to resource owners - this isn't that
			 * bad until we approach a thousands of savepoints but is
			 * necessary for correctness should after triggers create new
			 * resource owners.
			 */
		case TBLOCK_SUBCOMMIT:
			do
			{
				CommitSubTransaction();
				s = CurrentTransactionState;	/* changed by pop */
			} while (s->blockState == TBLOCK_SUBCOMMIT);
			/* If we had a COMMIT command, finish off the main xact too */
			if (s->blockState == TBLOCK_END)
			{
				Assert(s->parent == NULL);
				CommitTransaction();
				s->blockState = TBLOCK_DEFAULT;
				if (s->chain)
				{
					StartTransaction();
					s->blockState = TBLOCK_INPROGRESS;
					s->chain = false;
					RestoreTransactionCharacteristics();
				}
			}
			else if (s->blockState == TBLOCK_PREPARE)
			{
				Assert(s->parent == NULL);
				PrepareTransaction();
				s->blockState = TBLOCK_DEFAULT;
			}
			else
				elog(ERROR, "CommitTransactionCommand: unexpected state %s",
					 BlockStateAsString(s->blockState));
			break;

			/*
			 * The current already-failed subtransaction is ending due to a
			 * ROLLBACK or ROLLBACK TO command, so pop it and recursively
			 * examine the parent (which could be in any of several states).
			 */
		case TBLOCK_SUBABORT_END:
			CleanupSubTransaction();
			CommitTransactionCommand();
			break;

			/*
			 * As above, but it's not dead yet, so abort first.
			 */
		case TBLOCK_SUBABORT_PENDING:
			AbortSubTransaction();
			CleanupSubTransaction();
			CommitTransactionCommand();
			break;

			/*
			 * The current subtransaction is the target of a ROLLBACK TO
			 * command.  Abort and pop it, then start a new subtransaction
			 * with the same name.
			 */
		case TBLOCK_SUBRESTART:
			{
				char	   *name;
				int			savepointLevel;

				/* save name and keep Cleanup from freeing it */
				name = s->name;
				s->name = NULL;
				savepointLevel = s->savepointLevel;

				AbortSubTransaction();
				CleanupSubTransaction();

				if (Gp_role == GP_ROLE_DISPATCH)
				{
					DispatchRollbackToSavepoint(name);
				}

				DefineSavepoint(name);
				s = CurrentTransactionState;	/* changed by push */
				if (name)
				{
					pfree(name);
				}
				s->savepointLevel = savepointLevel;

				/* This is the same as TBLOCK_SUBBEGIN case */
				AssertState(s->blockState == TBLOCK_SUBBEGIN);
				StartSubTransaction();
				s->blockState = TBLOCK_SUBINPROGRESS;
			}
			break;

			/*
			 * Same as above, but the subtransaction had already failed, so we
			 * don't need AbortSubTransaction.
			 */
		case TBLOCK_SUBABORT_RESTART:
			{
				char	   *name;
				int			savepointLevel;

				/* save name and keep Cleanup from freeing it */
				name = s->name;
				s->name = NULL;
				savepointLevel = s->savepointLevel;

				CleanupSubTransaction();

				if (Gp_role == GP_ROLE_DISPATCH)
				{
					DispatchRollbackToSavepoint(name);
				}

				DefineSavepoint(name);
				s = CurrentTransactionState;	/* changed by push */
				s->name = name;
				s->savepointLevel = savepointLevel;

				/* This is the same as TBLOCK_SUBBEGIN case */
				AssertState(s->blockState == TBLOCK_SUBBEGIN);
				StartSubTransaction();
				s->blockState = TBLOCK_SUBINPROGRESS;
			}
			break;
	}
}

/*
 *	AbortCurrentTransaction
 */
void
AbortCurrentTransaction(void)
{
	TransactionState s = CurrentTransactionState;

	elog(DEBUG5, "AbortCurrentTransaction for " UINT64_FORMAT " in state: %d",
		 U64FromFullTransactionId(s->fullTransactionId),
		 s->blockState);

	switch (s->blockState)
	{
		case TBLOCK_DEFAULT:
			if (s->state == TRANS_DEFAULT)
			{
				/* we are idle, so nothing to do */
			}
			else
			{
				/*
				 * We can get here after an error during transaction start
				 * (state will be TRANS_START).  Need to clean up the
				 * incompletely started transaction.  First, adjust the
				 * low-level state to suppress warning message from
				 * AbortTransaction.
				 */
				if (s->state == TRANS_START)
					s->state = TRANS_INPROGRESS;
				AbortTransaction();
				CleanupTransaction();
			}
			break;

			/*
			 * If we aren't in a transaction block, we just do the basic abort
			 * & cleanup transaction.  For this purpose, we treat an implicit
			 * transaction block as if it were a simple statement.
			 */
		case TBLOCK_STARTED:
		case TBLOCK_IMPLICIT_INPROGRESS:
			AbortTransaction();
			CleanupTransaction();
			s->blockState = TBLOCK_DEFAULT;
			break;

			/*
			 * If we are in TBLOCK_BEGIN it means something screwed up right
			 * after reading "BEGIN TRANSACTION".  We assume that the user
			 * will interpret the error as meaning the BEGIN failed to get him
			 * into a transaction block, so we should abort and return to idle
			 * state.
			 */
		case TBLOCK_BEGIN:
			AbortTransaction();
			CleanupTransaction();
			s->blockState = TBLOCK_DEFAULT;
			break;

			/*
			 * We are somewhere in a transaction block and we've gotten a
			 * failure, so we abort the transaction and set up the persistent
			 * ABORT state.  We will stay in ABORT until we get a ROLLBACK.
			 */
		case TBLOCK_INPROGRESS:
		case TBLOCK_PARALLEL_INPROGRESS:
			AbortTransaction();
			s->blockState = TBLOCK_ABORT;
			/* CleanupTransaction happens when we exit TBLOCK_ABORT_END */
			break;

			/*
			 * Here, we failed while trying to COMMIT.  Clean up the
			 * transaction and return to idle state (we do not want to stay in
			 * the transaction).
			 */
		case TBLOCK_END:
			AbortTransaction();
			CleanupTransaction();
			s->blockState = TBLOCK_DEFAULT;
			break;

			/*
			 * Here, we are already in an aborted transaction state and are
			 * waiting for a ROLLBACK, but for some reason we failed again! So
			 * we just remain in the abort state.
			 */
		case TBLOCK_ABORT:
		case TBLOCK_SUBABORT:
			break;

			/*
			 * We are in a failed transaction and we got the ROLLBACK command.
			 * We have already aborted, we just need to cleanup and go to idle
			 * state.
			 */
		case TBLOCK_ABORT_END:
			CleanupTransaction();
			s->blockState = TBLOCK_DEFAULT;

			Assert(DistributedTransactionContext == DTX_CONTEXT_LOCAL_ONLY);
			break;

			/*
			 * We are in a live transaction and we got a ROLLBACK command.
			 * Abort, cleanup, go to idle state.
			 */
		case TBLOCK_ABORT_PENDING:
			AbortTransaction();
			CleanupTransaction();
			s->blockState = TBLOCK_DEFAULT;

			Assert(DistributedTransactionContext == DTX_CONTEXT_LOCAL_ONLY);
			break;

			/*
			 * Here, we failed while trying to PREPARE.  Clean up the
			 * transaction and return to idle state (we do not want to stay in
			 * the transaction).
			 */
		case TBLOCK_PREPARE:
			AbortTransaction();
			CleanupTransaction();
			s->blockState = TBLOCK_DEFAULT;

			Assert(DistributedTransactionContext == DTX_CONTEXT_LOCAL_ONLY);
			break;

			/*
			 * We got an error inside a subtransaction.  Abort just the
			 * subtransaction, and go to the persistent SUBABORT state until
			 * we get ROLLBACK.
			 */
		case TBLOCK_SUBINPROGRESS:
			AbortSubTransaction();
			s->blockState = TBLOCK_SUBABORT;
			break;

			/*
			 * If we failed while trying to create a subtransaction, clean up
			 * the broken subtransaction and abort the parent.  The same
			 * applies if we get a failure while ending a subtransaction.
			 */
		case TBLOCK_SUBBEGIN:
		case TBLOCK_SUBRELEASE:
		case TBLOCK_SUBCOMMIT:
		case TBLOCK_SUBABORT_PENDING:
		case TBLOCK_SUBRESTART:
			AbortSubTransaction();
			CleanupSubTransaction();
			AbortCurrentTransaction();
			break;

			/*
			 * Same as above, except the Abort() was already done.
			 */
		case TBLOCK_SUBABORT_END:
		case TBLOCK_SUBABORT_RESTART:
			CleanupSubTransaction();
			AbortCurrentTransaction();
			break;
	}
}

/*
 *	PreventInTransactionBlock
 *
 *	This routine is to be called by statements that must not run inside
 *	a transaction block, typically because they have non-rollback-able
 *	side effects or do internal commits.
 *
 *	If we have already started a transaction block, issue an error; also issue
 *	an error if we appear to be running inside a user-defined function (which
 *	could issue more commands and possibly cause a failure after the statement
 *	completes).  Subtransactions are verboten too.
 *
 *	We must also set XACT_FLAGS_NEEDIMMEDIATECOMMIT in MyXactFlags, to ensure
 *	that postgres.c follows through by committing after the statement is done.
 *
 *	isTopLevel: passed down from ProcessUtility to determine whether we are
 *	inside a function.  (We will always fail if this is false, but it's
 *	convenient to centralize the check here instead of making callers do it.)
 *	stmtType: statement type name, for error messages.
 */
void
PreventInTransactionBlock(bool isTopLevel, const char *stmtType)
{
	/*
	 * xact block already started?
	 */
	if (IsTransactionBlock())
		ereport(ERROR,
				(errcode(ERRCODE_ACTIVE_SQL_TRANSACTION),
		/* translator: %s represents an SQL statement name */
				 errmsg("%s cannot run inside a transaction block",
						stmtType)));

	/*
	 * subtransaction?
	 */
	if (IsSubTransaction())
		ereport(ERROR,
				(errcode(ERRCODE_ACTIVE_SQL_TRANSACTION),
		/* translator: %s represents an SQL statement name */
				 errmsg("%s cannot run inside a subtransaction",
						stmtType)));

	/*
	 * inside a function call?
	 */
	if (!isTopLevel)
		ereport(ERROR,
				(errcode(ERRCODE_ACTIVE_SQL_TRANSACTION),
		/* translator: %s represents an SQL statement name */
				 errmsg("%s cannot be executed from a function", stmtType)));

	/* If we got past IsTransactionBlock test, should be in default state */
	if (CurrentTransactionState->blockState != TBLOCK_DEFAULT &&
		CurrentTransactionState->blockState != TBLOCK_STARTED)
		elog(FATAL, "cannot prevent transaction chain");

	/* All okay.  Set the flag to make sure the right thing happens later. */
	MyXactFlags |= XACT_FLAGS_NEEDIMMEDIATECOMMIT;
}

/*
 *	WarnNoTransactionBlock
 *	RequireTransactionBlock
 *
 *	These two functions allow for warnings or errors if a command is executed
 *	outside of a transaction block.  This is useful for commands that have no
 *	effects that persist past transaction end (and so calling them outside a
 *	transaction block is presumably an error).  DECLARE CURSOR is an example.
 *	While top-level transaction control commands (BEGIN/COMMIT/ABORT) and SET
 *	that have no effect issue warnings, all other no-effect commands generate
 *	errors.
 *
 *	If we appear to be running inside a user-defined function, we do not
 *	issue anything, since the function could issue more commands that make
 *	use of the current statement's results.  Likewise subtransactions.
 *	Thus these are inverses for PreventInTransactionBlock.
 *
 *	isTopLevel: passed down from ProcessUtility to determine whether we are
 *	inside a function.
 *	stmtType: statement type name, for warning or error messages.
 */
void
WarnNoTransactionBlock(bool isTopLevel, const char *stmtType)
{
	CheckTransactionBlock(isTopLevel, false, stmtType);
}

void
RequireTransactionBlock(bool isTopLevel, const char *stmtType)
{
	CheckTransactionBlock(isTopLevel, true, stmtType);
}

/*
 * This is the implementation of the above two.
 */
static void
CheckTransactionBlock(bool isTopLevel, bool throwError, const char *stmtType)
{
	/*
	 * xact block already started?
	 */
	if (IsTransactionBlock())
		return;

	/*
	 * subtransaction?
	 */
	if (IsSubTransaction())
		return;

	/*
	 * inside a function call?
	 */
	if (!isTopLevel)
		return;

	ereport(throwError ? ERROR : WARNING,
			(errcode(ERRCODE_NO_ACTIVE_SQL_TRANSACTION),
	/* translator: %s represents an SQL statement name */
			 errmsg("%s can only be used in transaction blocks",
					stmtType)));
	return;
}

/*
 *	IsInTransactionBlock
 *
 *	This routine is for statements that need to behave differently inside
 *	a transaction block than when running as single commands.  ANALYZE is
 *	currently the only example.
 *
 *	isTopLevel: passed down from ProcessUtility to determine whether we are
 *	inside a function.
 */
bool
IsInTransactionBlock(bool isTopLevel)
{
	/*
	 * Return true on same conditions that would make
	 * PreventInTransactionBlock error out
	 */
	if (IsTransactionBlock())
		return true;

	if (IsSubTransaction())
		return true;

	if (!isTopLevel)
		return true;

	if (CurrentTransactionState->blockState != TBLOCK_DEFAULT &&
		CurrentTransactionState->blockState != TBLOCK_STARTED)
		return true;

	/*
	 * If we tell the caller we're not in a transaction block, then inform
	 * postgres.c that it had better commit when the statement is done.
	 * Otherwise our report could be a lie.
	 */
	MyXactFlags |= XACT_FLAGS_NEEDIMMEDIATECOMMIT;

	return false;
}


/*
 * Register or deregister callback functions for start- and end-of-xact
 * operations.
 *
 * These functions are intended for use by dynamically loaded modules.
 * For built-in modules we generally just hardwire the appropriate calls
 * (mainly because it's easier to control the order that way, where needed).
 *
 * At transaction end, the callback occurs post-commit or post-abort, so the
 * callback functions can only do noncritical cleanup.
 */
void
RegisterXactCallback(XactCallback callback, void *arg)
{
	XactCallbackItem *item;

	item = (XactCallbackItem *)
		MemoryContextAlloc(TopMemoryContext, sizeof(XactCallbackItem));
	item->callback = callback;
	item->arg = arg;
	item->next = Xact_callbacks;
	Xact_callbacks = item;
}

void
UnregisterXactCallback(XactCallback callback, void *arg)
{
	XactCallbackItem *item;
	XactCallbackItem *prev;

	prev = NULL;
	for (item = Xact_callbacks; item; prev = item, item = item->next)
	{
		if (item->callback == callback && item->arg == arg)
		{
			if (prev)
				prev->next = item->next;
			else
				Xact_callbacks = item->next;
			pfree(item);
			break;
		}
	}
}

static void
CallXactCallbacks(XactEvent event)
{
	XactCallbackItem *item;

	for (item = Xact_callbacks; item; item = item->next)
		item->callback(event, item->arg);
}

/* Register or deregister callback functions for start/end Xact.  Call only once. */
void
RegisterXactCallbackOnce(XactCallback callback, void *arg)
{
	XactCallbackItem *item;

	item = (XactCallbackItem *)
		MemoryContextAlloc(TopMemoryContext, sizeof(XactCallbackItem));
	item->callback = callback;
	item->arg = arg;
	item->next = Xact_callbacks_once;
	Xact_callbacks_once = item;
}

void
UnregisterXactCallbackOnce(XactCallback callback, void *arg)
{
	XactCallbackItem *item;
	XactCallbackItem *prev;

	prev = NULL;
	for (item = Xact_callbacks_once; item; prev = item, item = item->next)
	{
		if (item->callback == callback && item->arg == arg)
		{
			if (prev)
				prev->next = item->next;
			else
				Xact_callbacks_once = item->next;
			pfree(item);
			break;
		}
	}
}

static void
CallXactCallbacksOnce(XactEvent event)
{
	/* currently callback once should ignore prepare. */
	if (event == XACT_EVENT_PREPARE)
		return;

	while(Xact_callbacks_once)
	{
		XactCallbackItem *next = Xact_callbacks_once->next;
		XactCallback callback=Xact_callbacks_once->callback;
		void*arg=Xact_callbacks_once->arg;
		pfree(Xact_callbacks_once);
		Xact_callbacks_once = next;
		callback(event,arg);
	}
}

/*
 * Register or deregister callback functions for start- and end-of-subxact
 * operations.
 *
 * Pretty much same as above, but for subtransaction events.
 *
 * At subtransaction end, the callback occurs post-subcommit or post-subabort,
 * so the callback functions can only do noncritical cleanup.  At
 * subtransaction start, the callback is called when the subtransaction has
 * finished initializing.
 */
void
RegisterSubXactCallback(SubXactCallback callback, void *arg)
{
	SubXactCallbackItem *item;

	item = (SubXactCallbackItem *)
		MemoryContextAlloc(TopMemoryContext, sizeof(SubXactCallbackItem));
	item->callback = callback;
	item->arg = arg;
	item->next = SubXact_callbacks;
	SubXact_callbacks = item;
}

void
UnregisterSubXactCallback(SubXactCallback callback, void *arg)
{
	SubXactCallbackItem *item;
	SubXactCallbackItem *prev;

	prev = NULL;
	for (item = SubXact_callbacks; item; prev = item, item = item->next)
	{
		if (item->callback == callback && item->arg == arg)
		{
			if (prev)
				prev->next = item->next;
			else
				SubXact_callbacks = item->next;
			pfree(item);
			break;
		}
	}
}

static void
CallSubXactCallbacks(SubXactEvent event,
					 SubTransactionId mySubid,
					 SubTransactionId parentSubid)
{
	SubXactCallbackItem *item;

	for (item = SubXact_callbacks; item; item = item->next)
		item->callback(event, mySubid, parentSubid, item->arg);
}


/* ----------------------------------------------------------------
 *					   transaction block support
 * ----------------------------------------------------------------
 */

/*
 *	BeginTransactionBlock
 *		This executes a BEGIN command.
 */
void
BeginTransactionBlock(void)
{
	TransactionState s = CurrentTransactionState;

	switch (s->blockState)
	{
			/*
			 * We are not inside a transaction block, so allow one to begin.
			 */
		case TBLOCK_STARTED:
			s->blockState = TBLOCK_BEGIN;
			break;

			/*
			 * BEGIN converts an implicit transaction block to a regular one.
			 * (Note that we allow this even if we've already done some
			 * commands, which is a bit odd but matches historical practice.)
			 */
		case TBLOCK_IMPLICIT_INPROGRESS:
			s->blockState = TBLOCK_BEGIN;
			break;

			/*
			 * Already a transaction block in progress.
			 */
		case TBLOCK_INPROGRESS:
		case TBLOCK_PARALLEL_INPROGRESS:
		case TBLOCK_SUBINPROGRESS:
		case TBLOCK_ABORT:
		case TBLOCK_SUBABORT:
			ereport(Gp_role == GP_ROLE_EXECUTE ? DEBUG1 : WARNING,
					(errcode(ERRCODE_ACTIVE_SQL_TRANSACTION),
					 errmsg("there is already a transaction in progress")));
			break;

			/* These cases are invalid. */
		case TBLOCK_DEFAULT:
		case TBLOCK_BEGIN:
		case TBLOCK_SUBBEGIN:
		case TBLOCK_END:
		case TBLOCK_SUBRELEASE:
		case TBLOCK_SUBCOMMIT:
		case TBLOCK_ABORT_END:
		case TBLOCK_SUBABORT_END:
		case TBLOCK_ABORT_PENDING:
		case TBLOCK_SUBABORT_PENDING:
		case TBLOCK_SUBRESTART:
		case TBLOCK_SUBABORT_RESTART:
		case TBLOCK_PREPARE:
			elog(FATAL, "BeginTransactionBlock: unexpected state %s",
				 BlockStateAsString(s->blockState));
			break;
	}
}

/*
 *	PrepareTransactionBlock
 *		This executes a PREPARE command.
 *
 * Since PREPARE may actually do a ROLLBACK, the result indicates what
 * happened: true for PREPARE, false for ROLLBACK.
 *
 * Note that we don't actually do anything here except change blockState.
 * The real work will be done in the upcoming PrepareTransaction().
 * We do it this way because it's not convenient to change memory context,
 * resource owner, etc while executing inside a Portal.
 */
bool
PrepareTransactionBlock(const char *gid)
{
	TransactionState s;
	bool		result;

	/* Set up to commit the current transaction */
	result = EndTransactionBlock(false);

	/* If successful, change outer tblock state to PREPARE */
	if (result)
	{
		s = CurrentTransactionState;

		while (s->parent != NULL)
			s = s->parent;

		if (s->blockState == TBLOCK_END)
		{
			/* Save GID where PrepareTransaction can find it again */
			prepareGID = MemoryContextStrdup(TopTransactionContext, gid);

			s->blockState = TBLOCK_PREPARE;
		}
		else
		{
			/*
			 * ignore case where we are not in a transaction;
			 * EndTransactionBlock already issued a warning.
			 */
			Assert(s->blockState == TBLOCK_STARTED ||
				   s->blockState == TBLOCK_IMPLICIT_INPROGRESS);
			/* Don't send back a PREPARE result tag... */
			result = false;
		}
	}

	return result;
}

/*
 *	EndTransactionBlock
 *		This executes a COMMIT command.
 *
 * Since COMMIT may actually do a ROLLBACK, the result indicates what
 * happened: true for COMMIT, false for ROLLBACK.
 *
 * Note that we don't actually do anything here except change blockState.
 * The real work will be done in the upcoming CommitTransactionCommand().
 * We do it this way because it's not convenient to change memory context,
 * resource owner, etc while executing inside a Portal.
 */
bool
EndTransactionBlock(bool chain)
{
	TransactionState s = CurrentTransactionState;
	bool		result = false;

	switch (s->blockState)
	{
			/*
			 * We are in a transaction block, so tell CommitTransactionCommand
			 * to COMMIT.
			 */
		case TBLOCK_INPROGRESS:
			s->blockState = TBLOCK_END;
			result = true;
			break;

			/*
			 * We are in an implicit transaction block.  If AND CHAIN was
			 * specified, error.  Otherwise commit, but issue a warning
			 * because there was no explicit BEGIN before this.
			 */
		case TBLOCK_IMPLICIT_INPROGRESS:
			if (chain)
				ereport(ERROR,
						(errcode(ERRCODE_NO_ACTIVE_SQL_TRANSACTION),
						 /* translator: %s represents an SQL statement name */
						 errmsg("%s can only be used in transaction blocks",
								"COMMIT AND CHAIN")));
			else
				ereport(WARNING,
						(errcode(ERRCODE_NO_ACTIVE_SQL_TRANSACTION),
						 errmsg("there is no transaction in progress")));
			s->blockState = TBLOCK_END;
			result = true;
			break;

			/*
			 * We are in a failed transaction block.  Tell
			 * CommitTransactionCommand it's time to exit the block.
			 */
		case TBLOCK_ABORT:
			s->blockState = TBLOCK_ABORT_END;
			break;

			/*
			 * We are in a live subtransaction block.  Set up to subcommit all
			 * open subtransactions and then commit the main transaction.
			 */
		case TBLOCK_SUBINPROGRESS:
			while (s->parent != NULL)
			{
				if (s->blockState == TBLOCK_SUBINPROGRESS)
					s->blockState = TBLOCK_SUBCOMMIT;
				else
					elog(FATAL, "EndTransactionBlock: unexpected state %s",
						 BlockStateAsString(s->blockState));
				s = s->parent;
			}
			if (s->blockState == TBLOCK_INPROGRESS)
				s->blockState = TBLOCK_END;
			else
				elog(FATAL, "EndTransactionBlock: unexpected state %s",
					 BlockStateAsString(s->blockState));
			result = true;
			break;

			/*
			 * Here we are inside an aborted subtransaction.  Treat the COMMIT
			 * as ROLLBACK: set up to abort everything and exit the main
			 * transaction.
			 */
		case TBLOCK_SUBABORT:
			while (s->parent != NULL)
			{
				if (s->blockState == TBLOCK_SUBINPROGRESS)
					s->blockState = TBLOCK_SUBABORT_PENDING;
				else if (s->blockState == TBLOCK_SUBABORT)
					s->blockState = TBLOCK_SUBABORT_END;
				else
					elog(FATAL, "EndTransactionBlock: unexpected state %s",
						 BlockStateAsString(s->blockState));
				s = s->parent;
			}
			if (s->blockState == TBLOCK_INPROGRESS)
				s->blockState = TBLOCK_ABORT_PENDING;
			else if (s->blockState == TBLOCK_ABORT)
				s->blockState = TBLOCK_ABORT_END;
			else
				elog(FATAL, "EndTransactionBlock: unexpected state %s",
					 BlockStateAsString(s->blockState));
			break;

			/*
			 * The user issued COMMIT when not inside a transaction.  For
			 * COMMIT without CHAIN, issue a WARNING, staying in
			 * TBLOCK_STARTED state.  The upcoming call to
			 * CommitTransactionCommand() will then close the transaction and
			 * put us back into the default state.  For COMMIT AND CHAIN,
			 * error.
			 */
		case TBLOCK_STARTED:
			if (chain)
				ereport(ERROR,
						(errcode(ERRCODE_NO_ACTIVE_SQL_TRANSACTION),
						 /* translator: %s represents an SQL statement name */
						 errmsg("%s can only be used in transaction blocks",
								"COMMIT AND CHAIN")));
			else
<<<<<<< HEAD
				ereport((Gp_role == GP_ROLE_EXECUTE) ? DEBUG2 : WARNING,
=======
				ereport(WARNING,
>>>>>>> 7cd0d523
						(errcode(ERRCODE_NO_ACTIVE_SQL_TRANSACTION),
						 errmsg("there is no transaction in progress")));
			result = true;
			break;

			/*
			 * The user issued a COMMIT that somehow ran inside a parallel
			 * worker.  We can't cope with that.
			 */
		case TBLOCK_PARALLEL_INPROGRESS:
			ereport(FATAL,
					(errcode(ERRCODE_INVALID_TRANSACTION_STATE),
					 errmsg("cannot commit during a parallel operation")));
			break;

			/* These cases are invalid. */
		case TBLOCK_DEFAULT:
		case TBLOCK_BEGIN:
		case TBLOCK_SUBBEGIN:
		case TBLOCK_END:
		case TBLOCK_SUBRELEASE:
		case TBLOCK_SUBCOMMIT:
		case TBLOCK_ABORT_END:
		case TBLOCK_SUBABORT_END:
		case TBLOCK_ABORT_PENDING:
		case TBLOCK_SUBABORT_PENDING:
		case TBLOCK_SUBRESTART:
		case TBLOCK_SUBABORT_RESTART:
		case TBLOCK_PREPARE:
			elog(FATAL, "EndTransactionBlock: unexpected state %s",
				 BlockStateAsString(s->blockState));
			break;
	}

	Assert(s->blockState == TBLOCK_STARTED ||
		   s->blockState == TBLOCK_END ||
		   s->blockState == TBLOCK_ABORT_END ||
		   s->blockState == TBLOCK_ABORT_PENDING);

	s->chain = chain;

	return result;
}

/*
 *	UserAbortTransactionBlock
 *		This executes a ROLLBACK command.
 *
 * As above, we don't actually do anything here except change blockState.
 */
void
UserAbortTransactionBlock(bool chain)
{
	TransactionState s = CurrentTransactionState;

	switch (s->blockState)
	{
			/*
			 * We are inside a transaction block and we got a ROLLBACK command
			 * from the user, so tell CommitTransactionCommand to abort and
			 * exit the transaction block.
			 */
		case TBLOCK_INPROGRESS:
			s->blockState = TBLOCK_ABORT_PENDING;
			break;

			/*
			 * We are inside a failed transaction block and we got a ROLLBACK
			 * command from the user.  Abort processing is already done, so
			 * CommitTransactionCommand just has to cleanup and go back to
			 * idle state.
			 */
		case TBLOCK_ABORT:
			s->blockState = TBLOCK_ABORT_END;
			break;

			/*
			 * We are inside a subtransaction.  Mark everything up to top
			 * level as exitable.
			 */
		case TBLOCK_SUBINPROGRESS:
		case TBLOCK_SUBABORT:
			while (s->parent != NULL)
			{
				if (s->blockState == TBLOCK_SUBINPROGRESS)
					s->blockState = TBLOCK_SUBABORT_PENDING;
				else if (s->blockState == TBLOCK_SUBABORT)
					s->blockState = TBLOCK_SUBABORT_END;
				else
					elog(FATAL, "UserAbortTransactionBlock: unexpected state %s",
						 BlockStateAsString(s->blockState));
				s = s->parent;
			}
			if (s->blockState == TBLOCK_INPROGRESS)
				s->blockState = TBLOCK_ABORT_PENDING;
			else if (s->blockState == TBLOCK_ABORT)
				s->blockState = TBLOCK_ABORT_END;
			else
				elog(FATAL, "UserAbortTransactionBlock: unexpected state %s",
					 BlockStateAsString(s->blockState));
			break;

			/*
			 * The user issued ABORT when not inside a transaction.  For
			 * ROLLBACK without CHAIN, issue a WARNING and go to abort state.
			 * The upcoming call to CommitTransactionCommand() will then put
			 * us back into the default state.  For ROLLBACK AND CHAIN, error.
			 *
			 * We do the same thing with ABORT inside an implicit transaction,
			 * although in this case we might be rolling back actual database
			 * state changes.  (It's debatable whether we should issue a
			 * WARNING in this case, but we have done so historically.)
			 */
		case TBLOCK_STARTED:
		case TBLOCK_IMPLICIT_INPROGRESS:
			if (chain)
				ereport(ERROR,
						(errcode(ERRCODE_NO_ACTIVE_SQL_TRANSACTION),
						 /* translator: %s represents an SQL statement name */
						 errmsg("%s can only be used in transaction blocks",
								"ROLLBACK AND CHAIN")));
			else
<<<<<<< HEAD
				ereport((Gp_role == GP_ROLE_EXECUTE) ? DEBUG2 : WARNING,
=======
				ereport(WARNING,
>>>>>>> 7cd0d523
						(errcode(ERRCODE_NO_ACTIVE_SQL_TRANSACTION),
						 errmsg("there is no transaction in progress")));
			s->blockState = TBLOCK_ABORT_PENDING;
			break;

			/*
			 * The user issued an ABORT that somehow ran inside a parallel
			 * worker.  We can't cope with that.
			 */
		case TBLOCK_PARALLEL_INPROGRESS:
			ereport(FATAL,
					(errcode(ERRCODE_INVALID_TRANSACTION_STATE),
					 errmsg("cannot abort during a parallel operation")));
			break;

			/* These cases are invalid. */
		case TBLOCK_DEFAULT:
		case TBLOCK_BEGIN:
		case TBLOCK_SUBBEGIN:
		case TBLOCK_END:
		case TBLOCK_SUBRELEASE:
		case TBLOCK_SUBCOMMIT:
		case TBLOCK_ABORT_END:
		case TBLOCK_SUBABORT_END:
		case TBLOCK_ABORT_PENDING:
		case TBLOCK_SUBABORT_PENDING:
		case TBLOCK_SUBRESTART:
		case TBLOCK_SUBABORT_RESTART:
		case TBLOCK_PREPARE:
			elog(FATAL, "UserAbortTransactionBlock: unexpected state %s",
				 BlockStateAsString(s->blockState));
			break;
	}

	Assert(s->blockState == TBLOCK_ABORT_END ||
		   s->blockState == TBLOCK_ABORT_PENDING);

	s->chain = chain;
}

/*
 * BeginImplicitTransactionBlock
 *		Start an implicit transaction block if we're not already in one.
 *
 * Unlike BeginTransactionBlock, this is called directly from the main loop
 * in postgres.c, not within a Portal.  So we can just change blockState
 * without a lot of ceremony.  We do not expect caller to do
 * CommitTransactionCommand/StartTransactionCommand.
 */
void
BeginImplicitTransactionBlock(void)
{
	TransactionState s = CurrentTransactionState;

	/*
	 * If we are in STARTED state (that is, no transaction block is open),
	 * switch to IMPLICIT_INPROGRESS state, creating an implicit transaction
	 * block.
	 *
	 * For caller convenience, we consider all other transaction states as
	 * legal here; otherwise the caller would need its own state check, which
	 * seems rather pointless.
	 */
	if (s->blockState == TBLOCK_STARTED)
		s->blockState = TBLOCK_IMPLICIT_INPROGRESS;
}

/*
 * EndImplicitTransactionBlock
 *		End an implicit transaction block, if we're in one.
 *
 * Like EndTransactionBlock, we just make any needed blockState change here.
 * The real work will be done in the upcoming CommitTransactionCommand().
 */
void
EndImplicitTransactionBlock(void)
{
	TransactionState s = CurrentTransactionState;

	/*
	 * If we are in IMPLICIT_INPROGRESS state, switch back to STARTED state,
	 * allowing CommitTransactionCommand to commit whatever happened during
	 * the implicit transaction block as though it were a single statement.
	 *
	 * For caller convenience, we consider all other transaction states as
	 * legal here; otherwise the caller would need its own state check, which
	 * seems rather pointless.
	 */
	if (s->blockState == TBLOCK_IMPLICIT_INPROGRESS)
		s->blockState = TBLOCK_STARTED;
}

void
DefineDispatchSavepoint(char *name)
{
	TransactionState s = CurrentTransactionState;

	if ((s->blockState != TBLOCK_INPROGRESS) &&
	    (s->blockState != TBLOCK_SUBINPROGRESS))
	{
		elog(FATAL, "DefineSavepoint: unexpected state %s",
			    BlockStateAsString(s->blockState));
	}

	/* First we attempt to create on the QEs */
	if (Gp_role == GP_ROLE_DISPATCH)
	{
		char	   *cmd;

		cmd = psprintf("SAVEPOINT %s", quote_identifier(name));

		/*
		 * dispatch a DTX command, in the event of an error, this call
		 * will either exit via elog()/ereport() or return false
		 */
		if (!dispatchDtxCommand(cmd))
			elog(ERROR, "Could not create a new savepoint (%s)", cmd);

		pfree(cmd);
	}

	DefineSavepoint(name);
}

/*
 * DefineSavepoint
 *		This executes a SAVEPOINT command.
 */
void
DefineSavepoint(const char *name)
{
	TransactionState s = CurrentTransactionState;

	/*
	 * Workers synchronize transaction state at the beginning of each parallel
	 * operation, so we can't account for new subtransactions after that
	 * point.  (Note that this check will certainly error out if s->blockState
	 * is TBLOCK_PARALLEL_INPROGRESS, so we can treat that as an invalid case
	 * below.)
	 */
	if (IsInParallelMode())
		ereport(ERROR,
				(errcode(ERRCODE_INVALID_TRANSACTION_STATE),
				 errmsg("cannot define savepoints during a parallel operation")));

	switch (s->blockState)
	{
		case TBLOCK_INPROGRESS:
		case TBLOCK_SUBINPROGRESS:
			/* Normal subtransaction start */
			PushTransaction();
			s = CurrentTransactionState;	/* changed by push */

			/*
			 * Savepoint names, like the TransactionState block itself, live
			 * in TopTransactionContext.
			 */
			if (name)
				s->name = MemoryContextStrdup(TopTransactionContext, name);
			break;

			/*
			 * We disallow savepoint commands in implicit transaction blocks.
			 * There would be no great difficulty in allowing them so far as
			 * this module is concerned, but a savepoint seems inconsistent
			 * with exec_simple_query's behavior of abandoning the whole query
			 * string upon error.  Also, the point of an implicit transaction
			 * block (as opposed to a regular one) is to automatically close
			 * after an error, so it's hard to see how a savepoint would fit
			 * into that.
			 *
			 * The error messages for this are phrased as if there were no
			 * active transaction block at all, which is historical but
			 * perhaps could be improved.
			 */
		case TBLOCK_IMPLICIT_INPROGRESS:
			ereport(ERROR,
					(errcode(ERRCODE_NO_ACTIVE_SQL_TRANSACTION),
			/* translator: %s represents an SQL statement name */
					 errmsg("%s can only be used in transaction blocks",
							"SAVEPOINT")));
			break;

			/* These cases are invalid. */
		case TBLOCK_DEFAULT:
		case TBLOCK_STARTED:
		case TBLOCK_BEGIN:
		case TBLOCK_PARALLEL_INPROGRESS:
		case TBLOCK_SUBBEGIN:
		case TBLOCK_END:
		case TBLOCK_SUBRELEASE:
		case TBLOCK_SUBCOMMIT:
		case TBLOCK_ABORT:
		case TBLOCK_SUBABORT:
		case TBLOCK_ABORT_END:
		case TBLOCK_SUBABORT_END:
		case TBLOCK_ABORT_PENDING:
		case TBLOCK_SUBABORT_PENDING:
		case TBLOCK_SUBRESTART:
		case TBLOCK_SUBABORT_RESTART:
		case TBLOCK_PREPARE:
			elog(FATAL, "DefineSavepoint: unexpected state %s",
				 BlockStateAsString(s->blockState));
			break;
	}
}

/*
 * ReleaseSavepoint
 *		This executes a RELEASE command.
 *
 * As above, we don't actually do anything here except change blockState.
 */
void
ReleaseSavepoint(const char *name)
{
	TransactionState s = CurrentTransactionState;
	TransactionState target,
				xact;

	/*
	 * Workers synchronize transaction state at the beginning of each parallel
	 * operation, so we can't account for transaction state change after that
	 * point.  (Note that this check will certainly error out if s->blockState
	 * is TBLOCK_PARALLEL_INPROGRESS, so we can treat that as an invalid case
	 * below.)
	 */
	if (IsInParallelMode())
		ereport(ERROR,
				(errcode(ERRCODE_INVALID_TRANSACTION_STATE),
				 errmsg("cannot release savepoints during a parallel operation")));

	switch (s->blockState)
	{
			/*
			 * We can't release a savepoint if there is no savepoint defined.
			 */
		case TBLOCK_INPROGRESS:
			ereport(ERROR,
					(errcode(ERRCODE_S_E_INVALID_SPECIFICATION),
					 errmsg("savepoint \"%s\" does not exist", name)));
			break;

		case TBLOCK_IMPLICIT_INPROGRESS:
			/* See comment about implicit transactions in DefineSavepoint */
			ereport(ERROR,
					(errcode(ERRCODE_NO_ACTIVE_SQL_TRANSACTION),
			/* translator: %s represents an SQL statement name */
					 errmsg("%s can only be used in transaction blocks",
							"RELEASE SAVEPOINT")));
			break;

			/*
			 * We are in a non-aborted subtransaction.  This is the only valid
			 * case.
			 */
		case TBLOCK_SUBINPROGRESS:
			break;

			/* These cases are invalid. */
		case TBLOCK_DEFAULT:
		case TBLOCK_STARTED:
		case TBLOCK_BEGIN:
		case TBLOCK_PARALLEL_INPROGRESS:
		case TBLOCK_SUBBEGIN:
		case TBLOCK_END:
		case TBLOCK_SUBRELEASE:
		case TBLOCK_SUBCOMMIT:
		case TBLOCK_ABORT:
		case TBLOCK_SUBABORT:
		case TBLOCK_ABORT_END:
		case TBLOCK_SUBABORT_END:
		case TBLOCK_ABORT_PENDING:
		case TBLOCK_SUBABORT_PENDING:
		case TBLOCK_SUBRESTART:
		case TBLOCK_SUBABORT_RESTART:
		case TBLOCK_PREPARE:
			elog(FATAL, "ReleaseSavepoint: unexpected state %s",
				 BlockStateAsString(s->blockState));
			break;
	}

	if (Gp_role == GP_ROLE_DISPATCH)
	{
		char	   *cmd;

		cmd = psprintf("RELEASE SAVEPOINT %s", quote_identifier(name));

		/*
		 * dispatch a DTX command, in the event of an error, this call will
		 * either exit via elog()/ereport() or return false
		 */
		if (!dispatchDtxCommand(cmd))
			elog(ERROR, "Could not release savepoint (%s)", cmd);

		pfree(cmd);
	}

	for (target = s; PointerIsValid(target); target = target->parent)
	{
		if (PointerIsValid(target->name) && strcmp(target->name, name) == 0)
			break;
	}

	if (!PointerIsValid(target))
		ereport(ERROR,
				(errcode(ERRCODE_S_E_INVALID_SPECIFICATION),
				 errmsg("savepoint \"%s\" does not exist", name)));

	/* disallow crossing savepoint level boundaries */
	if (target->savepointLevel != s->savepointLevel)
		ereport(ERROR,
				(errcode(ERRCODE_S_E_INVALID_SPECIFICATION),
				 errmsg("savepoint \"%s\" does not exist within current savepoint level", name)));

	/*
	 * Mark "commit pending" all subtransactions up to the target
	 * subtransaction.  The actual commits will happen when control gets to
	 * CommitTransactionCommand.
	 */
	xact = CurrentTransactionState;
	for (;;)
	{
		Assert(xact->blockState == TBLOCK_SUBINPROGRESS);
		xact->blockState = TBLOCK_SUBRELEASE;
		if (xact == target)
			break;
		xact = xact->parent;
		Assert(PointerIsValid(xact));
	}
}

/*
 * RollbackToSavepoint
 *		This executes a ROLLBACK TO <savepoint> command.
 *
 * As above, we don't actually do anything here except change blockState.
 */
void
RollbackToSavepoint(const char *name)
{
	TransactionState s = CurrentTransactionState;
	TransactionState target,
				xact;

	/*
	 * Workers synchronize transaction state at the beginning of each parallel
	 * operation, so we can't account for transaction state change after that
	 * point.  (Note that this check will certainly error out if s->blockState
	 * is TBLOCK_PARALLEL_INPROGRESS, so we can treat that as an invalid case
	 * below.)
	 */
	if (IsInParallelMode())
		ereport(ERROR,
				(errcode(ERRCODE_INVALID_TRANSACTION_STATE),
				 errmsg("cannot rollback to savepoints during a parallel operation")));

	switch (s->blockState)
	{
			/*
			 * We can't rollback to a savepoint if there is no savepoint
			 * defined.
			 */
		case TBLOCK_INPROGRESS:
		case TBLOCK_ABORT:
			ereport(ERROR,
					(errcode(ERRCODE_S_E_INVALID_SPECIFICATION),
					 errmsg("savepoint \"%s\" does not exist", name)));
			break;

		case TBLOCK_IMPLICIT_INPROGRESS:
			/* See comment about implicit transactions in DefineSavepoint */
			ereport(ERROR,
					(errcode(ERRCODE_NO_ACTIVE_SQL_TRANSACTION),
			/* translator: %s represents an SQL statement name */
					 errmsg("%s can only be used in transaction blocks",
							"ROLLBACK TO SAVEPOINT")));
			break;

			/*
			 * There is at least one savepoint, so proceed.
			 */
		case TBLOCK_SUBINPROGRESS:
		case TBLOCK_SUBABORT:
			break;

			/* These cases are invalid. */
		case TBLOCK_DEFAULT:
		case TBLOCK_STARTED:
		case TBLOCK_BEGIN:
		case TBLOCK_PARALLEL_INPROGRESS:
		case TBLOCK_SUBBEGIN:
		case TBLOCK_END:
		case TBLOCK_SUBRELEASE:
		case TBLOCK_SUBCOMMIT:
		case TBLOCK_ABORT_END:
		case TBLOCK_SUBABORT_END:
		case TBLOCK_ABORT_PENDING:
		case TBLOCK_SUBABORT_PENDING:
		case TBLOCK_SUBRESTART:
		case TBLOCK_SUBABORT_RESTART:
		case TBLOCK_PREPARE:
			elog(FATAL, "RollbackToSavepoint: unexpected state %s",
				 BlockStateAsString(s->blockState));
			break;
	}

	for (target = s; PointerIsValid(target); target = target->parent)
	{
		if (PointerIsValid(target->name) && strcmp(target->name, name) == 0)
			break;
	}

	if (!PointerIsValid(target))
		ereport(ERROR,
				(errcode(ERRCODE_S_E_INVALID_SPECIFICATION),
				 errmsg("savepoint \"%s\" does not exist", name)));

	/* disallow crossing savepoint level boundaries */
	if (target->savepointLevel != s->savepointLevel)
		ereport(ERROR,
				(errcode(ERRCODE_S_E_INVALID_SPECIFICATION),
				 errmsg("savepoint \"%s\" does not exist within current savepoint level", name)));

	/*
	 * Mark "abort pending" all subtransactions up to the target
	 * subtransaction.  The actual aborts will happen when control gets to
	 * CommitTransactionCommand.
	 */
	xact = CurrentTransactionState;
	for (;;)
	{
		if (xact == target)
			break;
		if (xact->blockState == TBLOCK_SUBINPROGRESS)
			xact->blockState = TBLOCK_SUBABORT_PENDING;
		else if (xact->blockState == TBLOCK_SUBABORT)
			xact->blockState = TBLOCK_SUBABORT_END;
		else
			elog(FATAL, "RollbackToSavepoint: unexpected state %s",
				 BlockStateAsString(xact->blockState));
		xact = xact->parent;
		Assert(PointerIsValid(xact));
	}

	/* And mark the target as "restart pending" */
	if (xact->blockState == TBLOCK_SUBINPROGRESS)
		xact->blockState = TBLOCK_SUBRESTART;
	else if (xact->blockState == TBLOCK_SUBABORT)
		xact->blockState = TBLOCK_SUBABORT_RESTART;
	else
		elog(FATAL, "RollbackToSavepoint: unexpected state %s",
			 BlockStateAsString(xact->blockState));
}

static void
DispatchRollbackToSavepoint(char *name)
{
	char	   *cmd;

	if (!name)
		elog(ERROR, "could not find savepoint name for ROLLBACK TO SAVEPOINT");

	cmd = psprintf("ROLLBACK TO SAVEPOINT %s", quote_identifier(name));

	/*
	 * dispatch a DTX command, in the event of an error, this call will
	 * either exit via elog()/ereport() or return false
	 */
	if (!dispatchDtxCommand(cmd))
		ereport(ERROR, (errcode(ERRCODE_GP_INTERCONNECTION_ERROR),
						errmsg("Could not rollback to savepoint (%s)", cmd)));

	pfree(cmd);
}

/*
 * BeginInternalSubTransaction
 *		This is the same as DefineSavepoint except it allows TBLOCK_STARTED,
 *		TBLOCK_IMPLICIT_INPROGRESS, TBLOCK_END, and TBLOCK_PREPARE states,
 *		and therefore it can safely be used in functions that might be called
 *		when not inside a BEGIN block or when running deferred triggers at
 *		COMMIT/PREPARE time.  Also, it automatically does
 *		CommitTransactionCommand/StartTransactionCommand instead of expecting
 *		the caller to do it.
 */
void
BeginInternalSubTransaction(const char *name)
{
	TransactionState s = CurrentTransactionState;

	if (Gp_role == GP_ROLE_DISPATCH)
	{
		if (!doDispatchSubtransactionInternalCmd(
			DTX_PROTOCOL_COMMAND_SUBTRANSACTION_BEGIN_INTERNAL))
		{
			elog(ERROR,
				"Could not BeginInternalSubTransaction dispatch failed");
		}
	}

	/*
	 * Workers synchronize transaction state at the beginning of each parallel
	 * operation, so we can't account for new subtransactions after that
	 * point. We might be able to make an exception for the type of
	 * subtransaction established by this function, which is typically used in
	 * contexts where we're going to release or roll back the subtransaction
	 * before proceeding further, so that no enduring change to the
	 * transaction state occurs. For now, however, we prohibit this case along
	 * with all the others.
	 */
	if (IsInParallelMode())
		ereport(ERROR,
				(errcode(ERRCODE_INVALID_TRANSACTION_STATE),
				 errmsg("cannot start subtransactions during a parallel operation")));

	switch (s->blockState)
	{
		case TBLOCK_STARTED:
		case TBLOCK_INPROGRESS:
		case TBLOCK_IMPLICIT_INPROGRESS:
		case TBLOCK_END:
		case TBLOCK_PREPARE:
		case TBLOCK_SUBINPROGRESS:
			/* Normal subtransaction start */
			PushTransaction();
			s = CurrentTransactionState;	/* changed by push */

			/*
			 * Savepoint names, like the TransactionState block itself, live
			 * in TopTransactionContext.
			 */
			if (name)
				s->name = MemoryContextStrdup(TopTransactionContext, name);
			break;

			/* These cases are invalid. */
		case TBLOCK_DEFAULT:
		case TBLOCK_BEGIN:
		case TBLOCK_PARALLEL_INPROGRESS:
		case TBLOCK_SUBBEGIN:
		case TBLOCK_SUBRELEASE:
		case TBLOCK_SUBCOMMIT:
		case TBLOCK_ABORT:
		case TBLOCK_SUBABORT:
		case TBLOCK_ABORT_END:
		case TBLOCK_SUBABORT_END:
		case TBLOCK_ABORT_PENDING:
		case TBLOCK_SUBABORT_PENDING:
		case TBLOCK_SUBRESTART:
		case TBLOCK_SUBABORT_RESTART:
			elog(FATAL, "BeginInternalSubTransaction: unexpected state %s",
				 BlockStateAsString(s->blockState));
			break;
	}

	CommitTransactionCommand();
	StartTransactionCommand();
}

/*
 * ReleaseCurrentSubTransaction
 *
 * RELEASE (ie, commit) the innermost subtransaction, regardless of its
 * savepoint name (if any).
 * NB: do NOT use CommitTransactionCommand/StartTransactionCommand with this.
 */
void
ReleaseCurrentSubTransaction(void)
{
	TransactionState s = CurrentTransactionState;

	/*
	 * Workers synchronize transaction state at the beginning of each parallel
	 * operation, so we can't account for commit of subtransactions after that
	 * point.  This should not happen anyway.  Code calling this would
	 * typically have called BeginInternalSubTransaction() first, failing
	 * there.
	 */
	if (IsInParallelMode())
		ereport(ERROR,
				(errcode(ERRCODE_INVALID_TRANSACTION_STATE),
				 errmsg("cannot commit subtransactions during a parallel operation")));

	if (s->blockState != TBLOCK_SUBINPROGRESS)
		elog(ERROR, "ReleaseCurrentSubTransaction: unexpected state %s",
			 BlockStateAsString(s->blockState));
	Assert(s->state == TRANS_INPROGRESS);

	if (Gp_role == GP_ROLE_DISPATCH)
	{
		if (!doDispatchSubtransactionInternalCmd(
			DTX_PROTOCOL_COMMAND_SUBTRANSACTION_RELEASE_INTERNAL))
		{
			elog(ERROR,
				"Could not ReleaseCurrentSubTransaction dispatch failed");
		}
	}

	MemoryContextSwitchTo(CurTransactionContext);
	CommitSubTransaction();
	s = CurrentTransactionState;	/* changed by pop */
	Assert(s->state == TRANS_INPROGRESS);
}

/*
 * RollbackAndReleaseCurrentSubTransaction
 *
 * ROLLBACK and RELEASE (ie, abort) the innermost subtransaction, regardless
 * of its savepoint name (if any).
 * NB: do NOT use CommitTransactionCommand/StartTransactionCommand with this.
 */
void
RollbackAndReleaseCurrentSubTransaction(void)
{
	TransactionState s = CurrentTransactionState;

	/*
	 * Unlike ReleaseCurrentSubTransaction(), this is nominally permitted
	 * during parallel operations.  That's because we may be in the master,
	 * recovering from an error thrown while we were in parallel mode.  We
	 * won't reach here in a worker, because BeginInternalSubTransaction()
	 * will have failed.
	 */

	switch (s->blockState)
	{
			/* Must be in a subtransaction */
		case TBLOCK_SUBINPROGRESS:
		case TBLOCK_SUBABORT:
			break;

			/* These cases are invalid. */
		case TBLOCK_DEFAULT:
		case TBLOCK_STARTED:
		case TBLOCK_BEGIN:
		case TBLOCK_IMPLICIT_INPROGRESS:
		case TBLOCK_PARALLEL_INPROGRESS:
		case TBLOCK_SUBBEGIN:
		case TBLOCK_INPROGRESS:
		case TBLOCK_END:
		case TBLOCK_SUBRELEASE:
		case TBLOCK_SUBCOMMIT:
		case TBLOCK_ABORT:
		case TBLOCK_ABORT_END:
		case TBLOCK_SUBABORT_END:
		case TBLOCK_ABORT_PENDING:
		case TBLOCK_SUBABORT_PENDING:
		case TBLOCK_SUBRESTART:
		case TBLOCK_SUBABORT_RESTART:
		case TBLOCK_PREPARE:
			elog(FATAL, "RollbackAndReleaseCurrentSubTransaction: unexpected state %s",
				 BlockStateAsString(s->blockState));
			break;
	}

	/*
	 * Abort the current subtransaction, if needed.
	 */
	if (s->blockState == TBLOCK_SUBINPROGRESS)
		AbortSubTransaction();

	/* And clean it up, too */
	CleanupSubTransaction();

	s = CurrentTransactionState;	/* changed by pop */
	AssertState(s->blockState == TBLOCK_SUBINPROGRESS ||
				s->blockState == TBLOCK_INPROGRESS ||
				s->blockState == TBLOCK_IMPLICIT_INPROGRESS ||
				s->blockState == TBLOCK_STARTED);

	if (Gp_role == GP_ROLE_DISPATCH)
	{
		if (!doDispatchSubtransactionInternalCmd(
				DTX_PROTOCOL_COMMAND_SUBTRANSACTION_ROLLBACK_INTERNAL))
		{
			ereport(ERROR, (errcode(ERRCODE_GP_INTERCONNECTION_ERROR),
							errmsg("DTX RollbackAndReleaseCurrentSubTransaction dispatch failed")));
		}
	}
}

/*
 *	AbortOutOfAnyTransaction
 *
 *	This routine is provided for error recovery purposes.  It aborts any
 *	active transaction or transaction block, leaving the system in a known
 *	idle state.
 */
void
AbortOutOfAnyTransaction(void)
{
	TransactionState s = CurrentTransactionState;

	/* Ensure we're not running in a doomed memory context */
	AtAbort_Memory();

	/*
	 * Greenplum specific behavior:
	 * Some QEs might already be in Abort State, they still need
	 * to reset Extension related global vars, so we invoke them
	 * here (not AbortTransction).
	 */
	if (Gp_role == GP_ROLE_EXECUTE)
		ResetExtensionCreatingGlobalVarsOnQE();

	/*
	 * Get out of any transaction or nested transaction
	 */
	do
	{
		switch (s->blockState)
		{
			case TBLOCK_DEFAULT:
				if (s->state == TRANS_DEFAULT)
				{
					/* Not in a transaction, do nothing */
				}
				else
				{
					/*
					 * We can get here after an error during transaction start
					 * (state will be TRANS_START).  Need to clean up the
					 * incompletely started transaction.  First, adjust the
					 * low-level state to suppress warning message from
					 * AbortTransaction.
					 */
					if (s->state == TRANS_START)
						s->state = TRANS_INPROGRESS;
					AbortTransaction();
					CleanupTransaction();
				}
				break;
			case TBLOCK_STARTED:
			case TBLOCK_BEGIN:
			case TBLOCK_INPROGRESS:
			case TBLOCK_IMPLICIT_INPROGRESS:
			case TBLOCK_PARALLEL_INPROGRESS:
			case TBLOCK_END:
			case TBLOCK_ABORT_PENDING:
			case TBLOCK_PREPARE:
				/* In a transaction, so clean up */
				AbortTransaction();
				CleanupTransaction();
				s->blockState = TBLOCK_DEFAULT;

				Assert(DistributedTransactionContext == DTX_CONTEXT_LOCAL_ONLY);
				break;
			case TBLOCK_ABORT:
			case TBLOCK_ABORT_END:

				/*
				 * AbortTransaction is already done, still need Cleanup.
				 * However, if we failed partway through running ROLLBACK,
				 * there will be an active portal running that command, which
				 * we need to shut down before doing CleanupTransaction.
				 */
				AtAbort_Portals();
				CleanupTransaction();
				s->blockState = TBLOCK_DEFAULT;

				Assert(DistributedTransactionContext == DTX_CONTEXT_LOCAL_ONLY);
				break;

				/*
				 * In a subtransaction, so clean it up and abort parent too
				 */
			case TBLOCK_SUBBEGIN:
			case TBLOCK_SUBINPROGRESS:
			case TBLOCK_SUBRELEASE:
			case TBLOCK_SUBCOMMIT:
			case TBLOCK_SUBABORT_PENDING:
			case TBLOCK_SUBRESTART:
				AbortSubTransaction();
				CleanupSubTransaction();
				s = CurrentTransactionState;	/* changed by pop */
				break;

			case TBLOCK_SUBABORT:
			case TBLOCK_SUBABORT_END:
			case TBLOCK_SUBABORT_RESTART:
				/* As above, but AbortSubTransaction already done */
				if (s->curTransactionOwner)
				{
					/* As in TBLOCK_ABORT, might have a live portal to zap */
					AtSubAbort_Portals(s->subTransactionId,
									   s->parent->subTransactionId,
									   s->curTransactionOwner,
									   s->parent->curTransactionOwner);
				}
				CleanupSubTransaction();
				s = CurrentTransactionState;	/* changed by pop */
				break;
		}
	} while (s->blockState != TBLOCK_DEFAULT);

	/* Should be out of all subxacts now */
	Assert(s->parent == NULL);

	/* If we didn't actually have anything to do, revert to TopMemoryContext */
	AtCleanup_Memory();
}

/*
 * IsTransactionBlock --- are we within a transaction block?
 */
bool
IsTransactionBlock(void)
{
	TransactionState s = CurrentTransactionState;

	if (s->blockState == TBLOCK_DEFAULT || s->blockState == TBLOCK_STARTED)
		return false;

	return true;
}

/*
 * IsTransactionOrTransactionBlock --- are we within either a transaction
 * or a transaction block?	(The backend is only really "idle" when this
 * returns false.)
 *
 * This should match up with IsTransactionBlock and IsTransactionState.
 */
bool
IsTransactionOrTransactionBlock(void)
{
	TransactionState s = CurrentTransactionState;

	if (s->blockState == TBLOCK_DEFAULT)
		return false;

	return true;
}

void
ExecutorMarkTransactionUsesSequences(void)
{
	seqXlogWrite = true;

	ForceSyncCommit();
}

void
ExecutorMarkTransactionDoesWrites(void)
{
	// UNDONE: Verify we are in transaction...
	if (!TopTransactionStateData.executorSaysXactDoesWrites)
	{
		ereportif(Debug_print_full_dtm, LOG,
				  (errmsg("ExecutorMarkTransactionDoesWrites called")));
		TopTransactionStateData.executorSaysXactDoesWrites = true;
	}
}

bool
ExecutorSaysTransactionDoesWrites(void)
{
	return TopTransactionStateData.executorSaysXactDoesWrites;
}

/*
 * TransactionBlockStatusCode - return status code to send in ReadyForQuery
 */
char
TransactionBlockStatusCode(void)
{
	TransactionState s = CurrentTransactionState;

	switch (s->blockState)
	{
		case TBLOCK_DEFAULT:
		case TBLOCK_STARTED:
			return 'I';			/* idle --- not in transaction */
		case TBLOCK_BEGIN:
		case TBLOCK_SUBBEGIN:
		case TBLOCK_INPROGRESS:
		case TBLOCK_IMPLICIT_INPROGRESS:
		case TBLOCK_PARALLEL_INPROGRESS:
		case TBLOCK_SUBINPROGRESS:
		case TBLOCK_END:
		case TBLOCK_SUBRELEASE:
		case TBLOCK_SUBCOMMIT:
		case TBLOCK_PREPARE:
			return 'T';			/* in transaction */
		case TBLOCK_ABORT:
		case TBLOCK_SUBABORT:
		case TBLOCK_ABORT_END:
		case TBLOCK_SUBABORT_END:
		case TBLOCK_ABORT_PENDING:
		case TBLOCK_SUBABORT_PENDING:
		case TBLOCK_SUBRESTART:
		case TBLOCK_SUBABORT_RESTART:
			return 'E';			/* in failed transaction */
	}

	/* should never get here */
	elog(FATAL, "invalid transaction block state: %s",
		 BlockStateAsString(s->blockState));
	return 0;					/* keep compiler quiet */
}

/*
 * IsSubTransaction
 */
bool
IsSubTransaction(void)
{
	TransactionState s = CurrentTransactionState;

	if (s->nestingLevel >= 2)
		return true;

	return false;
}

/*
 * StartSubTransaction
 *
 * If you're wondering why this is separate from PushTransaction: it's because
 * we can't conveniently do this stuff right inside DefineSavepoint.  The
 * SAVEPOINT utility command will be executed inside a Portal, and if we
 * muck with CurrentMemoryContext or CurrentResourceOwner then exit from
 * the Portal will undo those settings.  So we make DefineSavepoint just
 * push a dummy transaction block, and when control returns to the main
 * idle loop, CommitTransactionCommand will be called, and we'll come here
 * to finish starting the subtransaction.
 */
static void
StartSubTransaction(void)
{
	TransactionState s = CurrentTransactionState;

	if (s->state != TRANS_DEFAULT)
		elog(WARNING, "StartSubTransaction while in %s state",
			 TransStateAsString(s->state));

	s->state = TRANS_START;

	/*
	 * Initialize subsystems for new subtransaction
	 *
	 * must initialize resource-management stuff first
	 */
	AtSubStart_Memory();
	AtSubStart_ResourceOwner();
	AtSubStart_Notify();
	AfterTriggerBeginSubXact();

	s->state = TRANS_INPROGRESS;

	/*
	 * Call start-of-subxact callbacks
	 */
	CallSubXactCallbacks(SUBXACT_EVENT_START_SUB, s->subTransactionId,
						 s->parent->subTransactionId);

	ShowTransactionState("StartSubTransaction");
}

/*
 * CommitSubTransaction
 *
 *	The caller has to make sure to always reassign CurrentTransactionState
 *	if it has a local pointer to it after calling this function.
 */
static void
CommitSubTransaction(void)
{
	TransactionState s = CurrentTransactionState;

	ShowTransactionState("CommitSubTransaction");

	if (s->state != TRANS_INPROGRESS)
		elog(WARNING, "CommitSubTransaction while in %s state",
			 TransStateAsString(s->state));

	/* Pre-commit processing goes here */

	CallSubXactCallbacks(SUBXACT_EVENT_PRE_COMMIT_SUB, s->subTransactionId,
						 s->parent->subTransactionId);

	/* If in parallel mode, clean up workers and exit parallel mode. */
	if (IsInParallelMode())
	{
		AtEOSubXact_Parallel(true, s->subTransactionId);
		s->parallelModeLevel = 0;
	}

	/* Do the actual "commit", such as it is */
	s->state = TRANS_COMMIT;

	/* Must CCI to ensure commands of subtransaction are seen as done */
	CommandCounterIncrement();

	/*
	 * Prior to 8.4 we marked subcommit in clog at this point.  We now only
	 * perform that step, if required, as part of the atomic update of the
	 * whole transaction tree at top level commit or abort.
	 */

	/* Post-commit cleanup */
	if (FullTransactionIdIsValid(s->fullTransactionId))
		AtSubCommit_childXids();
	AfterTriggerEndSubXact(true);
	AtSubCommit_Portals(s->subTransactionId,
						s->parent->subTransactionId,
						s->parent->nestingLevel,
						s->parent->curTransactionOwner);
	AtEOSubXact_LargeObject(true, s->subTransactionId,
							s->parent->subTransactionId);
	AtSubCommit_Notify();

	CallSubXactCallbacks(SUBXACT_EVENT_COMMIT_SUB, s->subTransactionId,
						 s->parent->subTransactionId);

	ResourceOwnerRelease(s->curTransactionOwner,
						 RESOURCE_RELEASE_BEFORE_LOCKS,
						 true, false);
	AtEOSubXact_RelationCache(true, s->subTransactionId,
							  s->parent->subTransactionId);
	AtEOSubXact_Inval(true);
	AtSubCommit_smgr();

	/*
	 * The only lock we actually release here is the subtransaction XID lock.
	 */
	CurrentResourceOwner = s->curTransactionOwner;
	if (FullTransactionIdIsValid(s->fullTransactionId))
		XactLockTableDelete(XidFromFullTransactionId(s->fullTransactionId));

	/*
	 * Other locks should get transferred to their parent resource owner.
	 */
	ResourceOwnerRelease(s->curTransactionOwner,
						 RESOURCE_RELEASE_LOCKS,
						 true, false);
	ResourceOwnerRelease(s->curTransactionOwner,
						 RESOURCE_RELEASE_AFTER_LOCKS,
						 true, false);

	AtEOXact_GUC(true, s->gucNestLevel);
	AtEOSubXact_SPI(true, s->subTransactionId);
	AtEOSubXact_on_commit_actions(true, s->subTransactionId,
								  s->parent->subTransactionId);
	AtEOSubXact_Namespace(true, s->subTransactionId,
						  s->parent->subTransactionId);
	AtEOSubXact_Files(true, s->subTransactionId,
					  s->parent->subTransactionId);
	AtEOSubXact_HashTables(true, s->nestingLevel);
	AtEOSubXact_PgStat(true, s->nestingLevel);
	AtSubCommit_Snapshot(s->nestingLevel);
	AtEOSubXact_ApplyLauncher(true, s->nestingLevel);

	/*
	 * We need to restore the upper transaction's read-only state, in case the
	 * upper is read-write while the child is read-only; GUC will incorrectly
	 * think it should leave the child state in place.
	 */
	XactReadOnly = s->prevXactReadOnly;

	CurrentResourceOwner = s->parent->curTransactionOwner;
	CurTransactionResourceOwner = s->parent->curTransactionOwner;
	ResourceOwnerDelete(s->curTransactionOwner);
	s->curTransactionOwner = NULL;

	AtSubCommit_Memory();

	s->state = TRANS_DEFAULT;

	PopTransaction();
}

/*
 * AbortSubTransaction
 */
static void
AbortSubTransaction(void)
{
	TransactionState s = CurrentTransactionState;

	/* Prevent cancel/die interrupt while cleaning up */
	HOLD_INTERRUPTS();

	/* Make sure we have a valid memory context and resource owner */
	AtSubAbort_Memory();
	AtSubAbort_ResourceOwner();

	/*
	 * Release any LW locks we might be holding as quickly as possible.
	 * (Regular locks, however, must be held till we finish aborting.)
	 * Releasing LW locks is critical since we might try to grab them again
	 * while cleaning up!
	 *
	 * FIXME This may be incorrect --- Are there some locks we should keep?
	 * Buffer locks, for example?  I don't think so but I'm not sure.
	 */
	LWLockReleaseAll();

	pgstat_report_wait_end();
	pgstat_progress_end_command();
	AbortBufferIO();
	UnlockBuffers();

	/* Reset WAL record construction state */
	XLogResetInsertion();

	/* Cancel condition variable sleep */
	ConditionVariableCancelSleep();

	/*
	 * Also clean up any open wait for lock, since the lock manager will choke
	 * if we try to wait for another lock before doing this.
	 */
	LockErrorCleanup();

	/*
	 * If any timeout events are still active, make sure the timeout interrupt
	 * is scheduled.  This covers possible loss of a timeout interrupt due to
	 * longjmp'ing out of the SIGINT handler (see notes in handle_sig_alarm).
	 * We delay this till after LockErrorCleanup so that we don't uselessly
	 * reschedule lock or deadlock check timeouts.
	 */
	reschedule_timeouts();

	/*
	 * Re-enable signals, in case we got here by longjmp'ing out of a signal
	 * handler.  We do this fairly early in the sequence so that the timeout
	 * infrastructure will be functional if needed while aborting.
	 */
	PG_SETMASK(&UnBlockSig);

	/*
	 * check the current transaction state
	 */
	ShowTransactionState("AbortSubTransaction");

	if (s->state != TRANS_INPROGRESS)
		elog(WARNING, "AbortSubTransaction while in %s state",
			 TransStateAsString(s->state));

	s->state = TRANS_ABORT;

	/*
	 * Reset user ID which might have been changed transiently.  (See notes in
	 * AbortTransaction.)
	 */
	SetUserIdAndSecContext(s->prevUser, s->prevSecContext);

	/* Forget about any active REINDEX. */
	ResetReindexState(s->nestingLevel);

	/*
	 * No need for SnapBuildResetExportedSnapshotState() here, snapshot
	 * exports are not supported in subtransactions.
	 */

	/* Exit from parallel mode, if necessary. */
	if (IsInParallelMode())
	{
		AtEOSubXact_Parallel(false, s->subTransactionId);
		s->parallelModeLevel = 0;
	}

	/*
	 * We can skip all this stuff if the subxact failed before creating a
	 * ResourceOwner...
	 */
	if (s->curTransactionOwner)
	{
		AfterTriggerEndSubXact(false);
		AtSubAbort_Portals(s->subTransactionId,
						   s->parent->subTransactionId,
						   s->curTransactionOwner,
						   s->parent->curTransactionOwner);
		AtSubAbort_DispatcherState();
		AtEOXact_DispatchOids(false);
		AtEOSubXact_LargeObject(false, s->subTransactionId,
								s->parent->subTransactionId);
		AtSubAbort_Notify();

		/* Advertise the fact that we aborted in pg_xact. */
		(void) RecordTransactionAbort(true);

		/* Post-abort cleanup */
		if (FullTransactionIdIsValid(s->fullTransactionId))
			AtSubAbort_childXids();

		CallSubXactCallbacks(SUBXACT_EVENT_ABORT_SUB, s->subTransactionId,
							 s->parent->subTransactionId);

		ResourceOwnerRelease(s->curTransactionOwner,
							 RESOURCE_RELEASE_BEFORE_LOCKS,
							 false, false);
		AtEOSubXact_RelationCache(false, s->subTransactionId,
								  s->parent->subTransactionId);
		AtEOSubXact_Inval(false);
		ResourceOwnerRelease(s->curTransactionOwner,
							 RESOURCE_RELEASE_LOCKS,
							 false, false);
		ResourceOwnerRelease(s->curTransactionOwner,
							 RESOURCE_RELEASE_AFTER_LOCKS,
							 false, false);
		AtSubAbort_smgr();

		AtEOXact_GUC(false, s->gucNestLevel);
		AtEOSubXact_SPI(false, s->subTransactionId);
		AtEOSubXact_on_commit_actions(false, s->subTransactionId,
									  s->parent->subTransactionId);
		AtEOSubXact_Namespace(false, s->subTransactionId,
							  s->parent->subTransactionId);
		AtEOSubXact_Files(false, s->subTransactionId,
						  s->parent->subTransactionId);
		AtEOSubXact_HashTables(false, s->nestingLevel);
		AtEOSubXact_PgStat(false, s->nestingLevel);
		AtSubAbort_Snapshot(s->nestingLevel);
		AtEOSubXact_ApplyLauncher(false, s->nestingLevel);
	}

	/*
	 * Restore the upper transaction's read-only state, too.  This should be
	 * redundant with GUC's cleanup but we may as well do it for consistency
	 * with the commit case.
	 */
	XactReadOnly = s->prevXactReadOnly;

	RESUME_INTERRUPTS();
}

/*
 * CleanupSubTransaction
 *
 *	The caller has to make sure to always reassign CurrentTransactionState
 *	if it has a local pointer to it after calling this function.
 */
static void
CleanupSubTransaction(void)
{
	TransactionState s = CurrentTransactionState;

	ShowTransactionState("CleanupSubTransaction");

	if (s->state != TRANS_ABORT)
		elog(WARNING, "CleanupSubTransaction while in %s state",
			 TransStateAsString(s->state));

	AtSubCleanup_Portals(s->subTransactionId);

	CurrentResourceOwner = s->parent->curTransactionOwner;
	CurTransactionResourceOwner = s->parent->curTransactionOwner;
	if (s->curTransactionOwner)
		ResourceOwnerDelete(s->curTransactionOwner);
	s->curTransactionOwner = NULL;

	AtSubCleanup_Memory();

	s->state = TRANS_DEFAULT;

	PopTransaction();
}

/*
 * PushTransaction
 *		Create transaction state stack entry for a subtransaction
 *
 *	The caller has to make sure to always reassign CurrentTransactionState
 *	if it has a local pointer to it after calling this function.
 */
static void
PushTransaction(void)
{
	TransactionState p = CurrentTransactionState;
	TransactionState s;

	currentSavepointTotal++;

	if ((currentSavepointTotal >= gp_subtrans_warn_limit) &&
	    (currentSavepointTotal % gp_subtrans_warn_limit == 0))
	{
		ereport(WARNING,
		(errmsg("Using too many subtransactions in one transaction."),
		errhint("Close open transactions soon to avoid wraparound "
			"problems.")));
	}

	/*
	 * We keep subtransaction state nodes in TopTransactionContext.
	 */
	s = (TransactionState)
		MemoryContextAllocZero(TopTransactionContext,
							   sizeof(TransactionStateData));

	/*
	 * Assign a subtransaction ID, watching out for counter wraparound.
	 */
	currentSubTransactionId += 1;
	if (currentSubTransactionId == InvalidSubTransactionId)
	{
		currentSubTransactionId -= 1;
		pfree(s);
		ereport(ERROR,
				(errcode(ERRCODE_PROGRAM_LIMIT_EXCEEDED),
				 errmsg("cannot have more than 2^32-1 subtransactions in a transaction")));
	}

	/*
	 * We can now stack a minimally valid subtransaction without fear of
	 * failure.
	 */
	s->fullTransactionId = InvalidFullTransactionId;	/* until assigned */
	s->subTransactionId = currentSubTransactionId;
	s->parent = p;
	s->nestingLevel = p->nestingLevel + 1;
	s->gucNestLevel = NewGUCNestLevel();
	s->savepointLevel = p->savepointLevel;
	s->state = TRANS_DEFAULT;
	s->blockState = TBLOCK_SUBBEGIN;
	GetUserIdAndSecContext(&s->prevUser, &s->prevSecContext);
	s->prevXactReadOnly = XactReadOnly;
	s->parallelModeLevel = 0;
	s->executorSaysXactDoesWrites = false;

	fastNodeCount++;
	if (fastNodeCount == NUM_NODES_TO_SKIP_FOR_FAST_SEARCH)
	{
		fastNodeCount = 0;
		s->fastLink = previousFastLink;
		previousFastLink = s;
	}

	CurrentTransactionState = s;

	/*
	 * AbortSubTransaction and CleanupSubTransaction have to be able to cope
	 * with the subtransaction from here on out; in particular they should not
	 * assume that it necessarily has a transaction context, resource owner,
	 * or XID.
	 */
}

/*
 * PopTransaction
 *		Pop back to parent transaction state
 *
 *	The caller has to make sure to always reassign CurrentTransactionState
 *	if it has a local pointer to it after calling this function.
 */
static void
PopTransaction(void)
{
	TransactionState s = CurrentTransactionState;

	if (s->state != TRANS_DEFAULT)
		elog(WARNING, "PopTransaction while in %s state",
			 TransStateAsString(s->state));

	if (s->parent == NULL)
		elog(FATAL, "PopTransaction with no parent");

	CurrentTransactionState = s->parent;

	/* Let's just make sure CurTransactionContext is good */
	CurTransactionContext = s->parent->curTransactionContext;
	MemoryContextSwitchTo(CurTransactionContext);

	/* Ditto for ResourceOwner links */
	CurTransactionResourceOwner = s->parent->curTransactionOwner;
	CurrentResourceOwner = s->parent->curTransactionOwner;

	if (fastNodeCount)
	{
		fastNodeCount--;
	}

	/*
	 * Deleting node where last fastLink is stored
	 * hence retrive the fastLink to update in node to be added next
	 */
	if (previousFastLink == s)
	{
		fastNodeCount = NUM_NODES_TO_SKIP_FOR_FAST_SEARCH - 1;
		previousFastLink = s->fastLink;
	}

	/* Free the old child structure */
	if (s->name)
		pfree(s->name);
	pfree(s);
}

/*
 * EstimateTransactionStateSpace
 *		Estimate the amount of space that will be needed by
 *		SerializeTransactionState.  It would be OK to overestimate slightly,
 *		but it's simple for us to work out the precise value, so we do.
 */
Size
EstimateTransactionStateSpace(void)
{
	TransactionState s;
	Size		nxids = 0;
	Size		size = SerializedTransactionStateHeaderSize;

	for (s = CurrentTransactionState; s != NULL; s = s->parent)
	{
		if (FullTransactionIdIsValid(s->fullTransactionId))
			nxids = add_size(nxids, 1);
		nxids = add_size(nxids, s->nChildXids);
	}

	return add_size(size, mul_size(sizeof(TransactionId), nxids));
}

/*
 * SerializeTransactionState
 *		Write out relevant details of our transaction state that will be
 *		needed by a parallel worker.
 *
 * We need to save and restore XactDeferrable, XactIsoLevel, and the XIDs
 * associated with this transaction.  These are serialized into a
 * caller-supplied buffer big enough to hold the number of bytes reported by
 * EstimateTransactionStateSpace().  We emit the XIDs in sorted order for the
 * convenience of the receiving process.
 */
void
SerializeTransactionState(Size maxsize, char *start_address)
{
	TransactionState s;
	Size		nxids = 0;
	Size		i = 0;
	TransactionId *workspace;
	SerializedTransactionState *result;

	result = (SerializedTransactionState *) start_address;

	result->xactIsoLevel = XactIsoLevel;
	result->xactDeferrable = XactDeferrable;
	result->topFullTransactionId = XactTopFullTransactionId;
	result->currentFullTransactionId =
		CurrentTransactionState->fullTransactionId;
	result->currentCommandId = currentCommandId;

	/*
	 * If we're running in a parallel worker and launching a parallel worker
	 * of our own, we can just pass along the information that was passed to
	 * us.
	 */
	if (nParallelCurrentXids > 0)
	{
		result->nParallelCurrentXids = nParallelCurrentXids;
		memcpy(&result->parallelCurrentXids[0], ParallelCurrentXids,
			   nParallelCurrentXids * sizeof(TransactionId));
		return;
	}

	/*
	 * OK, we need to generate a sorted list of XIDs that our workers should
	 * view as current.  First, figure out how many there are.
	 */
	for (s = CurrentTransactionState; s != NULL; s = s->parent)
	{
		if (FullTransactionIdIsValid(s->fullTransactionId))
			nxids = add_size(nxids, 1);
		nxids = add_size(nxids, s->nChildXids);
	}
	Assert(SerializedTransactionStateHeaderSize + nxids * sizeof(TransactionId)
		   <= maxsize);

	/* Copy them to our scratch space. */
	workspace = palloc(nxids * sizeof(TransactionId));
	for (s = CurrentTransactionState; s != NULL; s = s->parent)
	{
		if (FullTransactionIdIsValid(s->fullTransactionId))
			workspace[i++] = XidFromFullTransactionId(s->fullTransactionId);
		if (s->nChildXids > 0)
			memcpy(&workspace[i], s->childXids,
				   s->nChildXids * sizeof(TransactionId));
		i += s->nChildXids;
	}
	Assert(i == nxids);

	/* Sort them. */
	qsort(workspace, nxids, sizeof(TransactionId), xidComparator);

	/* Copy data into output area. */
	result->nParallelCurrentXids = nxids;
	memcpy(&result->parallelCurrentXids[0], workspace,
		   nxids * sizeof(TransactionId));
}

/*
 * StartParallelWorkerTransaction
 *		Start a parallel worker transaction, restoring the relevant
 *		transaction state serialized by SerializeTransactionState.
 */
void
StartParallelWorkerTransaction(char *tstatespace)
{
	SerializedTransactionState *tstate;

	Assert(CurrentTransactionState->blockState == TBLOCK_DEFAULT);
	StartTransaction();

	tstate = (SerializedTransactionState *) tstatespace;
	XactIsoLevel = tstate->xactIsoLevel;
	XactDeferrable = tstate->xactDeferrable;
	XactTopFullTransactionId = tstate->topFullTransactionId;
	CurrentTransactionState->fullTransactionId =
		tstate->currentFullTransactionId;
	currentCommandId = tstate->currentCommandId;
	nParallelCurrentXids = tstate->nParallelCurrentXids;
	ParallelCurrentXids = &tstate->parallelCurrentXids[0];

	CurrentTransactionState->blockState = TBLOCK_PARALLEL_INPROGRESS;
}

/*
 * EndParallelWorkerTransaction
 *		End a parallel worker transaction.
 */
void
EndParallelWorkerTransaction(void)
{
	Assert(CurrentTransactionState->blockState == TBLOCK_PARALLEL_INPROGRESS);
	CommitTransaction();
	CurrentTransactionState->blockState = TBLOCK_DEFAULT;
}

/*
 * ShowTransactionState
 *		Debug support
 */
static void
ShowTransactionState(const char *str)
{
	/* skip work if message will definitely not be printed */
	if (log_min_messages <= DEBUG5 || client_min_messages <= DEBUG5)
		ShowTransactionStateRec(str, CurrentTransactionState);
}

/*
 * ShowTransactionStateRec
 *		Recursive subroutine for ShowTransactionState
 */
static void
ShowTransactionStateRec(const char *str, TransactionState s)
{
	StringInfoData buf;

	initStringInfo(&buf);

	if (s->nChildXids > 0)
	{
		int			i;

		appendStringInfo(&buf, ", children: %u", s->childXids[0]);
		for (i = 1; i < s->nChildXids; i++)
			appendStringInfo(&buf, " %u", s->childXids[i]);
	}

	if (s->parent)
		ShowTransactionStateRec(str, s->parent);

	/* use ereport to suppress computation if msg will not be printed */
	ereport(DEBUG5,
			(errmsg_internal("%s(%d) name: %s; blockState: %s; state: %s, xid/subid/cid: %u/%u/%u%s%s",
							 str, s->nestingLevel,
							 PointerIsValid(s->name) ? s->name : "unnamed",
							 BlockStateAsString(s->blockState),
							 TransStateAsString(s->state),
							 (unsigned int) XidFromFullTransactionId(s->fullTransactionId),
							 (unsigned int) s->subTransactionId,
							 (unsigned int) currentCommandId,
							 currentCommandIdUsed ? " (used)" : "",
							 buf.data)));

	pfree(buf.data);
}

/*
 * BlockStateAsString
 *		Debug support
 */
static const char *
BlockStateAsString(TBlockState blockState)
{
	switch (blockState)
	{
		case TBLOCK_DEFAULT:
			return "DEFAULT";
		case TBLOCK_STARTED:
			return "STARTED";
		case TBLOCK_BEGIN:
			return "BEGIN";
		case TBLOCK_INPROGRESS:
			return "INPROGRESS";
		case TBLOCK_IMPLICIT_INPROGRESS:
			return "IMPLICIT_INPROGRESS";
		case TBLOCK_PARALLEL_INPROGRESS:
			return "PARALLEL_INPROGRESS";
		case TBLOCK_END:
			return "END";
		case TBLOCK_ABORT:
			return "ABORT";
		case TBLOCK_ABORT_END:
			return "ABORT_END";
		case TBLOCK_ABORT_PENDING:
			return "ABORT_PENDING";
		case TBLOCK_PREPARE:
			return "PREPARE";
		case TBLOCK_SUBBEGIN:
			return "SUBBEGIN";
		case TBLOCK_SUBINPROGRESS:
			return "SUBINPROGRESS";
		case TBLOCK_SUBRELEASE:
			return "SUBRELEASE";
		case TBLOCK_SUBCOMMIT:
			return "SUBCOMMIT";
		case TBLOCK_SUBABORT:
			return "SUBABORT";
		case TBLOCK_SUBABORT_END:
			return "SUBABORT_END";
		case TBLOCK_SUBABORT_PENDING:
			return "SUBABORT_PENDING";
		case TBLOCK_SUBRESTART:
			return "SUBRESTART";
		case TBLOCK_SUBABORT_RESTART:
			return "SUBABORT_RESTART";
	}
	return "UNRECOGNIZED";
}

/*
 * TransStateAsString
 *		Debug support
 */
static const char *
TransStateAsString(TransState state)
{
	switch (state)
	{
		case TRANS_DEFAULT:
			return "DEFAULT";
		case TRANS_START:
			return "START";
		case TRANS_INPROGRESS:
			return "INPROGRESS";
		case TRANS_COMMIT:
			return "COMMIT";
		case TRANS_ABORT:
			return "ABORT";
		case TRANS_PREPARE:
			return "PREPARE";
	}
	return "UNRECOGNIZED";
}

/*
 * EndLocalDistribXact
 */
static void
EndLocalDistribXact(bool isCommit)
{
	if (MyProc->localDistribXactData.state == LOCALDISTRIBXACT_STATE_NONE)
		return;

	/*
	 * MyProc->localDistribXactData is access by backend itself only hence okay
	 * to modify without holding the lock.
	 */
	switch (DistributedTransactionContext)
	{
		case DTX_CONTEXT_QE_TWO_PHASE_EXPLICIT_WRITER:
		case DTX_CONTEXT_QE_TWO_PHASE_IMPLICIT_WRITER:
		case DTX_CONTEXT_QE_AUTO_COMMIT_IMPLICIT:
		case DTX_CONTEXT_QD_DISTRIBUTED_CAPABLE:
		case DTX_CONTEXT_QD_RETRY_PHASE_2:
		case DTX_CONTEXT_LOCAL_ONLY:
			AssertImply(DistributedTransactionContext == DTX_CONTEXT_LOCAL_ONLY,
						Gp_role == GP_ROLE_UTILITY || IsAutoVacuumWorkerProcess());
			LocalDistribXact_ChangeState(MyProc->pgprocno,
										 isCommit ?
										 LOCALDISTRIBXACT_STATE_COMMITTED :
										 LOCALDISTRIBXACT_STATE_ABORTED);
			break;

		case DTX_CONTEXT_QE_READER:
		case DTX_CONTEXT_QE_ENTRY_DB_SINGLETON:
			// QD or QE Writer will handle it.
			break;

		case DTX_CONTEXT_QE_PREPARED:
		case DTX_CONTEXT_QE_FINISH_PREPARED:
			elog(PANIC, "Unexpected distribute transaction context: '%s'",
				 DtxContextToString(DistributedTransactionContext));
			break;

		default:
			elog(PANIC, "Unrecognized DTX transaction context: %d",
				 (int) DistributedTransactionContext);
			break;
	}
}

/*
 * IsoLevelAsUpperString
 *		Formatting helper.
 */
const char *
IsoLevelAsUpperString(int IsoLevel)
{
	switch (IsoLevel)
	{
		case XACT_READ_UNCOMMITTED:
			return "READ UNCOMMITTED";
		case XACT_READ_COMMITTED:
			return "READ COMMITTED";
		case XACT_REPEATABLE_READ:
			return "REPEATABLE READ";
		case XACT_SERIALIZABLE:
			return "SERIALIZABLE";
		default:
			return "UNKNOWN";
	}
}


/*
 * xactGetCommittedChildren
 *
 * Gets the list of committed children of the current transaction.  The return
 * value is the number of child transactions.  *ptr is set to point to an
 * array of TransactionIds.  The array is allocated in TopTransactionContext;
 * the caller should *not* pfree() it (this is a change from pre-8.4 code!).
 * If there are no subxacts, *ptr is set to NULL.
 */
int
xactGetCommittedChildren(TransactionId **ptr)
{
	TransactionState s = CurrentTransactionState;

	if (s->nChildXids == 0)
		*ptr = NULL;
	else
		*ptr = s->childXids;

	return s->nChildXids;
}


/*
 * Log the commit record for a plain or twophase transaction commit.
 *
 * A 2pc commit will be emitted when twophase_xid is valid, a plain one
 * otherwise.
 */
XLogRecPtr
XactLogCommitRecord(TimestampTz commit_time,
					Oid tablespace_oid_to_delete_on_commit,
					int nsubxacts, TransactionId *subxacts,
					int nrels, RelFileNodePendingDelete *rels,
					int nmsgs, SharedInvalidationMessage *msgs,
					int ndeldbs, DbDirNode *deldbs,
					bool relcacheInval, bool forceSync,
					int xactflags, TransactionId twophase_xid,
					const char *twophase_gid)
{
	xl_xact_commit xlrec;
	xl_xact_xinfo xl_xinfo;
	xl_xact_dbinfo xl_dbinfo;
	xl_xact_subxacts xl_subxacts;
	xl_xact_relfilenodes xl_relfilenodes;
	xl_xact_invals xl_invals;
	xl_xact_twophase xl_twophase;
	xl_xact_origin xl_origin;
	xl_xact_distrib xl_distrib;
	xl_xact_deldbs xl_deldbs;
	XLogRecPtr recptr;
	bool isOnePhaseQE = (Gp_role == GP_ROLE_EXECUTE && MyTmGxactLocal->isOnePhaseCommit);
	bool isDtxPrepared = isPreparedDtxTransaction();

	uint8		info;

	Assert(CritSectionCount > 0);

	xl_xinfo.xinfo = 0;

	/* decide between a plain and 2pc commit */
	if (isDtxPrepared)
		info = XLOG_XACT_DISTRIBUTED_COMMIT;
	else if (!TransactionIdIsValid(twophase_xid))
		info = XLOG_XACT_COMMIT;
	else
		info = XLOG_XACT_COMMIT_PREPARED;

	/* First figure out and collect all the information needed */

	xlrec.xact_time = commit_time;
	xlrec.tablespace_oid_to_delete_on_commit = tablespace_oid_to_delete_on_commit;

	if (relcacheInval)
		xl_xinfo.xinfo |= XACT_COMPLETION_UPDATE_RELCACHE_FILE;
	if (forceSyncCommit)
		xl_xinfo.xinfo |= XACT_COMPLETION_FORCE_SYNC_COMMIT;
	if ((xactflags & XACT_FLAGS_ACQUIREDACCESSEXCLUSIVELOCK))
		xl_xinfo.xinfo |= XACT_XINFO_HAS_AE_LOCKS;

	/*
	 * Check if the caller would like to ask standbys for immediate feedback
	 * once this commit is applied.
	 */
	if (synchronous_commit >= SYNCHRONOUS_COMMIT_REMOTE_APPLY)
		xl_xinfo.xinfo |= XACT_COMPLETION_APPLY_FEEDBACK;

	/*
	 * Relcache invalidations requires information about the current database
	 * and so does logical decoding.
	 */
	if (nmsgs > 0 || XLogLogicalInfoActive())
	{
		xl_xinfo.xinfo |= XACT_XINFO_HAS_DBINFO;
		xl_dbinfo.dbId = MyDatabaseId;
		xl_dbinfo.tsId = MyDatabaseTableSpace;
	}

	if (nsubxacts > 0)
	{
		xl_xinfo.xinfo |= XACT_XINFO_HAS_SUBXACTS;
		xl_subxacts.nsubxacts = nsubxacts;
	}

	if (nrels > 0)
	{
		xl_xinfo.xinfo |= XACT_XINFO_HAS_RELFILENODES;
		xl_relfilenodes.nrels = nrels;
	}

	if (nmsgs > 0)
	{
		xl_xinfo.xinfo |= XACT_XINFO_HAS_INVALS;
		xl_invals.nmsgs = nmsgs;
	}

	if (ndeldbs > 0)
	{
		xl_xinfo.xinfo |= XACT_XINFO_HAS_DELDBS;
		xl_deldbs.ndeldbs = ndeldbs;
	}

	if (TransactionIdIsValid(twophase_xid))
	{
		xl_xinfo.xinfo |= XACT_XINFO_HAS_TWOPHASE;
		xl_twophase.xid = twophase_xid;
		Assert(twophase_gid != NULL);

		if (XLogLogicalInfoActive())
			xl_xinfo.xinfo |= XACT_XINFO_HAS_GID;
	}

	/* dump transaction origin information */
	if (replorigin_session_origin != InvalidRepOriginId)
	{
		xl_xinfo.xinfo |= XACT_XINFO_HAS_ORIGIN;

		xl_origin.origin_lsn = replorigin_session_origin_lsn;
		xl_origin.origin_timestamp = replorigin_session_origin_timestamp;
	}

	if (isDtxPrepared || isOnePhaseQE)
	{
		xl_xinfo.xinfo |= XACT_XINFO_HAS_DISTRIB;
		xl_distrib.distrib_xid = getDistributedTransactionId();
	}

	if (xl_xinfo.xinfo != 0)
		info |= XLOG_XACT_HAS_INFO;

	/* Then include all the collected data into the commit record. */

	XLogBeginInsert();

	XLogRegisterData((char *) (&xlrec), sizeof(xl_xact_commit));

	if (xl_xinfo.xinfo != 0)
		XLogRegisterData((char *) (&xl_xinfo.xinfo), sizeof(xl_xinfo.xinfo));

	if (xl_xinfo.xinfo & XACT_XINFO_HAS_DBINFO)
		XLogRegisterData((char *) (&xl_dbinfo), sizeof(xl_dbinfo));

	if (xl_xinfo.xinfo & XACT_XINFO_HAS_SUBXACTS)
	{
		XLogRegisterData((char *) (&xl_subxacts),
						 MinSizeOfXactSubxacts);
		XLogRegisterData((char *) subxacts,
						 nsubxacts * sizeof(TransactionId));
	}

	if (xl_xinfo.xinfo & XACT_XINFO_HAS_RELFILENODES)
	{
		XLogRegisterData((char *) (&xl_relfilenodes),
						 MinSizeOfXactRelfilenodes);
		XLogRegisterData((char *) rels,
						 nrels * sizeof(RelFileNodePendingDelete));
	}

	if (xl_xinfo.xinfo & XACT_XINFO_HAS_INVALS)
	{
		XLogRegisterData((char *) (&xl_invals), MinSizeOfXactInvals);
		XLogRegisterData((char *) msgs,
						 nmsgs * sizeof(SharedInvalidationMessage));
	}

	if (xl_xinfo.xinfo & XACT_XINFO_HAS_DELDBS)
	{
		XLogRegisterData((char *) (&xl_deldbs), MinSizeOfXactDelDbs);
		XLogRegisterData((char *) deldbs,
						 ndeldbs * sizeof(DbDirNode));
	}

	if (xl_xinfo.xinfo & XACT_XINFO_HAS_TWOPHASE)
	{
		XLogRegisterData((char *) (&xl_twophase), sizeof(xl_xact_twophase));
		if (xl_xinfo.xinfo & XACT_XINFO_HAS_GID)
			XLogRegisterData(unconstify(char *, twophase_gid), strlen(twophase_gid) + 1);
	}

	if (xl_xinfo.xinfo & XACT_XINFO_HAS_ORIGIN)
		XLogRegisterData((char *) (&xl_origin), sizeof(xl_xact_origin));

	if (xl_xinfo.xinfo & XACT_XINFO_HAS_DISTRIB)
		XLogRegisterData((char *) (&xl_distrib), sizeof(xl_xact_distrib));

	/* we allow filtering by xacts */
	XLogSetRecordFlags(XLOG_INCLUDE_ORIGIN);

	if (isDtxPrepared)
		insertingDistributedCommitted();

	recptr = XLogInsert(RM_XACT_ID, info);

	if (isDtxPrepared)
		insertedDistributedCommitted();

	return recptr;
}

/*
 * Log the commit record for a plain or twophase transaction abort.
 *
 * A 2pc abort will be emitted when twophase_xid is valid, a plain one
 * otherwise.
 */
XLogRecPtr
XactLogAbortRecord(TimestampTz abort_time,
				   Oid tablespace_oid_to_delete_on_abort,
				   int nsubxacts, TransactionId *subxacts,
				   int nrels, RelFileNodePendingDelete *rels,
				   int ndeldbs, DbDirNode *deldbs,
				   int xactflags, TransactionId twophase_xid,
				   const char *twophase_gid)
{
	xl_xact_abort xlrec;
	xl_xact_xinfo xl_xinfo;
	xl_xact_subxacts xl_subxacts;
	xl_xact_relfilenodes xl_relfilenodes;
	xl_xact_deldbs xl_deldbs;
	xl_xact_twophase xl_twophase;
	xl_xact_dbinfo xl_dbinfo;
	xl_xact_origin xl_origin;

	uint8		info;

	Assert(CritSectionCount > 0);

	xl_xinfo.xinfo = 0;

	/* decide between a plain and 2pc abort */
	if (!TransactionIdIsValid(twophase_xid))
		info = XLOG_XACT_ABORT;
	else
		info = XLOG_XACT_ABORT_PREPARED;


	/* First figure out and collect all the information needed */

	xlrec.xact_time = abort_time;
	xlrec.tablespace_oid_to_delete_on_abort = tablespace_oid_to_delete_on_abort;

	if ((xactflags & XACT_FLAGS_ACQUIREDACCESSEXCLUSIVELOCK))
		xl_xinfo.xinfo |= XACT_XINFO_HAS_AE_LOCKS;

	if (nsubxacts > 0)
	{
		xl_xinfo.xinfo |= XACT_XINFO_HAS_SUBXACTS;
		xl_subxacts.nsubxacts = nsubxacts;
	}

	if (nrels > 0)
	{
		xl_xinfo.xinfo |= XACT_XINFO_HAS_RELFILENODES;
		xl_relfilenodes.nrels = nrels;
	}

	if (ndeldbs > 0)
	{
		xl_xinfo.xinfo |= XACT_XINFO_HAS_DELDBS;
		xl_deldbs.ndeldbs = ndeldbs;
	}

	if (TransactionIdIsValid(twophase_xid))
	{
		xl_xinfo.xinfo |= XACT_XINFO_HAS_TWOPHASE;
		xl_twophase.xid = twophase_xid;
		Assert(twophase_gid != NULL);

		if (XLogLogicalInfoActive())
			xl_xinfo.xinfo |= XACT_XINFO_HAS_GID;
	}

	if (TransactionIdIsValid(twophase_xid) && XLogLogicalInfoActive())
	{
		xl_xinfo.xinfo |= XACT_XINFO_HAS_DBINFO;
		xl_dbinfo.dbId = MyDatabaseId;
		xl_dbinfo.tsId = MyDatabaseTableSpace;
	}

	/* dump transaction origin information only for abort prepared */
	if ((replorigin_session_origin != InvalidRepOriginId) &&
		TransactionIdIsValid(twophase_xid) &&
		XLogLogicalInfoActive())
	{
		xl_xinfo.xinfo |= XACT_XINFO_HAS_ORIGIN;

		xl_origin.origin_lsn = replorigin_session_origin_lsn;
		xl_origin.origin_timestamp = replorigin_session_origin_timestamp;
	}

	if (xl_xinfo.xinfo != 0)
		info |= XLOG_XACT_HAS_INFO;

	/* Then include all the collected data into the abort record. */

	XLogBeginInsert();

	XLogRegisterData((char *) (&xlrec), MinSizeOfXactAbort);

	if (xl_xinfo.xinfo != 0)
		XLogRegisterData((char *) (&xl_xinfo), sizeof(xl_xinfo));

	if (xl_xinfo.xinfo & XACT_XINFO_HAS_DBINFO)
		XLogRegisterData((char *) (&xl_dbinfo), sizeof(xl_dbinfo));

	if (xl_xinfo.xinfo & XACT_XINFO_HAS_SUBXACTS)
	{
		XLogRegisterData((char *) (&xl_subxacts),
						 MinSizeOfXactSubxacts);
		XLogRegisterData((char *) subxacts,
						 nsubxacts * sizeof(TransactionId));
	}

	if (xl_xinfo.xinfo & XACT_XINFO_HAS_RELFILENODES)
	{
		XLogRegisterData((char *) (&xl_relfilenodes),
						 MinSizeOfXactRelfilenodes);
		XLogRegisterData((char *) rels,
						 nrels * sizeof(RelFileNodePendingDelete));
	}

	if (xl_xinfo.xinfo & XACT_XINFO_HAS_DELDBS)
	{
		XLogRegisterData((char *) (&xl_deldbs),
						 MinSizeOfXactDelDbs);
		XLogRegisterData((char *) deldbs,
						 ndeldbs * sizeof(DbDirNode));
	}


	if (xl_xinfo.xinfo & XACT_XINFO_HAS_TWOPHASE)
	{
		XLogRegisterData((char *) (&xl_twophase), sizeof(xl_xact_twophase));
		if (xl_xinfo.xinfo & XACT_XINFO_HAS_GID)
			XLogRegisterData(unconstify(char *, twophase_gid), strlen(twophase_gid) + 1);
	}

	if (xl_xinfo.xinfo & XACT_XINFO_HAS_ORIGIN)
		XLogRegisterData((char *) (&xl_origin), sizeof(xl_xact_origin));

	if (TransactionIdIsValid(twophase_xid))
		XLogSetRecordFlags(XLOG_INCLUDE_ORIGIN);

	return XLogInsert(RM_XACT_ID, info);
}

/*
 * Before 9.0 this was a fairly short function, but now it performs many
 * actions for which the order of execution is critical.
 */
static void
xact_redo_commit(xl_xact_parsed_commit *parsed,
				 TransactionId xid,
				 XLogRecPtr lsn,
				 RepOriginId origin_id)
{
	TransactionId max_xid;
	TimestampTz commit_time;
	Oid tablespace_oid_to_delete = parsed->tablespace_oid_to_delete_on_commit;

	Assert(TransactionIdIsValid(xid));

	max_xid = TransactionIdLatest(xid, parsed->nsubxacts, parsed->subxacts);

	ereportif(OidIsValid(tablespace_oid_to_delete), DEBUG5,
		(errmsg("in xact_redo_commit_internal with tablespace oid to delete: %u",
			tablespace_oid_to_delete)));

	/* Make sure nextFullXid is beyond any XID mentioned in the record. */
	AdvanceNextFullTransactionIdPastXid(max_xid);

	/* also update distributed commit log */
	if (parsed->distribXid != 0)
	{
		DistributedLog_SetCommittedTree(xid, parsed->nsubxacts, parsed->subxacts,
										parsed->distribXid,
										/* isRedo */ true);
	}

	Assert(((parsed->xinfo & XACT_XINFO_HAS_ORIGIN) == 0) ==
		   (origin_id == InvalidRepOriginId));

	if (parsed->xinfo & XACT_XINFO_HAS_ORIGIN)
		commit_time = parsed->origin_timestamp;
	else
		commit_time = parsed->xact_time;

	/* Set the transaction commit timestamp and metadata */
	TransactionTreeSetCommitTsData(xid, parsed->nsubxacts, parsed->subxacts,
								   commit_time, origin_id, false);

	if (standbyState == STANDBY_DISABLED)
	{
		/*
		 * Mark the transaction committed in pg_xact.
		 */
		TransactionIdCommitTree(xid, parsed->nsubxacts, parsed->subxacts);
	}
	else
	{
		/*
		 * If a transaction completion record arrives that has as-yet
		 * unobserved subtransactions then this will not have been fully
		 * handled by the call to RecordKnownAssignedTransactionIds() in the
		 * main recovery loop in xlog.c. So we need to do bookkeeping again to
		 * cover that case. This is confusing and it is easy to think this
		 * call is irrelevant, which has happened three times in development
		 * already. Leave it in.
		 */
		RecordKnownAssignedTransactionIds(max_xid);

		/*
		 * Mark the transaction committed in pg_xact. We use async commit
		 * protocol during recovery to provide information on database
		 * consistency for when users try to set hint bits. It is important
		 * that we do not set hint bits until the minRecoveryPoint is past
		 * this commit record. This ensures that if we crash we don't see hint
		 * bits set on changes made by transactions that haven't yet
		 * recovered. It's unlikely but it's good to be safe.
		 */
		TransactionIdAsyncCommitTree(
									 xid, parsed->nsubxacts, parsed->subxacts, lsn);

		/*
		 * We must mark clog before we update the ProcArray.
		 */
		ExpireTreeKnownAssignedTransactionIds(
											  xid, parsed->nsubxacts, parsed->subxacts, max_xid);

		/*
		 * Send any cache invalidations attached to the commit. We must
		 * maintain the same order of invalidation then release locks as
		 * occurs in CommitTransaction().
		 */
		ProcessCommittedInvalidationMessages(
											 parsed->msgs, parsed->nmsgs,
											 XactCompletionRelcacheInitFileInval(parsed->xinfo),
											 parsed->dbId, parsed->tsId);

		/*
		 * Release locks, if any. We do this for both two phase and normal one
		 * phase transactions. In effect we are ignoring the prepare phase and
		 * just going straight to lock release.
		 */
		if (parsed->xinfo & XACT_XINFO_HAS_AE_LOCKS)
			StandbyReleaseLockTree(xid, parsed->nsubxacts, parsed->subxacts);
	}

	if (parsed->xinfo & XACT_XINFO_HAS_ORIGIN)
	{
		/* recover apply progress */
		replorigin_advance(origin_id, parsed->origin_lsn, lsn,
						   false /* backward */ , false /* WAL */ );
	}

	/* Make sure files supposed to be dropped are dropped */
	if (parsed->nrels > 0)
	{
		/*
		 * First update minimum recovery point to cover this WAL record. Once
		 * a relation is deleted, there's no going back. The buffer manager
		 * enforces the WAL-first rule for normal updates to relation files,
		 * so that the minimum recovery point is always updated before the
		 * corresponding change in the data file is flushed to disk, but we
		 * have to do the same here since we're bypassing the buffer manager.
		 *
		 * Doing this before deleting the files means that if a deletion fails
		 * for some reason, you cannot start up the system even after restart,
		 * until you fix the underlying situation so that the deletion will
		 * succeed. Alternatively, we could update the minimum recovery point
		 * after deletion, but that would leave a small window where the
		 * WAL-first rule would be violated.
		 */
		XLogFlush(lsn);

		/* Make sure files supposed to be dropped are dropped */
		DropRelationFiles(parsed->xnodes, parsed->nrels, true);
	}

	if (parsed->ndeldbs > 0)
	{
		XLogFlush(lsn);
		DropDatabaseDirectories(parsed->deldbs, parsed->ndeldbs, true);
	}

	DoTablespaceDeletionForRedoXlog(tablespace_oid_to_delete);

	/*
	 * We issue an XLogFlush() for the same reason we emit ForceSyncCommit()
	 * in normal operation. For example, in CREATE DATABASE, we copy all files
	 * from the template database, and then commit the transaction. If we
	 * crash after all the files have been copied but before the commit, you
	 * have files in the data directory without an entry in pg_database. To
	 * minimize the window for that, we use ForceSyncCommit() to rush the
	 * commit record to disk as quick as possible. We have the same window
	 * during recovery, and forcing an XLogFlush() (which updates
	 * minRecoveryPoint during recovery) helps to reduce that problem window,
	 * for any user that requested ForceSyncCommit().
	 */
	if (XactCompletionForceSyncCommit(parsed->xinfo))
		XLogFlush(lsn);

	/*
	 * If asked by the primary (because someone is waiting for a synchronous
	 * commit = remote_apply), we will need to ask walreceiver to send a reply
	 * immediately.
	 */
	if (XactCompletionApplyFeedback(parsed->xinfo))
		XLogRequestWalReceiverReply();
}

/*
 * If the xid is valid, call xact_redo_commit with the same args. The xid can
 * be invalid if the distributed transaction was read-only for the Query
 * Dispatcher (e.g. a DML operation like INSERT which only writes data on the
 * Query Executors). Regardless, we end with recording the gxid into
 * shmCommittedGxidArray which will later be removed by replaying the
 * corresponding distributed forget record or resolved during promotion during
 * dtx recovery.
 */
static void
<<<<<<< HEAD
xact_redo_distributed_commit(xl_xact_parsed_commit *parsed,
							 TransactionId xid,
							 XLogRecPtr lsn,
							 RepOriginId origin_id)
{
	if (TransactionIdIsValid(xid))
		xact_redo_commit(parsed, xid, lsn, origin_id);

	redoDistributedCommitRecord(parsed->distribXid);
}

static void
xact_redo_abort(xl_xact_parsed_abort *parsed, TransactionId xid)
=======
xact_redo_abort(xl_xact_parsed_abort *parsed, TransactionId xid,
				XLogRecPtr lsn)
>>>>>>> 7cd0d523
{
	TransactionId max_xid;

	Assert(TransactionIdIsValid(xid));

	/* Make sure nextFullXid is beyond any XID mentioned in the record. */
	max_xid = TransactionIdLatest(xid,
								  parsed->nsubxacts,
								  parsed->subxacts);
	AdvanceNextFullTransactionIdPastXid(max_xid);

	if (standbyState == STANDBY_DISABLED)
	{
		/* Mark the transaction aborted in pg_xact, no need for async stuff */
		TransactionIdAbortTree(xid, parsed->nsubxacts, parsed->subxacts);
	}
	else
	{
		/*
		 * If a transaction completion record arrives that has as-yet
		 * unobserved subtransactions then this will not have been fully
		 * handled by the call to RecordKnownAssignedTransactionIds() in the
		 * main recovery loop in xlog.c. So we need to do bookkeeping again to
		 * cover that case. This is confusing and it is easy to think this
		 * call is irrelevant, which has happened three times in development
		 * already. Leave it in.
		 */
		RecordKnownAssignedTransactionIds(max_xid);

		/* Mark the transaction aborted in pg_xact, no need for async stuff */
		TransactionIdAbortTree(xid, parsed->nsubxacts, parsed->subxacts);

		/*
		 * We must update the ProcArray after we have marked clog.
		 */
		ExpireTreeKnownAssignedTransactionIds(
											  xid, parsed->nsubxacts, parsed->subxacts, max_xid);

		/*
		 * There are no invalidation messages to send or undo.
		 */

		/*
		 * Release locks, if any. There are no invalidations to send.
		 */
		if (parsed->xinfo & XACT_XINFO_HAS_AE_LOCKS)
			StandbyReleaseLockTree(xid, parsed->nsubxacts, parsed->subxacts);
	}

	/* Make sure files supposed to be dropped are dropped */
<<<<<<< HEAD
	DropRelationFiles(parsed->xnodes, parsed->nrels, true);
	DropDatabaseDirectories(parsed->deldbs, parsed->ndeldbs, true);
	DoTablespaceDeletionForRedoXlog(parsed->tablespace_oid_to_delete_on_abort);
}

static void
xact_redo_distributed_forget(xl_xact_distributed_forget *xlrec, TransactionId xid pg_attribute_unused() )
{
	redoDistributedForgetCommitRecord(xlrec->gxid);
=======
	if (parsed->nrels > 0)
	{
		/*
		 * See comments about update of minimum recovery point on truncation,
		 * in xact_redo_commit().
		 */
		XLogFlush(lsn);

		DropRelationFiles(parsed->xnodes, parsed->nrels, true);
	}
>>>>>>> 7cd0d523
}


void
xact_redo(XLogReaderState *record)
{
	uint8		info = XLogRecGetInfo(record) & XLOG_XACT_OPMASK;

	/* Backup blocks are not used in xact records */
	Assert(!XLogRecHasAnyBlockRefs(record));

	if (info == XLOG_XACT_COMMIT)
	{
		xl_xact_commit *xlrec = (xl_xact_commit *) XLogRecGetData(record);
		xl_xact_parsed_commit parsed;

		ParseCommitRecord(XLogRecGetInfo(record), xlrec, &parsed);
		xact_redo_commit(&parsed, XLogRecGetXid(record),
						 record->EndRecPtr, XLogRecGetOrigin(record));
	}
	else if (info == XLOG_XACT_COMMIT_PREPARED)
	{
		xl_xact_commit *xlrec = (xl_xact_commit *) XLogRecGetData(record);
		xl_xact_parsed_commit parsed;

		ParseCommitRecord(XLogRecGetInfo(record), xlrec, &parsed);
		xact_redo_commit(&parsed, parsed.twophase_xid,
						 record->EndRecPtr, XLogRecGetOrigin(record));

		/* Delete TwoPhaseState gxact entry and/or 2PC file. */
		LWLockAcquire(TwoPhaseStateLock, LW_EXCLUSIVE);
		PrepareRedoRemove(parsed.twophase_xid, false);
		LWLockRelease(TwoPhaseStateLock);
	}
	else if (info == XLOG_XACT_ABORT)
	{
		xl_xact_abort *xlrec = (xl_xact_abort *) XLogRecGetData(record);
		xl_xact_parsed_abort parsed;

		ParseAbortRecord(XLogRecGetInfo(record), xlrec, &parsed);
		xact_redo_abort(&parsed, XLogRecGetXid(record), record->EndRecPtr);
	}
	else if (info == XLOG_XACT_ABORT_PREPARED)
	{
		xl_xact_abort *xlrec = (xl_xact_abort *) XLogRecGetData(record);
		xl_xact_parsed_abort parsed;

		ParseAbortRecord(XLogRecGetInfo(record), xlrec, &parsed);
		xact_redo_abort(&parsed, parsed.twophase_xid, record->EndRecPtr);

		/* Delete TwoPhaseState gxact entry and/or 2PC file. */
		LWLockAcquire(TwoPhaseStateLock, LW_EXCLUSIVE);
		PrepareRedoRemove(parsed.twophase_xid, false);
		LWLockRelease(TwoPhaseStateLock);
	}
	else if (info == XLOG_XACT_PREPARE)
	{
		/*
		 * Store xid and start/end pointers of the WAL record in TwoPhaseState
		 * gxact entry.
		 */
		LWLockAcquire(TwoPhaseStateLock, LW_EXCLUSIVE);
		PrepareRedoAdd(XLogRecGetData(record),
					   record->ReadRecPtr,
					   record->EndRecPtr,
					   XLogRecGetOrigin(record));
		LWLockRelease(TwoPhaseStateLock);
	}
	else if (info == XLOG_XACT_DISTRIBUTED_COMMIT)
	{
		xl_xact_commit *xlrec = (xl_xact_commit *) XLogRecGetData(record);
		xl_xact_parsed_commit parsed;

		ParseCommitRecord(XLogRecGetInfo(record), xlrec, &parsed);
		Assert(parsed.twophase_xid == InvalidTransactionId);
		xact_redo_distributed_commit(&parsed, XLogRecGetXid(record),
									 record->EndRecPtr, XLogRecGetOrigin(record));
	}
	else if (info == XLOG_XACT_DISTRIBUTED_FORGET)
	{
		xl_xact_distributed_forget *xlrec = (xl_xact_distributed_forget *) XLogRecGetData(record);

		xact_redo_distributed_forget(xlrec, XLogRecGetXid(record));
	}
	else if (info == XLOG_XACT_ASSIGNMENT)
	{
		xl_xact_assignment *xlrec = (xl_xact_assignment *) XLogRecGetData(record);

		if (standbyState >= STANDBY_INITIALIZED)
			ProcArrayApplyXidAssignment(xlrec->xtop,
										xlrec->nsubxacts, xlrec->xsub);
	}
	else
		elog(PANIC, "xact_redo: unknown op code %u", info);
}<|MERGE_RESOLUTION|>--- conflicted
+++ resolved
@@ -2823,14 +2823,6 @@
 	if (!is_parallel_worker)
 		PreCommit_CheckForSerializationFailure();
 
-<<<<<<< HEAD
-	/*
-	 * Insert notifications sent by NOTIFY commands into the queue.  This
-	 * should be late in the pre-commit sequence to minimize time spent
-	 * holding the notify-insertion lock.
-	 */
-	PreCommit_Notify();
-
 	/*
 	 * Prepare all QE.
 	 */
@@ -2855,8 +2847,6 @@
 				 errmsg("Raise an error as directed by Debug_abort_after_distributed_prepared")));
 	}
 
-=======
->>>>>>> 7cd0d523
 	/* Prevent cancel/die interrupt while cleaning up */
 	HOLD_INTERRUPTS();
 
@@ -2989,13 +2979,14 @@
 	DoPendingDbDeletes(true);
 
 	/*
-	 * Only QD holds the session level lock this long for a movedb operation.
+	 * QE has released the session level lock before Prepare Transaction.Only QD
+	 * and utility server hold the session lock this long for a movedb operation.
 	 * This is to prevent another transaction from moving database objects into
 	 * the source database oid directory while it is being deleted. We don't
 	 * worry about aborts as we release session level locks automatically during
 	 * an abort as opposed to a commit.
 	 */
-	if(Gp_role == GP_ROLE_DISPATCH)
+	if(Gp_role == GP_ROLE_DISPATCH || Gp_role == GP_ROLE_UTILITY)
 		MoveDbSessionLockRelease();
 
 	AtCommit_TablespaceStorage();
@@ -4899,11 +4890,7 @@
 						 errmsg("%s can only be used in transaction blocks",
 								"COMMIT AND CHAIN")));
 			else
-<<<<<<< HEAD
 				ereport((Gp_role == GP_ROLE_EXECUTE) ? DEBUG2 : WARNING,
-=======
-				ereport(WARNING,
->>>>>>> 7cd0d523
 						(errcode(ERRCODE_NO_ACTIVE_SQL_TRANSACTION),
 						 errmsg("there is no transaction in progress")));
 			result = true;
@@ -5026,11 +5013,7 @@
 						 errmsg("%s can only be used in transaction blocks",
 								"ROLLBACK AND CHAIN")));
 			else
-<<<<<<< HEAD
 				ereport((Gp_role == GP_ROLE_EXECUTE) ? DEBUG2 : WARNING,
-=======
-				ereport(WARNING,
->>>>>>> 7cd0d523
 						(errcode(ERRCODE_NO_ACTIVE_SQL_TRANSACTION),
 						 errmsg("there is no transaction in progress")));
 			s->blockState = TBLOCK_ABORT_PENDING;
@@ -7260,6 +7243,7 @@
 	if (parsed->ndeldbs > 0)
 	{
 		XLogFlush(lsn);
+
 		DropDatabaseDirectories(parsed->deldbs, parsed->ndeldbs, true);
 	}
 
@@ -7299,7 +7283,6 @@
  * dtx recovery.
  */
 static void
-<<<<<<< HEAD
 xact_redo_distributed_commit(xl_xact_parsed_commit *parsed,
 							 TransactionId xid,
 							 XLogRecPtr lsn,
@@ -7311,12 +7294,18 @@
 	redoDistributedCommitRecord(parsed->distribXid);
 }
 
+/*
+ * Be careful with the order of execution, as with xact_redo_commit().
+ * The two functions are similar but differ in key places.
+ *
+ * Note also that an abort can be for a subtransaction and its children,
+ * not just for a top level abort. That means we have to consider
+ * topxid != xid, whereas in commit we would find topxid == xid always
+ * because subtransaction commit is never WAL logged.
+ */
 static void
-xact_redo_abort(xl_xact_parsed_abort *parsed, TransactionId xid)
-=======
 xact_redo_abort(xl_xact_parsed_abort *parsed, TransactionId xid,
 				XLogRecPtr lsn)
->>>>>>> 7cd0d523
 {
 	TransactionId max_xid;
 
@@ -7367,17 +7356,6 @@
 	}
 
 	/* Make sure files supposed to be dropped are dropped */
-<<<<<<< HEAD
-	DropRelationFiles(parsed->xnodes, parsed->nrels, true);
-	DropDatabaseDirectories(parsed->deldbs, parsed->ndeldbs, true);
-	DoTablespaceDeletionForRedoXlog(parsed->tablespace_oid_to_delete_on_abort);
-}
-
-static void
-xact_redo_distributed_forget(xl_xact_distributed_forget *xlrec, TransactionId xid pg_attribute_unused() )
-{
-	redoDistributedForgetCommitRecord(xlrec->gxid);
-=======
 	if (parsed->nrels > 0)
 	{
 		/*
@@ -7388,7 +7366,21 @@
 
 		DropRelationFiles(parsed->xnodes, parsed->nrels, true);
 	}
->>>>>>> 7cd0d523
+
+	if (parsed->ndeldbs > 0)
+	{
+		XLogFlush(lsn);
+
+		DropDatabaseDirectories(parsed->deldbs, parsed->ndeldbs, true);
+	}
+
+	DoTablespaceDeletionForRedoXlog(parsed->tablespace_oid_to_delete_on_abort);
+}
+
+static void
+xact_redo_distributed_forget(xl_xact_distributed_forget *xlrec, TransactionId xid pg_attribute_unused() )
+{
+	redoDistributedForgetCommitRecord(xlrec->gxid);
 }
 
 
