/*-------------------------------------------------------------------------
 *
 * twophase.c
 *		Two-phase commit support functions.
 *
 * Portions Copyright (c) 1996-2008, PostgreSQL Global Development Group
 * Portions Copyright (c) 1994, Regents of the University of California
 *
 * IDENTIFICATION
<<<<<<< HEAD
 *		$PostgreSQL: pgsql/src/backend/access/transam/twophase.c,v 1.39.2.3 2009/11/23 09:59:00 heikki Exp $
=======
 *		$PostgreSQL: pgsql/src/backend/access/transam/twophase.c,v 1.41 2008/03/25 22:42:42 tgl Exp $
>>>>>>> f260edb1
 *
 * NOTES
 *		Each global transaction is associated with a global transaction
 *		identifier (GID). The client assigns a GID to a postgres
 *		transaction with the PREPARE TRANSACTION command.
 *
 *		We keep all active global transactions in a shared memory array.
 *		When the PREPARE TRANSACTION command is issued, the GID is
 *		reserved for the transaction in the array. This is done before
 *		a WAL entry is made, because the reservation checks for duplicate
 *		GIDs and aborts the transaction if there already is a global
 *		transaction in prepared state with the same GID.
 *
 *		A global transaction (gxact) also has a dummy PGPROC that is entered
 *		into the ProcArray array; this is what keeps the XID considered
 *		running by TransactionIdIsInProgress.  It is also convenient as a
 *		PGPROC to hook the gxact's locks to.
 *
 *		In order to survive crashes and shutdowns, all prepared
 *		transactions must be stored in permanent storage. This includes
 *		locking information, pending notifications etc. All that state
 *		information is written to the per-transaction state file in
 *		the pg_twophase directory.
 *
 *-------------------------------------------------------------------------
 */
#include "postgres.h"

#include <fcntl.h>
#include <sys/stat.h>
#include <sys/types.h>
#include <time.h>
#include <unistd.h>

#include "access/heapam.h"
#include "access/xlogmm.h"
#include "access/subtrans.h"
#include "access/transam.h"
#include "access/twophase.h"
#include "access/twophase_rmgr.h"
#include "access/xact.h"
#include "catalog/pg_type.h"
#include "funcapi.h"
#include "miscadmin.h"
#include "pgstat.h"
#include "replication/walsender.h"
#include "replication/syncrep.h"
#include "storage/fd.h"
#include "storage/ipc.h"
#include "storage/procarray.h"
#include "storage/smgr.h"
#include "utils/builtins.h"
#include "utils/faultinjector.h"
#include "utils/guc.h"
#include "utils/memutils.h"
#include "access/distributedlog.h"
#include "storage/backendid.h"

#include "cdb/cdbtm.h"
#include "cdb/cdbvars.h"
#include "cdb/cdbpersistentrecovery.h"

#include "cdb/cdbpersistentrelation.h"
#include "cdb/cdbmirroredflatfile.h"
#include "cdb/cdbmirroredfilesysobj.h"
#include "cdb/cdbpersistentfilesysobj.h"

/* GUC variable, can't be changed after startup */
int			max_prepared_xacts = 5;

/*
 * This struct describes one global transaction that is in prepared state
 * or attempting to become prepared.
 *
 * The first component of the struct is a dummy PGPROC that is inserted
 * into the global ProcArray so that the transaction appears to still be
 * running and holding locks.  It must be first because we cast pointers
 * to PGPROC and pointers to GlobalTransactionData back and forth.
 *
 * The lifecycle of a global transaction is:
 *
 * 1. After checking that the requested GID is not in use, set up an entry in
 * the TwoPhaseState->prepXacts array with the correct GID and valid = false,
 * and mark it as locked by my backend.
 *
 * 2. After successfully completing prepare, set valid = true and enter the
 * contained PGPROC into the global ProcArray.
 *
 * 3. To begin COMMIT PREPARED or ROLLBACK PREPARED, check that the entry is
 * valid and not locked, then mark the entry as locked by storing my current
 * backend ID into locking_backend.  This prevents concurrent attempts to
 * commit or rollback the same prepared xact.
 *
 * 4. On completion of COMMIT PREPARED or ROLLBACK PREPARED, remove the entry
 * from the ProcArray and the TwoPhaseState->prepXacts array and return it to
 * the freelist.
 *
 * Note that if the preparing transaction fails between steps 1 and 2, the
 * entry must be removed so that the GID and the GlobalTransaction struct
 * can be reused.  See AtAbort_Twophase().
 *
 * typedef struct GlobalTransactionData *GlobalTransaction appears in
 * twophase.h
 */
#define GIDSIZE 200

extern List *expectedTLIs;

typedef struct GlobalTransactionData
{
	PGPROC		proc;			/* dummy proc */
	BackendId	dummyBackendId;	/* similar to backend id for backends */
	TimestampTz prepared_at;	/* time of preparation */
	XLogRecPtr  prepare_begin_lsn;  /* XLOG begging offset of prepare record */
	XLogRecPtr	prepare_lsn;	/* XLOG offset of prepare record */
	Oid			owner;			/* ID of user that executed the xact */
	BackendId	locking_backend; /* backend currently working on the xact */
	bool		valid;			/* TRUE if PGPROC entry is in proc array */
	char		gid[GIDSIZE];	/* The GID assigned to the prepared xact */
	int         prepareAppendOnlyIntentCount;
                                                                /*
                                                                 * The Append-Only Resync EOF intent count for
                                                                 * a non-crashed prepared transaction.
                                                                 */
} GlobalTransactionData;

/*
 * Two Phase Commit shared state.  Access to this struct is protected
 * by TwoPhaseStateLock.
 */
typedef struct TwoPhaseStateData
{
	/* Head of linked list of free GlobalTransactionData structs */
	SHMEM_OFFSET freeGXacts;

	/* Number of valid prepXacts entries. */
	int			numPrepXacts;

	/*
	 * There are max_prepared_xacts items in this array, but C wants a
	 * fixed-size array.
	 */
	GlobalTransaction prepXacts[1];		/* VARIABLE LENGTH ARRAY */
} TwoPhaseStateData;			/* VARIABLE LENGTH STRUCT */

static TwoPhaseStateData *TwoPhaseState;


/*
 * The following list is
 */
static HTAB *crashRecoverPostCheckpointPreparedTransactions_map_ht = NULL;

static void add_recover_post_checkpoint_prepared_transactions_map_entry(TransactionId xid, XLogRecPtr *m, char *caller);

static void remove_recover_post_checkpoint_prepared_transactions_map_entry(TransactionId xid, char *caller);

static TwoPhaseStateData *TwoPhaseState;

/*
 * Global transaction entry currently locked by us, if any.
 */
static GlobalTransaction MyLockedGxact = NULL;

static bool twophaseExitRegistered = false;

static void RecordTransactionCommitPrepared(TransactionId xid,
								const char *gid,
								int nchildren,
								TransactionId *children,
								PersistentEndXactRecObjects *persistentPrepareObjects);
static void RecordTransactionAbortPrepared(TransactionId xid,
							   int nchildren,
							   TransactionId *children,
							   PersistentEndXactRecObjects *persistentPrepareObjects);
static void ProcessRecords(char *bufptr, TransactionId xid,
                           const TwoPhaseCallback callbacks[]);
static void RemoveGXact(GlobalTransaction gxact);

/*
 * Generic initialisation of hash table.
 */
static HTAB *
init_hash(const char *name, Size keysize, Size entrysize, int initialSize)
{
  HASHCTL ctl;

  memset(&ctl, 0, sizeof(ctl));
  ctl.keysize = keysize;
  ctl.entrysize = entrysize;
  ctl.hash = tag_hash;
  return hash_create(name,
                     initialSize,
                     &ctl,
                     HASH_ELEM | HASH_FUNCTION);


}  /* end init_hash */


/*
 * Add a new mapping to the recover post checkpoint prepared transactions hash table.
 */
static void
add_recover_post_checkpoint_prepared_transactions_map_entry(TransactionId xid, XLogRecPtr *m, char *caller)
{
  prpt_map *entry = NULL;
  bool      found = false;

  if (Debug_persistent_print)
     elog(Persistent_DebugPrintLevel(),
          "add_recover_post_checkpoint_prepared_transactions_map_entry: start of function."
       );

  /*
   * The table is lazily initialised.
   */
  if (crashRecoverPostCheckpointPreparedTransactions_map_ht == NULL)
    {
      if (Debug_persistent_print)
        elog(Persistent_DebugPrintLevel(),
             "add_recover_post_checkpoint_prepared_transactions_map_entry: initial setup of global hash table. Caller = %s",
             caller);
    crashRecoverPostCheckpointPreparedTransactions_map_ht
                     = init_hash("two phase post checkpoint prepared transactions map",
                                 sizeof(TransactionId), /* keysize */
                                 sizeof(prpt_map),
                                 10 /* initialize for 10 entries */);
    }
  if (Debug_persistent_print)
    elog(Persistent_DebugPrintLevel(),
         "add_recover_post_checkpoint_prepared_transactions_map_entry: add entry xid = %u, XLogRecPtr = %s, caller = %s",
         xid,
         XLogLocationToString(m),
         caller);

  entry = hash_search(crashRecoverPostCheckpointPreparedTransactions_map_ht,
                      &xid,
                      HASH_ENTER,
                      &found);

  /*
   * KAS should probably put out an error if found == true (i.e. it already exists).
   */

  if (Debug_persistent_print)
    elog(Persistent_DebugPrintLevel(),
       "add_recover_post_checkpoint_prepared_transactions_map_entry: add entry xid = %u, address prpt_map = %p",
       xid,
       entry);

  /*
   * If this is a new entry, we need to add the data, if we found
   * an entry, we need to update it, so just copy our data
   * right over the top.
   */
  memcpy(&entry->xlogrecptr, m, sizeof(XLogRecPtr));

  if (Debug_persistent_print)
    elog(Persistent_DebugPrintLevel(),
           "Transaction id = %u, XLog Rec Ptr = %s, caller = %s",
           xid,
           XLogLocationToString(m),
           caller);

}  /* end add_recover_post_checkpoint_prepared_transactions_map_entry */

/*
 * Find a mapping in the recover post checkpoint prepared transactions hash table.
 */
bool
TwoPhaseFindRecoverPostCheckpointPreparedTransactionsMapEntry(TransactionId xid, XLogRecPtr *m, char *caller)
{
  prpt_map *entry = NULL;
  bool      found = false;

  if (Debug_persistent_print)
     elog(Persistent_DebugPrintLevel(),
          "find_recover_post_checkpoint_prepared_transactions_map_entry: start of function."
       );
  MemSet(m, 0, sizeof(XLogRecPtr));

  /*
   * The table is lazily initialised.
   */
  if (crashRecoverPostCheckpointPreparedTransactions_map_ht == NULL)
    {
      if (Debug_persistent_print)
        elog(Persistent_DebugPrintLevel(),
             "find_recover_post_checkpoint_prepared_transactions_map_entry: initial setup of global hash table. Caller = %s",
             caller);
    crashRecoverPostCheckpointPreparedTransactions_map_ht
                     = init_hash("two phase post checkpoint prepared transactions map",
                                 sizeof(TransactionId), /* keysize */
                                 sizeof(prpt_map),
                                 10 /* initialize for 10 entries */);
    }

  entry = hash_search(crashRecoverPostCheckpointPreparedTransactions_map_ht,
                      &xid,
                      HASH_FIND,
                      &found);
  if (entry == NULL)
  {
          if (Debug_persistent_print)
            elog(Persistent_DebugPrintLevel(),
                 "find_recover_post_checkpoint_prepared_transactions_map_entry: did not find entry xid = %u, caller = %s",
                 xid,
                 caller);
          return false;
  }

  memcpy(m, &entry->xlogrecptr, sizeof(XLogRecPtr));
  if (Debug_persistent_print)
    elog(Persistent_DebugPrintLevel(),
         "find_recover_post_checkpoint_prepared_transactions_map_entry: found entry xid = %u, XLogRecPtr = %s, caller = %s",
         xid,
         XLogLocationToString(m),
         caller);

  return true;
}

/*
 * Remove a mapping from the recover post checkpoint prepared transactions hash table.
 */
static void
remove_recover_post_checkpoint_prepared_transactions_map_entry(TransactionId xid, char *caller)
{
  prpt_map *entry = NULL;
  bool      found = false;;

  if (Debug_persistent_print)
    elog(Persistent_DebugPrintLevel(),
       "remove_recover_post_checkpoint_prepared_transactions_map_entry: entering..."
      );

  if (Debug_persistent_print)
    elog(Persistent_DebugPrintLevel(),
         "remove_recover_post_checkpoint_prepared_transactions_map_entry: TransactionId = %u",
         xid);

  if (crashRecoverPostCheckpointPreparedTransactions_map_ht != NULL)
    {
     entry = hash_search(crashRecoverPostCheckpointPreparedTransactions_map_ht,
                      &xid,
                      HASH_REMOVE,
                      &found);
    }

  /* KAS should probably put out an error if it is not found.  */
  if (found == true)
    {
    if (Debug_persistent_print)
      elog(Persistent_DebugPrintLevel(),
     "remove_recover_post_checkpoint_prepared_transaction_map_entry found = TRUE");
    }
  else
    {
    if (Debug_persistent_print)
        elog(Persistent_DebugPrintLevel(),
         "remove_recover_post_checkpoint_prepared_transaction_map_entry found = FALSE");
    }

}  /* end remove_recover_post_checkpoint_prepared_transactions_map_entry */


/*
 * Initialization of shared memory
 */
Size
TwoPhaseShmemSize(void)
{
	Size		size;

	/* Need the fixed struct, the array of pointers, and the GTD structs */
	size = offsetof(TwoPhaseStateData, prepXacts);
	size = add_size(size, mul_size(max_prepared_xacts,
								   sizeof(GlobalTransaction)));
	size = MAXALIGN(size);
	size = add_size(size, mul_size(max_prepared_xacts,
								   sizeof(GlobalTransactionData)));

	return size;
}

void
TwoPhaseShmemInit(void)
{
	bool		found;

	TwoPhaseState = ShmemInitStruct("Prepared Transaction Table",
									TwoPhaseShmemSize(),
									&found);
	if (!IsUnderPostmaster)
	{
		GlobalTransaction gxacts;
		int			i;

		Assert(!found);
		TwoPhaseState->freeGXacts = INVALID_OFFSET;
		TwoPhaseState->numPrepXacts = 0;

		/*
		 * Initialize the linked list of free GlobalTransactionData structs
		 */
		gxacts = (GlobalTransaction)
			((char *) TwoPhaseState +
			 MAXALIGN(offsetof(TwoPhaseStateData, prepXacts) +
					  sizeof(GlobalTransaction) * max_prepared_xacts));
		for (i = 0; i < max_prepared_xacts; i++)
		{
			gxacts[i].proc.links.next = TwoPhaseState->freeGXacts;
			TwoPhaseState->freeGXacts = MAKE_OFFSET(&gxacts[i]);

			/*
			 * Assign a unique ID for each dummy proc, so that the range of
			 * dummy backend IDs immediately follows the range of normal
			 * backend IDs. We don't dare to assign a real backend ID to
			 * dummy procs, because prepared transactions don't take part in
			 * cache invalidation like a real backend ID would imply, but
			 * having a unique ID for them is nevertheless handy. This
			 * arrangement allows you to allocate an array of size
			 * (MaxBackends + max_prepared_xacts + 1), and have a slot for
			 * every backend and prepared transaction. Currently multixact.c
			 * uses that technique.
			 */
			gxacts[i].dummyBackendId = MaxBackends + 1 + i;
		}
	}
	else
	{
		Assert(found);
	}
}

/*
 * Exit hook to unlock the global transaction entry we're working on.
 */
static void
AtProcExit_Twophase(int code, Datum arg)
{
	/* same logic as abort */
	AtAbort_Twophase();
}

/*
 * Abort hook to unlock the global transaction entry we're working on.
 */
void
AtAbort_Twophase(void)
{
	if (MyLockedGxact == NULL)
		return;

	/*
	 * What to do with the locked global transaction entry?  If we were in
	 * the process of preparing the transaction, but haven't written the WAL
	 * record and state file yet, the transaction must not be considered as
	 * prepared.  Likewise, if we are in the process of finishing an
	 * already-prepared transaction, and fail after having already written
	 * the 2nd phase commit or rollback record to the WAL, the transaction
	 * should not be considered as prepared anymore.  In those cases, just
	 * remove the entry from shared memory.
	 *
	 * Otherwise, the entry must be left in place so that the transaction
	 * can be finished later, so just unlock it.
	 *
	 * If we abort during prepare, after having written the WAL record, we
	 * might not have transfered all locks and other state to the prepared
	 * transaction yet.  Likewise, if we abort during commit or rollback,
	 * after having written the WAL record, we might not have released
	 * all the resources held by the transaction yet.  In those cases, the
	 * in-memory state can be wrong, but it's too late to back out.
	 */
	if (!MyLockedGxact->valid)
	{
		RemoveGXact(MyLockedGxact);
	}
	else
	{
		LWLockAcquire(TwoPhaseStateLock, LW_EXCLUSIVE);

		MyLockedGxact->locking_backend = InvalidBackendId;

		LWLockRelease(TwoPhaseStateLock);
	}
	MyLockedGxact = NULL;
}

/*
 * This is called after we have finished transfering state to the prepared
 * PGXACT entry.
 */
void
PostPrepare_Twophase()
{
	LWLockAcquire(TwoPhaseStateLock, LW_EXCLUSIVE);
	MyLockedGxact->locking_backend = InvalidBackendId;
	LWLockRelease(TwoPhaseStateLock);

	MyLockedGxact = NULL;
}


/*
 * MarkAsPreparing
 *		Reserve the GID for the given transaction.
 *
 * Internally, this creates a gxact struct and puts it into the active array.
 * NOTE: this is also used when reloading a gxact after a crash; so avoid
 * assuming that we can use very much backend context.
 */
GlobalTransaction
MarkAsPreparing(TransactionId xid,
				LocalDistribXactData *localDistribXactRef,
				const char *gid,
				TimestampTz prepared_at, Oid owner, Oid databaseid
                , XLogRecPtr *xlogrecptr)
{
	GlobalTransaction gxact;
	int	i;
	int	idlen = strlen(gid);

	/* on first call, register the exit hook */
	if (!twophaseExitRegistered)
	{
		on_shmem_exit(AtProcExit_Twophase, 0);
		twophaseExitRegistered = true;
	}

	if (idlen >= GIDSIZE)
		ereport(ERROR,
				(errcode(ERRCODE_INVALID_PARAMETER_VALUE),
				 errmsg("transaction identifier \"%s\" is too long (%d > %d max)",
					 gid, idlen, GIDSIZE)));

	LWLockAcquire(TwoPhaseStateLock, LW_EXCLUSIVE);

	/* Check for conflicting GID */
	for (i = 0; i < TwoPhaseState->numPrepXacts; i++)
	{
		gxact = TwoPhaseState->prepXacts[i];
		if (strcmp(gxact->gid, gid) == 0)
		{
			ereport(ERROR,
					(errcode(ERRCODE_DUPLICATE_OBJECT),
					 errmsg("transaction identifier \"%s\" is already in use",
						 gid)));
		}
	}

	/* Get a free gxact from the freelist */
	if (TwoPhaseState->freeGXacts == INVALID_OFFSET)
		ereport(ERROR,
				(errcode(ERRCODE_OUT_OF_MEMORY),
				 errmsg("maximum number of prepared transactions reached"),
				 errhint("Increase max_prepared_transactions (currently %d).",
					 max_prepared_xacts)));
	gxact = (GlobalTransaction) MAKE_PTR(TwoPhaseState->freeGXacts);
	TwoPhaseState->freeGXacts = gxact->proc.links.next;

	/* Initialize it */
	MemSet(&gxact->proc, 0, sizeof(PGPROC));
	SHMQueueElemInit(&(gxact->proc.links));
	gxact->proc.waitStatus = STATUS_OK;
	/* We set up the gxact's VXID as InvalidBackendId/XID */
	gxact->proc.lxid = (LocalTransactionId) xid;
	gxact->proc.xid = xid;
	gxact->proc.xmin = InvalidTransactionId;
	gxact->proc.pid = 0;
	gxact->proc.backendId = InvalidBackendId;
	gxact->proc.databaseId = databaseid;
	gxact->proc.roleId = owner;
	gxact->proc.inCommit = false;
	gxact->proc.vacuumFlags = 0;
	gxact->proc.serializableIsoLevel = false;
	gxact->proc.inDropTransaction = false;
	gxact->proc.lwWaiting = false;
	gxact->proc.lwExclusive = false;
	gxact->proc.lwWaitLink = NULL;
	gxact->proc.waitLock = NULL;
	gxact->proc.waitProcLock = NULL;

	gxact->proc.localDistribXactData = *localDistribXactRef;

	for (i = 0; i < NUM_LOCK_PARTITIONS; i++)
		SHMQueueInit(&(gxact->proc.myProcLocks[i]));
	/* subxid data must be filled later by GXactLoadSubxactData */
	gxact->proc.subxids.overflowed = false;
	gxact->proc.subxids.nxids = 0;

	gxact->prepared_at = prepared_at;
	/* initialize LSN to 0 (start of WAL) */
	gxact->prepare_lsn.xlogid = 0;
	gxact->prepare_lsn.xrecoff = 0;
	if (xlogrecptr == NULL)
	{
		gxact->prepare_begin_lsn.xlogid = 0;
		gxact->prepare_begin_lsn.xrecoff = 0;
	}
	else
	{
		gxact->prepare_begin_lsn.xlogid = xlogrecptr->xlogid;
		gxact->prepare_begin_lsn.xrecoff = xlogrecptr->xrecoff;
		/* Assert(xlogrecptr->xrecoff > 0 || xlogrecptr->xlogid > 0); */
	}
	gxact->owner = owner;
	gxact->locking_backend = MyBackendId;
	gxact->valid = false;
	strcpy(gxact->gid, gid);
	gxact->prepareAppendOnlyIntentCount = 0;
	if (Debug_persistent_print)
		elog(Persistent_DebugPrintLevel(),
				"MarkAsPreparing: gxact->proc.xid = %d, gxact->prepare_begin_lsn = %s, and set valid = false",
				gxact->proc.xid,
				XLogLocationToString(&gxact->prepare_begin_lsn));

	/* And insert it into the active array */
	Assert(TwoPhaseState->numPrepXacts < max_prepared_xacts);
	if (Debug_persistent_print)
		elog(Persistent_DebugPrintLevel(),
				"MarkAsPreparing: TwoPhaseState->numPrepXacts = %d, adding one", TwoPhaseState->numPrepXacts);
	TwoPhaseState->prepXacts[TwoPhaseState->numPrepXacts++] = gxact;

	/*
	 * Remember that we have this GlobalTransaction entry locked for us.
	 * If we abort after this, we must release it.
	 */
	MyLockedGxact = gxact;

	LWLockRelease(TwoPhaseStateLock);

	return gxact;
}

/*
 * GXactLoadSubxactData
 *
 * If the transaction being persisted had any subtransactions, this must
 * be called before MarkAsPrepared() to load information into the dummy
 * PGPROC.
 */
static void
GXactLoadSubxactData(GlobalTransaction gxact, int nsubxacts,
					 TransactionId *children)
{
	/* We need no extra lock since the GXACT isn't valid yet */
	if (nsubxacts > PGPROC_MAX_CACHED_SUBXIDS)
	{
		gxact->proc.subxids.overflowed = true;
		nsubxacts = PGPROC_MAX_CACHED_SUBXIDS;
	}
	if (nsubxacts > 0)
	{
		memcpy(gxact->proc.subxids.xids, children,
			   nsubxacts * sizeof(TransactionId));
		gxact->proc.subxids.nxids = nsubxacts;
	}
}

/*
 * MarkAsPrepared
 *		Mark the GXACT as fully valid, and enter it into the global ProcArray.
 */
static void
MarkAsPrepared(GlobalTransaction gxact)
{
	/* Lock here may be overkill, but I'm not convinced of that ... */
	LWLockAcquire(TwoPhaseStateLock, LW_EXCLUSIVE);
	Assert(!gxact->valid);
	if (Debug_persistent_print)
		elog(Persistent_DebugPrintLevel(),
			 "MarkAsPrepared: gxact->proc.xid = %d  and set valid = true", gxact->proc.xid);
	gxact->valid = true;
	LWLockRelease(TwoPhaseStateLock);

	elog((Debug_print_full_dtm ? LOG : DEBUG5),"MarkAsPrepared marking GXACT gid = %s as valid (prepared)",
		 gxact->gid);

	LocalDistribXact_ChangeState(&gxact->proc,
								 LOCALDISTRIBXACT_STATE_PREPARED);

	/*
	 * Put it into the global ProcArray so TransactionIdIsInProgress considers
	 * the XID as still running.
	 */
	ProcArrayAdd(&gxact->proc);
}

/*
 * LockGXact
 *		Locate the prepared transaction and mark it busy for COMMIT or PREPARE.
 */
static GlobalTransaction
LockGXact(const char *gid, Oid user, bool raiseErrorIfNotFound)
{
	int			i;

	elog((Debug_print_full_dtm ? LOG : DEBUG5),"LockGXact called to lock identifier = %s.",gid);
	/* on first call, register the exit hook */
	if (!twophaseExitRegistered)
	{
		on_shmem_exit(AtProcExit_Twophase, 0);
		twophaseExitRegistered = true;
	}

	LWLockAcquire(TwoPhaseStateLock, LW_EXCLUSIVE);

	for (i = 0; i < TwoPhaseState->numPrepXacts; i++)
	{
		GlobalTransaction gxact = TwoPhaseState->prepXacts[i];

		elog((Debug_print_full_dtm ? LOG : DEBUG5), "LockGXact checking identifier = %s.",gxact->gid);

		/* Ignore not-yet-valid GIDs */
		if (!gxact->valid)
			continue;
		if (strcmp(gxact->gid, gid) != 0)
			continue;

		/* Found it, but has someone else got it locked? */
		if (gxact->locking_backend != InvalidBackendId)
			ereport(ERROR,
					(errcode(ERRCODE_OBJECT_NOT_IN_PREREQUISITE_STATE),
					 errmsg("prepared transaction with identifier \"%s\" is busy",
						 gid)));

		if (user != gxact->owner && !superuser_arg(user))
		{
			LWLockRelease(TwoPhaseStateLock);
			ereport(ERROR,
					(errcode(ERRCODE_INSUFFICIENT_PRIVILEGE),
					 errmsg("permission denied to finish prepared transaction"),
					 errhint("Must be superuser or the user that prepared the transaction.")));
		}

		/*
		 * Note: it probably would be possible to allow committing from
		 * another database; but at the moment NOTIFY is known not to work and
		 * there may be some other issues as well.	Hence disallow until
		 * someone gets motivated to make it work.
		 */
		if (MyDatabaseId != gxact->proc.databaseId &&  (Gp_role != GP_ROLE_EXECUTE))
			ereport(ERROR,
					(errcode(ERRCODE_FEATURE_NOT_SUPPORTED),
				  errmsg("prepared transaction belongs to another database"),
					 errhint("Connect to the database where the transaction was prepared to finish it.")));

		/* OK for me to lock it */
		/* we *must* have it locked with a valid xid here! */
		Assert(MyBackendId != InvalidBackendId);
		gxact->locking_backend = MyBackendId;
		MyLockedGxact = gxact;

		LWLockRelease(TwoPhaseStateLock);


		return gxact;
	}
	LWLockRelease(TwoPhaseStateLock);

	if (raiseErrorIfNotFound)
	{
		ereport(ERROR,
				(errcode(ERRCODE_UNDEFINED_OBJECT),
				 errmsg("prepared transaction with identifier \"%s\" does not exist",
					 gid)));
	}

	return NULL;
}

/*
 * FindCurrentPrepareGXact
 *		Locate the current prepare transaction.
 */
static GlobalTransaction
FindPrepareGXact(const char *gid)
{
	int			i;

	elog((Debug_print_full_dtm ? LOG : DEBUG5),"FindCurrentPrepareGXact called to lock identifier = %s.",gid);

	LWLockAcquire(TwoPhaseStateLock, LW_EXCLUSIVE);

	for (i = 0; i < TwoPhaseState->numPrepXacts; i++)
	{
		GlobalTransaction gxact = TwoPhaseState->prepXacts[i];

		elog((Debug_print_full_dtm ? LOG : DEBUG5), "FindCurrentPrepareGXact checking identifier = %s.",gxact->gid);

		if (strcmp(gxact->gid, gid) != 0)
			continue;

		LWLockRelease(TwoPhaseStateLock);

		return gxact;
	}
	LWLockRelease(TwoPhaseStateLock);

	ereport(ERROR,
			(errcode(ERRCODE_UNDEFINED_OBJECT),
		 errmsg("prepared transaction with identifier \"%s\" does not exist",
				gid)));

	/* NOTREACHED */
	return NULL;
}

/*
 * RemoveGXact
 *		Remove the prepared transaction from the shared memory array.
 *
 * NB: caller should have already removed it from ProcArray
 */
static void
RemoveGXact(GlobalTransaction gxact)
{
	int			i;

	if (Debug_persistent_print)
		elog(Persistent_DebugPrintLevel(), "RemoveGXact: entering...");

	LWLockAcquire(TwoPhaseStateLock, LW_EXCLUSIVE);

	for (i = 0; i < TwoPhaseState->numPrepXacts; i++)
	{
		if (gxact == TwoPhaseState->prepXacts[i])
		{
			if (Debug_persistent_print)
				elog(Persistent_DebugPrintLevel(),
					 "RemoveGXact: about to remove xid = %d", gxact->proc.xid);
			/* remove from the active array */
			if (Debug_persistent_print)
				elog(Persistent_DebugPrintLevel(),
					 "RemoveGXact: TwoPhaseState->numPrepXacts = %d, subtracting 1", TwoPhaseState->numPrepXacts);
			TwoPhaseState->numPrepXacts--;
			TwoPhaseState->prepXacts[i] = TwoPhaseState->prepXacts[TwoPhaseState->numPrepXacts];

			/* and put it back in the freelist */
			gxact->proc.links.next = TwoPhaseState->freeGXacts;
			TwoPhaseState->freeGXacts = MAKE_OFFSET(gxact);

			LWLockRelease(TwoPhaseStateLock);

			return;
		}
	}

	LWLockRelease(TwoPhaseStateLock);

	elog(ERROR, "failed to find %p in GlobalTransaction array", gxact);
}


/*
 * Returns an array of all prepared transactions for the user-level
 * function pg_prepared_xact.
 *
 * The returned array and all its elements are copies of internal data
 * structures, to minimize the time we need to hold the TwoPhaseStateLock.
 *
 * WARNING -- we return even those transactions that are not fully prepared
 * yet.  The caller should filter them out if he doesn't want them.
 *
 * The returned array is palloc'd.
 */
static int
GetPreparedTransactionList(GlobalTransaction *gxacts)
{
	GlobalTransaction array;
	int			num;
	int			i;

	LWLockAcquire(TwoPhaseStateLock, LW_SHARED);

	if (TwoPhaseState->numPrepXacts == 0)
	{
		LWLockRelease(TwoPhaseStateLock);

		*gxacts = NULL;
		return 0;
	}

	num = TwoPhaseState->numPrepXacts;
	array = (GlobalTransaction) palloc(sizeof(GlobalTransactionData) * num);
	*gxacts = array;
	for (i = 0; i < num; i++)
		memcpy(array + i, TwoPhaseState->prepXacts[i],
			   sizeof(GlobalTransactionData));

	LWLockRelease(TwoPhaseStateLock);

	return num;
}


/* Working status for pg_prepared_xact */
typedef struct
{
	GlobalTransaction array;
	int			ngxacts;
	int			currIdx;
} Working_State;

/*
 * pg_prepared_xact
 *		Produce a view with one row per prepared transaction.
 *
 * This function is here so we don't have to export the
 * GlobalTransactionData struct definition.
 */
Datum
pg_prepared_xact(PG_FUNCTION_ARGS)
{
	FuncCallContext *funcctx;
	Working_State *status;

	if (SRF_IS_FIRSTCALL())
	{
		TupleDesc	tupdesc;
		MemoryContext oldcontext;

		/* create a function context for cross-call persistence */
		funcctx = SRF_FIRSTCALL_INIT();

		/*
		 * Switch to memory context appropriate for multiple function calls
		 */
		oldcontext = MemoryContextSwitchTo(funcctx->multi_call_memory_ctx);

		/* build tupdesc for result tuples */
		/* this had better match pg_prepared_xacts view in system_views.sql */
		tupdesc = CreateTemplateTupleDesc(5, false);
		TupleDescInitEntry(tupdesc, (AttrNumber) 1, "transaction",
						   XIDOID, -1, 0);
		TupleDescInitEntry(tupdesc, (AttrNumber) 2, "gid",
						   TEXTOID, -1, 0);
		TupleDescInitEntry(tupdesc, (AttrNumber) 3, "prepared",
						   TIMESTAMPTZOID, -1, 0);
		TupleDescInitEntry(tupdesc, (AttrNumber) 4, "ownerid",
						   OIDOID, -1, 0);
		TupleDescInitEntry(tupdesc, (AttrNumber) 5, "dbid",
						   OIDOID, -1, 0);

		funcctx->tuple_desc = BlessTupleDesc(tupdesc);

		/*
		 * Collect all the 2PC status information that we will format and send
		 * out as a result set.
		 */
		status = (Working_State *) palloc(sizeof(Working_State));
		funcctx->user_fctx = (void *) status;

		status->ngxacts = GetPreparedTransactionList(&status->array);
		status->currIdx = 0;

		MemoryContextSwitchTo(oldcontext);
	}

	funcctx = SRF_PERCALL_SETUP();
	status = (Working_State *) funcctx->user_fctx;

	while (status->array != NULL && status->currIdx < status->ngxacts)
	{
		GlobalTransaction gxact = &status->array[status->currIdx++];
		Datum		values[5];
		bool		nulls[5];
		HeapTuple	tuple;
		Datum		result;

		if (!gxact->valid)
			continue;

		/*
		 * Form tuple with appropriate data.
		 */
		MemSet(values, 0, sizeof(values));
		MemSet(nulls, 0, sizeof(nulls));

		values[0] = TransactionIdGetDatum(gxact->proc.xid);
		values[1] = CStringGetTextDatum(gxact->gid);
		values[2] = TimestampTzGetDatum(gxact->prepared_at);
		values[3] = ObjectIdGetDatum(gxact->owner);
		values[4] = ObjectIdGetDatum(gxact->proc.databaseId);

		tuple = heap_form_tuple(funcctx->tuple_desc, values, nulls);
		result = HeapTupleGetDatum(tuple);
		SRF_RETURN_NEXT(funcctx, result);
	}

	SRF_RETURN_DONE(funcctx);
}

/*
 * TwoPhaseGetDummyProc
 *		Get the dummy backend ID for prepared transaction specified by XID
 *
 * Dummy backend IDs are similar to real backend IDs of real backends.
 * They start at MaxBackends + 1, and are unique across all currently active
 * real backends and prepared transactions.
 */
BackendId
TwoPhaseGetDummyBackendId(TransactionId xid)
{
	PGPROC *proc = TwoPhaseGetDummyProc(xid);

	return ((GlobalTransaction) proc)->dummyBackendId;
}

/*
 * TwoPhaseGetDummyProc
 *		Get the PGPROC that represents a prepared transaction specified by XID
 */
PGPROC *
TwoPhaseGetDummyProc(TransactionId xid)
{
	PGPROC	   *result = NULL;
	int			i;

	static TransactionId cached_xid = InvalidTransactionId;
	static PGPROC *cached_proc = NULL;

	/*
	 * During a recovery, COMMIT PREPARED, or ABORT PREPARED, we'll be called
	 * repeatedly for the same XID.  We can save work with a simple cache.
	 */
	if (xid == cached_xid)
		return cached_proc;

	LWLockAcquire(TwoPhaseStateLock, LW_SHARED);

	for (i = 0; i < TwoPhaseState->numPrepXacts; i++)
	{
		GlobalTransaction gxact = TwoPhaseState->prepXacts[i];

		if (gxact->proc.xid == xid)
		{
			result = &gxact->proc;
			break;
		}
	}

	LWLockRelease(TwoPhaseStateLock);

	if (result == NULL)			/* should not happen */
		elog(ERROR, "failed to find dummy PGPROC for xid %u (%d entries)", xid, TwoPhaseState->numPrepXacts);

	cached_xid = xid;
	cached_proc = result;

	return result;
}

/************************************************************************/
/* State file support													*/
/************************************************************************/

#define TwoPhaseFilePath(path, xid) \
	snprintf(path, MAXPGPATH, TWOPHASE_DIR "/%08X", xid)
#define TwoPhaseSimpleFileName(path, xid) \
	snprintf(path, MAXPGPATH, "/%08X", xid)

/*
 * 2PC state file format:
 *
 *	1. TwoPhaseFileHeader
 *	2. TransactionId[] (subtransactions)
 *	3. RelFileNode[] (files to be deleted at commit)
 *	4. RelFileNode[] (files to be deleted at abort)
 *	5. TwoPhaseRecordOnDisk
 *	6. ...
 *	7. TwoPhaseRecordOnDisk (end sentinel, rmid == TWOPHASE_RM_END_ID)
 *	8. CRC32
 *
 * Each segment except the final CRC32 is MAXALIGN'd.
 */

/*
 * Header for a 2PC state file
 */
#define TWOPHASE_MAGIC 0x57F94531		/* format identifier */

typedef struct TwoPhaseFileHeader
{
	uint32		magic;			/* format identifier */
	uint32		total_len;		/* actual file length */
	TransactionId xid;			/* original transaction XID */
	Oid			database;		/* OID of database it was in */
	TimestampTz prepared_at;	/* time of preparation */
	Oid			owner;			/* user running the transaction */
	int32		nsubxacts;		/* number of following subxact XIDs */
	int16		persistentPrepareObjectCount;
	/* number of PersistentEndXactRec style objects */
	char		gid[GIDSIZE];	/* GID for transaction */
} TwoPhaseFileHeader;

/*
 * Header for each record in a state file
 *
 * NOTE: len counts only the rmgr data, not the TwoPhaseRecordOnDisk header.
 * The rmgr data will be stored starting on a MAXALIGN boundary.
 */
typedef struct TwoPhaseRecordOnDisk
{
	uint32		len;			/* length of rmgr data */
	TwoPhaseRmgrId rmid;		/* resource manager for this record */
	uint16		info;			/* flag bits for use by rmgr */
} TwoPhaseRecordOnDisk;

/*
 * During prepare, the state file is assembled in memory before writing it
 * to WAL and the actual state file.  We use a chain of XLogRecData blocks
 * so that we will be able to pass the state file contents directly to
 * XLogInsert.
 */
static struct xllist
{
	XLogRecData *head;			/* first data block in the chain */
	XLogRecData *tail;			/* last block in chain */
	uint32		bytes_free;		/* free bytes left in tail block */
	uint32		total_len;		/* total data bytes in chain */
}	records;


/*
 * Append a block of data to records data structure.
 *
 * NB: each block is padded to a MAXALIGN multiple.  This must be
 * accounted for when the file is later read!
 *
 * The data is copied, so the caller is free to modify it afterwards.
 */
static void
save_state_data(const void *data, uint32 len)
{
	uint32		padlen = MAXALIGN(len);

	if (padlen > records.bytes_free)
	{
		records.tail->next = palloc0(sizeof(XLogRecData));
		records.tail = records.tail->next;
		records.tail->buffer = InvalidBuffer;
		records.tail->len = 0;
		records.tail->next = NULL;

		records.bytes_free = Max(padlen, 512);
		records.tail->data = palloc(records.bytes_free);
	}

	memcpy(((char *) records.tail->data) + records.tail->len, data, len);
	records.tail->len += padlen;
	records.bytes_free -= padlen;
	records.total_len += padlen;
}

/*
 * Start preparing a state file.
 *
 * Initializes data structure and inserts the 2PC file header record.
 */
void
StartPrepare(GlobalTransaction gxact)
{
	TransactionId xid = gxact->proc.xid;
	TwoPhaseFileHeader hdr;
	TransactionId *children;

	int32			persistentPrepareSerializeLen;
	PersistentEndXactRecObjects persistentPrepareObjects;

	/* Initialize linked list */
	records.head = palloc0(sizeof(XLogRecData));
	records.head->buffer = InvalidBuffer;
	records.head->len = 0;
	records.head->next = NULL;

	records.bytes_free = Max(sizeof(TwoPhaseFileHeader), 512);
	records.head->data = palloc(records.bytes_free);

	records.tail = records.head;

	records.total_len = 0;

	/* Create header */
	hdr.magic = TWOPHASE_MAGIC;
	hdr.total_len = 0;			/* EndPrepare will fill this in */
	hdr.xid = xid;
	hdr.database = gxact->proc.databaseId;
	hdr.prepared_at = gxact->prepared_at;
	hdr.owner = gxact->owner;
	hdr.nsubxacts = xactGetCommittedChildren(&children);
	persistentPrepareSerializeLen =
		PersistentEndXactRec_FetchObjectsFromSmgr(
			&persistentPrepareObjects,
			EndXactRecKind_Prepare,
			&hdr.persistentPrepareObjectCount);
	StrNCpy(hdr.gid, gxact->gid, GIDSIZE);

	save_state_data(&hdr, sizeof(TwoPhaseFileHeader));

	/* Add the additional info about subxacts and deletable files */
	if (hdr.nsubxacts > 0)
	{
		save_state_data(children, hdr.nsubxacts * sizeof(TransactionId));
		/* While we have the child-xact data, stuff it in the gxact too */
		GXactLoadSubxactData(gxact, hdr.nsubxacts, children);
<<<<<<< HEAD
=======
	}
	if (hdr.ncommitrels > 0)
	{
		save_state_data(commitrels, hdr.ncommitrels * sizeof(RelFileNode));
		pfree(commitrels);
>>>>>>> f260edb1
	}
	if (hdr.persistentPrepareObjectCount > 0)
	{
		char	   *persistentPrepareBuffer;
		int16		objectCount;

		Assert(persistentPrepareSerializeLen > 0);
		persistentPrepareBuffer =
			(char*) palloc(persistentPrepareSerializeLen);

		PersistentEndXactRec_Serialize(
			&persistentPrepareObjects,
			EndXactRecKind_Prepare,
			&objectCount,
			(uint8*)persistentPrepareBuffer,
			persistentPrepareSerializeLen);

		if (Debug_persistent_print)
		{
			elog(Persistent_DebugPrintLevel(),
				 "StartPrepare: persistentPrepareSerializeLen %d",
				 persistentPrepareSerializeLen);
			PersistentEndXactRec_Print("StartPrepare", &persistentPrepareObjects);
		}

		save_state_data(persistentPrepareBuffer, persistentPrepareSerializeLen);

		pfree(persistentPrepareBuffer);
	}

	SIMPLE_FAULT_INJECTOR(StartPrepareTx);
}

/*
 * Finish preparing state file.
 *
 * Writes state file (the prepare record) to WAL.
 */
void
EndPrepare(GlobalTransaction gxact)
{
	TransactionId xid = gxact->proc.xid;
	TwoPhaseFileHeader *hdr;
	char		path[MAXPGPATH];

	MIRRORED_LOCK_DECLARE;

	if (Debug_persistent_print)
		elog(Persistent_DebugPrintLevel(), "EndPrepare: xid = %d", xid);

	/* Add the end sentinel to the list of 2PC records */
	RegisterTwoPhaseRecord(TWOPHASE_RM_END_ID, 0,
						   NULL, 0);

	/* Go back and fill in total_len in the file header record */
	hdr = (TwoPhaseFileHeader *) records.head->data;
	Assert(hdr->magic == TWOPHASE_MAGIC);
	hdr->total_len = records.total_len + sizeof(pg_crc32);

	/*
	 * If the file size exceeds MaxAllocSize, we won't be able to read it in
	 * ReadTwoPhaseFile. Check for that now, rather than fail at commit time.
	 */
	if (hdr->total_len > MaxAllocSize)
		ereport(ERROR,
				(errcode(ERRCODE_PROGRAM_LIMIT_EXCEEDED),
				 errmsg("two-phase state file maximum length exceeded")));

	/*
	 * Create the 2PC state file.
	 *
	 * Note: because we use BasicOpenFile(), we are responsible for ensuring
	 * the FD gets closed in any error exit path.  Once we get into the
	 * critical section, though, it doesn't matter since any failure causes
	 * PANIC anyway.
	 */
	TwoPhaseFilePath(path, xid);

	/*
	 * The MirroredLock will cover BOTH mirrored writes to the pg_twophase directory
	 * and the Prepared XLOG record.
	 *
	 * The lock order is: MirroredLock then CheckpointStartLock.
	 */
	MIRRORED_LOCK;

	/*
	 * We have to set inCommit here, too; otherwise a checkpoint starting
	 * immediately after the WAL record is inserted could complete without
	 * fsync'ing our state file.  (This is essentially the same kind of race
	 * condition as the COMMIT-to-clog-write case that RecordTransactionCommit
	 * uses inCommit for; see notes there.)
	 *
	 * We save the PREPARE record's location in the gxact for later use by
	 * CheckPointTwoPhase.
	 *
	 * NOTE: Critical section and CheckpointStartLock were moved up.
	 */
	START_CRIT_SECTION();

	MyProc->inCommit = true;

	gxact->prepare_lsn       = XLogInsert(RM_XACT_ID, XLOG_XACT_PREPARE, records.head);
	gxact->prepare_begin_lsn = XLogLastInsertBeginLoc();

	/* Add the prepared record to our global list */
	add_recover_post_checkpoint_prepared_transactions_map_entry(xid, &gxact->prepare_begin_lsn, "EndPrepare");

	XLogFlush(gxact->prepare_lsn);

	/*
	 * Now we may update the CLOG, if we wrote COMMIT record above
	 */
	if (max_wal_senders > 0)
		WalSndWakeup();

	/* If we crash now, we have prepared: WAL replay will fix things */

	if (Debug_persistent_print)
		elog(Persistent_DebugPrintLevel(),
			 "EndPrepare: proc.xid %u, prepare_lsn %s, gid %s", xid,
			 XLogLocationToString(&gxact->prepare_lsn), gxact->gid);

	if (Debug_abort_after_segment_prepared)
	{
		elog(PANIC,
			 "Raise an error as directed by Debug_abort_after_segment_prepared");
	}

	/*
	 * Mark the prepared transaction as valid.	As soon as xact.c marks MyProc
	 * as not running our XID (which it will do immediately after this
	 * function returns), others can commit/rollback the xact.
	 *
	 * NB: a side effect of this is to make a dummy ProcArray entry for the
	 * prepared XID.  This must happen before we clear the XID from MyProc,
	 * else there is a window where the XID is not running according to
	 * TransactionIdIsInProgress, and onlookers would be entitled to assume
	 * the xact crashed.  Instead we have a window where the same XID appears
	 * twice in ProcArray, which is OK.
	 */
	MarkAsPrepared(gxact);

	/*
	 * Remember that we have this GlobalTransaction entry locked for us.  If
	 * we crash after this point, it's too late to abort, but we must unlock
	 * it so that the prepared transaction can be committed or rolled back.
	 */
	MyLockedGxact = gxact;

	END_CRIT_SECTION();

	/*
	 * Now we can mark ourselves as out of the commit critical section: a
	 * checkpoint starting after this will certainly see the gxact as a
	 * candidate for fsyncing.
	 */
	MyProc->inCommit = false;

	MIRRORED_UNLOCK;

	SIMPLE_FAULT_INJECTOR(EndPreparedTwoPhaseSleep);

	/*
	 * Wait for synchronous replication, if required.
	 */
	Assert(gxact->prepare_lsn.xrecoff != 0);
	SyncRepWaitForLSN(gxact->prepare_lsn);

	records.tail = records.head = NULL;
} /* end EndPrepare */


/*
 * Register a 2PC record to be written to state file.
 */
void
RegisterTwoPhaseRecord(TwoPhaseRmgrId rmid, uint16 info,
					   const void *data, uint32 len)
{
	TwoPhaseRecordOnDisk record;

	record.rmid = rmid;
	record.info = info;
	record.len = len;
	save_state_data(&record, sizeof(TwoPhaseRecordOnDisk));
	if (len > 0)
		save_state_data(data, len);
}

void
PrepareIntentAppendOnlyCommitWork(char *gid)
{
	GlobalTransaction gxact;

	gxact = FindPrepareGXact(gid);

	Assert(gxact->prepareAppendOnlyIntentCount >= 0);
	gxact->prepareAppendOnlyIntentCount++;
}

void
PrepareDecrAppendOnlyCommitWork(char *gid)
{
	GlobalTransaction gxact;

	gxact = FindPrepareGXact(gid);

	Assert(gxact->prepareAppendOnlyIntentCount >= 1);
	gxact->prepareAppendOnlyIntentCount--;
}


/*
 * FinishPreparedTransaction: execute COMMIT PREPARED or ROLLBACK PREPARED
 */
bool
FinishPreparedTransaction(const char *gid, bool isCommit, bool raiseErrorIfNotFound)
{
	MIRRORED_LOCK_DECLARE;

	GlobalTransaction gxact;
	TransactionId xid;
	char	   *buf;
	char	   *bufptr;
	char	   *dummy;
	TwoPhaseFileHeader *hdr;
	TransactionId latestXid;
	TransactionId *children;

	PersistentEndXactRecObjects persistentPrepareObjects;
	int32		deserializeLen;

	int			prepareAppendOnlyIntentCount;
    XLogRecPtr   tfXLogRecPtr;
    XLogRecord  *tfRecord  = NULL;

	/*
	 * Validate the GID, and lock the GXACT to ensure that two backends do not
	 * try to commit the same GID at once.
	 */
	gxact = LockGXact(gid, GetUserId(), raiseErrorIfNotFound);
	if (!raiseErrorIfNotFound && gxact == NULL)
	{
		return false;
	}

	xid = gxact->proc.xid;
	tfXLogRecPtr = gxact->prepare_begin_lsn;

	elog((Debug_print_full_dtm ? LOG : DEBUG5),
		 "FinishPreparedTransaction(): got xid %d for gid '%s'", xid, gid);

    /*
     * Check for recovery control file, and if so set up state for offline
     * recovery
     */
    XLogReadRecoveryCommandFile(DEBUG5);

    /* Now we can determine the list of expected TLIs */
    expectedTLIs = XLogReadTimeLineHistory(ThisTimeLineID);


    /* get the two phase information from the xlog */
	XLogCloseReadRecord();
	tfRecord = XLogReadRecord(&tfXLogRecPtr, false, LOG);
	if (tfRecord == NULL)
	{
		/*
		 * Invalid XLOG record means record is corrupted.
		 * Failover is required, hopefully mirror is in healthy state.
		 */
		ereport(WARNING,
				(errmsg("primary failure, "
						"xlog record is invalid, "
						"failover requested"),
				 errhint("run gprecoverseg to re-establish mirror connectivity")));

		FileRep_SetSegmentState(SegmentStateFault, FaultTypeIO);

		ereport(ERROR,
				(errcode(ERRCODE_DATA_CORRUPTED),
				 errmsg("xlog record is invalid"),
				 errSendAlert(true)));
	}

	buf = XLogRecGetData(tfRecord);

	if (buf == NULL)
		ereport(ERROR,
				(errcode(ERRCODE_DATA_CORRUPTED),
				 errmsg("two-phase state information for transaction %u is corrupt",
						xid),
				 errSendAlert(true)));

	/*
	 * Disassemble the header area
	 */
	hdr = (TwoPhaseFileHeader *) buf;
	Assert(TransactionIdEquals(hdr->xid, xid));
	bufptr = buf + MAXALIGN(sizeof(TwoPhaseFileHeader));
	children = (TransactionId *) bufptr;
	bufptr += MAXALIGN(hdr->nsubxacts * sizeof(TransactionId));

	/*
	 * Although we return the end of the PersistentEndXactRec object, we really want the
	 * rounded-up aligned next buffer.  So, that is why we compute the deserialized length
	 * and calculated the next buffer with it.
	 */
	deserializeLen =
		PersistentEndXactRec_DeserializeLen(
			(uint8*) bufptr,
			hdr->persistentPrepareObjectCount);

	PersistentEndXactRec_Deserialize(
		(uint8*) bufptr,
		hdr->persistentPrepareObjectCount,
		&persistentPrepareObjects,
		(uint8**) &dummy);

	if (Debug_persistent_print)
	{
		elog(Persistent_DebugPrintLevel(),
			 "FinishPreparedTransaction: deserializedLen %d, persistentPrepareObjectCount %d",
			 deserializeLen,
			 hdr->persistentPrepareObjectCount);
		PersistentEndXactRec_Print("FinishPreparedTransaction", &persistentPrepareObjects);
	}

	bufptr += MAXALIGN(deserializeLen);

	// NOTE: This use to be inside RecordTransactionCommitPrepared  and
	// NOTE: RecordTransactionAbortPrepared.  Moved out here so the mirrored
	// NOTE: can cover both the XLOG record and the mirrored pg_twophase file
	// NOTE: work.
	START_CRIT_SECTION();

	/*
	 * Use the MirroredLock to cover both the XLOG of the {COMMIT|ABORT} PREPARED
	 * record and the removal the of the two phase file from the pg_twophase directory.
	 */
	MIRRORED_LOCK;
 
	/*
	 * We have to lock out checkpoint start here when updating persistent relation information
	 * like Appendonly segment's committed EOF. Otherwise there might be a window between
	 * the time some data is added to an appendonly segment file and its EOF updated in the
	 * persistent relation tables. If there is a checkpoint before updating the persistent tables
	 * and the system crash after the checkpoint, then during crash recovery we would not resync
	 * to the right EOFs (MPP-18261).
	 */
	MyProc->inCommit = true;

	/* compute latestXid among all children */
	latestXid = TransactionIdLatest(xid, hdr->nsubxacts, children);

	/*
	 * The order of operations here is critical: make the XLOG entry for
	 * commit or abort, then mark the transaction committed or aborted in
	 * pg_clog, then remove its PGPROC from the global ProcArray (which means
	 * TransactionIdIsInProgress will stop saying the prepared xact is in
	 * progress), then run the post-commit or post-abort callbacks. The
	 * callbacks will release the locks the transaction held.
	 */
	if (isCommit)
		RecordTransactionCommitPrepared(xid,
				gid,
				hdr->nsubxacts, children,
				&persistentPrepareObjects);
	else
		RecordTransactionAbortPrepared(xid,
				hdr->nsubxacts, children,
				&persistentPrepareObjects);

	prepareAppendOnlyIntentCount = gxact->prepareAppendOnlyIntentCount;

	ProcArrayRemove(&gxact->proc, latestXid);

	/*
	 * In case we fail while running the callbacks, mark the gxact invalid so
	 * no one else will try to commit/rollback, and so it will be recycled
	 * if we fail after this point.      It is still locked by our backend so it
	 * won't go away yet.
	 *
	 * (We assume it's safe to do this without taking TwoPhaseStateLock.)
	 */
	if (Debug_persistent_print)
		elog(Persistent_DebugPrintLevel(),
				"FinishPreparedTransaction: gxact->proc.xid = %d  and set valid = false", gxact->proc.xid);
	gxact->valid = false;

	/*
	 * We have to remove any files that were supposed to be dropped. For
	 * consistency with the regular xact.c code paths, must do this before
	 * releasing locks, so do it before running the callbacks.
	 *
	 * NB: this code knows that we couldn't be dropping any temp rels ...
	 */

	PersistentFileSysObj_PreparedEndXactAction(
			xid,
			gid,
			&persistentPrepareObjects,
			isCommit,
			prepareAppendOnlyIntentCount);

	/* And now do the callbacks */
	if (isCommit)
		ProcessRecords(bufptr, xid, twophase_postcommit_callbacks);
	else
		ProcessRecords(bufptr, xid, twophase_postabort_callbacks);

	/* Count the prepared xact as committed or aborted */
	AtEOXact_PgStat(isCommit);

	/*
	 * And now we can clean up our mess.
	 */
	remove_recover_post_checkpoint_prepared_transactions_map_entry(xid, "FinishPreparedTransaction");

	RemoveGXact(gxact);
	MyLockedGxact = NULL;

	/* Checkpoint can proceed now */
	MyProc->inCommit = false;

	MIRRORED_UNLOCK;

	END_CRIT_SECTION();

	SIMPLE_FAULT_INJECTOR(FinishPreparedAfterRecordCommitPrepared);

	/* Need to figure out the memory allocation and deallocationfor "buffer". For now, just let it leak. */

	return true;
}

/*
 * Scan a 2PC state file (already read into memory by ReadTwoPhaseFile)
 * and call the indicated callbacks for each 2PC record.
 */
static void
ProcessRecords(char *bufptr, TransactionId xid,
			   const TwoPhaseCallback callbacks[])
{
	for (;;)
	{
		TwoPhaseRecordOnDisk *record = (TwoPhaseRecordOnDisk *) bufptr;

		Assert(record->rmid <= TWOPHASE_RM_MAX_ID);
		if (record->rmid == TWOPHASE_RM_END_ID)
			break;

		bufptr += MAXALIGN(sizeof(TwoPhaseRecordOnDisk));

		if (callbacks[record->rmid] != NULL)
			callbacks[record->rmid] (xid, record->info,
									 (void *) bufptr, record->len);

		bufptr += MAXALIGN(record->len);
	}
}

/*
 * Remove the 2PC file for the specified XID.
 *
 * If giveWarning is false, do not complain about file-not-present;
 * this is an expected case during WAL replay.
 */
void
RemoveTwoPhaseFile(TransactionId xid, bool giveWarning)
{
	remove_recover_post_checkpoint_prepared_transactions_map_entry(xid,
        "RemoveTwoPhaseFile: Removing from list");
}

/*
 * This is used in WAL replay.
 *
 */
void
RecreateTwoPhaseFile(TransactionId xid, void *content, int len,
					 XLogRecPtr *xlogrecptr)
{
	if (Debug_persistent_print)
		elog(Persistent_DebugPrintLevel(), "RecreateTwoPhaseFile: entering...");

	add_recover_post_checkpoint_prepared_transactions_map_entry(xid, xlogrecptr, "RecreateTwoPhaseFile: add entry to hash list");
}

/*
 * CheckPointTwoPhase -- handle 2PC component of checkpointing.
 *
 * We must fsync the state file of any GXACT that is valid and has a PREPARE
 * LSN <= the checkpoint's redo horizon.  (If the gxact isn't valid yet or
 * has a later LSN, this checkpoint is not responsible for fsyncing it.)
 *
 * This is deliberately run as late as possible in the checkpoint sequence,
 * because GXACTs ordinarily have short lifespans, and so it is quite
 * possible that GXACTs that were valid at checkpoint start will no longer
 * exist if we wait a little bit.
 *
 * If a GXACT remains valid across multiple checkpoints, it'll be fsynced
 * each time.  This is considered unusual enough that we don't bother to
 * expend any extra code to avoid the redundant fsyncs.  (They should be
 * reasonably cheap anyway, since they won't cause I/O.)
 */
void
CheckPointTwoPhase(XLogRecPtr redo_horizon)
{
	/*
	 * I think this is not needed with the new two phase logic.
	 * We have already attached all the prepared transactions to
	 * the checkpoint record. For now, just return from this.
	 */
	return;
}

/*
 * PrescanPreparedTransactions
 *
 * This function will return the oldest valid XID, and will also set
 * the ShmemVariableCache->nextXid to the next available XID.
 *
 * This function is run during database startup, after we have completed
 * reading WAL.  ShmemVariableCache->nextXid has been set to one more than
 * the highest XID for which evidence exists in WAL. The
 * crashRecoverPostCheckpointPreparedTransactions_map_ht has already been
 * populated with all pre and post checkpoint inflight transactions.
 *
 * We will advance nextXid beyond any subxact XIDs belonging to valid
 * prepared xacts.  We need to do this since subxact commit doesn't
 * write a WAL entry, and so there might be no evidence in WAL of those
 * subxact XIDs.
 *
 * Our other responsibility is to determine and return the oldest valid XID
 * among the prepared xacts (if none, return ShmemVariableCache->nextXid).
 * This is needed to synchronize pg_subtrans startup properly.
 */
TransactionId
PrescanPreparedTransactions(void)
{
	prpt_map	*entry = NULL;
	TransactionId origNextXid = ShmemVariableCache->nextXid;
	TransactionId result = origNextXid;
	XLogRecPtr *tfXLogRecPtr = NULL;
	XLogRecord *tfRecord = NULL;
	HASH_SEQ_STATUS hsStatus;
	TwoPhaseFileHeader *hdr = NULL;
	TransactionId xid;
	TransactionId *subxids;

	if (crashRecoverPostCheckpointPreparedTransactions_map_ht != NULL)
	{
		hash_seq_init(&hsStatus,crashRecoverPostCheckpointPreparedTransactions_map_ht);

		entry = (prpt_map *)hash_seq_search(&hsStatus);

		if (Debug_persistent_print)
			elog(Persistent_DebugPrintLevel(),
				 "PrescanPreparedTransactions:  address entry = %p",
				 entry);

		if (entry != NULL)
			tfXLogRecPtr = (XLogRecPtr *) &entry->xlogrecptr;
	}

	while (tfXLogRecPtr != NULL)
	{
        if (Debug_persistent_print)
			elog(Persistent_DebugPrintLevel(),
				 "PrescanPreparedTransactions:  XLogRecPtr = %s",
				 XLogLocationToString(tfXLogRecPtr));

		tfRecord = XLogReadRecord(tfXLogRecPtr, false, LOG);
		hdr = (TwoPhaseFileHeader *) XLogRecGetData(tfRecord);
		xid = hdr->xid;

		if (TransactionIdDidCommit(xid) == false && TransactionIdDidAbort(xid) == false)
		{
			int			i;

			/*
			 * Incorporate xid into the running-minimum result.
			 */
			if (TransactionIdPrecedes(xid, result))
				result = xid;

			/*
			 * Examine subtransaction XIDs ... they should all follow main
			 * XID, and they may force us to advance nextXid.
			 */
			subxids = (TransactionId *)
				((char *)hdr + MAXALIGN(sizeof(TwoPhaseFileHeader)));
			for (i = 0; i < hdr->nsubxacts; i++)
			{
				TransactionId subxid = subxids[i];

				Assert(TransactionIdFollows(subxid, xid));
				if (TransactionIdFollowsOrEquals(subxid,
												 ShmemVariableCache->nextXid))
				{
					ShmemVariableCache->nextXid = subxid;
					TransactionIdAdvance(ShmemVariableCache->nextXid);
				}
			}
		}

		/* Get the next entry */
		entry = (prpt_map *)hash_seq_search(&hsStatus);

		if (Debug_persistent_print)
			elog(Persistent_DebugPrintLevel(),
				 "PrescanPreparedTransactions:  address entry = %p",
				 entry);

		if (entry != NULL)
			tfXLogRecPtr = (XLogRecPtr *) &entry->xlogrecptr;
		else
			tfXLogRecPtr = NULL;
	}

	return result;
}

/*
 * Retrieve all the prepared transactions on the checkpoint, and add them to
 * our local list.
 */
void
SetupCheckpointPreparedTransactionList(prepared_transaction_agg_state *ptas)
{
	prpt_map *m;
	Assert(ptas != NULL);

	if (Debug_persistent_print)
		elog(Persistent_DebugPrintLevel(),
			 "SetupCheckpointPreparedTransactionList: prepared transaciton agg state length = %d",
			 ptas->count);

	m  = ptas->maps;

	for (int iPrep = 0; iPrep < ptas->count; iPrep++)
    {
		TransactionId xid;
		XLogRecPtr *tfXLogRecPtr;

		xid          = m[iPrep].xid;
		tfXLogRecPtr = &(m[iPrep]).xlogrecptr;
		add_recover_post_checkpoint_prepared_transactions_map_entry(xid, tfXLogRecPtr, "SetupCheckpointPreparedTransactionList: add entry to hash list");
	}
}

/*
 * RecoverPreparedTransactions
 *
 * Scan the global list of post checkpoint records  and reload shared-memory state for each
 * prepared transaction (reacquire locks, etc).  This is run during database
 * startup.
 */
void
RecoverPreparedTransactions(void)
{
	prpt_map   *entry        = NULL;
	XLogRecPtr *tfXLogRecPtr = NULL;
	XLogRecord *tfRecord     = NULL;
	PersistentEndXactRecObjects persistentPrepareObjects;
	LocalDistribXactData localDistribXactData;
	TwoPhaseFileHeader *hdr = NULL;
	HASH_SEQ_STATUS hsStatus;

	if (Debug_persistent_print)
		elog(Persistent_DebugPrintLevel(), "Entering RecoverPreparedTransactions");

	if (crashRecoverPostCheckpointPreparedTransactions_map_ht != NULL)
	{
		hash_seq_init(&hsStatus,crashRecoverPostCheckpointPreparedTransactions_map_ht);

		entry = (prpt_map *)hash_seq_search(&hsStatus);

		if (Debug_persistent_print)
			elog(Persistent_DebugPrintLevel(),
				 "RecoverPreparedTransactions:  address entry = %p",
				 entry);

		if (entry != NULL)
			tfXLogRecPtr = (XLogRecPtr *) &entry->xlogrecptr;
	}

	while (tfXLogRecPtr != NULL)
	{
		TransactionId                    xid;
		char                            *bufptr;
		TransactionId                   *subxids;
		GlobalTransaction                gxact;
		DistributedTransactionTimeStamp  distribTimeStamp;
		DistributedTransactionId         distribXid;

		if (Debug_persistent_print)
			elog(Persistent_DebugPrintLevel(),
				 "RecoverPreparedTransactions:  XLogRecPtr = %s",
				 XLogLocationToString(tfXLogRecPtr));

		tfRecord = XLogReadRecord(tfXLogRecPtr, false, LOG);

		hdr = (TwoPhaseFileHeader *) XLogRecGetData(tfRecord);

		elog(Persistent_DebugPrintLevel(),
			 "RecoverPreparedTransactions: prepared twophase record total_len = %u, xid =  %d",
			 hdr->total_len, hdr->xid);

		xid = hdr->xid;
		bufptr = (char *) hdr + MAXALIGN(sizeof(TwoPhaseFileHeader));
		subxids = (TransactionId *) bufptr;
		bufptr += MAXALIGN(hdr->nsubxacts * sizeof(TransactionId));

		PersistentEndXactRec_Deserialize((uint8 *) bufptr,
										 hdr->persistentPrepareObjectCount, &persistentPrepareObjects,
										 (uint8 **) &bufptr);

		if (Debug_persistent_print) {
			elog(
				Persistent_DebugPrintLevel(),
				"RecoverPreparedTransactions: deserializeLen %d, persistentPrepareObjectCount %d",
				PersistentEndXactRec_DeserializeLen((uint8*) bufptr,
													hdr->persistentPrepareObjectCount),
				hdr->persistentPrepareObjectCount);
			PersistentEndXactRec_Print("RecoverPreparedTransactions",
									   &persistentPrepareObjects);
		}
		/*
		 * Reconstruct subtrans state for the transaction --- needed
		 * because pg_subtrans is not preserved over a restart.  Note that
		 * we are linking all the subtransactions directly to the
		 * top-level XID; there may originally have been a more complex
		 * hierarchy, but there's no need to restore that exactly.
		 */
		for (int iSub = 0; iSub < hdr->nsubxacts; iSub++)
			SubTransSetParent(subxids[iSub], xid);

		/*
		 * Crack open the gid to get the DTM start time and distributed
		 * transaction id.
		 */
		dtxCrackOpenGid(hdr->gid, &distribTimeStamp, &distribXid);

		/*
		 * Recreate its GXACT and dummy PGPROC
		 *
		 * Note: since we don't have the PREPARE record's WAL location at
		 * hand, we leave prepare_lsn zeroes.  This means the GXACT will
		 * be fsync'd on every future checkpoint.  We assume this
		 * situation is infrequent enough that the performance cost is
		 * negligible (especially since we know the state file has already
		 * been fsynced).
		 */
		elog(Persistent_DebugPrintLevel(),
			 "RecoverPreparedTransactions: Calling MarkAsPreparing on id = %s with distribTimeStamp %u and distribXid %u",
			 hdr->gid, distribTimeStamp, distribXid);

		localDistribXactData.state = LOCALDISTRIBXACT_STATE_ACTIVE;
		localDistribXactData.distribTimeStamp = distribTimeStamp;
		localDistribXactData.distribXid = distribXid;
		gxact = MarkAsPreparing(xid,
								&localDistribXactData,
								hdr->gid,
								hdr->prepared_at,
								hdr->owner,
								hdr->database,
								tfXLogRecPtr);
		GXactLoadSubxactData(gxact, hdr->nsubxacts, subxids);
		MarkAsPrepared(gxact);

		/*
		 * Recover other state (notably locks) using resource managers
		 */
		ProcessRecords(bufptr, xid, twophase_recover_callbacks);

		/* Get the next entry */
		entry = (prpt_map *)hash_seq_search(&hsStatus);

		if (Debug_persistent_print)
			elog(Persistent_DebugPrintLevel(),
				 "RecoverPreparedTransactions:  address entry = %p",
				 entry);

		if (entry != NULL)
			tfXLogRecPtr = (XLogRecPtr *) &entry->xlogrecptr;
		else
			tfXLogRecPtr = NULL;

	}  /* end while (xlogrecptr = (XLogRecPtr *)hash_seq_search(&hsStatus)) */
}

/*
 *	RecordTransactionCommitPrepared
 *
 * This is basically the same as RecordTransactionCommit: in particular,
 * we must set the inCommit flag to avoid a race condition.
 *
 * We know the transaction made at least one XLOG entry (its PREPARE),
 * so it is never possible to optimize out the commit record.
 */
static void
RecordTransactionCommitPrepared(TransactionId xid,
								const char *gid,
								int nchildren,
								TransactionId *children,
								PersistentEndXactRecObjects *persistentPrepareObjects)
{
	int16		persistentCommitObjectCount;
	char	   *persistentCommitBuffer = NULL;

	XLogRecData rdata[3];
	int			lastrdata = 0;
	xl_xact_commit_prepared xlrec;
	XLogRecPtr	recptr;

	DistributedTransactionTimeStamp distribTimeStamp;
	DistributedTransactionId distribXid;

	/*
	 * Look at the prepare information with respect to a commit.
	 */
	persistentCommitObjectCount =
		PersistentEndXactRec_ObjectCount(
			persistentPrepareObjects,
			EndXactRecKind_Commit);

	/*
	 * Ensure the caller already has MirroredLock and has set MyProc->isCommit.
	 */
	Assert(MyProc->inCommit);

	/*
	 * Crack open the gid to get the DTM start time and distributed
	 * transaction id.
	 */
	dtxCrackOpenGid(gid, &distribTimeStamp, &distribXid);

	/* Emit the XLOG commit record */
	xlrec.xid = xid;
	xlrec.distribTimeStamp = distribTimeStamp;
	xlrec.distribXid = distribXid;
	xlrec.crec.xtime = time(NULL);
	xlrec.crec.persistentCommitObjectCount = persistentCommitObjectCount;
	xlrec.crec.nsubxacts = nchildren;
	rdata[0].data = (char *) (&xlrec);
	rdata[0].len = MinSizeOfXactCommitPrepared;
	rdata[0].buffer = InvalidBuffer;
	/* dump persistent commit objects */
	if (persistentCommitObjectCount > 0)
	{
		int32		persistentCommitSerializeLen;
		int16		objectCount;

		persistentCommitSerializeLen =
			PersistentEndXactRec_SerializeLen(
				persistentPrepareObjects,
				EndXactRecKind_Commit);

		Assert(persistentCommitSerializeLen > 0);
		persistentCommitBuffer =
			(char *) palloc(persistentCommitSerializeLen);

		PersistentEndXactRec_Serialize(
			persistentPrepareObjects,
			EndXactRecKind_Commit,
			&objectCount,
			(uint8 *) persistentCommitBuffer,
			persistentCommitSerializeLen);

		if (Debug_persistent_print)
		{
			elog(Persistent_DebugPrintLevel(),
				 "RecordTransactionCommitPrepared: persistentCommitSerializeLen %d, objectCount %d",
				 persistentCommitSerializeLen,
				 objectCount);
			PersistentEndXactRec_Print("RecordTransactionCommitPrepared", persistentPrepareObjects);
		}

		rdata[0].next = &(rdata[1]);
		rdata[1].data = persistentCommitBuffer;
		rdata[1].len = persistentCommitSerializeLen;
		rdata[1].buffer = InvalidBuffer;
		lastrdata = 1;
	}
	/* dump committed child Xids */
	if (nchildren > 0)
	{
		rdata[lastrdata].next = &(rdata[2]);
		rdata[2].data = (char *) children;
		rdata[2].len = nchildren * sizeof(TransactionId);
		rdata[2].buffer = InvalidBuffer;
		lastrdata = 2;
	}
	rdata[lastrdata].next = NULL;

	SIMPLE_FAULT_INJECTOR(TwoPhaseTransactionCommitPrepared);

	recptr = XLogInsert(RM_XACT_ID, XLOG_XACT_COMMIT_PREPARED, rdata);

	/*
	 * We don't currently try to sleep before flush here ... nor is there any
	 * support for async commit of a prepared xact (the very idea is probably
	 * a contradiction)
	 */

	/* Flush XLOG to disk */
	XLogFlush(recptr);

	if (max_wal_senders > 0)
		WalSndWakeup();

	/* UNDONE: What are the locking issues here? */
	/*
	 * Mark the distributed transaction committed.
	 */
	DistributedLog_SetCommitted(
		xid,
		distribTimeStamp,
		distribXid,
		/* isRedo */ false);

	/* Mark the transaction committed in pg_clog */
	TransactionIdCommit(xid);

	/* to avoid race conditions, the parent must commit first */
	TransactionIdCommitTree(nchildren, children);

	/*
	 * Wait for synchronous replication, if required.
	 *
	 * Note that at this stage we have marked clog, but still show as running
	 * in the procarray and continue to hold locks.
	 */
	SyncRepWaitForLSN(recptr);

	if (persistentCommitBuffer != NULL)
		pfree(persistentCommitBuffer);
}

/*
 *      RecordTransactionAbortPrepared
 *
 * This is basically the same as RecordTransactionAbort.
 *
 * We know the transaction made at least one XLOG entry (its PREPARE),
 * so it is never possible to optimize out the abort record.
 */
static void
RecordTransactionAbortPrepared(TransactionId xid,
							   int nchildren,
							   TransactionId *children,
							   PersistentEndXactRecObjects *persistentPrepareObjects)
{
	int16		persistentAbortObjectCount;
	char	   *persistentAbortBuffer = NULL;

	XLogRecData rdata[3];
	int                     lastrdata = 0;
	xl_xact_abort_prepared xlrec;
	XLogRecPtr      recptr;

	/*
	 * Catch the scenario where we aborted partway through
	 * RecordTransactionCommitPrepared ...
	 */
	if (TransactionIdDidCommit(xid))
		elog(PANIC, "cannot abort transaction %u, it was already committed",
			 xid);

	/*
	 * Look at the prepare information with respect to an abort.
	 */
	persistentAbortObjectCount =
		PersistentEndXactRec_ObjectCount(
			persistentPrepareObjects,
			EndXactRecKind_Abort);

	/* Emit the XLOG abort record */
	xlrec.xid = xid;
	xlrec.arec.xact_time = GetCurrentTimestamp();
	xlrec.arec.persistentAbortObjectCount = persistentAbortObjectCount;
	xlrec.arec.nsubxacts = nchildren;
	rdata[0].data = (char *) (&xlrec);
	rdata[0].len = MinSizeOfXactAbortPrepared;
	rdata[0].buffer = InvalidBuffer;
	/* dump persistent abort objects */
	if (persistentAbortObjectCount > 0)
	{
		int32		persistentAbortSerializeLen;
		int16		objectCount;

		persistentAbortSerializeLen =
			PersistentEndXactRec_SerializeLen(
				persistentPrepareObjects,
				EndXactRecKind_Abort);

		Assert(persistentAbortSerializeLen > 0);
		persistentAbortBuffer =
			(char *) palloc(persistentAbortSerializeLen);

		PersistentEndXactRec_Serialize(
			persistentPrepareObjects,
			EndXactRecKind_Abort,
			&objectCount,
			(uint8 *) persistentAbortBuffer,
			persistentAbortSerializeLen);

		if (Debug_persistent_print)
		{
			elog(Persistent_DebugPrintLevel(),
				 "RecordTransactionAbortPrepared: persistentAbortSerializeLen %d",
				 persistentAbortSerializeLen);
			PersistentEndXactRec_Print("RecordTransactionAbortPrepared", persistentPrepareObjects);
		}

		rdata[0].next = &(rdata[1]);
		rdata[1].data = persistentAbortBuffer;
		rdata[1].len = persistentAbortSerializeLen;
		rdata[1].buffer = InvalidBuffer;
		lastrdata = 1;
	}
	/* dump committed child Xids */
	if (nchildren > 0)
	{
		rdata[lastrdata].next = &(rdata[2]);
		rdata[2].data = (char *) children;
		rdata[2].len = nchildren * sizeof(TransactionId);
		rdata[2].buffer = InvalidBuffer;
		lastrdata = 2;
	}
	rdata[lastrdata].next = NULL;

	SIMPLE_FAULT_INJECTOR(TwoPhaseTransactionAbortPrepared);

	recptr = XLogInsert(RM_XACT_ID, XLOG_XACT_ABORT_PREPARED, rdata);

	/* Always flush, since we're about to remove the 2PC state file */
	XLogFlush(recptr);

	if (max_wal_senders > 0)
		WalSndWakeup();

	/*
	 * Mark the transaction aborted in clog.  This is not absolutely necessary
	 * but we may as well do it while we are here.
	 */
	TransactionIdAbort(xid);
	TransactionIdAbortTree(nchildren, children);

	/*
	 * Wait for synchronous replication, if required.
	 *
	 * Note that at this stage we have marked clog, but still show as running
	 * in the procarray and continue to hold locks.
	 */
	Assert(recptr.xrecoff != 0);
	SyncRepWaitForLSN(recptr);

	if (persistentAbortBuffer != NULL)
		pfree(persistentAbortBuffer);
}

int
TwoPhaseRecoverMirror(void)
{
	int			retval = 0;

	/* No need to do anything. */
	return retval;
}

/*
 * This function will gather up all the current prepared transaction xlog pointers,
 * and pass that information back to the caller.
 */
void
getTwoPhasePreparedTransactionData(prepared_transaction_agg_state **ptas, char *caller)
{
	int			numberOfPrepareXacts     = TwoPhaseState->numPrepXacts;
	GlobalTransaction *globalTransactionArray   = TwoPhaseState->prepXacts;
	TransactionId xid;
	XLogRecPtr *recordPtr = NULL;
	int			maxCount;

	elog(PersistentRecovery_DebugPrintLevel(),
		 "getTwoPhasePreparedTransactionData: start of function from caller %s",
		 caller);

	Assert(*ptas == NULL);

	TwoPhaseAddPreparedTransactionInit(ptas, &maxCount);

	elog(PersistentRecovery_DebugPrintLevel(),
		 "getTwoPhasePreparedTransactionData: numberOfPrepareXacts = %d",
		 numberOfPrepareXacts);

	for (int i = 0; i < numberOfPrepareXacts; i++)
    {
		if ((globalTransactionArray[i])->valid == false)
			/* Skip any invalid prepared transacitons. */
			continue;
		xid       = (globalTransactionArray[i])->proc.xid;
		recordPtr = &(globalTransactionArray[i])->prepare_begin_lsn;

		elog(PersistentRecovery_DebugPrintLevel(),
			 "getTwoPhasePreparedTransactionData: add entry xid = %u,  XLogRecPtr = %s, caller = %s",
			 xid,
			 XLogLocationToString(recordPtr),
			 caller);

		TwoPhaseAddPreparedTransaction(ptas,
									   &maxCount,
									   xid,
									   recordPtr,
									   caller);
    }
}  /* end getTwoPhasePreparedTransactionData */


/*
 * This function will allocate enough space to accomidate maxCount values.
 */
void
TwoPhaseAddPreparedTransactionInit(prepared_transaction_agg_state **ptas,
								   int *maxCount)
{
	int			len;

	Assert (*ptas == NULL);

	*maxCount = 10;         // Start off with at least this much room.
	len = PREPARED_TRANSACTION_CHECKPOINT_BYTES(*maxCount);
	*ptas = (prepared_transaction_agg_state*)palloc0(len);

}  /* end TwoPhaseAddPreparedTransactionInit */


/*
 * This function adds another entry to the list of prepared transactions.
 */
void
TwoPhaseAddPreparedTransaction(prepared_transaction_agg_state **ptas,
							   int *maxCount,
							   TransactionId xid,
							   XLogRecPtr *xlogPtr,
							   char *caller)
{
	int			len;
	int			count;
	prpt_map   *m;

	Assert(*ptas != NULL);
	Assert(*maxCount > 0);

	count = (*ptas)->count;
	Assert(count <= *maxCount);

	if (count == *maxCount)
    {
		prepared_transaction_agg_state *oldPtas;

		oldPtas = *ptas;

		(*maxCount) *= 2;               // Double.
		len = PREPARED_TRANSACTION_CHECKPOINT_BYTES(*maxCount);
		*ptas = (prepared_transaction_agg_state*)palloc0(len);
		memcpy(*ptas, oldPtas, PREPARED_TRANSACTION_CHECKPOINT_BYTES(count));
		pfree(oldPtas);
	}

	m = &(*ptas)->maps[count];
	m->xid = xid;
	m->xlogrecptr.xlogid = xlogPtr->xlogid;
	m->xlogrecptr.xrecoff = xlogPtr->xrecoff;

	if (Debug_persistent_recovery_print)
    {
		SUPPRESS_ERRCONTEXT_DECLARE;

		SUPPRESS_ERRCONTEXT_PUSH();

		elog(PersistentRecovery_DebugPrintLevel(),
			 "TwoPhaseAddPreparedTransaction: add entry  XLogRecPtr = %s, caller = %s",
			 XLogLocationToString(xlogPtr),
			 caller);

		SUPPRESS_ERRCONTEXT_POP();
	}

	(*ptas)->count++;
}  /* end TwoPhaseAddPreparedTransaction */


/*
 * Return a pointer to the oldest XLogRecPtr in the list or NULL if the list
 * is empty.
 */
XLogRecPtr *
getTwoPhaseOldestPreparedTransactionXLogRecPtr(XLogRecData *rdata)
{
	prepared_transaction_agg_state *ptas = (prepared_transaction_agg_state *)rdata->data;
	int			map_count = ptas->count;
	prpt_map   *m = ptas->maps;
	XLogRecPtr *oldest = NULL;

	elog(PersistentRecovery_DebugPrintLevel(),
		 "getTwoPhaseOldestPreparedTransactionXLogRecPtr: map_count = %d", map_count);

	if (map_count > 0)
    {
		oldest = &(m[0].xlogrecptr);
		for (int i = 1; i < map_count; i++)
        {
			elog(PersistentRecovery_DebugPrintLevel(),
				 "getTwoPhaseOldestPreparedTransactionXLogRecPtr: checkpoint prepared pointer %d = %s", i, XLogLocationToString(oldest));
			if (XLByteLE(m[i].xlogrecptr, *oldest))
				oldest = &(m[i].xlogrecptr);
		}
	}

	return oldest;

}  /* end getTwoPhaseOldestPreparedTransactionXLogRecPtr */<|MERGE_RESOLUTION|>--- conflicted
+++ resolved
@@ -7,11 +7,7 @@
  * Portions Copyright (c) 1994, Regents of the University of California
  *
  * IDENTIFICATION
-<<<<<<< HEAD
- *		$PostgreSQL: pgsql/src/backend/access/transam/twophase.c,v 1.39.2.3 2009/11/23 09:59:00 heikki Exp $
-=======
  *		$PostgreSQL: pgsql/src/backend/access/transam/twophase.c,v 1.41 2008/03/25 22:42:42 tgl Exp $
->>>>>>> f260edb1
  *
  * NOTES
  *		Each global transaction is associated with a global transaction
@@ -1220,14 +1216,6 @@
 		save_state_data(children, hdr.nsubxacts * sizeof(TransactionId));
 		/* While we have the child-xact data, stuff it in the gxact too */
 		GXactLoadSubxactData(gxact, hdr.nsubxacts, children);
-<<<<<<< HEAD
-=======
-	}
-	if (hdr.ncommitrels > 0)
-	{
-		save_state_data(commitrels, hdr.ncommitrels * sizeof(RelFileNode));
-		pfree(commitrels);
->>>>>>> f260edb1
 	}
 	if (hdr.persistentPrepareObjectCount > 0)
 	{
