/*-------------------------------------------------------------------------
 *
 * tablesample.c
 *		  Support functions for TABLESAMPLE feature
 *
 * Portions Copyright (c) 1996-2016, PostgreSQL Global Development Group
 * Portions Copyright (c) 1994, Regents of the University of California
 *
 *
 * IDENTIFICATION
 *		  src/backend/access/tablesample/tablesample.c
 *
 * -------------------------------------------------------------------------
 */

#include "postgres.h"

<<<<<<< HEAD
#include "access/tablesample.h"

#include "catalog/pg_tablesample_method.h"
#include "miscadmin.h"
#include "pgstat.h"
#include "storage/bufmgr.h"
#include "storage/predicate.h"
#include "utils/rel.h"
#include "utils/tqual.h"


static bool SampleTupleVisible(HeapTuple tuple, OffsetNumber tupoffset, HeapScanDesc scan);


/*
 * Initialize the TABLESAMPLE Descriptor and the TABLESAMPLE Method.
 */
TableSampleDesc *
tablesample_init(SampleScanState *scanstate, TableSampleClause *tablesample)
{
	FunctionCallInfoData fcinfo;
	int			i;
	List	   *args = tablesample->args;
	ListCell   *arg;
	ExprContext *econtext = scanstate->ss.ps.ps_ExprContext;
	TableSampleDesc *tsdesc = (TableSampleDesc *) palloc0(sizeof(TableSampleDesc));

	/* Load functions */
	fmgr_info(tablesample->tsminit, &(tsdesc->tsminit));
	fmgr_info(tablesample->tsmnextblock, &(tsdesc->tsmnextblock));
	fmgr_info(tablesample->tsmnexttuple, &(tsdesc->tsmnexttuple));
	if (OidIsValid(tablesample->tsmexaminetuple))
		fmgr_info(tablesample->tsmexaminetuple, &(tsdesc->tsmexaminetuple));
	else
		tsdesc->tsmexaminetuple.fn_oid = InvalidOid;
	fmgr_info(tablesample->tsmreset, &(tsdesc->tsmreset));
	fmgr_info(tablesample->tsmend, &(tsdesc->tsmend));

	InitFunctionCallInfoData(fcinfo, &tsdesc->tsminit,
							 list_length(args) + 2,
							 InvalidOid, NULL, NULL);

	tsdesc->tupDesc = scanstate->ss.ss_ScanTupleSlot->tts_tupleDescriptor;
	tsdesc->heapScan = scanstate->ss_currentScanDesc_heap;
=======
#include "access/tsmapi.h"
>>>>>>> b5bce6c1


/*
 * GetTsmRoutine --- get a TsmRoutine struct by invoking the handler.
 *
 * This is a convenience routine that's just meant to check for errors.
 */
TsmRoutine *
GetTsmRoutine(Oid tsmhandler)
{
	Datum		datum;
	TsmRoutine *routine;

<<<<<<< HEAD
		bool		visible = HeapTupleSatisfiesVisibility(scan->rs_rd, tuple, snapshot, buffer);
=======
	datum = OidFunctionCall1(tsmhandler, PointerGetDatum(NULL));
	routine = (TsmRoutine *) DatumGetPointer(datum);
>>>>>>> b5bce6c1

	if (routine == NULL || !IsA(routine, TsmRoutine))
		elog(ERROR, "tablesample handler function %u did not return a TsmRoutine struct",
			 tsmhandler);

	return routine;
}<|MERGE_RESOLUTION|>--- conflicted
+++ resolved
@@ -15,54 +15,7 @@
 
 #include "postgres.h"
 
-<<<<<<< HEAD
-#include "access/tablesample.h"
-
-#include "catalog/pg_tablesample_method.h"
-#include "miscadmin.h"
-#include "pgstat.h"
-#include "storage/bufmgr.h"
-#include "storage/predicate.h"
-#include "utils/rel.h"
-#include "utils/tqual.h"
-
-
-static bool SampleTupleVisible(HeapTuple tuple, OffsetNumber tupoffset, HeapScanDesc scan);
-
-
-/*
- * Initialize the TABLESAMPLE Descriptor and the TABLESAMPLE Method.
- */
-TableSampleDesc *
-tablesample_init(SampleScanState *scanstate, TableSampleClause *tablesample)
-{
-	FunctionCallInfoData fcinfo;
-	int			i;
-	List	   *args = tablesample->args;
-	ListCell   *arg;
-	ExprContext *econtext = scanstate->ss.ps.ps_ExprContext;
-	TableSampleDesc *tsdesc = (TableSampleDesc *) palloc0(sizeof(TableSampleDesc));
-
-	/* Load functions */
-	fmgr_info(tablesample->tsminit, &(tsdesc->tsminit));
-	fmgr_info(tablesample->tsmnextblock, &(tsdesc->tsmnextblock));
-	fmgr_info(tablesample->tsmnexttuple, &(tsdesc->tsmnexttuple));
-	if (OidIsValid(tablesample->tsmexaminetuple))
-		fmgr_info(tablesample->tsmexaminetuple, &(tsdesc->tsmexaminetuple));
-	else
-		tsdesc->tsmexaminetuple.fn_oid = InvalidOid;
-	fmgr_info(tablesample->tsmreset, &(tsdesc->tsmreset));
-	fmgr_info(tablesample->tsmend, &(tsdesc->tsmend));
-
-	InitFunctionCallInfoData(fcinfo, &tsdesc->tsminit,
-							 list_length(args) + 2,
-							 InvalidOid, NULL, NULL);
-
-	tsdesc->tupDesc = scanstate->ss.ss_ScanTupleSlot->tts_tupleDescriptor;
-	tsdesc->heapScan = scanstate->ss_currentScanDesc_heap;
-=======
 #include "access/tsmapi.h"
->>>>>>> b5bce6c1
 
 
 /*
@@ -76,12 +29,8 @@
 	Datum		datum;
 	TsmRoutine *routine;
 
-<<<<<<< HEAD
-		bool		visible = HeapTupleSatisfiesVisibility(scan->rs_rd, tuple, snapshot, buffer);
-=======
 	datum = OidFunctionCall1(tsmhandler, PointerGetDatum(NULL));
 	routine = (TsmRoutine *) DatumGetPointer(datum);
->>>>>>> b5bce6c1
 
 	if (routine == NULL || !IsA(routine, TsmRoutine))
 		elog(ERROR, "tablesample handler function %u did not return a TsmRoutine struct",
