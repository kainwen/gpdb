/*-------------------------------------------------------------------------
 *
 * ip.c
 *	  IPv6-aware network access.
 *
 * Portions Copyright (c) 1996-2010, PostgreSQL Global Development Group
 * Portions Copyright (c) 1994, Regents of the University of California
 *
 *
 * IDENTIFICATION
<<<<<<< HEAD
 *	  $PostgreSQL: pgsql/src/backend/libpq/ip.c,v 1.51 2010/02/26 02:00:43 momjian Exp $
=======
 *	  $PostgreSQL: pgsql/src/backend/libpq/ip.c,v 1.48 2009/10/01 01:58:57 tgl Exp $
>>>>>>> 78a09145
 *
 * This file and the IPV6 implementation were initially provided by
 * Nigel Kukard <nkukard@lbsd.net>, Linux Based Systems Design
 * http://www.lbsd.net.
 *
 *-------------------------------------------------------------------------
 */

/* This is intended to be used in both frontend and backend, so use c.h */
#include "c.h"

#include <unistd.h>
#include <sys/types.h>
#include <sys/stat.h>
#include <sys/socket.h>
#include <netdb.h>
#include <netinet/in.h>
#ifdef HAVE_NETINET_TCP_H
#include <netinet/tcp.h>
#endif
#include <arpa/inet.h>
#include <sys/file.h>

#include "libpq/ip.h"


static int range_sockaddr_AF_INET(const struct sockaddr_in * addr,
					   const struct sockaddr_in * netaddr,
					   const struct sockaddr_in * netmask);

#ifdef HAVE_IPV6
static int range_sockaddr_AF_INET6(const struct sockaddr_in6 * addr,
						const struct sockaddr_in6 * netaddr,
						const struct sockaddr_in6 * netmask);
#endif

#ifdef	HAVE_UNIX_SOCKETS
static int getaddrinfo_unix(const char *path,
				 const struct addrinfo * hintsp,
				 struct addrinfo ** result);

static int getnameinfo_unix(const struct sockaddr_un * sa, int salen,
				 char *node, int nodelen,
				 char *service, int servicelen,
				 int flags);
#endif


/*
 *	pg_getaddrinfo_all - get address info for Unix, IPv4 and IPv6 sockets
 */
int
pg_getaddrinfo_all(const char *hostname, const char *servname,
				   const struct addrinfo * hintp, struct addrinfo ** result)
{
	int			rc;

	/* not all versions of getaddrinfo() zero *result on failure */
	*result = NULL;

#ifdef HAVE_UNIX_SOCKETS
	if (hintp->ai_family == AF_UNIX)
		return getaddrinfo_unix(servname, hintp, result);
#endif

	/* NULL has special meaning to getaddrinfo(). */
	rc = getaddrinfo((!hostname || hostname[0] == '\0') ? NULL : hostname,
					 servname, hintp, result);

	return rc;
}


/*
 *	pg_freeaddrinfo_all - free addrinfo structures for IPv4, IPv6, or Unix
 *
 * Note: the ai_family field of the original hint structure must be passed
 * so that we can tell whether the addrinfo struct was built by the system's
 * getaddrinfo() routine or our own getaddrinfo_unix() routine.  Some versions
 * of getaddrinfo() might be willing to return AF_UNIX addresses, so it's
 * not safe to look at ai_family in the addrinfo itself.
 */
void
pg_freeaddrinfo_all(int hint_ai_family, struct addrinfo * ai)
{
#ifdef HAVE_UNIX_SOCKETS
	if (hint_ai_family == AF_UNIX)
	{
		/* struct was built by getaddrinfo_unix (see pg_getaddrinfo_all) */
		while (ai != NULL)
		{
			struct addrinfo *p = ai;

			ai = ai->ai_next;
			free(p->ai_addr);
			free(p);
		}
	}
	else
#endif   /* HAVE_UNIX_SOCKETS */
	{
		/* struct was built by getaddrinfo() */
		if (ai != NULL)
			freeaddrinfo(ai);
	}
}


/*
 *	pg_getnameinfo_all - get name info for Unix, IPv4 and IPv6 sockets
 *
 * The API of this routine differs from the standard getnameinfo() definition
 * in two ways: first, the addr parameter is declared as sockaddr_storage
 * rather than struct sockaddr, and second, the node and service fields are
 * guaranteed to be filled with something even on failure return.
 */
int
pg_getnameinfo_all(const struct sockaddr_storage * addr, int salen,
				   char *node, int nodelen,
				   char *service, int servicelen,
				   int flags)
{
	int			rc;

#ifdef HAVE_UNIX_SOCKETS
	if (addr && addr->ss_family == AF_UNIX)
		rc = getnameinfo_unix((const struct sockaddr_un *) addr, salen,
							  node, nodelen,
							  service, servicelen,
							  flags);
	else
#endif
		rc = getnameinfo((const struct sockaddr *) addr, salen,
						 node, nodelen,
						 service, servicelen,
						 flags);

	if (rc != 0)
	{
		if (node)
			strlcpy(node, "???", nodelen);
		if (service)
			strlcpy(service, "???", servicelen);
	}

	return rc;
}


#if defined(HAVE_UNIX_SOCKETS)

/* -------
 *	getaddrinfo_unix - get unix socket info using IPv6-compatible API
 *
 *	Bugs: only one addrinfo is set even though hintsp is NULL or
 *		  ai_socktype is 0
 *		  AI_CANONNAME is not supported.
 * -------
 */
static int
getaddrinfo_unix(const char *path, const struct addrinfo * hintsp,
				 struct addrinfo ** result)
{
	struct addrinfo hints;
	struct addrinfo *aip;
	struct sockaddr_un *unp;

	*result = NULL;

	MemSet(&hints, 0, sizeof(hints));

#if defined(_AIX) && (_SS_MAXSIZE == 1025 || _SS_MAX_SIZE == 1280)
	if (strlen(path) >= 108)
#else
	if (strlen(path) >= sizeof(unp->sun_path))
#endif
		return EAI_FAIL;

	if (hintsp == NULL)
	{
		hints.ai_family = AF_UNIX;
		hints.ai_socktype = SOCK_STREAM;
	}
	else
		memcpy(&hints, hintsp, sizeof(hints));

	if (hints.ai_socktype == 0)
		hints.ai_socktype = SOCK_STREAM;

	if (hints.ai_family != AF_UNIX)
	{
		/* shouldn't have been called */
		return EAI_FAIL;
	}

	aip = calloc(1, sizeof(struct addrinfo));
	if (aip == NULL)
		return EAI_MEMORY;

	unp = calloc(1, sizeof(struct sockaddr_un));
	if (unp == NULL)
	{
		free(aip);
		return EAI_MEMORY;
	}

	aip->ai_family = AF_UNIX;
	aip->ai_socktype = hints.ai_socktype;
	aip->ai_protocol = hints.ai_protocol;
	aip->ai_next = NULL;
	aip->ai_canonname = NULL;
	*result = aip;

	unp->sun_family = AF_UNIX;
	aip->ai_addr = (struct sockaddr *) unp;
	aip->ai_addrlen = sizeof(struct sockaddr_un);

	strcpy(unp->sun_path, path);

#ifdef HAVE_STRUCT_SOCKADDR_STORAGE_SS_LEN
#if defined(_AIX) && (_SS_MAXSIZE == 1025 || _SS_MAXSIZE == 1280)
	unp->sun_len = 112;
#else
	unp->sun_len = sizeof(struct sockaddr_un);
#endif
#endif

	return 0;
}

/*
 * Convert an address to a hostname.
 */
static int
getnameinfo_unix(const struct sockaddr_un * sa, int salen,
				 char *node, int nodelen,
				 char *service, int servicelen,
				 int flags)
{
	int			ret = -1;

	/* Invalid arguments. */
	if (sa == NULL || sa->sun_family != AF_UNIX ||
		(node == NULL && service == NULL))
		return EAI_FAIL;

	/* We don't support those. */
	if ((node && !(flags & NI_NUMERICHOST))
		|| (service && !(flags & NI_NUMERICSERV)))
		return EAI_FAIL;

	if (node)
	{
		ret = snprintf(node, nodelen, "%s", "[local]");
		if (ret == -1 || ret > nodelen)
			return EAI_MEMORY;
	}

	if (service)
	{
		ret = snprintf(service, servicelen, "%s", sa->sun_path);
		if (ret == -1 || ret > servicelen)
			return EAI_MEMORY;
	}

	return 0;
}
#endif   /* HAVE_UNIX_SOCKETS */


/*
 * pg_range_sockaddr - is addr within the subnet specified by netaddr/netmask ?
 *
 * Note: caller must already have verified that all three addresses are
 * in the same address family; and AF_UNIX addresses are not supported.
 */
int
pg_range_sockaddr(const struct sockaddr_storage * addr,
				  const struct sockaddr_storage * netaddr,
				  const struct sockaddr_storage * netmask)
{
	if (addr->ss_family == AF_INET)
		return range_sockaddr_AF_INET((struct sockaddr_in *) addr,
									  (struct sockaddr_in *) netaddr,
									  (struct sockaddr_in *) netmask);
#ifdef HAVE_IPV6
	else if (addr->ss_family == AF_INET6)
		return range_sockaddr_AF_INET6((struct sockaddr_in6 *) addr,
									   (struct sockaddr_in6 *) netaddr,
									   (struct sockaddr_in6 *) netmask);
#endif
	else
		return 0;
}

static int
range_sockaddr_AF_INET(const struct sockaddr_in * addr,
					   const struct sockaddr_in * netaddr,
					   const struct sockaddr_in * netmask)
{
	if (((addr->sin_addr.s_addr ^ netaddr->sin_addr.s_addr) &
		 netmask->sin_addr.s_addr) == 0)
		return 1;
	else
		return 0;
}


#ifdef HAVE_IPV6

static int
range_sockaddr_AF_INET6(const struct sockaddr_in6 * addr,
						const struct sockaddr_in6 * netaddr,
						const struct sockaddr_in6 * netmask)
{
	int			i;

	for (i = 0; i < 16; i++)
	{
		if (((addr->sin6_addr.s6_addr[i] ^ netaddr->sin6_addr.s6_addr[i]) &
			 netmask->sin6_addr.s6_addr[i]) != 0)
			return 0;
	}

	return 1;
}
#endif   /* HAVE_IPV6 */

/*
 *	pg_sockaddr_cidr_mask - make a network mask of the appropriate family
 *	  and required number of significant bits
 *
 * numbits can be null, in which case the mask is fully set.
 *
 * The resulting mask is placed in *mask, which had better be big enough.
 *
 * Return value is 0 if okay, -1 if not.
 */
int
pg_sockaddr_cidr_mask(struct sockaddr_storage * mask, char *numbits, int family)
{
	long		bits;
	char	   *endptr;

	if (numbits == NULL)
	{
		bits = (family == AF_INET) ? 32 : 128;
	}
	else
	{
		bits = strtol(numbits, &endptr, 10);
		if (*numbits == '\0' || *endptr != '\0')
			return -1;
	}

	switch (family)
	{
		case AF_INET:
			{
				struct sockaddr_in mask4;
				long		maskl;

				if (bits < 0 || bits > 32)
					return -1;
				memset(&mask4, 0, sizeof(mask4));
				/* avoid "x << 32", which is not portable */
				if (bits > 0)
					maskl = (0xffffffffUL << (32 - (int) bits))
						& 0xffffffffUL;
				else
					maskl = 0;
				mask4.sin_addr.s_addr = htonl(maskl);
				memcpy(mask, &mask4, sizeof(mask4));
				break;
			}

#ifdef HAVE_IPV6
		case AF_INET6:
			{
				struct sockaddr_in6 mask6;
				int			i;

				if (bits < 0 || bits > 128)
					return -1;
				memset(&mask6, 0, sizeof(mask6));
				for (i = 0; i < 16; i++)
				{
					if (bits <= 0)
						mask6.sin6_addr.s6_addr[i] = 0;
					else if (bits >= 8)
						mask6.sin6_addr.s6_addr[i] = 0xff;
					else
					{
						mask6.sin6_addr.s6_addr[i] =
							(0xff << (8 - (int) bits)) & 0xff;
					}
					bits -= 8;
				}
				memcpy(mask, &mask6, sizeof(mask6));
				break;
			}
#endif
		default:
			return -1;
	}

	mask->ss_family = family;
	return 0;
}


#ifdef HAVE_IPV6

/*
 * pg_promote_v4_to_v6_addr --- convert an AF_INET addr to AF_INET6, using
 *		the standard convention for IPv4 addresses mapped into IPv6 world
 *
 * The passed addr is modified in place; be sure it is large enough to
 * hold the result!  Note that we only worry about setting the fields
 * that pg_range_sockaddr will look at.
 */
void
pg_promote_v4_to_v6_addr(struct sockaddr_storage * addr)
{
	struct sockaddr_in addr4;
	struct sockaddr_in6 addr6;
	uint32		ip4addr;

	memcpy(&addr4, addr, sizeof(addr4));
	ip4addr = ntohl(addr4.sin_addr.s_addr);

	memset(&addr6, 0, sizeof(addr6));

	addr6.sin6_family = AF_INET6;

	addr6.sin6_addr.s6_addr[10] = 0xff;
	addr6.sin6_addr.s6_addr[11] = 0xff;
	addr6.sin6_addr.s6_addr[12] = (ip4addr >> 24) & 0xFF;
	addr6.sin6_addr.s6_addr[13] = (ip4addr >> 16) & 0xFF;
	addr6.sin6_addr.s6_addr[14] = (ip4addr >> 8) & 0xFF;
	addr6.sin6_addr.s6_addr[15] = (ip4addr) & 0xFF;

	memcpy(addr, &addr6, sizeof(addr6));
}

/*
 * pg_promote_v4_to_v6_mask --- convert an AF_INET netmask to AF_INET6, using
 *		the standard convention for IPv4 addresses mapped into IPv6 world
 *
 * This must be different from pg_promote_v4_to_v6_addr because we want to
 * set the high-order bits to 1's not 0's.
 *
 * The passed addr is modified in place; be sure it is large enough to
 * hold the result!  Note that we only worry about setting the fields
 * that pg_range_sockaddr will look at.
 */
void
pg_promote_v4_to_v6_mask(struct sockaddr_storage * addr)
{
	struct sockaddr_in addr4;
	struct sockaddr_in6 addr6;
	uint32		ip4addr;
	int			i;

	memcpy(&addr4, addr, sizeof(addr4));
	ip4addr = ntohl(addr4.sin_addr.s_addr);

	memset(&addr6, 0, sizeof(addr6));

	addr6.sin6_family = AF_INET6;

	for (i = 0; i < 12; i++)
		addr6.sin6_addr.s6_addr[i] = 0xff;

	addr6.sin6_addr.s6_addr[12] = (ip4addr >> 24) & 0xFF;
	addr6.sin6_addr.s6_addr[13] = (ip4addr >> 16) & 0xFF;
	addr6.sin6_addr.s6_addr[14] = (ip4addr >> 8) & 0xFF;
	addr6.sin6_addr.s6_addr[15] = (ip4addr) & 0xFF;

	memcpy(addr, &addr6, sizeof(addr6));
}
#endif   /* HAVE_IPV6 */


/*
 * Run the callback function for the addr/mask, after making sure the
 * mask is sane for the addr.
 */
static void
run_ifaddr_callback(PgIfAddrCallback callback, void *cb_data,
					struct sockaddr * addr, struct sockaddr * mask)
{
	struct sockaddr_storage fullmask;

	if (!addr)
		return;

	/* Check that the mask is valid */
	if (mask)
	{
		if (mask->sa_family != addr->sa_family)
		{
			mask = NULL;
		}
		else if (mask->sa_family == AF_INET)
		{
			if (((struct sockaddr_in *) mask)->sin_addr.s_addr == INADDR_ANY)
				mask = NULL;
		}
#ifdef HAVE_IPV6
		else if (mask->sa_family == AF_INET6)
		{
			if (IN6_IS_ADDR_UNSPECIFIED(&((struct sockaddr_in6 *) mask)->sin6_addr))
				mask = NULL;
		}
#endif
	}

	/* If mask is invalid, generate our own fully-set mask */
	if (!mask)
	{
		pg_sockaddr_cidr_mask(&fullmask, NULL, addr->sa_family);
		mask = (struct sockaddr *) & fullmask;
	}

	(*callback) (addr, mask, cb_data);
}

#ifdef WIN32

#include <winsock2.h>
#include <ws2tcpip.h>

/*
 * Enumerate the system's network interface addresses and call the callback
 * for each one.  Returns 0 if successful, -1 if trouble.
 *
 * This version is for Win32.  Uses the Winsock 2 functions (ie: ws2_32.dll)
 */
int
pg_foreach_ifaddr(PgIfAddrCallback callback, void *cb_data)
{
	INTERFACE_INFO *ptr,
			   *ii = NULL;
	unsigned long length,
				i;
	unsigned long n_ii = 0;
	SOCKET		sock;
	int			error;

	sock = WSASocket(AF_INET, SOCK_DGRAM, 0, 0, 0, 0);
	if (sock == SOCKET_ERROR)
		return -1;

	while (n_ii < 1024)
	{
		n_ii += 64;
		ptr = realloc(ii, sizeof(INTERFACE_INFO) * n_ii);
		if (!ptr)
		{
			free(ii);
			closesocket(sock);
			errno = ENOMEM;
			return -1;
		}

		ii = ptr;
		if (WSAIoctl(sock, SIO_GET_INTERFACE_LIST, 0, 0,
					 ii, n_ii * sizeof(INTERFACE_INFO),
					 &length, 0, 0) == SOCKET_ERROR)
		{
			error = WSAGetLastError();
			if (error == WSAEFAULT || error == WSAENOBUFS)
				continue;		/* need to make the buffer bigger */
			closesocket(sock);
			free(ii);
			return -1;
		}

		break;
	}

	for (i = 0; i < length / sizeof(INTERFACE_INFO); ++i)
		run_ifaddr_callback(callback, cb_data,
							(struct sockaddr *) & ii[i].iiAddress,
							(struct sockaddr *) & ii[i].iiNetmask);

	closesocket(sock);
	free(ii);
	return 0;
}
#elif HAVE_GETIFADDRS			/* && !WIN32 */

#ifdef HAVE_IFADDRS_H
#include <ifaddrs.h>
#endif

/*
 * Enumerate the system's network interface addresses and call the callback
 * for each one.  Returns 0 if successful, -1 if trouble.
 *
 * This version uses the getifaddrs() interface, which is available on
 * BSDs, AIX, and modern Linux.
 */
int
pg_foreach_ifaddr(PgIfAddrCallback callback, void *cb_data)
{
	struct ifaddrs *ifa,
			   *l;

	if (getifaddrs(&ifa) < 0)
		return -1;

	for (l = ifa; l; l = l->ifa_next)
		run_ifaddr_callback(callback, cb_data,
							l->ifa_addr, l->ifa_netmask);

	freeifaddrs(ifa);
	return 0;
}
#else							/* !HAVE_GETIFADDRS && !WIN32 */

#ifdef HAVE_SYS_IOCTL_H
#include <sys/ioctl.h>
#endif

#ifdef HAVE_NET_IF_H
#include <net/if.h>
#endif

#ifdef HAVE_SYS_SOCKIO_H
#include <sys/sockio.h>
#endif

/*
 * SIOCGIFCONF does not return IPv6 addresses on Solaris
 * and HP/UX. So we prefer SIOCGLIFCONF if it's available.
 */

#if defined(SIOCGLIFCONF) && !defined(__hpux)

/*
 * Enumerate the system's network interface addresses and call the callback
 * for each one.  Returns 0 if successful, -1 if trouble.
 *
 * This version uses ioctl(SIOCGLIFCONF).
 */
int
pg_foreach_ifaddr(PgIfAddrCallback callback, void *cb_data)
{
	struct lifconf lifc;
	struct lifreq *lifr,
				lmask;
	struct sockaddr *addr,
			   *mask;
	char	   *ptr,
			   *buffer = NULL;
	size_t		n_buffer = 1024;
	pgsocket	sock,
				fd;

#ifdef HAVE_IPV6
	pgsocket	sock6;
#endif
	int			i,
				total;

	sock = socket(AF_INET, SOCK_DGRAM, 0);
	if (sock == -1)
		return -1;

	while (n_buffer < 1024 * 100)
	{
		n_buffer += 1024;
		ptr = realloc(buffer, n_buffer);
		if (!ptr)
		{
			free(buffer);
			close(sock);
			errno = ENOMEM;
			return -1;
		}

		memset(&lifc, 0, sizeof(lifc));
		lifc.lifc_family = AF_UNSPEC;
		lifc.lifc_buf = buffer = ptr;
		lifc.lifc_len = n_buffer;

		if (ioctl(sock, SIOCGLIFCONF, &lifc) < 0)
		{
			if (errno == EINVAL)
				continue;
			free(buffer);
			close(sock);
			return -1;
		}

		/*
		 * Some Unixes try to return as much data as possible, with no
		 * indication of whether enough space allocated. Don't believe we have
		 * it all unless there's lots of slop.
		 */
		if (lifc.lifc_len < n_buffer - 1024)
			break;
	}

#ifdef HAVE_IPV6
	/* We'll need an IPv6 socket too for the SIOCGLIFNETMASK ioctls */
	sock6 = socket(AF_INET6, SOCK_DGRAM, 0);
	if (sock6 == -1)
	{
		free(buffer);
		close(sock);
		return -1;
	}
#endif

	total = lifc.lifc_len / sizeof(struct lifreq);
	lifr = lifc.lifc_req;
	for (i = 0; i < total; ++i)
	{
		addr = (struct sockaddr *) & lifr[i].lifr_addr;
		memcpy(&lmask, &lifr[i], sizeof(struct lifreq));
#ifdef HAVE_IPV6
		fd = (addr->sa_family == AF_INET6) ? sock6 : sock;
#else
		fd = sock;
#endif
		if (ioctl(fd, SIOCGLIFNETMASK, &lmask) < 0)
			mask = NULL;
		else
			mask = (struct sockaddr *) & lmask.lifr_addr;
		run_ifaddr_callback(callback, cb_data, addr, mask);
	}

	free(buffer);
	close(sock);
#ifdef HAVE_IPV6
	close(sock6);
#endif
	return 0;
}
#elif defined(SIOCGIFCONF)

/*
 * Remaining Unixes use SIOCGIFCONF. Some only return IPv4 information
 * here, so this is the least preferred method. Note that there is no
 * standard way to iterate the struct ifreq returned in the array.
 * On some OSs the structures are padded large enough for any address,
 * on others you have to calculate the size of the struct ifreq.
 */

/* Some OSs have _SIZEOF_ADDR_IFREQ, so just use that */
#ifndef _SIZEOF_ADDR_IFREQ

/* Calculate based on sockaddr.sa_len */
#ifdef HAVE_STRUCT_SOCKADDR_SA_LEN
#define _SIZEOF_ADDR_IFREQ(ifr) \
		((ifr).ifr_addr.sa_len > sizeof(struct sockaddr) ? \
		 (sizeof(struct ifreq) - sizeof(struct sockaddr) + \
		  (ifr).ifr_addr.sa_len) : sizeof(struct ifreq))

/* Padded ifreq structure, simple */
#else
#define _SIZEOF_ADDR_IFREQ(ifr) \
	sizeof (struct ifreq)
#endif
#endif   /* !_SIZEOF_ADDR_IFREQ */

/*
 * Enumerate the system's network interface addresses and call the callback
 * for each one.  Returns 0 if successful, -1 if trouble.
 *
 * This version uses ioctl(SIOCGIFCONF).
 */
int
pg_foreach_ifaddr(PgIfAddrCallback callback, void *cb_data)
{
	struct ifconf ifc;
	struct ifreq *ifr,
			   *end,
				addr,
				mask;
	char	   *ptr,
			   *buffer = NULL;
	size_t		n_buffer = 1024;
	int			sock;

	sock = socket(AF_INET, SOCK_DGRAM, 0);
	if (sock == -1)
		return -1;

	while (n_buffer < 1024 * 100)
	{
		n_buffer += 1024;
		ptr = realloc(buffer, n_buffer);
		if (!ptr)
		{
			free(buffer);
			close(sock);
			errno = ENOMEM;
			return -1;
		}

		memset(&ifc, 0, sizeof(ifc));
		ifc.ifc_buf = buffer = ptr;
		ifc.ifc_len = n_buffer;

		if (ioctl(sock, SIOCGIFCONF, &ifc) < 0)
		{
			if (errno == EINVAL)
				continue;
			free(buffer);
			close(sock);
			return -1;
		}

		/*
		 * Some Unixes try to return as much data as possible, with no
		 * indication of whether enough space allocated. Don't believe we have
		 * it all unless there's lots of slop.
		 */
		if (ifc.ifc_len < n_buffer - 1024)
			break;
	}

	end = (struct ifreq *) (buffer + ifc.ifc_len);
	for (ifr = ifc.ifc_req; ifr < end;)
	{
		memcpy(&addr, ifr, sizeof(addr));
		memcpy(&mask, ifr, sizeof(mask));
		if (ioctl(sock, SIOCGIFADDR, &addr, sizeof(addr)) == 0 &&
			ioctl(sock, SIOCGIFNETMASK, &mask, sizeof(mask)) == 0)
			run_ifaddr_callback(callback, cb_data,
								&addr.ifr_addr, &mask.ifr_addr);
		ifr = (struct ifreq *) ((char *) ifr + _SIZEOF_ADDR_IFREQ(*ifr));
	}

	free(buffer);
	close(sock);
	return 0;
}
#else							/* !defined(SIOCGIFCONF) */

/*
 * Enumerate the system's network interface addresses and call the callback
 * for each one.  Returns 0 if successful, -1 if trouble.
 *
 * This version is our fallback if there's no known way to get the
 * interface addresses.  Just return the standard loopback addresses.
 */
int
pg_foreach_ifaddr(PgIfAddrCallback callback, void *cb_data)
{
	struct sockaddr_in addr;
	struct sockaddr_storage mask;

#ifdef HAVE_IPV6
	struct sockaddr_in6 addr6;
#endif

	/* addr 127.0.0.1/8 */
	memset(&addr, 0, sizeof(addr));
	addr.sin_family = AF_INET;
	addr.sin_addr.s_addr = ntohl(0x7f000001);
	memset(&mask, 0, sizeof(mask));
	pg_sockaddr_cidr_mask(&mask, "8", AF_INET);
	run_ifaddr_callback(callback, cb_data,
						(struct sockaddr *) & addr,
						(struct sockaddr *) & mask);

#ifdef HAVE_IPV6
	/* addr ::1/128 */
	memset(&addr6, 0, sizeof(addr6));
	addr6.sin6_family = AF_INET6;
	addr6.sin6_addr.s6_addr[15] = 1;
	memset(&mask, 0, sizeof(mask));
	pg_sockaddr_cidr_mask(&mask, "128", AF_INET6);
	run_ifaddr_callback(callback, cb_data,
						(struct sockaddr *) & addr6,
						(struct sockaddr *) & mask);
#endif

	return 0;
}
#endif   /* !defined(SIOCGIFCONF) */

<<<<<<< HEAD
#endif   /* !HAVE_GETIFADDRS */
=======
#endif   /* HAVE_IPV6 */


/*
 * Run the callback function for the addr/mask, after making sure the
 * mask is sane for the addr.
 */
static void
run_ifaddr_callback(PgIfAddrCallback callback, void *cb_data,
					struct sockaddr *addr, struct sockaddr *mask)
{
	struct sockaddr_storage fullmask;

	if (!addr)
		return;

	/* Check that the mask is valid */
	if (mask)
	{
		if (mask->sa_family != addr->sa_family)
		{
			mask = NULL;
		}
		else if (mask->sa_family == AF_INET)
		{
			if (((struct sockaddr_in*)mask)->sin_addr.s_addr == INADDR_ANY)
				mask = NULL;
		}
#ifdef HAVE_IPV6
		else if (mask->sa_family == AF_INET6)
		{
			if (IN6_IS_ADDR_UNSPECIFIED(&((struct sockaddr_in6*)mask)->sin6_addr))
				mask = NULL;
		}
#endif
	}

	/* If mask is invalid, generate our own fully-set mask */
	if (!mask)
	{
		pg_sockaddr_cidr_mask(&fullmask, NULL, addr->sa_family);
		mask = (struct sockaddr*) &fullmask;
	}

	(*callback) (addr, mask, cb_data);
}

#ifdef WIN32

#include <winsock2.h>
#include <ws2tcpip.h>

/*
 * Enumerate the system's network interface addresses and call the callback
 * for each one.  Returns 0 if successful, -1 if trouble.
 *
 * This version is for Win32.  Uses the Winsock 2 functions (ie: ws2_32.dll)
 */
int
pg_foreach_ifaddr(PgIfAddrCallback callback, void *cb_data)
{
	INTERFACE_INFO *ptr, *ii = NULL;
	unsigned long length, i;
	unsigned long n_ii = 0;
	SOCKET sock;
	int error;

	sock = WSASocket(AF_INET, SOCK_DGRAM, 0, 0, 0, 0);
	if (sock == SOCKET_ERROR)
		return -1;

	while (n_ii < 1024)
	{
		n_ii += 64;
		ptr = realloc(ii, sizeof (INTERFACE_INFO) * n_ii);
		if (!ptr)
		{
			free(ii);
			closesocket(sock);
			errno = ENOMEM;
			return -1;
		}

		ii = ptr;
		if (WSAIoctl(sock, SIO_GET_INTERFACE_LIST, 0, 0,
		             ii, n_ii * sizeof (INTERFACE_INFO),
		             &length, 0, 0) == SOCKET_ERROR)
		{
			error = WSAGetLastError();
			if (error == WSAEFAULT || error == WSAENOBUFS)
				continue;		/* need to make the buffer bigger */
			closesocket(sock);
			free(ii);
			return -1;
		}

		break;
	}

	for (i = 0; i < length / sizeof(INTERFACE_INFO); ++i)
		run_ifaddr_callback(callback, cb_data,
		                    (struct sockaddr*)&ii[i].iiAddress,
		                    (struct sockaddr*)&ii[i].iiNetmask);

	closesocket(sock);
	free(ii);
	return 0;
}

#elif HAVE_GETIFADDRS /* && !WIN32 */

#ifdef HAVE_IFADDRS_H
#include <ifaddrs.h>
#endif

/*
 * Enumerate the system's network interface addresses and call the callback
 * for each one.  Returns 0 if successful, -1 if trouble.
 *
 * This version uses the getifaddrs() interface, which is available on
 * BSDs, AIX, and modern Linux.
 */
int
pg_foreach_ifaddr(PgIfAddrCallback callback, void *cb_data)
{
	struct ifaddrs *ifa, *l;

	if (getifaddrs(&ifa) < 0)
		return -1;

	for (l = ifa; l; l = l->ifa_next)
		run_ifaddr_callback(callback, cb_data,
		                    l->ifa_addr, l->ifa_netmask);

	freeifaddrs(ifa);
	return 0;
}

#else /* !HAVE_GETIFADDRS && !WIN32 */

#ifdef HAVE_SYS_IOCTL_H
#include <sys/ioctl.h>
#endif

#ifdef HAVE_NET_IF_H
#include <net/if.h>
#endif

#ifdef HAVE_SYS_SOCKIO_H
#include <sys/sockio.h>
#endif

/*
 * SIOCGIFCONF does not return IPv6 addresses on Solaris
 * and HP/UX. So we prefer SIOCGLIFCONF if it's available.
 */

#if defined(SIOCGLIFCONF)

/*
 * Enumerate the system's network interface addresses and call the callback
 * for each one.  Returns 0 if successful, -1 if trouble.
 *
 * This version uses ioctl(SIOCGLIFCONF).
 */
int
pg_foreach_ifaddr(PgIfAddrCallback callback, void *cb_data)
{
	struct lifconf lifc;
	struct lifreq *lifr, lmask;
	struct sockaddr *addr, *mask;
	char *ptr, *buffer = NULL;
	size_t n_buffer = 1024;
	int sock, fd;
#ifdef HAVE_IPV6
	int sock6;
#endif
	int i, total;

	sock = socket(AF_INET, SOCK_DGRAM, 0);
	if (sock == -1)
		return -1;

	while (n_buffer < 1024 * 100)
	{
		n_buffer += 1024;
		ptr = realloc(buffer, n_buffer);
		if (!ptr)
		{
			free(buffer);
			close(sock);
			errno = ENOMEM;
			return -1;
		}

		memset(&lifc, 0, sizeof (lifc));
		lifc.lifc_family = AF_UNSPEC;
		lifc.lifc_buf = buffer = ptr;
		lifc.lifc_len = n_buffer;

		if (ioctl(sock, SIOCGLIFCONF, &lifc) < 0)
		{
			if (errno == EINVAL)
				continue;
			free(buffer);
			close(sock);
			return -1;
		}

		/*
		 * Some Unixes try to return as much data as possible,
		 * with no indication of whether enough space allocated.
		 * Don't believe we have it all unless there's lots of slop.
		 */
		if (lifc.lifc_len < n_buffer - 1024)
			break;
	}

#ifdef HAVE_IPV6
	/* We'll need an IPv6 socket too for the SIOCGLIFNETMASK ioctls */
	sock6 = socket(AF_INET6, SOCK_DGRAM, 0);
	if (sock6 == -1)
	{
		free(buffer);
		close(sock);
		return -1;
	}
#endif

	total = lifc.lifc_len / sizeof(struct lifreq);
	lifr = lifc.lifc_req;
	for (i = 0; i < total; ++i)
	{
		addr = (struct sockaddr*)&lifr[i].lifr_addr;
		memcpy(&lmask, &lifr[i], sizeof(struct lifreq));
#ifdef HAVE_IPV6
		fd = (addr->sa_family == AF_INET6) ? sock6 : sock;
#else
		fd = sock;
#endif
		if (ioctl(fd, SIOCGLIFNETMASK, &lmask) < 0)
			mask = NULL;
		else
			mask = (struct sockaddr*)&lmask.lifr_addr;
		run_ifaddr_callback(callback, cb_data, addr, mask);
	}

	free(buffer);
	close(sock);
#ifdef HAVE_IPV6
	close(sock6);
#endif
	return 0;
}

#elif defined(SIOCGIFCONF)

/*
 * Remaining Unixes use SIOCGIFCONF. Some only return IPv4 information
 * here, so this is the least preferred method. Note that there is no
 * standard way to iterate the struct ifreq returned in the array.
 * On some OSs the structures are padded large enough for any address,
 * on others you have to calculate the size of the struct ifreq.
 */

/* Some OSs have _SIZEOF_ADDR_IFREQ, so just use that */
#ifndef _SIZEOF_ADDR_IFREQ

/* Calculate based on sockaddr.sa_len */
#ifdef HAVE_STRUCT_SOCKADDR_SA_LEN
#define _SIZEOF_ADDR_IFREQ(ifr) \
        ((ifr).ifr_addr.sa_len > sizeof(struct sockaddr) ? \
         (sizeof(struct ifreq) - sizeof(struct sockaddr) + \
          (ifr).ifr_addr.sa_len) : sizeof(struct ifreq))

/* Padded ifreq structure, simple */
#else
#define _SIZEOF_ADDR_IFREQ(ifr) \
	sizeof (struct ifreq)
#endif

#endif /* !_SIZEOF_ADDR_IFREQ */

/*
 * Enumerate the system's network interface addresses and call the callback
 * for each one.  Returns 0 if successful, -1 if trouble.
 *
 * This version uses ioctl(SIOCGIFCONF).
 */
int
pg_foreach_ifaddr(PgIfAddrCallback callback, void *cb_data)
{
	struct ifconf ifc;
	struct ifreq *ifr, *end, addr, mask;
	char *ptr, *buffer = NULL;
	size_t n_buffer = 1024;
	int sock;

	sock = socket(AF_INET, SOCK_DGRAM, 0);
	if (sock == -1)
		return -1;

	while (n_buffer < 1024 * 100)
	{
		n_buffer += 1024;
		ptr = realloc(buffer, n_buffer);
		if (!ptr)
		{
			free(buffer);
			close(sock);
			errno = ENOMEM;
			return -1;
		}

		memset(&ifc, 0, sizeof (ifc));
		ifc.ifc_buf = buffer = ptr;
		ifc.ifc_len = n_buffer;

		if (ioctl(sock, SIOCGIFCONF, &ifc) < 0)
		{
			if (errno == EINVAL)
				continue;
			free(buffer);
			close(sock);
			return -1;
		}

		/*
		 * Some Unixes try to return as much data as possible,
		 * with no indication of whether enough space allocated.
		 * Don't believe we have it all unless there's lots of slop.
		 */
		if (ifc.ifc_len < n_buffer - 1024)
			break;
	}

	end = (struct ifreq*)(buffer + ifc.ifc_len);
	for (ifr = ifc.ifc_req; ifr < end;)
	{
		memcpy(&addr, ifr, sizeof(addr));
		memcpy(&mask, ifr, sizeof(mask));
		if (ioctl(sock, SIOCGIFADDR, &addr, sizeof(addr)) == 0 &&
		    ioctl(sock, SIOCGIFNETMASK, &mask, sizeof(mask)) == 0)
			run_ifaddr_callback(callback, cb_data,
			                    &addr.ifr_addr, &mask.ifr_addr);
		ifr = (struct ifreq*)((char*)ifr + _SIZEOF_ADDR_IFREQ(*ifr));
	}

	free(buffer);
	close(sock);
	return 0;
}

#else /* !defined(SIOCGIFCONF) */

/*
 * Enumerate the system's network interface addresses and call the callback
 * for each one.  Returns 0 if successful, -1 if trouble.
 *
 * This version is our fallback if there's no known way to get the
 * interface addresses.  Just return the standard loopback addresses.
 */
int
pg_foreach_ifaddr(PgIfAddrCallback callback, void *cb_data)
{
	struct sockaddr_in addr;
	struct sockaddr_storage mask;
#ifdef HAVE_IPV6
	struct sockaddr_in6 addr6;
#endif

	/* addr 127.0.0.1/8 */
	memset(&addr, 0, sizeof(addr));
	addr.sin_family = AF_INET;
	addr.sin_addr.s_addr = ntohl(0x7f000001);
	memset(&mask, 0, sizeof(mask));
	pg_sockaddr_cidr_mask(&mask, "8", AF_INET);
	run_ifaddr_callback(callback, cb_data,
	                    (struct sockaddr*)&addr,
	                    (struct sockaddr*)&mask);

#ifdef HAVE_IPV6
	/* addr ::1/128 */
	memset(&addr6, 0, sizeof(addr6));
	addr6.sin6_family = AF_INET6;
	addr6.sin6_addr.s6_addr[15] = 1;
	memset(&mask, 0, sizeof(mask));
	pg_sockaddr_cidr_mask(&mask, "128", AF_INET6);
	run_ifaddr_callback(callback, cb_data,
	                    (struct sockaddr*)&addr6,
	                    (struct sockaddr*)&mask);
#endif

	return 0;
}

#endif /* !defined(SIOCGIFCONF) */

#endif /* !HAVE_GETIFADDRS */
>>>>>>> 78a09145
<|MERGE_RESOLUTION|>--- conflicted
+++ resolved
@@ -8,11 +8,7 @@
  *
  *
  * IDENTIFICATION
-<<<<<<< HEAD
- *	  $PostgreSQL: pgsql/src/backend/libpq/ip.c,v 1.51 2010/02/26 02:00:43 momjian Exp $
-=======
  *	  $PostgreSQL: pgsql/src/backend/libpq/ip.c,v 1.48 2009/10/01 01:58:57 tgl Exp $
->>>>>>> 78a09145
  *
  * This file and the IPV6 implementation were initially provided by
  * Nigel Kukard <nkukard@lbsd.net>, Linux Based Systems Design
@@ -503,7 +499,7 @@
  */
 static void
 run_ifaddr_callback(PgIfAddrCallback callback, void *cb_data,
-					struct sockaddr * addr, struct sockaddr * mask)
+					struct sockaddr *addr, struct sockaddr *mask)
 {
 	struct sockaddr_storage fullmask;
 
@@ -519,13 +515,13 @@
 		}
 		else if (mask->sa_family == AF_INET)
 		{
-			if (((struct sockaddr_in *) mask)->sin_addr.s_addr == INADDR_ANY)
+			if (((struct sockaddr_in*)mask)->sin_addr.s_addr == INADDR_ANY)
 				mask = NULL;
 		}
 #ifdef HAVE_IPV6
 		else if (mask->sa_family == AF_INET6)
 		{
-			if (IN6_IS_ADDR_UNSPECIFIED(&((struct sockaddr_in6 *) mask)->sin6_addr))
+			if (IN6_IS_ADDR_UNSPECIFIED(&((struct sockaddr_in6*)mask)->sin6_addr))
 				mask = NULL;
 		}
 #endif
@@ -535,7 +531,7 @@
 	if (!mask)
 	{
 		pg_sockaddr_cidr_mask(&fullmask, NULL, addr->sa_family);
-		mask = (struct sockaddr *) & fullmask;
+		mask = (struct sockaddr*) &fullmask;
 	}
 
 	(*callback) (addr, mask, cb_data);
@@ -555,13 +551,11 @@
 int
 pg_foreach_ifaddr(PgIfAddrCallback callback, void *cb_data)
 {
-	INTERFACE_INFO *ptr,
-			   *ii = NULL;
-	unsigned long length,
-				i;
+	INTERFACE_INFO *ptr, *ii = NULL;
+	unsigned long length, i;
 	unsigned long n_ii = 0;
-	SOCKET		sock;
-	int			error;
+	SOCKET sock;
+	int error;
 
 	sock = WSASocket(AF_INET, SOCK_DGRAM, 0, 0, 0, 0);
 	if (sock == SOCKET_ERROR)
@@ -570,7 +564,7 @@
 	while (n_ii < 1024)
 	{
 		n_ii += 64;
-		ptr = realloc(ii, sizeof(INTERFACE_INFO) * n_ii);
+		ptr = realloc(ii, sizeof (INTERFACE_INFO) * n_ii);
 		if (!ptr)
 		{
 			free(ii);
@@ -581,8 +575,8 @@
 
 		ii = ptr;
 		if (WSAIoctl(sock, SIO_GET_INTERFACE_LIST, 0, 0,
-					 ii, n_ii * sizeof(INTERFACE_INFO),
-					 &length, 0, 0) == SOCKET_ERROR)
+		             ii, n_ii * sizeof (INTERFACE_INFO),
+		             &length, 0, 0) == SOCKET_ERROR)
 		{
 			error = WSAGetLastError();
 			if (error == WSAEFAULT || error == WSAENOBUFS)
@@ -597,420 +591,13 @@
 
 	for (i = 0; i < length / sizeof(INTERFACE_INFO); ++i)
 		run_ifaddr_callback(callback, cb_data,
-							(struct sockaddr *) & ii[i].iiAddress,
-							(struct sockaddr *) & ii[i].iiNetmask);
+		                    (struct sockaddr*)&ii[i].iiAddress,
+		                    (struct sockaddr*)&ii[i].iiNetmask);
 
 	closesocket(sock);
 	free(ii);
 	return 0;
 }
-#elif HAVE_GETIFADDRS			/* && !WIN32 */
-
-#ifdef HAVE_IFADDRS_H
-#include <ifaddrs.h>
-#endif
-
-/*
- * Enumerate the system's network interface addresses and call the callback
- * for each one.  Returns 0 if successful, -1 if trouble.
- *
- * This version uses the getifaddrs() interface, which is available on
- * BSDs, AIX, and modern Linux.
- */
-int
-pg_foreach_ifaddr(PgIfAddrCallback callback, void *cb_data)
-{
-	struct ifaddrs *ifa,
-			   *l;
-
-	if (getifaddrs(&ifa) < 0)
-		return -1;
-
-	for (l = ifa; l; l = l->ifa_next)
-		run_ifaddr_callback(callback, cb_data,
-							l->ifa_addr, l->ifa_netmask);
-
-	freeifaddrs(ifa);
-	return 0;
-}
-#else							/* !HAVE_GETIFADDRS && !WIN32 */
-
-#ifdef HAVE_SYS_IOCTL_H
-#include <sys/ioctl.h>
-#endif
-
-#ifdef HAVE_NET_IF_H
-#include <net/if.h>
-#endif
-
-#ifdef HAVE_SYS_SOCKIO_H
-#include <sys/sockio.h>
-#endif
-
-/*
- * SIOCGIFCONF does not return IPv6 addresses on Solaris
- * and HP/UX. So we prefer SIOCGLIFCONF if it's available.
- */
-
-#if defined(SIOCGLIFCONF) && !defined(__hpux)
-
-/*
- * Enumerate the system's network interface addresses and call the callback
- * for each one.  Returns 0 if successful, -1 if trouble.
- *
- * This version uses ioctl(SIOCGLIFCONF).
- */
-int
-pg_foreach_ifaddr(PgIfAddrCallback callback, void *cb_data)
-{
-	struct lifconf lifc;
-	struct lifreq *lifr,
-				lmask;
-	struct sockaddr *addr,
-			   *mask;
-	char	   *ptr,
-			   *buffer = NULL;
-	size_t		n_buffer = 1024;
-	pgsocket	sock,
-				fd;
-
-#ifdef HAVE_IPV6
-	pgsocket	sock6;
-#endif
-	int			i,
-				total;
-
-	sock = socket(AF_INET, SOCK_DGRAM, 0);
-	if (sock == -1)
-		return -1;
-
-	while (n_buffer < 1024 * 100)
-	{
-		n_buffer += 1024;
-		ptr = realloc(buffer, n_buffer);
-		if (!ptr)
-		{
-			free(buffer);
-			close(sock);
-			errno = ENOMEM;
-			return -1;
-		}
-
-		memset(&lifc, 0, sizeof(lifc));
-		lifc.lifc_family = AF_UNSPEC;
-		lifc.lifc_buf = buffer = ptr;
-		lifc.lifc_len = n_buffer;
-
-		if (ioctl(sock, SIOCGLIFCONF, &lifc) < 0)
-		{
-			if (errno == EINVAL)
-				continue;
-			free(buffer);
-			close(sock);
-			return -1;
-		}
-
-		/*
-		 * Some Unixes try to return as much data as possible, with no
-		 * indication of whether enough space allocated. Don't believe we have
-		 * it all unless there's lots of slop.
-		 */
-		if (lifc.lifc_len < n_buffer - 1024)
-			break;
-	}
-
-#ifdef HAVE_IPV6
-	/* We'll need an IPv6 socket too for the SIOCGLIFNETMASK ioctls */
-	sock6 = socket(AF_INET6, SOCK_DGRAM, 0);
-	if (sock6 == -1)
-	{
-		free(buffer);
-		close(sock);
-		return -1;
-	}
-#endif
-
-	total = lifc.lifc_len / sizeof(struct lifreq);
-	lifr = lifc.lifc_req;
-	for (i = 0; i < total; ++i)
-	{
-		addr = (struct sockaddr *) & lifr[i].lifr_addr;
-		memcpy(&lmask, &lifr[i], sizeof(struct lifreq));
-#ifdef HAVE_IPV6
-		fd = (addr->sa_family == AF_INET6) ? sock6 : sock;
-#else
-		fd = sock;
-#endif
-		if (ioctl(fd, SIOCGLIFNETMASK, &lmask) < 0)
-			mask = NULL;
-		else
-			mask = (struct sockaddr *) & lmask.lifr_addr;
-		run_ifaddr_callback(callback, cb_data, addr, mask);
-	}
-
-	free(buffer);
-	close(sock);
-#ifdef HAVE_IPV6
-	close(sock6);
-#endif
-	return 0;
-}
-#elif defined(SIOCGIFCONF)
-
-/*
- * Remaining Unixes use SIOCGIFCONF. Some only return IPv4 information
- * here, so this is the least preferred method. Note that there is no
- * standard way to iterate the struct ifreq returned in the array.
- * On some OSs the structures are padded large enough for any address,
- * on others you have to calculate the size of the struct ifreq.
- */
-
-/* Some OSs have _SIZEOF_ADDR_IFREQ, so just use that */
-#ifndef _SIZEOF_ADDR_IFREQ
-
-/* Calculate based on sockaddr.sa_len */
-#ifdef HAVE_STRUCT_SOCKADDR_SA_LEN
-#define _SIZEOF_ADDR_IFREQ(ifr) \
-		((ifr).ifr_addr.sa_len > sizeof(struct sockaddr) ? \
-		 (sizeof(struct ifreq) - sizeof(struct sockaddr) + \
-		  (ifr).ifr_addr.sa_len) : sizeof(struct ifreq))
-
-/* Padded ifreq structure, simple */
-#else
-#define _SIZEOF_ADDR_IFREQ(ifr) \
-	sizeof (struct ifreq)
-#endif
-#endif   /* !_SIZEOF_ADDR_IFREQ */
-
-/*
- * Enumerate the system's network interface addresses and call the callback
- * for each one.  Returns 0 if successful, -1 if trouble.
- *
- * This version uses ioctl(SIOCGIFCONF).
- */
-int
-pg_foreach_ifaddr(PgIfAddrCallback callback, void *cb_data)
-{
-	struct ifconf ifc;
-	struct ifreq *ifr,
-			   *end,
-				addr,
-				mask;
-	char	   *ptr,
-			   *buffer = NULL;
-	size_t		n_buffer = 1024;
-	int			sock;
-
-	sock = socket(AF_INET, SOCK_DGRAM, 0);
-	if (sock == -1)
-		return -1;
-
-	while (n_buffer < 1024 * 100)
-	{
-		n_buffer += 1024;
-		ptr = realloc(buffer, n_buffer);
-		if (!ptr)
-		{
-			free(buffer);
-			close(sock);
-			errno = ENOMEM;
-			return -1;
-		}
-
-		memset(&ifc, 0, sizeof(ifc));
-		ifc.ifc_buf = buffer = ptr;
-		ifc.ifc_len = n_buffer;
-
-		if (ioctl(sock, SIOCGIFCONF, &ifc) < 0)
-		{
-			if (errno == EINVAL)
-				continue;
-			free(buffer);
-			close(sock);
-			return -1;
-		}
-
-		/*
-		 * Some Unixes try to return as much data as possible, with no
-		 * indication of whether enough space allocated. Don't believe we have
-		 * it all unless there's lots of slop.
-		 */
-		if (ifc.ifc_len < n_buffer - 1024)
-			break;
-	}
-
-	end = (struct ifreq *) (buffer + ifc.ifc_len);
-	for (ifr = ifc.ifc_req; ifr < end;)
-	{
-		memcpy(&addr, ifr, sizeof(addr));
-		memcpy(&mask, ifr, sizeof(mask));
-		if (ioctl(sock, SIOCGIFADDR, &addr, sizeof(addr)) == 0 &&
-			ioctl(sock, SIOCGIFNETMASK, &mask, sizeof(mask)) == 0)
-			run_ifaddr_callback(callback, cb_data,
-								&addr.ifr_addr, &mask.ifr_addr);
-		ifr = (struct ifreq *) ((char *) ifr + _SIZEOF_ADDR_IFREQ(*ifr));
-	}
-
-	free(buffer);
-	close(sock);
-	return 0;
-}
-#else							/* !defined(SIOCGIFCONF) */
-
-/*
- * Enumerate the system's network interface addresses and call the callback
- * for each one.  Returns 0 if successful, -1 if trouble.
- *
- * This version is our fallback if there's no known way to get the
- * interface addresses.  Just return the standard loopback addresses.
- */
-int
-pg_foreach_ifaddr(PgIfAddrCallback callback, void *cb_data)
-{
-	struct sockaddr_in addr;
-	struct sockaddr_storage mask;
-
-#ifdef HAVE_IPV6
-	struct sockaddr_in6 addr6;
-#endif
-
-	/* addr 127.0.0.1/8 */
-	memset(&addr, 0, sizeof(addr));
-	addr.sin_family = AF_INET;
-	addr.sin_addr.s_addr = ntohl(0x7f000001);
-	memset(&mask, 0, sizeof(mask));
-	pg_sockaddr_cidr_mask(&mask, "8", AF_INET);
-	run_ifaddr_callback(callback, cb_data,
-						(struct sockaddr *) & addr,
-						(struct sockaddr *) & mask);
-
-#ifdef HAVE_IPV6
-	/* addr ::1/128 */
-	memset(&addr6, 0, sizeof(addr6));
-	addr6.sin6_family = AF_INET6;
-	addr6.sin6_addr.s6_addr[15] = 1;
-	memset(&mask, 0, sizeof(mask));
-	pg_sockaddr_cidr_mask(&mask, "128", AF_INET6);
-	run_ifaddr_callback(callback, cb_data,
-						(struct sockaddr *) & addr6,
-						(struct sockaddr *) & mask);
-#endif
-
-	return 0;
-}
-#endif   /* !defined(SIOCGIFCONF) */
-
-<<<<<<< HEAD
-#endif   /* !HAVE_GETIFADDRS */
-=======
-#endif   /* HAVE_IPV6 */
-
-
-/*
- * Run the callback function for the addr/mask, after making sure the
- * mask is sane for the addr.
- */
-static void
-run_ifaddr_callback(PgIfAddrCallback callback, void *cb_data,
-					struct sockaddr *addr, struct sockaddr *mask)
-{
-	struct sockaddr_storage fullmask;
-
-	if (!addr)
-		return;
-
-	/* Check that the mask is valid */
-	if (mask)
-	{
-		if (mask->sa_family != addr->sa_family)
-		{
-			mask = NULL;
-		}
-		else if (mask->sa_family == AF_INET)
-		{
-			if (((struct sockaddr_in*)mask)->sin_addr.s_addr == INADDR_ANY)
-				mask = NULL;
-		}
-#ifdef HAVE_IPV6
-		else if (mask->sa_family == AF_INET6)
-		{
-			if (IN6_IS_ADDR_UNSPECIFIED(&((struct sockaddr_in6*)mask)->sin6_addr))
-				mask = NULL;
-		}
-#endif
-	}
-
-	/* If mask is invalid, generate our own fully-set mask */
-	if (!mask)
-	{
-		pg_sockaddr_cidr_mask(&fullmask, NULL, addr->sa_family);
-		mask = (struct sockaddr*) &fullmask;
-	}
-
-	(*callback) (addr, mask, cb_data);
-}
-
-#ifdef WIN32
-
-#include <winsock2.h>
-#include <ws2tcpip.h>
-
-/*
- * Enumerate the system's network interface addresses and call the callback
- * for each one.  Returns 0 if successful, -1 if trouble.
- *
- * This version is for Win32.  Uses the Winsock 2 functions (ie: ws2_32.dll)
- */
-int
-pg_foreach_ifaddr(PgIfAddrCallback callback, void *cb_data)
-{
-	INTERFACE_INFO *ptr, *ii = NULL;
-	unsigned long length, i;
-	unsigned long n_ii = 0;
-	SOCKET sock;
-	int error;
-
-	sock = WSASocket(AF_INET, SOCK_DGRAM, 0, 0, 0, 0);
-	if (sock == SOCKET_ERROR)
-		return -1;
-
-	while (n_ii < 1024)
-	{
-		n_ii += 64;
-		ptr = realloc(ii, sizeof (INTERFACE_INFO) * n_ii);
-		if (!ptr)
-		{
-			free(ii);
-			closesocket(sock);
-			errno = ENOMEM;
-			return -1;
-		}
-
-		ii = ptr;
-		if (WSAIoctl(sock, SIO_GET_INTERFACE_LIST, 0, 0,
-		             ii, n_ii * sizeof (INTERFACE_INFO),
-		             &length, 0, 0) == SOCKET_ERROR)
-		{
-			error = WSAGetLastError();
-			if (error == WSAEFAULT || error == WSAENOBUFS)
-				continue;		/* need to make the buffer bigger */
-			closesocket(sock);
-			free(ii);
-			return -1;
-		}
-
-		break;
-	}
-
-	for (i = 0; i < length / sizeof(INTERFACE_INFO); ++i)
-		run_ifaddr_callback(callback, cb_data,
-		                    (struct sockaddr*)&ii[i].iiAddress,
-		                    (struct sockaddr*)&ii[i].iiNetmask);
-
-	closesocket(sock);
-	free(ii);
-	return 0;
-}
 
 #elif HAVE_GETIFADDRS /* && !WIN32 */
 
@@ -1060,7 +647,7 @@
  * and HP/UX. So we prefer SIOCGLIFCONF if it's available.
  */
 
-#if defined(SIOCGLIFCONF)
+#if defined(SIOCGLIFCONF) && !defined(__hpux)
 
 /*
  * Enumerate the system's network interface addresses and call the callback
@@ -1301,5 +888,4 @@
 
 #endif /* !defined(SIOCGIFCONF) */
 
-#endif /* !HAVE_GETIFADDRS */
->>>>>>> 78a09145
+#endif /* !HAVE_GETIFADDRS */