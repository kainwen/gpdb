--- conflicted
+++ resolved
@@ -443,14 +443,9 @@
  * the bulk of openssl runs, because it uses malloc() and possibly other
  * non-reentrant libc facilities. We also need to call send() and recv()
  * directly so it gets passed through the socket/signals layer on Win32.
-<<<<<<< HEAD
  *
  * They are closely modelled on the original socket implementations in OpenSSL.
-=======
- *
- * They are closely modelled on the original socket implementations in OpenSSL.
- *
->>>>>>> 38e93482
+ *
  */
 
 static bool my_bio_initialized = false;
@@ -463,11 +458,7 @@
 
 	prepare_for_client_read();
 
-<<<<<<< HEAD
- 	if (buf != NULL)
-=======
 	if (buf != NULL)
->>>>>>> 38e93482
 	{
 		res = recv(h->num, buf, size, 0);
 		BIO_clear_retry_flags(h);
@@ -491,11 +482,8 @@
 {
 	int			res = 0;
 
-<<<<<<< HEAD
 	prepare_for_client_write();
 
-=======
->>>>>>> 38e93482
 	res = send(h->num, buf, size, 0);
 	if (res <= 0)
 	{
@@ -505,11 +493,8 @@
 		}
 	}
 
-<<<<<<< HEAD
 	client_write_ended();
 
-=======
->>>>>>> 38e93482
 	return res;
 }
 
@@ -858,11 +843,10 @@
 		elog(FATAL, "could not set the cipher list (no valid ciphers available)");
 
 	/*
-<<<<<<< HEAD
 	 * Attempt to load CA store, so we can verify client certificates if
 	 * needed.
 	 */
-		ssl_loaded_verify_locations = false;
+	ssl_loaded_verify_locations = false;
 
 	if (access(ROOT_CERT_FILE, R_OK) != 0)
 	{
@@ -871,28 +855,12 @@
 		 * because it's quite likely the user isn't planning on using client
 		 * certificates. If we can't access it for other reasons, it is an
 		 * error.
-	 */
-		if (errno != ENOENT)
-=======
-	 * Attempt to load CA store, so we can verify client certificates if needed.
-	 */
-	if (access(ROOT_CERT_FILE, R_OK))
-	{
-		ssl_loaded_verify_locations = false;
-
-		/*
-		 * If root certificate file simply not found. Don't log an error here, because
-		 * it's quite likely the user isn't planning on using client certificates.
-		 * If we can't access it for other reasons, it is an error.
 		 */
 		if (errno != ENOENT)
-		{
->>>>>>> 38e93482
 			ereport(FATAL,
 					(errmsg("could not access root certificate file \"%s\": %m",
 							ROOT_CERT_FILE)));
-		}
-<<<<<<< HEAD
+	}
 	else if (SSL_CTX_load_verify_locations(SSL_context, ROOT_CERT_FILE, NULL) != 1 ||
 		  (root_cert_list = SSL_load_client_CA_file(ROOT_CERT_FILE)) == NULL)
 	{
@@ -900,16 +868,6 @@
 		 * File was there, but we could not load it. This means the file is
 		 * somehow broken, and we cannot do verification at all - so fail.
 		 */
-=======
-	}
-	else if (!SSL_CTX_load_verify_locations(SSL_context, ROOT_CERT_FILE, NULL))
-	{
-		/*
-		 * File was there, but we could not load it. This means the file is somehow
-		 * broken, and we cannot do verification at all - so abort here.
-		 */
-		ssl_loaded_verify_locations = false;
->>>>>>> 38e93482
 		ereport(FATAL,
 				(errmsg("could not load root certificate file \"%s\": %s",
 						ROOT_CERT_FILE, SSLerrmessage())));
@@ -945,19 +903,18 @@
 				ereport(LOG,
 						(errmsg("SSL certificate revocation list file \"%s\" not found, skipping: %s",
 								ROOT_CRL_FILE, SSLerrmessage()),
-<<<<<<< HEAD
 					 errdetail("Certificates will not be checked against revocation list.")));
-		}
+			}
 
 			/*
 			 * Always ask for SSL client cert, but don't fail if it's not
 			 * presented.  We might fail such connections later, depending on
 			 * what we find in pg_hba.conf.
 			 */
-		SSL_CTX_set_verify(SSL_context,
-						   (SSL_VERIFY_PEER |
-							SSL_VERIFY_CLIENT_ONCE),
-						   verify_cb);
+			SSL_CTX_set_verify(SSL_context,
+							   (SSL_VERIFY_PEER |
+								SSL_VERIFY_CLIENT_ONCE),
+							   verify_cb);
 
 			/* Set flag to remember CA store is successfully loaded */
 			ssl_loaded_verify_locations = true;
@@ -969,22 +926,6 @@
 		 * appropriate client certificate to send to us.
 		 */
 		SSL_CTX_set_client_CA_list(SSL_context, root_cert_list);
-=======
-						 errdetail("Certificates will not be checked against revocation list.")));
-			}
-
-			/*
-			 * Always ask for SSL client cert, but don't fail if it's not presented. We'll fail later in this case,
-			 * based on what we find in pg_hba.conf.
-			 */
-			SSL_CTX_set_verify(SSL_context,
-							   (SSL_VERIFY_PEER |
-								SSL_VERIFY_CLIENT_ONCE),
-							   verify_cb);
-
-			ssl_loaded_verify_locations = true;
-		}
->>>>>>> 38e93482
 	}
 }
 
