--- conflicted
+++ resolved
@@ -9,11 +9,7 @@
  *
  *
  * IDENTIFICATION
-<<<<<<< HEAD
- *	  $PostgreSQL: pgsql/src/backend/nodes/nodes.c,v 1.30 2009/01/01 17:23:43 momjian Exp $
-=======
  *	  $PostgreSQL: pgsql/src/backend/nodes/nodes.c,v 1.29 2008/08/29 22:49:07 tgl Exp $
->>>>>>> 38e93482
  *
  * HISTORY
  *	  Andrew Yu			Oct 20, 1994	file creation
