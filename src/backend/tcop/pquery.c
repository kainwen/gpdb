--- conflicted
+++ resolved
@@ -3,13 +3,9 @@
  * pquery.c
  *	  POSTGRES process query command code
  *
-<<<<<<< HEAD
  * Portions Copyright (c) 2005-2010, Greenplum inc
  * Portions Copyright (c) 2012-Present Pivotal Software, Inc.
- * Portions Copyright (c) 1996-2016, PostgreSQL Global Development Group
-=======
  * Portions Copyright (c) 1996-2019, PostgreSQL Global Development Group
->>>>>>> 9e1c9f95
  * Portions Copyright (c) 1994, Regents of the University of California
  *
  *
@@ -39,13 +35,12 @@
 #include "commands/queue.h"
 #include "commands/createas.h"
 #include "executor/spi.h"
+#include "pgstat.h"
 #include "postmaster/autostats.h"
 #include "postmaster/backoff.h"
 #include "utils/resource_manager.h"
 #include "utils/resscheduler.h"
 #include "utils/metrics_utils.h"
-#include "utils/tqual.h"
-#include "pgstat.h"
 
 
 /*
@@ -55,23 +50,8 @@
 Portal		ActivePortal = NULL;
 
 
-<<<<<<< HEAD
 static void ProcessQuery(Portal portal, /* Resource queueing need SQL, so we pass portal. */
-			 PlannedStmt *stmt,
-			 const char *sourceText,
-			 ParamListInfo params,
-			 DestReceiver *dest,
-			 char *completionTag);
-static void FillPortalStore(Portal portal, bool isTopLevel);
-static uint64 RunFromStore(Portal portal, ScanDirection direction, uint64 count,
-			 DestReceiver *dest);
-static uint64 PortalRunSelect(Portal portal, bool forward, int64 count,
-				DestReceiver *dest);
-static void PortalRunUtility(Portal portal, Node *utilityStmt,
-				 bool isTopLevel, bool setHoldSnapshot,
-				 DestReceiver *dest, char *completionTag);
-=======
-static void ProcessQuery(PlannedStmt *plan,
+						 PlannedStmt *stmt,
 						 const char *sourceText,
 						 ParamListInfo params,
 						 QueryEnvironment *queryEnv,
@@ -80,26 +60,19 @@
 static void FillPortalStore(Portal portal, bool isTopLevel);
 static uint64 RunFromStore(Portal portal, ScanDirection direction, uint64 count,
 						   DestReceiver *dest);
-static uint64 PortalRunSelect(Portal portal, bool forward, long count,
+static uint64 PortalRunSelect(Portal portal, bool forward, int64 count,
 							  DestReceiver *dest);
 static void PortalRunUtility(Portal portal, PlannedStmt *pstmt,
 							 bool isTopLevel, bool setHoldSnapshot,
 							 DestReceiver *dest, char *completionTag);
->>>>>>> 9e1c9f95
 static void PortalRunMulti(Portal portal,
 						   bool isTopLevel, bool setHoldSnapshot,
 						   DestReceiver *dest, DestReceiver *altdest,
 						   char *completionTag);
 static uint64 DoPortalRunFetch(Portal portal,
-<<<<<<< HEAD
-				 FetchDirection fdirection,
-				 int64 count,
-				 DestReceiver *dest);
-=======
 							   FetchDirection fdirection,
-							   long count,
+							   int64 count,
 							   DestReceiver *dest);
->>>>>>> 9e1c9f95
 static void DoPortalRewind(Portal portal);
 static void PortalBackoffEntryInit(Portal portal);
 
@@ -140,52 +113,16 @@
 	qd->planstate = NULL;
 	qd->totaltime = NULL;
 
-<<<<<<< HEAD
 	qd->extended_query = false; /* default value */
 	qd->portal_name = NULL;
 
 	qd->ddesc = NULL;
-	
+
+	/* not yet executed */
+	qd->already_executed = false;
+
 	if (Gp_role != GP_ROLE_EXECUTE)
 		increment_command_count();
-
-	return qd;
-}
-
-/*
- * CreateUtilityQueryDesc
- */
-QueryDesc *
-CreateUtilityQueryDesc(Node *utilitystmt,
-					   const char *sourceText,
-					   Snapshot snapshot,
-					   DestReceiver *dest,
-					   ParamListInfo params)
-{
-	QueryDesc  *qd = (QueryDesc *) palloc(sizeof(QueryDesc));
-
-	qd->operation = CMD_UTILITY;	/* operation */
-	qd->plannedstmt = NULL;
-	qd->utilitystmt = utilitystmt;		/* utility command */
-	qd->sourceText = sourceText;	/* query text */
-	qd->snapshot = RegisterSnapshot(snapshot);	/* snapshot */
-	qd->crosscheck_snapshot = InvalidSnapshot;	/* RI check snapshot */
-	qd->dest = dest;			/* output dest */
-	qd->params = params;		/* parameter values passed into query */
-	qd->instrument_options = false;		/* uninteresting for utilities */
-
-	/* null these fields until set by ExecutorStart */
-	qd->tupDesc = NULL;
-	qd->estate = NULL;
-	qd->planstate = NULL;
-	qd->totaltime = NULL;
-=======
-	/* not yet executed */
-	qd->already_executed = false;
->>>>>>> 9e1c9f95
-
-	qd->extended_query = false; /* default value */
-	qd->portal_name = NULL;
 
 	return qd;
 }
@@ -245,18 +182,17 @@
 	/*
 	 * Create the QueryDesc object
 	 */
-<<<<<<< HEAD
 	Assert(portal);
 
 	if (portal->sourceTag == T_SelectStmt && gp_select_invisible)
 		queryDesc = CreateQueryDesc(stmt, portal->sourceText,
 									SnapshotAny, InvalidSnapshot,
-									dest, params,
+									dest, params, queryEnv,
 									GP_INSTRUMENT_OPTS);
 	else
 		queryDesc = CreateQueryDesc(stmt, portal->sourceText,
 									GetActiveSnapshot(), InvalidSnapshot,
-									dest, params,
+									dest, params, queryEnv,
 									GP_INSTRUMENT_OPTS);
 	queryDesc->ddesc = portal->ddesc;
 
@@ -289,11 +225,6 @@
 	}
 
 	portal->status = PORTAL_ACTIVE;
-=======
-	queryDesc = CreateQueryDesc(plan, sourceText,
-								GetActiveSnapshot(), InvalidSnapshot,
-								dest, params, queryEnv, 0);
->>>>>>> 9e1c9f95
 
 	/*
 	 * Call ExecutorStart to prepare the plan for execution
@@ -308,8 +239,7 @@
 	/*
 	 * Run the plan to completion.
 	 */
-<<<<<<< HEAD
-	ExecutorRun(queryDesc, ForwardScanDirection, 0);
+	ExecutorRun(queryDesc, ForwardScanDirection, 0L, true);
 
 	autostats_get_cmdtype(queryDesc, &cmdType, &relationOid);
 
@@ -318,9 +248,6 @@
 	 */
 	ExecutorFinish(queryDesc);
 	ExecutorEnd(queryDesc);
-=======
-	ExecutorRun(queryDesc, ForwardScanDirection, 0L, true);
->>>>>>> 9e1c9f95
 
 	/*
 	 * Build command completion status string, if caller wants one.
@@ -337,15 +264,8 @@
 						 queryDesc->es_processed);
 				break;
 			case CMD_INSERT:
-<<<<<<< HEAD
-				if (queryDesc->es_processed == 1)
-					lastOid = queryDesc->es_lastoid;
-				else
-					lastOid = InvalidOid;
-=======
 				/* lastoid doesn't exist anymore */
 				lastOid = InvalidOid;
->>>>>>> 9e1c9f95
 				snprintf(completionTag, COMPLETION_TAG_BUFSIZE,
 						 "INSERT %u " UINT64_FORMAT,
 						 lastOid, queryDesc->es_processed);
@@ -420,13 +340,8 @@
 
 			if (query->canSetTag)
 			{
-<<<<<<< HEAD
 				if (query->commandType == CMD_SELECT &&
-					query->utilityStmt == NULL &&
 					query->parentStmtType == PARENTSTMTTYPE_NONE)
-=======
-				if (query->commandType == CMD_SELECT)
->>>>>>> 9e1c9f95
 				{
 					if (query->hasModifyingCTE)
 						return PORTAL_ONE_MOD_WITH;
@@ -448,15 +363,10 @@
 
 			if (pstmt->canSetTag)
 			{
-<<<<<<< HEAD
 				if (pstmt->commandType == CMD_SELECT &&
-					pstmt->utilityStmt == NULL &&
 					pstmt->intoClause == NULL &&
 					pstmt->copyIntoClause == NULL &&
 					pstmt->refreshClause == NULL)
-=======
-				if (pstmt->commandType == CMD_SELECT)
->>>>>>> 9e1c9f95
 				{
 					if (pstmt->hasModifyingCTE)
 						return PORTAL_ONE_MOD_WITH;
@@ -569,13 +479,8 @@
 		}
 		else
 		{
-<<<<<<< HEAD
 			if (query->commandType == CMD_SELECT &&
-				query->utilityStmt == NULL &&
 				query->parentStmtType == PARENTSTMTTYPE_NONE)
-=======
-			if (query->commandType == CMD_SELECT)
->>>>>>> 9e1c9f95
 				return query->targetList;
 			if (query->returningList)
 				return query->returningList;
@@ -586,17 +491,6 @@
 	{
 		PlannedStmt *pstmt = (PlannedStmt *) stmt;
 
-<<<<<<< HEAD
-		if (pstmt->commandType == CMD_SELECT &&
-			pstmt->utilityStmt == NULL &&
-			pstmt->intoClause == NULL &&
-			pstmt->copyIntoClause == NULL &&
-			pstmt->refreshClause == NULL)
-			return pstmt->planTree->targetlist;
-		if (pstmt->hasReturning)
-			return pstmt->planTree->targetlist;
-		return NIL;
-=======
 		if (pstmt->commandType == CMD_UTILITY)
 		{
 			/* transfer attention to utility statement */
@@ -604,13 +498,15 @@
 		}
 		else
 		{
-			if (pstmt->commandType == CMD_SELECT)
+			if (pstmt->commandType == CMD_SELECT &&
+				pstmt->intoClause == NULL &&
+				pstmt->copyIntoClause == NULL &&
+				pstmt->refreshClause == NULL)
 				return pstmt->planTree->targetlist;
 			if (pstmt->hasReturning)
 				return pstmt->planTree->targetlist;
 			return NIL;
 		}
->>>>>>> 9e1c9f95
 	}
 	if (IsA(stmt, FetchStmt))
 	{
@@ -688,11 +584,7 @@
 			CurrentResourceOwner = portal->resowner;
 		PortalContext = portal->portalContext;
 
-<<<<<<< HEAD
-		MemoryContextSwitchTo(PortalGetHeapMemory(portal));
-=======
 		oldContext = MemoryContextSwitchTo(PortalContext);
->>>>>>> 9e1c9f95
 
 		/* Must remember portal param list, if any */
 		portal->portalParams = params;
@@ -728,7 +620,7 @@
 											InvalidSnapshot,
 											None_Receiver,
 											params,
-<<<<<<< HEAD
+											portal->queryEnv,
 											GP_INSTRUMENT_OPTS);
 				queryDesc->ddesc = ddesc;
 				
@@ -775,10 +667,6 @@
 				}
 
 				portal->status = PORTAL_ACTIVE;
-=======
-											portal->queryEnv,
-											0);
->>>>>>> 9e1c9f95
 
 				/*
 				 * If it's a scrollable cursor, executor needs to support
@@ -965,11 +853,7 @@
  * suspended due to exhaustion of the count parameter.
  */
 bool
-<<<<<<< HEAD
-PortalRun(Portal portal, int64 count, bool isTopLevel,
-=======
-PortalRun(Portal portal, long count, bool isTopLevel, bool run_once,
->>>>>>> 9e1c9f95
+PortalRun(Portal portal, int64 count, bool isTopLevel, bool run_once,
 		  DestReceiver *dest, DestReceiver *altdest,
 		  char *completionTag)
 {
@@ -1461,19 +1345,13 @@
 	else
 		snapshot = NULL;
 
-<<<<<<< HEAD
 	/* check if this utility statement need to be involved into resource queue
 	 * mgmt */
 	ResHandleUtilityStmt(portal, utilityStmt);
 
-	ProcessUtility(utilityStmt,
+	ProcessUtility(pstmt,
 				   portal->sourceText ? portal->sourceText : "(Source text for portal is not available)",
-			   isTopLevel ? PROCESS_UTILITY_TOPLEVEL : PROCESS_UTILITY_QUERY,
-=======
-	ProcessUtility(pstmt,
-				   portal->sourceText,
 				   isTopLevel ? PROCESS_UTILITY_TOPLEVEL : PROCESS_UTILITY_QUERY,
->>>>>>> 9e1c9f95
 				   portal->portalParams,
 				   portal->queryEnv,
 				   dest,
