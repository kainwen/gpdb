--- conflicted
+++ resolved
@@ -8,11 +8,7 @@
  *
  *
  * IDENTIFICATION
-<<<<<<< HEAD
- *	  $PostgreSQL: pgsql/src/backend/tcop/fastpath.c,v 1.97 2008/01/01 19:45:52 momjian Exp $
-=======
  *	  $PostgreSQL: pgsql/src/backend/tcop/fastpath.c,v 1.97.2.1 2010/06/30 18:10:51 heikki Exp $
->>>>>>> d13f41d2
  *
  * NOTES
  *	  This cruft is the server side of PQfn.
