--- conflicted
+++ resolved
@@ -11,11 +11,7 @@
  * Written by Peter Eisentraut <peter_e@gmx.net>.
  *
  * IDENTIFICATION
-<<<<<<< HEAD
- *	  $PostgreSQL: pgsql/src/backend/utils/misc/guc.c,v 1.360.2.6 2010/01/24 21:49:48 tgl Exp $
-=======
  *	  $PostgreSQL: pgsql/src/backend/utils/misc/guc.c,v 1.362 2006/12/13 05:54:48 tgl Exp $
->>>>>>> 782d68e3
  *
  *--------------------------------------------------------------------
  */
@@ -1436,15 +1432,9 @@
 	{
 		/* Not for general use */
 		{"pre_auth_delay", PGC_SIGHUP, DEVELOPER_OPTIONS,
-<<<<<<< HEAD
-			gettext_noop("no description available"),
-			NULL,
-			GUC_NOT_IN_SAMPLE | GUC_NO_SHOW_ALL | GUC_UNIT_S
-=======
 			gettext_noop("Waits N seconds on connection startup before authentication."),
 			gettext_noop("This allows attaching a debugger to the process."),
-			GUC_NOT_IN_SAMPLE | GUC_UNIT_S
->>>>>>> 782d68e3
+			GUC_NOT_IN_SAMPLE | GUC_NO_SHOW_ALL | GUC_UNIT_S
 		},
 		&PreAuthDelay,
 		0, 0, 60, NULL, NULL
@@ -1549,14 +1539,9 @@
 
 	{
 		{"bgwriter_lru_maxpages", PGC_SIGHUP, RESOURCES,
-<<<<<<< HEAD
-			gettext_noop("Background writer maximum number of LRU pages to flush per round"),
+			gettext_noop("Background writer maximum number of LRU pages to flush per round."),
 			NULL,
 			GUC_NOT_IN_SAMPLE | GUC_NO_SHOW_ALL
-=======
-			gettext_noop("Background writer maximum number of LRU pages to flush per round."),
-			NULL
->>>>>>> 782d68e3
 		},
 		&bgwriter_lru_maxpages,
 		5, 0, 1000, NULL, NULL
@@ -1564,14 +1549,9 @@
 
 	{
 		{"bgwriter_all_maxpages", PGC_SIGHUP, RESOURCES,
-<<<<<<< HEAD
-			gettext_noop("Background writer maximum number of all pages to flush per round"),
+			gettext_noop("Background writer maximum number of all pages to flush per round."),
 			NULL,
 			GUC_NOT_IN_SAMPLE | GUC_NO_SHOW_ALL
-=======
-			gettext_noop("Background writer maximum number of all pages to flush per round."),
-			NULL
->>>>>>> 782d68e3
 		},
 		&bgwriter_all_maxpages,
 		5, 0, 1000, NULL, NULL
@@ -1638,13 +1618,8 @@
 	},
 
 	{
-<<<<<<< HEAD
 		{"autovacuum_naptime", PGC_SIGHUP, DEFUNCT_OPTIONS,
-			gettext_noop("Time to sleep between autovacuum runs, in seconds."),
-=======
-		{"autovacuum_naptime", PGC_SIGHUP, AUTOVACUUM,
 			gettext_noop("Time to sleep between autovacuum runs."),
->>>>>>> 782d68e3
 			NULL,
 			GUC_UNIT_S | GUC_NOT_IN_SAMPLE | GUC_NO_SHOW_ALL
 		},
@@ -1853,14 +1828,9 @@
 	},
 	{
 		{"bgwriter_lru_percent", PGC_SIGHUP, RESOURCES,
-<<<<<<< HEAD
-			gettext_noop("Background writer percentage of LRU buffers to flush per round"),
+			gettext_noop("Background writer percentage of LRU buffers to flush per round."),
 			NULL,
 			GUC_NOT_IN_SAMPLE | GUC_NO_SHOW_ALL
-=======
-			gettext_noop("Background writer percentage of LRU buffers to flush per round."),
-			NULL
->>>>>>> 782d68e3
 		},
 		&bgwriter_lru_percent,
 		1.0, 0.0, 100.0, NULL, NULL
@@ -1868,14 +1838,9 @@
 
 	{
 		{"bgwriter_all_percent", PGC_SIGHUP, RESOURCES,
-<<<<<<< HEAD
-			gettext_noop("Background writer percentage of all buffers to flush per round"),
+			gettext_noop("Background writer percentage of all buffers to flush per round."),
 			NULL,
 			GUC_NOT_IN_SAMPLE | GUC_NO_SHOW_ALL
-=======
-			gettext_noop("Background writer percentage of all buffers to flush per round."),
-			NULL
->>>>>>> 782d68e3
 		},
 		&bgwriter_all_percent,
 		0.333, 0.0, 100.0, NULL, NULL
@@ -1931,14 +1896,9 @@
 
 	{
 		{"archive_command", PGC_SIGHUP, WAL_SETTINGS,
-<<<<<<< HEAD
-			gettext_noop("WAL archiving command."),
-			gettext_noop("The shell command that will be called to archive a WAL file."),
+			gettext_noop("Sets the shell command that will be called to archive a WAL file."),
+			NULL,
 			GUC_NOT_IN_SAMPLE | GUC_NO_SHOW_ALL
-=======
-			gettext_noop("Sets the shell command that will be called to archive a WAL file."),
-			NULL
->>>>>>> 782d68e3
 		},
 		&XLogArchiveCommand,
 		"", NULL, NULL
@@ -2028,16 +1988,10 @@
 	},
 
 	{
-<<<<<<< HEAD
 		{"log_line_prefix", PGC_SIGHUP, DEFUNCT_OPTIONS,
-			gettext_noop("Defunct: Controls information prefixed to each log line"),
-			gettext_noop("if blank no prefix is used"),
+			gettext_noop("Controls information prefixed to each log line."),
+			gettext_noop("If blank, no prefix is used."),
 			GUC_NO_SHOW_ALL
-=======
-		{"log_line_prefix", PGC_SIGHUP, LOGGING_WHAT,
-			gettext_noop("Controls information prefixed to each log line."),
-			gettext_noop("If blank, no prefix is used.")
->>>>>>> 782d68e3
 		},
 		&Log_line_prefix,
 		"%m|%u|%d|%p|%I|%X|:-", NULL, NULL
@@ -2330,11 +2284,7 @@
 	{
 		{"timezone_abbreviations", PGC_USERSET, CLIENT_CONN_LOCALE,
 			gettext_noop("Selects a file of time zone abbreviations."),
-<<<<<<< HEAD
-			NULL
-=======
-			NULL,
->>>>>>> 782d68e3
+			NULL,
 		},
 		&timezone_abbreviations_string,
 		"UNKNOWN", assign_timezone_abbreviations, NULL
@@ -2382,14 +2332,9 @@
 
 	{
 		{"wal_sync_method", PGC_SIGHUP, WAL_SETTINGS,
-<<<<<<< HEAD
-			gettext_noop("Selects the method used for forcing WAL updates out to disk."),
+			gettext_noop("Selects the method used for forcing WAL updates to disk."),
 			NULL,
 			GUC_NOT_IN_SAMPLE | GUC_NO_SHOW_ALL | GUC_DISALLOW_USER_SET
-=======
-			gettext_noop("Selects the method used for forcing WAL updates to disk."),
-			NULL
->>>>>>> 782d68e3
 		},
 		&XLOG_sync_method,
 		XLOG_sync_method_default, assign_xlog_sync_method, NULL
