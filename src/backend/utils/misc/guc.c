/*--------------------------------------------------------------------
 * guc.c
 *
 * Support for grand unified configuration scheme, including SET
 * command, configuration file, and command line options.
 * See src/backend/utils/misc/README for more information.
 *
 *
<<<<<<< HEAD
 * Portions Copyright (c) 2005-2010, Greenplum inc
 * Portions Copyright (c) 2012-Present Pivotal Software, Inc.
 * Copyright (c) 2000-2015, PostgreSQL Global Development Group
=======
 * Copyright (c) 2000-2016, PostgreSQL Global Development Group
>>>>>>> b5bce6c1
 * Written by Peter Eisentraut <peter_e@gmx.net>.
 *
 * IDENTIFICATION
 *	  src/backend/utils/misc/guc.c
 *
 *--------------------------------------------------------------------
 */
#include "postgres.h"

#include <ctype.h>
#include <float.h>
#include <math.h>
#include <limits.h>
#include <unistd.h>
#include <sys/stat.h>
#ifdef HAVE_SYSLOG
#include <syslog.h>
#endif

#include "access/commit_ts.h"
#include "access/gin.h"
#include "access/rmgr.h"
#include "access/transam.h"
#include "access/twophase.h"
#include "access/xact.h"
#include "access/xlog_internal.h"
#include "catalog/namespace.h"
#include "commands/async.h"
#include "commands/prepare.h"
#include "commands/vacuum.h"
#include "commands/variable.h"
#include "commands/trigger.h"
#include "funcapi.h"
#include "libpq/auth.h"
#include "libpq/be-fsstubs.h"
#include "libpq/libpq.h"
#include "libpq/pqformat.h"
#include "miscadmin.h"
#include "optimizer/cost.h"
#include "optimizer/paths.h"
#include "optimizer/planmain.h"
#include "parser/parse_expr.h"
#include "parser/parse_type.h"
#include "parser/parser.h"
#include "parser/scansup.h"
#include "pgstat.h"
#include "postmaster/autovacuum.h"
#include "postmaster/bgworker.h"
#include "postmaster/bgwriter.h"
#include "postmaster/fts.h"
#include "postmaster/postmaster.h"
#include "postmaster/syslogger.h"
#include "postmaster/walwriter.h"
#include "replication/slot.h"
#include "replication/syncrep.h"
#include "replication/walreceiver.h"
#include "replication/walsender.h"
#include "storage/bufmgr.h"
#include "storage/dsm_impl.h"
#include "storage/standby.h"
#include "storage/fd.h"
#include "storage/pg_shmem.h"
#include "storage/proc.h"
#include "storage/predicate.h"
#include "tcop/tcopprot.h"
#include "tsearch/ts_cache.h"
#include "utils/builtins.h"
#include "utils/bytea.h"
#include "utils/faultinjector.h"
#include "utils/guc_tables.h"
#include "utils/memutils.h"
#include "utils/pg_locale.h"
#include "utils/plancache.h"
#include "utils/portal.h"
#include "utils/ps_status.h"
#include "utils/rls.h"
#include "utils/snapmgr.h"
#include "utils/tzparser.h"
#include "utils/xml.h"
#include "cdb/cdbdisp_query.h"
#include "cdb/cdbvars.h"

#ifndef PG_KRB_SRVTAB
#define PG_KRB_SRVTAB ""
#endif

#define CONFIG_FILENAME "postgresql.conf"
#define HBA_FILENAME	"pg_hba.conf"
#define IDENT_FILENAME	"pg_ident.conf"

#ifdef EXEC_BACKEND
#define CONFIG_EXEC_PARAMS "global/config_exec_params"
#define CONFIG_EXEC_PARAMS_NEW "global/config_exec_params.new"
#endif

/*
 * Precision with which REAL type guc values are to be printed for GUC
 * serialization.
 */
#define REALTYPE_PRECISION 17

/* XXX these should appear in other modules' header files */
extern bool Log_disconnections;
extern int	CommitDelay;
extern int	CommitSiblings;
extern char *default_tablespace;
extern char *temp_tablespaces;
extern bool ignore_checksum_failure;
extern bool synchronize_seqscans;

#ifdef USE_SSL
extern char *SSLCipherSuites;
#endif
#ifdef TRACE_SYNCSCAN
extern bool trace_syncscan;
#endif
#ifdef DEBUG_BOUNDED_SORT
extern bool optimize_bounded_sort;
#endif

static int	GUC_check_errcode_value;

/* global variables for check hook support */
char	   *GUC_check_errmsg_string;
char	   *GUC_check_errdetail_string;
char	   *GUC_check_errhint_string;

static void do_serialize(char **destptr, Size *maxbytes, const char *fmt,...) pg_attribute_printf(3, 4);

static void set_config_sourcefile(const char *name, char *sourcefile,
					  int sourceline);
static bool call_bool_check_hook(struct config_bool * conf, bool *newval,
					 void **extra, GucSource source, int elevel);
static bool call_int_check_hook(struct config_int * conf, int *newval,
					void **extra, GucSource source, int elevel);
static bool call_real_check_hook(struct config_real * conf, double *newval,
					 void **extra, GucSource source, int elevel);
static bool call_string_check_hook(struct config_string * conf, char **newval,
					   void **extra, GucSource source, int elevel);
static bool call_enum_check_hook(struct config_enum * conf, int *newval,
					 void **extra, GucSource source, int elevel);

static bool check_log_destination(char **newval, void **extra, GucSource source);
static void assign_log_destination(const char *newval, void *extra);

#ifdef HAVE_SYSLOG
static int	syslog_facility = LOG_LOCAL0;
#else
static int	syslog_facility = 0;
#endif

static void assign_syslog_facility(int newval, void *extra);
static void assign_syslog_ident(const char *newval, void *extra);
static void assign_session_replication_role(int newval, void *extra);
static bool check_temp_buffers(int *newval, void **extra, GucSource source);
static bool check_bonjour(bool *newval, void **extra, GucSource source);
static bool check_ssl(bool *newval, void **extra, GucSource source);
static bool check_stage_log_stats(bool *newval, void **extra, GucSource source);
static bool check_log_stats(bool *newval, void **extra, GucSource source);
static bool check_canonical_path(char **newval, void **extra, GucSource source);
static bool check_timezone_abbreviations(char **newval, void **extra, GucSource source);
static void assign_timezone_abbreviations(const char *newval, void *extra);
static const char *show_archive_command(void);
static void assign_tcp_keepalives_idle(int newval, void *extra);
static void assign_tcp_keepalives_interval(int newval, void *extra);
static void assign_tcp_keepalives_count(int newval, void *extra);
static const char *show_tcp_keepalives_idle(void);
static const char *show_tcp_keepalives_interval(void);
static const char *show_tcp_keepalives_count(void);
static bool check_maxconnections(int *newval, void **extra, GucSource source);
static bool check_max_worker_processes(int *newval, void **extra, GucSource source);
static bool check_autovacuum_max_workers(int *newval, void **extra, GucSource source);
static bool check_autovacuum_work_mem(int *newval, void **extra, GucSource source);
static bool check_effective_io_concurrency(int *newval, void **extra, GucSource source);
static void assign_effective_io_concurrency(int newval, void *extra);
static void assign_pgstat_temp_directory(const char *newval, void *extra);
static bool check_application_name(char **newval, void **extra, GucSource source);
static void assign_application_name(const char *newval, void *extra);
static bool check_cluster_name(char **newval, void **extra, GucSource source);
static const char *show_unix_socket_permissions(void);
static const char *show_log_file_mode(void);

static int	defunct_int = 0;
static bool	defunct_bool = false;
static double defunct_double = 0;

/* Private functions in guc-file.l that need to be called from guc.c */
static ConfigVariable *ProcessConfigFileInternal(GucContext context,
						  bool applySettings, int elevel);


/*
 * Options for enum values defined in this module.
 *
 * NOTE! Option values may not contain double quotes!
 */

static const struct config_enum_entry bytea_output_options[] = {
	{"escape", BYTEA_OUTPUT_ESCAPE, false},
	{"hex", BYTEA_OUTPUT_HEX, false},
	{NULL, 0, false}
};

/*
 * We have different sets for client and server message level options because
 * they sort slightly different (see "log" level)
 */
static const struct config_enum_entry client_message_level_options[] = {
	{"debug", DEBUG2, true},
	{"debug5", DEBUG5, false},
	{"debug4", DEBUG4, false},
	{"debug3", DEBUG3, false},
	{"debug2", DEBUG2, false},
	{"debug1", DEBUG1, false},
	{"log", LOG, false},
	{"info", INFO, true},
	{"notice", NOTICE, false},
	{"warning", WARNING, false},
	{"error", ERROR, false},
	{"fatal", FATAL, true},
	{"panic", PANIC, true},
	{NULL, 0, false}
};

const struct config_enum_entry server_message_level_options[] = {
	{"debug", DEBUG2, true},
	{"debug5", DEBUG5, false},
	{"debug4", DEBUG4, false},
	{"debug3", DEBUG3, false},
	{"debug2", DEBUG2, false},
	{"debug1", DEBUG1, false},
	{"info", INFO, false},
	{"notice", NOTICE, false},
	{"warning", WARNING, false},
	{"error", ERROR, false},
	{"log", LOG, false},
	{"fatal", FATAL, false},
	{"panic", PANIC, false},
	{NULL, 0, false}
};

static const struct config_enum_entry intervalstyle_options[] = {
	{"postgres", INTSTYLE_POSTGRES, false},
	{"postgres_verbose", INTSTYLE_POSTGRES_VERBOSE, false},
	{"sql_standard", INTSTYLE_SQL_STANDARD, false},
	{"iso_8601", INTSTYLE_ISO_8601, false},
	{NULL, 0, false}
};

static const struct config_enum_entry log_error_verbosity_options[] = {
	{"terse", PGERROR_TERSE, false},
	{"default", PGERROR_DEFAULT, false},
	{"verbose", PGERROR_VERBOSE, false},
	{NULL, 0, false}
};

static const struct config_enum_entry log_statement_options[] = {
	{"none", LOGSTMT_NONE, false},
	{"ddl", LOGSTMT_DDL, false},
	{"mod", LOGSTMT_MOD, false},
	{"all", LOGSTMT_ALL, false},
	{NULL, 0, false}
};

static const struct config_enum_entry isolation_level_options[] = {
	{"serializable", XACT_SERIALIZABLE, false},
	{"repeatable read", XACT_REPEATABLE_READ, false},
	{"read committed", XACT_READ_COMMITTED, false},
	{"read uncommitted", XACT_READ_UNCOMMITTED, false},
	{NULL, 0}
};

static const struct config_enum_entry session_replication_role_options[] = {
	{"origin", SESSION_REPLICATION_ROLE_ORIGIN, false},
	{"replica", SESSION_REPLICATION_ROLE_REPLICA, false},
	{"local", SESSION_REPLICATION_ROLE_LOCAL, false},
	{NULL, 0, false}
};

static const struct config_enum_entry syslog_facility_options[] = {
#ifdef HAVE_SYSLOG
	{"local0", LOG_LOCAL0, false},
	{"local1", LOG_LOCAL1, false},
	{"local2", LOG_LOCAL2, false},
	{"local3", LOG_LOCAL3, false},
	{"local4", LOG_LOCAL4, false},
	{"local5", LOG_LOCAL5, false},
	{"local6", LOG_LOCAL6, false},
	{"local7", LOG_LOCAL7, false},
#else
	{"none", 0, false},
#endif
	{NULL, 0}
};

static const struct config_enum_entry track_function_options[] = {
	{"none", TRACK_FUNC_OFF, false},
	{"pl", TRACK_FUNC_PL, false},
	{"all", TRACK_FUNC_ALL, false},
	{NULL, 0, false}
};

static const struct config_enum_entry xmlbinary_options[] = {
	{"base64", XMLBINARY_BASE64, false},
	{"hex", XMLBINARY_HEX, false},
	{NULL, 0, false}
};

static const struct config_enum_entry xmloption_options[] = {
	{"content", XMLOPTION_CONTENT, false},
	{"document", XMLOPTION_DOCUMENT, false},
	{NULL, 0, false}
};

/*
 * Although only "on", "off", and "safe_encoding" are documented, we
 * accept all the likely variants of "on" and "off".
 */
static const struct config_enum_entry backslash_quote_options[] = {
	{"safe_encoding", BACKSLASH_QUOTE_SAFE_ENCODING, false},
	{"on", BACKSLASH_QUOTE_ON, false},
	{"off", BACKSLASH_QUOTE_OFF, false},
	{"true", BACKSLASH_QUOTE_ON, true},
	{"false", BACKSLASH_QUOTE_OFF, true},
	{"yes", BACKSLASH_QUOTE_ON, true},
	{"no", BACKSLASH_QUOTE_OFF, true},
	{"1", BACKSLASH_QUOTE_ON, true},
	{"0", BACKSLASH_QUOTE_OFF, true},
	{NULL, 0, false}
};

/*
 * Although only "on", "off", and "partition" are documented, we
 * accept all the likely variants of "on" and "off".
 */
static const struct config_enum_entry constraint_exclusion_options[] = {
	{"partition", CONSTRAINT_EXCLUSION_PARTITION, false},
	{"on", CONSTRAINT_EXCLUSION_ON, false},
	{"off", CONSTRAINT_EXCLUSION_OFF, false},
	{"true", CONSTRAINT_EXCLUSION_ON, true},
	{"false", CONSTRAINT_EXCLUSION_OFF, true},
	{"yes", CONSTRAINT_EXCLUSION_ON, true},
	{"no", CONSTRAINT_EXCLUSION_OFF, true},
	{"1", CONSTRAINT_EXCLUSION_ON, true},
	{"0", CONSTRAINT_EXCLUSION_OFF, true},
	{NULL, 0, false}
};

/*
 * Although only "on", "off", "remote_apply", "remote_write", and "local" are
 * documented, we accept all the likely variants of "on" and "off".
 */
static const struct config_enum_entry synchronous_commit_options[] = {
	{"local", SYNCHRONOUS_COMMIT_LOCAL_FLUSH, false},
	{"remote_write", SYNCHRONOUS_COMMIT_REMOTE_WRITE, false},
	{"remote_apply", SYNCHRONOUS_COMMIT_REMOTE_APPLY, false},
	{"on", SYNCHRONOUS_COMMIT_ON, false},
	{"off", SYNCHRONOUS_COMMIT_OFF, false},
	{"true", SYNCHRONOUS_COMMIT_ON, true},
	{"false", SYNCHRONOUS_COMMIT_OFF, true},
	{"yes", SYNCHRONOUS_COMMIT_ON, true},
	{"no", SYNCHRONOUS_COMMIT_OFF, true},
	{"1", SYNCHRONOUS_COMMIT_ON, true},
	{"0", SYNCHRONOUS_COMMIT_OFF, true},
	{NULL, 0, false}
};

/*
 * Although only "on", "off", "try" are documented, we accept all the likely
 * variants of "on" and "off".
 */
static const struct config_enum_entry huge_pages_options[] = {
	{"off", HUGE_PAGES_OFF, false},
	{"on", HUGE_PAGES_ON, false},
	{"try", HUGE_PAGES_TRY, false},
	{"true", HUGE_PAGES_ON, true},
	{"false", HUGE_PAGES_OFF, true},
	{"yes", HUGE_PAGES_ON, true},
	{"no", HUGE_PAGES_OFF, true},
	{"1", HUGE_PAGES_ON, true},
	{"0", HUGE_PAGES_OFF, true},
	{NULL, 0, false}
};

static const struct config_enum_entry force_parallel_mode_options[] = {
	{"off", FORCE_PARALLEL_OFF, false},
	{"on", FORCE_PARALLEL_ON, false},
	{"regress", FORCE_PARALLEL_REGRESS, false},
	{"true", FORCE_PARALLEL_ON, true},
	{"false", FORCE_PARALLEL_OFF, true},
	{"yes", FORCE_PARALLEL_ON, true},
	{"no", FORCE_PARALLEL_OFF, true},
	{"1", FORCE_PARALLEL_ON, true},
	{"0", FORCE_PARALLEL_OFF, true},
	{NULL, 0, false}
};

/*
 * Options for enum values stored in other modules
 */
extern const struct config_enum_entry wal_level_options[];
extern const struct config_enum_entry archive_mode_options[];
extern const struct config_enum_entry sync_method_options[];
extern const struct config_enum_entry dynamic_shared_memory_options[];

/*
 * GUC option variables that are exported from this module
 */
bool		log_duration = false;
bool		Debug_print_plan = false;
bool		Debug_print_parse = false;
bool		Debug_print_rewritten = false;
bool		Debug_pretty_print = true;

bool		log_parser_stats = false;
bool		log_planner_stats = false;
bool		log_executor_stats = false;
bool		log_statement_stats = false;		/* this is sort of all three
												 * above together */
bool		log_btree_build_stats = false;
char	   *event_source;

bool		row_security;
bool		check_function_bodies = true;
bool		default_with_oids = false;
bool		SQL_inheritance = true;

bool		Password_encryption = true;

int			log_min_error_statement = ERROR;
int			log_min_messages = WARNING;
int			client_min_messages = NOTICE;
int			log_min_duration_statement = -1;
int			log_temp_files = -1;
int			trace_recovery_messages = LOG;

int			temp_file_limit = -1;

int			num_temp_buffers = 1024;

char	   *cluster_name = "";
char	   *ConfigFileName;
char	   *HbaFileName;
char	   *IdentFileName;
char	   *external_pid_file;

char	   *pgstat_temp_directory;

char	   *application_name;

int			tcp_keepalives_idle;
int			tcp_keepalives_interval;
int			tcp_keepalives_count;

/*
 * SSL renegotiation was been removed in PostgreSQL 9.5, but we tolerate it
 * being set to zero (meaning never renegotiate) for backward compatibility.
 * This avoids breaking compatibility with clients that have never supported
 * renegotiation and therefore always try to zero it.
 */
int			ssl_renegotiation_limit;

/*
 * This really belongs in pg_shmem.c, but is defined here so that it doesn't
 * need to be duplicated in all the different implementations of pg_shmem.c.
 */
int			huge_pages;

/*
 * These variables are all dummies that don't do anything, except in some
 * cases provide the value for SHOW to display.  The real state is elsewhere
 * and is kept in sync by assign_hooks.
 */
static char *syslog_ident_str;
static bool session_auth_is_superuser;
static double phony_random_seed;
static char *client_encoding_string;
static char *datestyle_string;
static char *locale_ctype;
static char *server_encoding_string;
static char *server_version_string;
static int	server_version_num;
static char *timezone_string;
static char *log_timezone_string;
static char *timezone_abbreviations_string;
static char *XactIsoLevel_string;
static char *data_directory;
static char *session_authorization_string;
static int	max_function_args;
static int	max_index_keys;
static int	max_identifier_length;
static int	block_size;
static int	segment_size;
static int	wal_block_size;
static bool data_checksums;
static int	wal_segment_size;
static bool	data_checksums;
static bool integer_datetimes;
static bool assert_enabled;

/* should be static, but commands/variable.c needs to get at this */
char	   *role_string;


/*
 * Displayable names for context types (enum GucContext)
 *
 * Note: these strings are deliberately not localized.
 */
const char *const GucContext_Names[] =
{
	 /* PGC_INTERNAL */ "internal",
	 /* PGC_POSTMASTER */ "postmaster",
	 /* PGC_SIGHUP */ "sighup",
	 /* PGC_SU_BACKEND */ "superuser-backend",
	 /* PGC_BACKEND */ "backend",
	 /* PGC_SUSET */ "superuser",
	 /* PGC_USERSET */ "user"
};

/*
 * Displayable names for source types (enum GucSource)
 *
 * Note: these strings are deliberately not localized.
 */
const char *const GucSource_Names[] =
{
	 /* PGC_S_DEFAULT */ "default",
	 /* PGC_S_DYNAMIC_DEFAULT */ "default",
	 /* PGC_S_ENV_VAR */ "environment variable",
	 /* PGC_S_FILE */ "configuration file",
	 /* PGC_S_ARGV */ "command line",
	 /* PGC_S_GLOBAL */ "global",
	 /* PGC_S_DATABASE */ "database",
	 /* PGC_S_USER */ "user",
	 /* PGC_S_DATABASE_USER */ "database user",
	 /* PGC_S_CLIENT */ "client",
	 /* PGC_S_RESGROUP */ "resource group",
	 /* PGC_S_OVERRIDE */ "override",
	 /* PGC_S_INTERACTIVE */ "interactive",
	 /* PGC_S_TEST */ "test",
	 /* PGC_S_SESSION */ "session"
};

/*
 * Displayable names for the groupings defined in enum config_group
 */
const char *const config_group_names[] =
{
	/* UNGROUPED */
	gettext_noop("Ungrouped"),
	/* FILE_LOCATIONS */
	gettext_noop("File Locations"),
	/* CONN_AUTH */
	gettext_noop("Connections and Authentication"),
	/* CONN_AUTH_SETTINGS */
	gettext_noop("Connections and Authentication / Connection Settings"),
	/* CONN_AUTH_SECURITY */
	gettext_noop("Connections and Authentication / Security and Authentication"),
	/* EXTERNAL_TABLES */
	gettext_noop("External Tables"),
	/* APPENDONLY_TABLES */
	gettext_noop("Append-Only Tables"),
	/* RESOURCES */
	gettext_noop("Resource Usage"),
	/* RESOURCES_MEM */
	gettext_noop("Resource Usage / Memory"),
	/* RESOURCES_DISK */
	gettext_noop("Resource Usage / Disk"),
	/* RESOURCES_KERNEL */
	gettext_noop("Resource Usage / Kernel Resources"),
	/* RESOURCES_VACUUM_DELAY */
	gettext_noop("Resource Usage / Cost-Based Vacuum Delay"),
	/* RESOURCES_BGWRITER */
	gettext_noop("Resource Usage / Background Writer"),
	/* RESOURCES_ASYNCHRONOUS */
	gettext_noop("Resource Usage / Asynchronous Behavior"),
	/* RESOURCES_MGM */
	gettext_noop("Resource Usage / Resources Management"),
	/* WAL */
	gettext_noop("Write-Ahead Log"),
	/* WAL_SETTINGS */
	gettext_noop("Write-Ahead Log / Settings"),
	/* WAL_CHECKPOINTS */
	gettext_noop("Write-Ahead Log / Checkpoints"),
	/* WAL_ARCHIVING */
	gettext_noop("Write-Ahead Log / Archiving"),
	/* REPLICATION */
	gettext_noop("Replication"),
	/* REPLICATION_SENDING */
	gettext_noop("Replication / Sending Servers"),
	/* REPLICATION_MASTER */
	gettext_noop("Replication / Master Server"),
	/* REPLICATION_STANDBY */
	gettext_noop("Replication / Standby Servers"),
	/* QUERY_TUNING */
	gettext_noop("Query Tuning"),
	/* QUERY_TUNING_METHOD */
	gettext_noop("Query Tuning / Planner Method Configuration"),
	/* QUERY_TUNING_COST */
	gettext_noop("Query Tuning / Planner Cost Constants"),
	/* QUERY_TUNING_OTHER */
	gettext_noop("Query Tuning / Other Planner Options"),
	/* LOGGING */
	gettext_noop("Reporting and Logging"),
	/* LOGGING_WHERE */
	gettext_noop("Reporting and Logging / Where to Log"),
	/* LOGGING_WHEN */
	gettext_noop("Reporting and Logging / When to Log"),
	/* LOGGING_WHAT */
	gettext_noop("Reporting and Logging / What to Log"),
	/* PROCESS_TITLE */
	gettext_noop("Process Title"),
	/* STATS */
	gettext_noop("Statistics"),
	/* STATS_ANALYZE */
	gettext_noop("Statistics / ANALYZE Database Contents"),
	/* STATS_MONITORING */
	gettext_noop("Statistics / Monitoring"),
	/* STATS_COLLECTOR */
	gettext_noop("Statistics / Query and Index Statistics Collector"),
	/* AUTOVACUUM */
	gettext_noop("Autovacuum"),
	/* CLIENT_CONN */
	gettext_noop("Client Connection Defaults"),
	/* CLIENT_CONN_STATEMENT */
	gettext_noop("Client Connection Defaults / Statement Behavior"),
	/* CLIENT_CONN_LOCALE */
	gettext_noop("Client Connection Defaults / Locale and Formatting"),
	/* CLIENT_CONN_PRELOAD */
	gettext_noop("Client Connection Defaults / Shared Library Preloading"),
	/* CLIENT_CONN_OTHER */
	gettext_noop("Client Connection Defaults / Other Defaults"),
	/* LOCK_MANAGEMENT */
	gettext_noop("Lock Management"),
	/* COMPAT_OPTIONS */
	gettext_noop("Version and Platform Compatibility"),
	/* COMPAT_OPTIONS_PREVIOUS */
	gettext_noop("Version and Platform Compatibility / Previous PostgreSQL Versions"),
	/* COMPAT_OPTIONS_CLIENT */
	gettext_noop("Version and Platform Compatibility / Other Platforms and Clients"),
    /* COMPAT_OPTIONS_IGNORED */
    gettext_noop("Version and Platform Compatibility / Ignored"),
	/* ERROR_HANDLING */
	gettext_noop("Error Handling"),
    /* GP_ARRAY_CONFIGURATION */
    gettext_noop(PACKAGE_NAME " / Array Configuration"),
    /* GP_ARRAY_TUNING */
    gettext_noop(PACKAGE_NAME " / Array Tuning"),
    /* GP_WORKER_IDENTITY */
    gettext_noop(PACKAGE_NAME " / Worker Process Identity"),
	/* GP_ERROR_HANDLING */
	gettext_noop("GPDB Error Handling"),
	/* PRESET_OPTIONS */
	gettext_noop("Preset Options"),
	/* CUSTOM_OPTIONS */
	gettext_noop("Customized Options"),
	/* DEVELOPER_OPTIONS */
	gettext_noop("Developer Options"),

	/* DEPRECATED_OPTIONS */
	gettext_noop("Deprecated Options"),
	/* DEFUNCT_OPTIONS */
	gettext_noop("Defunct Options"),

	/* help_config wants this array to be null-terminated */
	NULL
};

/*
 * Displayable names for GUC variable types (enum config_type)
 *
 * Note: these strings are deliberately not localized.
 */
const char *const config_type_names[] =
{
	 /* PGC_BOOL */ "bool",
	 /* PGC_INT */ "integer",
	 /* PGC_REAL */ "real",
	 /* PGC_STRING */ "string",
	 /* PGC_ENUM */ "enum"
};

/*
 * Unit conversion tables.
 *
 * There are two tables, one for memory units, and another for time units.
 * For each supported conversion from one unit to another, we have an entry
 * in the table.
 *
 * To keep things simple, and to avoid intermediate-value overflows,
 * conversions are never chained.  There needs to be a direct conversion
 * between all units (of the same type).
 *
 * The conversions from each base unit must be kept in order from greatest
 * to smallest unit; convert_from_base_unit() relies on that.  (The order of
 * the base units does not matter.)
 */
#define MAX_UNIT_LEN		3	/* length of longest recognized unit string */

typedef struct
{
	char		unit[MAX_UNIT_LEN + 1]; /* unit, as a string, like "kB" or
										 * "min" */
	int			base_unit;		/* GUC_UNIT_XXX */
	int			multiplier;		/* If positive, multiply the value with this
								 * for unit -> base_unit conversion.  If
								 * negative, divide (with the absolute value) */
} unit_conversion;

/* Ensure that the constants in the tables don't overflow or underflow */
#if BLCKSZ < 1024 || BLCKSZ > (1024*1024)
#error BLCKSZ must be between 1KB and 1MB
#endif
#if XLOG_BLCKSZ < 1024 || XLOG_BLCKSZ > (1024*1024)
#error XLOG_BLCKSZ must be between 1KB and 1MB
#endif
#if XLOG_SEG_SIZE < (1024*1024) || XLOG_BLCKSZ > (1024*1024*1024)
#error XLOG_SEG_SIZE must be between 1MB and 1GB
#endif

static const char *memory_units_hint = gettext_noop("Valid units for this parameter are \"kB\", \"MB\", \"GB\", and \"TB\".");

static const unit_conversion memory_unit_conversion_table[] =
{
	{"TB", GUC_UNIT_KB, 1024 * 1024 * 1024},
	{"GB", GUC_UNIT_KB, 1024 * 1024},
	{"MB", GUC_UNIT_KB, 1024},
	{"kB", GUC_UNIT_KB, 1},

	{"TB", GUC_UNIT_BLOCKS, (1024 * 1024 * 1024) / (BLCKSZ / 1024)},
	{"GB", GUC_UNIT_BLOCKS, (1024 * 1024) / (BLCKSZ / 1024)},
	{"MB", GUC_UNIT_BLOCKS, 1024 / (BLCKSZ / 1024)},
	{"kB", GUC_UNIT_BLOCKS, -(BLCKSZ / 1024)},

	{"TB", GUC_UNIT_XBLOCKS, (1024 * 1024 * 1024) / (XLOG_BLCKSZ / 1024)},
	{"GB", GUC_UNIT_XBLOCKS, (1024 * 1024) / (XLOG_BLCKSZ / 1024)},
	{"MB", GUC_UNIT_XBLOCKS, 1024 / (XLOG_BLCKSZ / 1024)},
	{"kB", GUC_UNIT_XBLOCKS, -(XLOG_BLCKSZ / 1024)},

	{"TB", GUC_UNIT_XSEGS, (1024 * 1024 * 1024) / (XLOG_SEG_SIZE / 1024)},
	{"GB", GUC_UNIT_XSEGS, (1024 * 1024) / (XLOG_SEG_SIZE / 1024)},
	{"MB", GUC_UNIT_XSEGS, -(XLOG_SEG_SIZE / (1024 * 1024))},
	{"kB", GUC_UNIT_XSEGS, -(XLOG_SEG_SIZE / 1024)},

	{""}						/* end of table marker */
};

static const char *time_units_hint = gettext_noop("Valid units for this parameter are \"ms\", \"s\", \"min\", \"h\", and \"d\".");

static const unit_conversion time_unit_conversion_table[] =
{
	{"d", GUC_UNIT_MS, 1000 * 60 * 60 * 24},
	{"h", GUC_UNIT_MS, 1000 * 60 * 60},
	{"min", GUC_UNIT_MS, 1000 * 60},
	{"s", GUC_UNIT_MS, 1000},
	{"ms", GUC_UNIT_MS, 1},

	{"d", GUC_UNIT_S, 60 * 60 * 24},
	{"h", GUC_UNIT_S, 60 * 60},
	{"min", GUC_UNIT_S, 60},
	{"s", GUC_UNIT_S, 1},
	{"ms", GUC_UNIT_S, -1000},

	{"d", GUC_UNIT_MIN, 60 * 24},
	{"h", GUC_UNIT_MIN, 60},
	{"min", GUC_UNIT_MIN, 1},
	{"s", GUC_UNIT_MIN, -60},
	{"ms", GUC_UNIT_MIN, -1000 * 60},

	{""}						/* end of table marker */
};

/*
 * Contents of GUC tables
 *
 * See src/backend/utils/misc/README for design notes.
 *
 * TO ADD AN OPTION:
 *
 * 1. Declare a global variable of type bool, int, double, or char*
 *	  and make use of it.
 *
 * 2. Decide at what times it's safe to set the option. See guc.h for
 *	  details.
 *
 * 3. Decide on a name, a default value, upper and lower bounds (if
 *	  applicable), etc.
 *
 * 4. Add a record below.
 *
 * 5. Add it to src/backend/utils/misc/postgresql.conf.sample, if
 *	  appropriate.
 *
 * 6. Don't forget to document the option (at least in config.sgml).
 *
 * 7. If it's a new GUC_LIST_QUOTE option, you must add it to
 *	  variable_is_guc_list_quote() in src/bin/pg_dump/dumputils.c.
 *
 * 8. In gpdb, the guc is force explicit declare whether it needs to sync value
 * 	  between master and primary. Add guc name into either sync_guc_names_array
 * 	  or unsync_guc_names_array.
 */


/******** option records follow ********/

static struct config_bool ConfigureNamesBool[] =
{
	{
		{"enable_seqscan", PGC_USERSET, QUERY_TUNING_METHOD,
			gettext_noop("Enables the planner's use of sequential-scan plans."),
			NULL
		},
		&enable_seqscan,
		true,
		NULL, NULL, NULL
	},
	{
		{"enable_indexscan", PGC_USERSET, QUERY_TUNING_METHOD,
			gettext_noop("Enables the planner's use of index-scan plans."),
			NULL
		},
		&enable_indexscan,
		true,
		NULL, NULL, NULL
	},
	{
		{"enable_indexonlyscan", PGC_USERSET, QUERY_TUNING_METHOD,
			gettext_noop("Enables the planner's use of index-only-scan plans."),
			NULL
		},
		&enable_indexonlyscan,
		true,
		NULL, NULL, NULL
	},
	{
		{"enable_bitmapscan", PGC_USERSET, QUERY_TUNING_METHOD,
			gettext_noop("Enables the planner's use of bitmap-scan plans."),
			NULL
		},
		&enable_bitmapscan,
		true,
		NULL, NULL, NULL
	},
	{
		{"enable_tidscan", PGC_USERSET, QUERY_TUNING_METHOD,
			gettext_noop("Enables the planner's use of TID scan plans."),
			NULL
		},
		&enable_tidscan,
		true,
		NULL, NULL, NULL
	},
	{
		{"enable_sort", PGC_USERSET, QUERY_TUNING_METHOD,
			gettext_noop("Enables the planner's use of explicit sort steps."),
			NULL
		},
		&enable_sort,
		true,
		NULL, NULL, NULL
	},
	{
		{"enable_hashagg", PGC_USERSET, QUERY_TUNING_METHOD,
			gettext_noop("Enables the planner's use of hashed aggregation plans."),
			NULL
		},
		&enable_hashagg,
		true,
		NULL, NULL, NULL
	},
	{
		{"enable_material", PGC_USERSET, QUERY_TUNING_METHOD,
			gettext_noop("Enables the planner's use of materialization."),
			NULL
		},
		&enable_material,
		true,
		NULL, NULL, NULL
	},
	{
		{"enable_nestloop", PGC_USERSET, QUERY_TUNING_METHOD,
			gettext_noop("Enables the planner's use of nested-loop join plans."),
			NULL
		},
		&enable_nestloop,
		false,
		NULL, NULL, NULL
	},
	{
		{"enable_mergejoin", PGC_USERSET, QUERY_TUNING_METHOD,
			gettext_noop("Enables the planner's use of merge join plans."),
			NULL
		},
		&enable_mergejoin,
		false,
		NULL, NULL, NULL
	},
	{
		{"enable_hashjoin", PGC_USERSET, QUERY_TUNING_METHOD,
			gettext_noop("Enables the planner's use of hash join plans."),
			NULL
		},
		&enable_hashjoin,
		true,
		NULL, NULL, NULL
	},

	{
		{"geqo", PGC_USERSET, DEFUNCT_OPTIONS,
			gettext_noop("Unused. Syntax check only for PostgreSQL compatibility."),
            NULL,
			GUC_NO_SHOW_ALL | GUC_NOT_IN_SAMPLE
		},
		&defunct_bool,
		false,
		NULL, NULL, NULL
	},

	{
		/* Not for general use --- used by SET SESSION AUTHORIZATION */
		{"is_superuser", PGC_INTERNAL, UNGROUPED,
			gettext_noop("Shows whether the current user is a superuser."),
			NULL,
			GUC_REPORT | GUC_NO_SHOW_ALL | GUC_NO_RESET_ALL | GUC_NOT_IN_SAMPLE | GUC_DISALLOW_IN_FILE
		},
		&session_auth_is_superuser,
		false,
		NULL, NULL, NULL
	},
	{
		{"bonjour", PGC_POSTMASTER, CONN_AUTH_SETTINGS,
			gettext_noop("Enables advertising the server via Bonjour."),
			NULL
		},
		&enable_bonjour,
		false,
		check_bonjour, NULL, NULL
	},
	{
		{"track_commit_timestamp", PGC_POSTMASTER, REPLICATION,
			gettext_noop("Collects transaction commit time."),
			NULL
		},
		&track_commit_timestamp,
		false,
		NULL, NULL, NULL
	},
	{
		{"ssl", PGC_POSTMASTER, CONN_AUTH_SECURITY,
			gettext_noop("Enables SSL connections."),
			NULL
		},
		&EnableSSL,
		false,
		check_ssl, NULL, NULL
	},
	{
		{"ssl_prefer_server_ciphers", PGC_POSTMASTER, CONN_AUTH_SECURITY,
			gettext_noop("Give priority to server ciphersuite order."),
			NULL
		},
		&SSLPreferServerCiphers,
		true,
		NULL, NULL, NULL
	},
	{
		{"fsync", PGC_SIGHUP, WAL_SETTINGS,
			gettext_noop("Forces synchronization of updates to disk."),
			gettext_noop("The server will use the fsync() system call in several places to make "
			"sure that updates are physically written to disk. This insures "
						 "that a database cluster will recover to a consistent state after "
						 "an operating system or hardware crash."),
		  GUC_NOT_IN_SAMPLE | GUC_NO_SHOW_ALL
		},
		&enableFsync,
		true,
		NULL, NULL, NULL
	},
	{
		{"ignore_checksum_failure", PGC_SUSET, DEVELOPER_OPTIONS,
			gettext_noop("Continues processing after a checksum failure."),
			gettext_noop("Detection of a checksum failure normally causes PostgreSQL to "
				"report an error, aborting the current transaction. Setting "
						 "ignore_checksum_failure to true causes the system to ignore the failure "
			   "(but still report a warning), and continue processing. This "
			  "behavior could cause crashes or other serious problems. Only "
						 "has an effect if checksums are enabled."),
			GUC_NOT_IN_SAMPLE
		},
		&ignore_checksum_failure,
		false,
		NULL, NULL, NULL
	},
	{
		{"zero_damaged_pages", PGC_SUSET, DEVELOPER_OPTIONS,
			gettext_noop("Continues processing past damaged page headers."),
			gettext_noop("Detection of a damaged page header normally causes PostgreSQL to "
				"report an error, aborting the current transaction. Setting "
						 "zero_damaged_pages to true causes the system to instead report a "
						 "warning, zero out the damaged page, and continue processing. This "
						 "behavior will destroy data, namely all the rows on the damaged page."),
			GUC_NOT_IN_SAMPLE | GUC_NO_SHOW_ALL
		},
		&zero_damaged_pages,
		false,
		NULL, NULL, NULL
	},
	{
		{"full_page_writes", PGC_SIGHUP, WAL_SETTINGS,
			gettext_noop("Writes full pages to WAL when first modified after a checkpoint."),
			gettext_noop("A page write in process during an operating system crash might be "
						 "only partially written to disk.  During recovery, the row changes "
			  "stored in WAL are not enough to recover.  This option writes "
						 "pages when first modified after a checkpoint to WAL so full recovery "
						 "is possible."),
			 GUC_NOT_IN_SAMPLE | GUC_NO_SHOW_ALL
		},
		&fullPageWrites,
		true,
		NULL, NULL, NULL
	},

	{
		{"wal_log_hints", PGC_POSTMASTER, WAL_SETTINGS,
			gettext_noop("Writes full pages to WAL when first modified after a checkpoint, even for a non-critical modifications."),
			NULL
		},
		&wal_log_hints,
		false,
		NULL, NULL, NULL
	},

	{
		{"wal_compression", PGC_SUSET, WAL_SETTINGS,
			gettext_noop("Compresses full-page writes written in WAL file."),
			NULL
		},
		&wal_compression,
		false,
		NULL, NULL, NULL
	},

	{
		{"log_checkpoints", PGC_SIGHUP, LOGGING_WHAT,
			gettext_noop("Logs each checkpoint."),
			NULL
		},
		&log_checkpoints,
		false,
		NULL, NULL, NULL
	},
	{
		{"log_connections", PGC_SU_BACKEND, LOGGING_WHAT,
			gettext_noop("Logs each successful connection."),
			NULL
		},
		&Log_connections,
		false,
		NULL, NULL, NULL
	},
	{
		{"log_disconnections", PGC_SU_BACKEND, LOGGING_WHAT,
			gettext_noop("Logs end of a session, including duration."),
			NULL
		},
		&Log_disconnections,
		false,
		NULL, NULL, NULL
	},
	{
		{"log_replication_commands", PGC_SUSET, LOGGING_WHAT,
			gettext_noop("Logs each replication command."),
			NULL
		},
		&log_replication_commands,
		false,
		NULL, NULL, NULL
	},
	{
		{"debug_assertions", PGC_INTERNAL, PRESET_OPTIONS,
			gettext_noop("Shows whether the running server has assertion checks enabled."),
			NULL,
			GUC_NOT_IN_SAMPLE | GUC_DISALLOW_IN_FILE
		},
		&assert_enabled,
#ifdef USE_ASSERT_CHECKING
		true,
#else
		false,
#endif
		NULL, NULL, NULL
	},

	{
		{"exit_on_error", PGC_USERSET, ERROR_HANDLING_OPTIONS,
			gettext_noop("Terminate session on any error."),
			NULL
		},
		&ExitOnAnyError,
		false,
		NULL, NULL, NULL
	},
	{
		{"restart_after_crash", PGC_SIGHUP, ERROR_HANDLING_OPTIONS,
			gettext_noop("Reinitialize server after backend crash."),
			NULL
		},
		&restart_after_crash,
		true,
		NULL, NULL, NULL
	},

	{
		{"log_duration", PGC_SUSET, LOGGING_WHAT,
			gettext_noop("Logs the duration of each completed SQL statement."),
			NULL
		},
		&log_duration,
		false,
		NULL, NULL, NULL
	},
	{
		{"debug_print_parse", PGC_USERSET, LOGGING_WHAT,
			gettext_noop("Logs each query's parse tree."),
			NULL
		},
		&Debug_print_parse,
		false,
		NULL, NULL, NULL
	},
	{
		{"debug_print_rewritten", PGC_USERSET, LOGGING_WHAT,
			gettext_noop("Logs each query's rewritten parse tree."),
			NULL
		},
		&Debug_print_rewritten,
		false,
		NULL, NULL, NULL
	},
	{
		{"debug_print_plan", PGC_USERSET, LOGGING_WHAT,
			gettext_noop("Logs each query's execution plan."),
			NULL
		},
		&Debug_print_plan,
		false,
		NULL, NULL, NULL
	},
	{
		{"debug_pretty_print", PGC_USERSET, LOGGING_WHAT,
			gettext_noop("Indents parse and plan tree displays."),
			NULL
		},
		&Debug_pretty_print,
		true,
		NULL, NULL, NULL
	},
	{
		{"log_parser_stats", PGC_SUSET, STATS_MONITORING,
			gettext_noop("Writes parser performance statistics to the server log."),
			NULL
		},
		&log_parser_stats,
		false,
		check_stage_log_stats, NULL, NULL
	},
	{
		{"log_planner_stats", PGC_SUSET, STATS_MONITORING,
			gettext_noop("Writes planner performance statistics to the server log."),
			NULL
		},
		&log_planner_stats,
		false,
		check_stage_log_stats, NULL, NULL
	},
	{
		{"log_executor_stats", PGC_SUSET, STATS_MONITORING,
			gettext_noop("Writes executor performance statistics to the server log."),
			NULL
		},
		&log_executor_stats,
		false,
		check_stage_log_stats, NULL, NULL
	},
	{
		{"log_statement_stats", PGC_SUSET, STATS_MONITORING,
			gettext_noop("Writes cumulative performance statistics to the server log."),
			NULL
		},
		&log_statement_stats,
		false,
		check_log_stats, NULL, NULL
	},
#ifdef BTREE_BUILD_STATS
	{
		{"log_btree_build_stats", PGC_SUSET, DEVELOPER_OPTIONS,
			gettext_noop("Logs system resource usage statistics (memory and CPU) on various B-tree operations."),
			NULL,
			GUC_NOT_IN_SAMPLE
		},
		&log_btree_build_stats,
		false,
		NULL, NULL, NULL
	},
#endif

	{
		{"track_activities", PGC_SUSET, STATS_COLLECTOR,
			gettext_noop("Collects information about executing commands."),
			gettext_noop("Enables the collection of information on the currently "
						 "executing command of each session, along with "
						 "the time at which that command began execution.")
		},
		&pgstat_track_activities,
		true,
		NULL, NULL, NULL
	},
	{
		{"track_counts", PGC_SUSET, STATS_COLLECTOR,
			gettext_noop("Collects statistics on database activity."),
			NULL
		},
		&pgstat_track_counts,
		true,
		NULL, NULL, NULL
	},
	{
		{"track_io_timing", PGC_SUSET, STATS_COLLECTOR,
			gettext_noop("Collects timing statistics for database I/O activity."),
			NULL
		},
		&track_io_timing,
		false,
		NULL, NULL, NULL
	},

	{
		{"update_process_title", PGC_SUSET, PROCESS_TITLE,
			gettext_noop("Updates the process title to show the active SQL command."),
			gettext_noop("Enables updating of the process title every time a new SQL command is received by the server.")
		},
		&update_process_title,
		true,
		NULL, NULL, NULL
	},

	{
		{"autovacuum", PGC_SIGHUP, DEFUNCT_OPTIONS,
			gettext_noop("Starts the autovacuum subprocess."),
			NULL,
			GUC_NOT_IN_SAMPLE | GUC_NO_SHOW_ALL
		},
		&autovacuum_start_daemon,
		/*
		 * GPDB: The default for autovacuum is intentionally 'off', even though it's 'on'
		 * in PostgreSQL. We may want to revisit this later, but people had bad experience
		 * with autovacuum on GPDB 4.3 versions. Mainly, it's problematic in a cluster when
		 * autovacuum kicks in in a single segment: the performance of the cluster is often
		 * only as good as the slowest segment, so autovacuum running on one segment slows
		 * down the whole system. Also, auto-analyze is problematic, because we actually
		 * need to collect statistics across all segments in the master, rather than collect
		 * per-segment statistics at different times in different segments.
		 *
		 * So, disabled by default for now. You can still turn it on manually if you know what
		 * you're doing (e.g. it might be ok to let autovacuum handle small fact tables and
		 * catalog tables, and schedule manual vacuums for all the big tables).
		 */
		false,
		NULL, NULL, NULL
	},

	{
		{"trace_notify", PGC_USERSET, DEVELOPER_OPTIONS,
			gettext_noop("Generates debugging output for LISTEN and NOTIFY."),
			NULL,
			GUC_NOT_IN_SAMPLE | GUC_NO_SHOW_ALL
		},
		&Trace_notify,
		false,
		NULL, NULL, NULL
	},

#ifdef LOCK_DEBUG
	{
		{"trace_locks", PGC_SUSET, DEVELOPER_OPTIONS,
			gettext_noop("Emits information about lock usage."),
			NULL,
			GUC_NOT_IN_SAMPLE
		},
		&Trace_locks,
		false,
		NULL, NULL, NULL
	},
	{
		{"trace_userlocks", PGC_SUSET, DEVELOPER_OPTIONS,
			gettext_noop("Emits information about user lock usage."),
			NULL,
			GUC_NOT_IN_SAMPLE
		},
		&Trace_userlocks,
		false,
		NULL, NULL, NULL
	},
	{
		{"trace_lwlocks", PGC_SUSET, DEVELOPER_OPTIONS,
			gettext_noop("Emits information about lightweight lock usage."),
			NULL,
			GUC_NOT_IN_SAMPLE
		},
		&Trace_lwlocks,
		false,
		NULL, NULL, NULL
	},
	{
		{"debug_deadlocks", PGC_SUSET, DEVELOPER_OPTIONS,
			gettext_noop("Dumps information about all current locks when a deadlock timeout occurs."),
			NULL,
			GUC_NOT_IN_SAMPLE
		},
		&Debug_deadlocks,
		false,
		NULL, NULL, NULL
	},
#endif

	{
		{"log_lock_waits", PGC_SUSET, LOGGING_WHAT,
			gettext_noop("Logs long lock waits."),
			NULL
		},
		&log_lock_waits,
		false,
		NULL, NULL, NULL
	},

	{
		{"log_hostname", PGC_SIGHUP, LOGGING_WHAT,
			gettext_noop("Logs the host name in the connection logs."),
			gettext_noop("By default, connection logs only show the IP address "
						 "of the connecting host. If you want them to show the host name you "
			  "can turn this on, but depending on your host name resolution "
			   "setup it might impose a non-negligible performance penalty.")
		},
		&log_hostname,
		false,
		NULL, NULL, NULL
	},
	{
		{"sql_inheritance", PGC_USERSET, COMPAT_OPTIONS_PREVIOUS,
			gettext_noop("Causes subtables to be included by default in various commands."),
			NULL,
			GUC_NO_SHOW_ALL | GUC_NOT_IN_SAMPLE
		},
		&SQL_inheritance,
		true,
		NULL, NULL, NULL
	},
	{
		{"password_encryption", PGC_USERSET, CONN_AUTH_SECURITY,
			gettext_noop("Encrypt passwords."),
			gettext_noop("When a password is specified in CREATE USER or "
			   "ALTER USER without writing either ENCRYPTED or UNENCRYPTED, "
						 "this parameter determines whether the password is to be encrypted.")
		},
		&Password_encryption,
		true,
		NULL, NULL, NULL
	},
	{
		{"transform_null_equals", PGC_USERSET, COMPAT_OPTIONS_CLIENT,
			gettext_noop("Treats \"expr=NULL\" as \"expr IS NULL\"."),
			gettext_noop("When turned on, expressions of the form expr = NULL "
			   "(or NULL = expr) are treated as expr IS NULL, that is, they "
				"return true if expr evaluates to the null value, and false "
			   "otherwise. The correct behavior of expr = NULL is to always "
						 "return null (unknown).")
		},
		&Transform_null_equals,
		false,
		NULL, NULL, NULL
	},
	{
		{"db_user_namespace", PGC_SIGHUP, CONN_AUTH_SECURITY,
			gettext_noop("Enables per-database user names."),
			NULL
		},
		&Db_user_namespace,
		false,
		NULL, NULL, NULL
	},
	{
		{"default_transaction_read_only", PGC_USERSET, CLIENT_CONN_STATEMENT,
			gettext_noop("Sets the default read-only status of new transactions."),
			NULL
		},
		&DefaultXactReadOnly,
		false,
		NULL, NULL, NULL
	},
	{
		{"transaction_read_only", PGC_USERSET, CLIENT_CONN_STATEMENT,
			gettext_noop("Sets the current transaction's read-only status."),
			NULL,
			GUC_NO_RESET_ALL | GUC_NOT_IN_SAMPLE | GUC_DISALLOW_IN_FILE
		},
		&XactReadOnly,
		false,
		check_transaction_read_only, NULL, NULL
	},
	{
		{"default_transaction_deferrable", PGC_USERSET, CLIENT_CONN_STATEMENT,
			gettext_noop("Sets the default deferrable status of new transactions."),
			NULL
		},
		&DefaultXactDeferrable,
		false,
		NULL, NULL, NULL
	},
	{
		{"transaction_deferrable", PGC_USERSET, CLIENT_CONN_STATEMENT,
			gettext_noop("Whether to defer a read-only serializable transaction until it can be executed with no possible serialization failures."),
			NULL,
			GUC_NO_RESET_ALL | GUC_NOT_IN_SAMPLE | GUC_DISALLOW_IN_FILE
		},
		&XactDeferrable,
		false,
		check_transaction_deferrable, NULL, NULL
	},
	{
		{"row_security", PGC_USERSET, CONN_AUTH_SECURITY,
			gettext_noop("Enable row security."),
			gettext_noop("When enabled, row security will be applied to all users.")
		},
		&row_security,
		true,
		NULL, NULL, NULL
	},
	{
		{"check_function_bodies", PGC_USERSET, CLIENT_CONN_STATEMENT,
			gettext_noop("Check function bodies during CREATE FUNCTION."),
			NULL
		},
		&check_function_bodies,
		true,
		NULL, NULL, NULL
	},
	{
		{"array_nulls", PGC_USERSET, COMPAT_OPTIONS_PREVIOUS,
			gettext_noop("Enable input of NULL elements in arrays."),
			gettext_noop("When turned on, unquoted NULL in an array input "
						 "value means a null value; "
						 "otherwise it is taken literally.")
		},
		&Array_nulls,
		true,
		NULL, NULL, NULL
	},
	{
		{"default_with_oids", PGC_USERSET, COMPAT_OPTIONS_PREVIOUS,
			gettext_noop("Create new tables with OIDs by default."),
			NULL,
			GUC_NO_SHOW_ALL | GUC_NOT_IN_SAMPLE
		},
		&default_with_oids,
		false,
		NULL, NULL, NULL
	},
	{
		{"logging_collector", PGC_POSTMASTER, LOGGING_WHERE,
			gettext_noop("Start a subprocess to capture stderr output and/or csvlogs into log files."),
			NULL
		},
		&Logging_collector,
		true,
		NULL, NULL, NULL
	},
	{
		{"log_truncate_on_rotation", PGC_SIGHUP, LOGGING_WHERE,
			gettext_noop("Truncate existing log files of same name during log rotation."),
			NULL
		},
		&Log_truncate_on_rotation,
		false,
		NULL, NULL, NULL
	},

	{
		{"trace_sort", PGC_USERSET, DEVELOPER_OPTIONS,
			gettext_noop("Emit information about resource usage in sorting."),
			NULL,
			GUC_NOT_IN_SAMPLE | GUC_NO_SHOW_ALL
		},
		&trace_sort,
		false,
		NULL, NULL, NULL
	},

#ifdef TRACE_SYNCSCAN
	/* this is undocumented because not exposed in a standard build */
	{
		{"trace_syncscan", PGC_USERSET, DEVELOPER_OPTIONS,
			gettext_noop("Generate debugging output for synchronized scanning."),
			NULL,
			GUC_NOT_IN_SAMPLE
		},
		&trace_syncscan,
		false,
		NULL, NULL, NULL
	},
#endif

#ifdef DEBUG_BOUNDED_SORT
	/* this is undocumented because not exposed in a standard build */
	{
		{
			"optimize_bounded_sort", PGC_USERSET, QUERY_TUNING_METHOD,
			gettext_noop("Enable bounded sorting using heap sort."),
			NULL,
			GUC_NOT_IN_SAMPLE
		},
		&optimize_bounded_sort,
		true,
		NULL, NULL, NULL
	},
#endif

#ifdef WAL_DEBUG
	{
		{"wal_debug", PGC_SUSET, DEVELOPER_OPTIONS,
			gettext_noop("Emit WAL-related debugging output."),
			NULL,
			GUC_NOT_IN_SAMPLE
		},
		&XLOG_DEBUG,
		false,
		NULL, NULL, NULL
	},
#endif

	{
		{"integer_datetimes", PGC_INTERNAL, PRESET_OPTIONS,
			gettext_noop("Datetimes are integer based."),
			NULL,
			GUC_REPORT | GUC_NOT_IN_SAMPLE | GUC_DISALLOW_IN_FILE
		},
		&integer_datetimes,
#ifdef HAVE_INT64_TIMESTAMP
		true,
#else
		false,
#endif
		NULL, NULL, NULL
	},

	{
		{"krb_caseins_users", PGC_SIGHUP, CONN_AUTH_SECURITY,
			gettext_noop("Sets whether Kerberos and GSSAPI user names should be treated as case-insensitive."),
			NULL
		},
		&pg_krb_caseins_users,
		false,
		NULL, NULL, NULL
	},

	{
		{"escape_string_warning", PGC_USERSET, COMPAT_OPTIONS_PREVIOUS,
			gettext_noop("Warn about backslash escapes in ordinary string literals."),
			NULL
		},
		&escape_string_warning,
		true,
		NULL, NULL, NULL
	},

	{
		{"standard_conforming_strings", PGC_USERSET, COMPAT_OPTIONS_PREVIOUS,
			gettext_noop("Causes '...' strings to treat backslashes literally."),
			NULL,
			GUC_REPORT
		},
		&standard_conforming_strings,
		true,
		NULL, NULL, NULL
	},

	{
		{"synchronize_seqscans", PGC_USERSET, COMPAT_OPTIONS_PREVIOUS,
			gettext_noop("Enable synchronized sequential scans."),
			NULL
		},
		&synchronize_seqscans,
		true,
		NULL, NULL, NULL
	},

	{
		{"hot_standby", PGC_POSTMASTER, REPLICATION_STANDBY,
			gettext_noop("Allows connections and queries during recovery."),
			NULL
		},
		&EnableHotStandby,
		false,
		NULL, NULL, NULL
	},

	{
		{"hot_standby_feedback", PGC_SIGHUP, REPLICATION_STANDBY,
			gettext_noop("Allows feedback from a hot standby to the primary that will avoid query conflicts."),
			NULL
		},
		&hot_standby_feedback,
		false,
		NULL, NULL, NULL
	},

	{
		{"allow_system_table_mods", PGC_USERSET, CUSTOM_OPTIONS,
			gettext_noop("Allows modifications of the structure of system tables."),
			NULL,
			GUC_NOT_IN_SAMPLE | GUC_NO_SHOW_ALL
		},
		&allowSystemTableMods,
		false,
		NULL, NULL, NULL
	},

	{
		{"ignore_system_indexes", PGC_BACKEND, DEVELOPER_OPTIONS,
			gettext_noop("Disables reading from system indexes."),
			gettext_noop("It does not prevent updating the indexes, so it is safe "
						 "to use.  The worst consequence is slowness."),
			GUC_NOT_IN_SAMPLE | GUC_NO_SHOW_ALL
		},
		&IgnoreSystemIndexes,
		false,
		NULL, NULL, NULL
	},

	{
		{"lo_compat_privileges", PGC_SUSET, COMPAT_OPTIONS_PREVIOUS,
			gettext_noop("Enables backward compatibility mode for privilege checks on large objects."),
			gettext_noop("Skips privilege checks when reading or modifying large objects, "
				  "for compatibility with PostgreSQL releases prior to 9.0.")
		},
		&lo_compat_privileges,
		false,
		NULL, NULL, NULL
	},

	{
		{"operator_precedence_warning", PGC_USERSET, COMPAT_OPTIONS_PREVIOUS,
			gettext_noop("Emit a warning for constructs that changed meaning since PostgreSQL 9.4."),
			NULL,
		},
		&operator_precedence_warning,
		false,
		NULL, NULL, NULL
	},

	{
		{"quote_all_identifiers", PGC_USERSET, COMPAT_OPTIONS_PREVIOUS,
			gettext_noop("When generating SQL fragments, quote all identifiers."),
			NULL,
		},
		&quote_all_identifiers,
		false,
		NULL, NULL, NULL
	},

	{
		{"data_checksums", PGC_INTERNAL, PRESET_OPTIONS,
			gettext_noop("Shows whether data checksums are turned on for this cluster."),
			NULL,
			GUC_NOT_IN_SAMPLE | GUC_DISALLOW_IN_FILE
		},
		&data_checksums,
		false,
		NULL, NULL, NULL
	},

	{
		{"syslog_sequence_numbers", PGC_SIGHUP, LOGGING_WHERE,
			gettext_noop("Add sequence number to syslog messages to avoid duplicate suppression."),
			NULL
		},
		&syslog_sequence_numbers,
		true,
		NULL, NULL, NULL
	},

	{
		{"syslog_split_messages", PGC_SIGHUP, LOGGING_WHERE,
			gettext_noop("Split messages sent to syslog by lines and to fit into 1024 bytes."),
			NULL
		},
		&syslog_split_messages,
		true,
		NULL, NULL, NULL
	},

	/* End-of-list marker */
	{
		{NULL, 0, 0, NULL, NULL}, NULL, false, NULL, NULL, NULL
	}
};


static struct config_int ConfigureNamesInt[] =
{
	{
		{"archive_timeout", PGC_SIGHUP, WAL_ARCHIVING,
			gettext_noop("Forces a switch to the next xlog file if a "
						 "new file has not been started within N seconds."),
			NULL,
			GUC_UNIT_S | GUC_NOT_IN_SAMPLE | GUC_NO_SHOW_ALL
		},
		&XLogArchiveTimeout,
		0, 0, INT_MAX / 2,
		NULL, NULL, NULL
	},
	{
		{"post_auth_delay", PGC_BACKEND, DEVELOPER_OPTIONS,
			gettext_noop("Waits N seconds on connection startup after authentication."),
			gettext_noop("This allows attaching a debugger to the process."),
			GUC_NOT_IN_SAMPLE | GUC_NO_SHOW_ALL | GUC_UNIT_S
		},
		&PostAuthDelay,
		0, 0, INT_MAX / 1000000,
		NULL, NULL, NULL
	},
	{
		{"default_statistics_target", PGC_USERSET, STATS_ANALYZE,
			gettext_noop("Sets the default statistics target."),
			gettext_noop("This applies to table columns that have not had a "
				"column-specific target set via ALTER TABLE SET STATISTICS.")
		},
		&default_statistics_target,
		100, 1, 10000,
		NULL, NULL, NULL
	},
	{
		{"from_collapse_limit", PGC_USERSET, QUERY_TUNING_OTHER,
			gettext_noop("Sets the FROM-list size beyond which subqueries "
						 "are not collapsed."),
			gettext_noop("The planner will merge subqueries into upper "
				"queries if the resulting FROM list would have no more than "
						 "this many items.")
		},
		&from_collapse_limit,
		20, 1, INT_MAX,
		NULL, NULL, NULL
	},
	{
		{"join_collapse_limit", PGC_USERSET, QUERY_TUNING_OTHER,
			gettext_noop("Sets the FROM-list size beyond which JOIN "
						 "constructs are not flattened."),
			gettext_noop("The planner will flatten explicit JOIN "
						 "constructs into lists of FROM items whenever a "
						 "list of no more than this many items would result.")
		},
		&join_collapse_limit,
		20, 1, INT_MAX,
		NULL, NULL, NULL
	},
	{
		{"geqo_threshold", PGC_USERSET, DEFUNCT_OPTIONS,
			gettext_noop("Unused. Syntax check only for PostgreSQL compatibility."),
			NULL,
			GUC_NO_SHOW_ALL | GUC_NOT_IN_SAMPLE
		},
		&defunct_int,
		12, 2, INT_MAX,
		NULL, NULL, NULL
	},
	{
		{"geqo_effort", PGC_USERSET, DEFUNCT_OPTIONS,
			gettext_noop("Unused. Syntax check only for PostgreSQL compatibility."),
			NULL,
			GUC_NO_SHOW_ALL | GUC_NOT_IN_SAMPLE
		},
		&defunct_int,
		//DEFAULT_GEQO_EFFORT, MIN_GEQO_EFFORT, MAX_GEQO_EFFORT,
		0, 0, INT_MAX,
		NULL, NULL, NULL
	},
	{
		{"geqo_pool_size", PGC_USERSET, DEFUNCT_OPTIONS,
			gettext_noop("Unused. Syntax check only for PostgreSQL compatibility."),
			NULL,
			GUC_NO_SHOW_ALL | GUC_NOT_IN_SAMPLE
		},
		&defunct_int,
		0, 0, INT_MAX,
		NULL, NULL, NULL
	},
	{
		{"geqo_generations", PGC_USERSET, DEFUNCT_OPTIONS,
			gettext_noop("Unused. Syntax check only for PostgreSQL compatibility."),
			NULL,
			GUC_NO_SHOW_ALL | GUC_NOT_IN_SAMPLE
		},
		&defunct_int,
		0, 0, INT_MAX,
		NULL, NULL, NULL
	},

	{
		/* This is PGC_SUSET to prevent hiding from log_lock_waits. */
		{"deadlock_timeout", PGC_SUSET, LOCK_MANAGEMENT,
			gettext_noop("Sets the time to wait on a lock before checking for deadlock."),
			NULL,
			GUC_UNIT_MS
		},
		&DeadlockTimeout,
		1000, 1, INT_MAX,
		NULL, NULL, NULL
	},

	{
		{"max_standby_archive_delay", PGC_SIGHUP, REPLICATION_STANDBY,
			gettext_noop("Sets the maximum delay before canceling queries when a hot standby server is processing archived WAL data."),
			NULL,
			GUC_UNIT_MS
		},
		&max_standby_archive_delay,
		30 * 1000, -1, INT_MAX,
		NULL, NULL, NULL
	},

	{
		{"max_standby_streaming_delay", PGC_SIGHUP, REPLICATION_STANDBY,
			gettext_noop("Sets the maximum delay before canceling queries when a hot standby server is processing streamed WAL data."),
			NULL,
			GUC_UNIT_MS
		},
		&max_standby_streaming_delay,
		30 * 1000, -1, INT_MAX,
		NULL, NULL, NULL
	},

	{
		{"wal_receiver_status_interval", PGC_SIGHUP, REPLICATION_STANDBY,
			gettext_noop("Sets the maximum interval between WAL receiver status reports to the primary."),
			NULL,
			GUC_UNIT_S
		},
		&wal_receiver_status_interval,
		10, 0, INT_MAX / 1000,
		NULL, NULL, NULL
	},

	{
		{"wal_receiver_timeout", PGC_SIGHUP, REPLICATION_STANDBY,
			gettext_noop("Sets the maximum wait time to receive data from the primary."),
			NULL,
			GUC_UNIT_MS
		},
		&wal_receiver_timeout,
		60 * 1000, 0, INT_MAX,
		NULL, NULL, NULL
	},

	{
		{"max_connections", PGC_POSTMASTER, CONN_AUTH_SETTINGS,
			gettext_noop("Sets the maximum number of concurrent connections."),
			NULL
		},
		&MaxConnections,
		200, 10, MAX_BACKENDS,
		check_maxconnections, NULL, NULL
	},

	{
		{"superuser_reserved_connections", PGC_POSTMASTER, CONN_AUTH_SETTINGS,
			gettext_noop("Sets the number of connection slots reserved for "
						"superusers (including reserved FTS connections)."),
			NULL
		},
		&ReservedBackends,
		3, RESERVED_FTS_CONNECTIONS, MAX_BACKENDS,
		NULL, NULL, NULL
	},

	/*
	 * We sometimes multiply the number of shared buffers by two without
	 * checking for overflow, so we mustn't allow more than INT_MAX / 2.
	 */
	{
		{"shared_buffers", PGC_POSTMASTER, RESOURCES_MEM,
			gettext_noop("Sets the number of shared memory buffers used by the server."),
			NULL,
			GUC_UNIT_BLOCKS
		},
		&NBuffers,
		4096, 16, INT_MAX / 2,
		NULL, NULL, NULL
	},

	{
		{"temp_buffers", PGC_USERSET, RESOURCES_MEM,
			gettext_noop("Sets the maximum number of temporary buffers used by each session."),
			NULL,
			GUC_UNIT_BLOCKS
		},
		&num_temp_buffers,
		1024, 100, INT_MAX / 2,
		check_temp_buffers, NULL, NULL
	},

	{
		{"port", PGC_POSTMASTER, CONN_AUTH_SETTINGS,
			gettext_noop("Sets the TCP port the server listens on."),
			NULL
		},
		&PostPortNumber,
		DEF_PGPORT, 1, 65535,
		NULL, NULL, NULL
	},

	{
		{"unix_socket_permissions", PGC_POSTMASTER, CONN_AUTH_SETTINGS,
			gettext_noop("Sets the access permissions of the Unix-domain socket."),
			gettext_noop("Unix-domain sockets use the usual Unix file system "
						 "permission set. The parameter value is expected "
						 "to be a numeric mode specification in the form "
						 "accepted by the chmod and umask system calls. "
						 "(To use the customary octal format the number must "
						 "start with a 0 (zero).)")
		},
		&Unix_socket_permissions,
		0777, 0000, 0777,
		NULL, NULL, show_unix_socket_permissions
	},

	{
		{"log_file_mode", PGC_SIGHUP, LOGGING_WHERE,
			gettext_noop("Sets the file permissions for log files."),
			gettext_noop("The parameter value is expected "
						 "to be a numeric mode specification in the form "
						 "accepted by the chmod and umask system calls. "
						 "(To use the customary octal format the number must "
						 "start with a 0 (zero).)")
		},
		&Log_file_mode,
		0600, 0000, 0777,
		NULL, NULL, show_log_file_mode
	},

	{
		{"work_mem", PGC_USERSET, DEPRECATED_OPTIONS,
			gettext_noop("Sets the maximum memory to be used for query workspaces."),
			gettext_noop("This much memory can be used by each internal "
						 "sort operation and hash table before switching to "
						 "temporary disk files."),
			GUC_UNIT_KB
		},
		&work_mem,
        32768, 64, MAX_KILOBYTES,
		NULL, NULL, NULL
	},

	{
		{"maintenance_work_mem", PGC_USERSET, RESOURCES_MEM,
			gettext_noop("Sets the maximum memory to be used for maintenance operations."),
			gettext_noop("This includes operations such as VACUUM and CREATE INDEX."),
			GUC_UNIT_KB
		},
		&maintenance_work_mem,
		65536, 1024, MAX_KILOBYTES,
		NULL, NULL, NULL
	},

	{
		{"replacement_sort_tuples", PGC_USERSET, RESOURCES_MEM,
			gettext_noop("Sets the maximum number of tuples to be sorted using replacement selection."),
			gettext_noop("When more tuples than this are present, quicksort will be used.")
		},
		&replacement_sort_tuples,
		150000, 0, INT_MAX,
		NULL, NULL, NULL
	},

	/*
	 * We use the hopefully-safely-small value of 100kB as the compiled-in
	 * default for max_stack_depth.  InitializeGUCOptions will increase it if
	 * possible, depending on the actual platform-specific stack limit.
	 */
	{
		{"max_stack_depth", PGC_SUSET, RESOURCES_MEM,
			gettext_noop("Sets the maximum stack depth, in kilobytes."),
			NULL,
			GUC_UNIT_KB
		},
		&max_stack_depth,
		100, 100, MAX_KILOBYTES,
		check_max_stack_depth, assign_max_stack_depth, NULL
	},

	{
		{"temp_file_limit", PGC_SUSET, RESOURCES_DISK,
			gettext_noop("Limits the total size of all temporary files used by each process."),
			gettext_noop("-1 means no limit."),
			GUC_UNIT_KB
		},
		&temp_file_limit,
		-1, -1, INT_MAX,
		NULL, NULL, NULL
	},

	{
		{"vacuum_cost_page_hit", PGC_USERSET, RESOURCES_VACUUM_DELAY,
			gettext_noop("Vacuum cost for a page found in the buffer cache."),
			NULL
		},
		&VacuumCostPageHit,
		1, 0, 10000,
		NULL, NULL, NULL
	},

	{
		{"vacuum_cost_page_miss", PGC_USERSET, RESOURCES_VACUUM_DELAY,
			gettext_noop("Vacuum cost for a page not found in the buffer cache."),
			NULL
		},
		&VacuumCostPageMiss,
		10, 0, 10000,
		NULL, NULL, NULL
	},

	{
		{"vacuum_cost_page_dirty", PGC_USERSET, RESOURCES_VACUUM_DELAY,
			gettext_noop("Vacuum cost for a page dirtied by vacuum."),
			NULL
		},
		&VacuumCostPageDirty,
		20, 0, 10000,
		NULL, NULL, NULL
	},

	{
		{"vacuum_cost_limit", PGC_USERSET, RESOURCES_VACUUM_DELAY,
			gettext_noop("Vacuum cost amount available before napping."),
			NULL
		},
		&VacuumCostLimit,
		200, 1, 10000,
		NULL, NULL, NULL
	},

	{
		{"vacuum_cost_delay", PGC_USERSET, RESOURCES_VACUUM_DELAY,
			gettext_noop("Vacuum cost delay in milliseconds."),
			NULL,
			GUC_UNIT_MS
		},
		&VacuumCostDelay,
		0, 0, 100,
		NULL, NULL, NULL
	},

	{
		{"autovacuum_vacuum_cost_delay", PGC_SIGHUP, DEFUNCT_OPTIONS,
			gettext_noop("Vacuum cost delay in milliseconds, for autovacuum."),
			NULL,
			GUC_UNIT_MS | GUC_NOT_IN_SAMPLE | GUC_NO_SHOW_ALL
		},
		&autovacuum_vac_cost_delay,
		20, -1, 100,
		NULL, NULL, NULL
	},

	{
		{"autovacuum_vacuum_cost_limit", PGC_SIGHUP, DEFUNCT_OPTIONS,
			gettext_noop("Vacuum cost amount available before napping, for autovacuum."),
			NULL,
			GUC_NOT_IN_SAMPLE | GUC_NO_SHOW_ALL
		},
		&autovacuum_vac_cost_limit,
		-1, -1, 10000,
		NULL, NULL, NULL
	},

	{
		{"max_files_per_process", PGC_POSTMASTER, RESOURCES_KERNEL,
			gettext_noop("Sets the maximum number of simultaneously open files for each server process."),
			NULL
		},
		&max_files_per_process,
		1000, 25, INT_MAX,
		NULL, NULL, NULL
	},

	/*
	 * See also CheckRequiredParameterValues() if this parameter changes
	 */
	{
		{"max_prepared_transactions", PGC_POSTMASTER, RESOURCES_MEM,
			gettext_noop("Sets the maximum number of simultaneously prepared transactions."),
			NULL
		},
		&max_prepared_xacts,
		50, 1, MAX_BACKENDS,
		NULL, NULL, NULL
	},

#ifdef LOCK_DEBUG
	{
		{"trace_lock_oidmin", PGC_SUSET, DEVELOPER_OPTIONS,
			gettext_noop("Sets the minimum OID of tables for tracking locks."),
			gettext_noop("Is used to avoid output on system tables."),
			GUC_NOT_IN_SAMPLE
		},
		&Trace_lock_oidmin,
		FirstNormalObjectId, 0, INT_MAX,
		NULL, NULL, NULL
	},
	{
		{"trace_lock_table", PGC_SUSET, DEVELOPER_OPTIONS,
			gettext_noop("Sets the OID of the table with unconditionally lock tracing."),
			NULL,
			GUC_NOT_IN_SAMPLE
		},
		&Trace_lock_table,
		0, 0, INT_MAX,
		NULL, NULL, NULL
	},
#endif

	{
		{"statement_timeout", PGC_USERSET, CLIENT_CONN_STATEMENT,
			gettext_noop("Sets the maximum allowed duration of any statement."),
			gettext_noop("A value of 0 turns off the timeout."),
			GUC_UNIT_MS
		},
		&StatementTimeout,
		0, 0, INT_MAX,
		NULL, NULL, NULL
	},

	{
		{"lock_timeout", PGC_USERSET, CLIENT_CONN_STATEMENT,
			gettext_noop("Sets the maximum allowed duration of any wait for a lock."),
			gettext_noop("A value of 0 turns off the timeout."),
			GUC_UNIT_MS
		},
		&LockTimeout,
		0, 0, INT_MAX,
		NULL, NULL, NULL
	},

	{
		{"idle_in_transaction_session_timeout", PGC_USERSET, CLIENT_CONN_STATEMENT,
			gettext_noop("Sets the maximum allowed duration of any idling transaction."),
			gettext_noop("A value of 0 turns off the timeout."),
			GUC_UNIT_MS
		},
		&IdleInTransactionSessionTimeout,
		0, 0, INT_MAX,
		NULL, NULL, NULL
	},

	{
		{"vacuum_freeze_min_age", PGC_USERSET, CLIENT_CONN_STATEMENT,
			gettext_noop("Minimum age at which VACUUM should freeze a table row."),
			NULL
		},
		&vacuum_freeze_min_age,
		50000000, 0, 1000000000,
		NULL, NULL, NULL
	},

	{
		{"vacuum_freeze_table_age", PGC_USERSET, CLIENT_CONN_STATEMENT,
			gettext_noop("Age at which VACUUM should scan whole table to freeze tuples."),
			NULL
		},
		&vacuum_freeze_table_age,
		150000000, 0, 2000000000,
		NULL, NULL, NULL
	},

	{
		{"vacuum_multixact_freeze_min_age", PGC_USERSET, CLIENT_CONN_STATEMENT,
			gettext_noop("Minimum age at which VACUUM should freeze a MultiXactId in a table row."),
			NULL
		},
		&vacuum_multixact_freeze_min_age,
		5000000, 0, 1000000000,
		NULL, NULL, NULL
	},

	{
		{"vacuum_multixact_freeze_table_age", PGC_USERSET, CLIENT_CONN_STATEMENT,
			gettext_noop("Multixact age at which VACUUM should scan whole table to freeze tuples."),
			NULL
		},
		&vacuum_multixact_freeze_table_age,
		150000000, 0, 2000000000,
		NULL, NULL, NULL
	},

	{
		{"vacuum_defer_cleanup_age", PGC_SIGHUP, REPLICATION_MASTER,
			gettext_noop("Number of transactions by which VACUUM and HOT cleanup should be deferred, if any."),
			NULL
		},
		&vacuum_defer_cleanup_age,
		0, 0, 1000000,
		NULL, NULL, NULL
	},

	/*
	 * See also CheckRequiredParameterValues() if this parameter changes
	 */
	{
		{"max_locks_per_transaction", PGC_POSTMASTER, LOCK_MANAGEMENT,
			gettext_noop("Sets the maximum number of locks per transaction."),
			gettext_noop("The shared lock table is sized on the assumption that "
			  "at most max_locks_per_transaction * max_connections distinct "
						 "objects will need to be locked at any one time.")
		},
		&max_locks_per_xact,
		128, 10, INT_MAX,
		NULL, NULL, NULL
	},

	{
		{"max_pred_locks_per_transaction", PGC_POSTMASTER, LOCK_MANAGEMENT,
			gettext_noop("Sets the maximum number of predicate locks per transaction."),
			gettext_noop("The shared predicate lock table is sized on the assumption that "
						 "at most max_pred_locks_per_transaction * max_connections distinct "
						 "objects will need to be locked at any one time.")
		},
		&max_predicate_locks_per_xact,
		64, 10, INT_MAX,
		NULL, NULL, NULL
	},

	{
		{"authentication_timeout", PGC_SIGHUP, CONN_AUTH_SECURITY,
			gettext_noop("Sets the maximum allowed time to complete client authentication."),
			NULL,
			GUC_UNIT_S
		},
		&AuthenticationTimeout,
		60, 1, MAX_AUTHENTICATION_TIMEOUT,
	},

	{
		/* Not for general use */
		{"pre_auth_delay", PGC_SIGHUP, DEVELOPER_OPTIONS,
			gettext_noop("Waits N seconds on connection startup before authentication."),
			gettext_noop("This allows attaching a debugger to the process."),
			GUC_NOT_IN_SAMPLE | GUC_NO_SHOW_ALL | GUC_UNIT_S
		},
		&PreAuthDelay,
		0, 0, MAX_PRE_AUTH_DELAY,
		NULL, NULL, NULL
	},

	{
		{"wal_keep_segments", PGC_SIGHUP, REPLICATION_SENDING,
			gettext_noop("Sets the number of WAL files held for standby servers."),
			NULL
		},
		&wal_keep_segments,
		5, 0, INT_MAX,
		NULL, NULL, NULL
	},

	{
		{"min_wal_size", PGC_SIGHUP, WAL_CHECKPOINTS,
			gettext_noop("Sets the minimum size to shrink the WAL to."),
			NULL,
			GUC_UNIT_XSEGS
		},
		&min_wal_size,
		5, 2, INT_MAX,
		NULL, NULL, NULL
	},

	{
		{"max_wal_size", PGC_SIGHUP, WAL_CHECKPOINTS,
			gettext_noop("Sets the WAL size that triggers a checkpoint."),
			NULL,
			GUC_UNIT_XSEGS
		},
		&max_wal_size,
		64, 2, INT_MAX,
		NULL, assign_max_wal_size, NULL
	},

	{
		{"checkpoint_timeout", PGC_SIGHUP, WAL_CHECKPOINTS,
			gettext_noop("Sets the maximum time between automatic WAL checkpoints."),
			NULL,
			GUC_UNIT_S | GUC_NOT_IN_SAMPLE | GUC_NO_SHOW_ALL | GUC_DISALLOW_USER_SET
		},
		&CheckPointTimeout,
		300, 30, 3600,
		NULL, NULL, NULL
	},

	{
		{"checkpoint_warning", PGC_SIGHUP, WAL_CHECKPOINTS,
			gettext_noop("Enables warnings if checkpoint segments are filled more "
						 "frequently than this."),
			gettext_noop("Write a message to the server log if checkpoints "
			"caused by the filling of checkpoint segment files happens more "
						 "frequently than this number of seconds. Zero turns off the warning."),
			GUC_UNIT_S | GUC_NOT_IN_SAMPLE | GUC_NO_SHOW_ALL
		},
		&CheckPointWarning,
		30, 0, INT_MAX,
		NULL, NULL, NULL
	},

	{
		{"checkpoint_flush_after", PGC_SIGHUP, WAL_CHECKPOINTS,
			gettext_noop("Number of pages after which previously performed writes are flushed to disk."),
			NULL,
			GUC_UNIT_BLOCKS
		},
		&checkpoint_flush_after,
		/* see bufmgr.h: OS dependent default */
		DEFAULT_CHECKPOINT_FLUSH_AFTER, 0, WRITEBACK_MAX_PENDING_FLUSHES,
		NULL, NULL, NULL
	},

	{
		{"wal_buffers", PGC_POSTMASTER, WAL_SETTINGS,
			gettext_noop("Sets the number of disk-page buffers in shared memory for WAL."),
			NULL,
			GUC_UNIT_XBLOCKS | GUC_NOT_IN_SAMPLE
		},
		&XLOGbuffers,
		-1, -1, (INT_MAX / XLOG_BLCKSZ),
		check_wal_buffers, NULL, NULL
	},

	{
		{"wal_writer_delay", PGC_SIGHUP, WAL_SETTINGS,
			gettext_noop("Time between WAL flushes performed in the WAL writer."),
			NULL,
			GUC_UNIT_MS
		},
		&WalWriterDelay,
		200, 1, 10000,
		NULL, NULL, NULL
	},

	{
		{"wal_writer_flush_after", PGC_SIGHUP, WAL_SETTINGS,
			gettext_noop("Amount of WAL written out by WAL writer triggering a flush."),
			NULL,
			GUC_UNIT_XBLOCKS
		},
		&WalWriterFlushAfter,
		128, 0, INT_MAX,
		NULL, NULL, NULL
	},

	{
		/* see max_connections */
		{"max_wal_senders", PGC_POSTMASTER, REPLICATION_SENDING,
			gettext_noop("Sets the maximum number of simultaneously running WAL sender processes."),
			NULL
		},
		&max_wal_senders,
		/*
		 * GPDB doesn't support 1:n replication yet.  In normal operation,
		 * when primary and mirror are streaming WAL, only 1 WalSnd should be
		 * active.  We need 2 during base backup, 1 WalSnd to serve backup
		 * request and 1 WalSnd to serve the log streamer process started by
		 * pg_basebackup.
		 */
		10, 0, MAX_BACKENDS,
		NULL, NULL, NULL
	},

	{
		/* see max_connections */
		{"max_replication_slots", PGC_POSTMASTER, REPLICATION_SENDING,
			gettext_noop("Sets the maximum number of simultaneously defined replication slots."),
			NULL
		},
		&max_replication_slots,
		10, 1, MAX_BACKENDS /* XXX? */ ,
		NULL, NULL, NULL
	},

	{
		{"wal_sender_timeout", PGC_SIGHUP, REPLICATION_SENDING,
			gettext_noop("Sets the maximum time to wait for WAL replication."),
			NULL,
			GUC_UNIT_MS | GUC_SUPERUSER_ONLY
		},
		&wal_sender_timeout,
		60 * 1000, 0, INT_MAX,
		NULL, NULL, NULL
	},

	{
		{"commit_delay", PGC_SUSET, WAL_SETTINGS,
			gettext_noop("Sets the delay in microseconds between transaction commit and "
						 "flushing WAL to disk."),
			NULL,
			GUC_NOT_IN_SAMPLE | GUC_NO_SHOW_ALL | GUC_DISALLOW_USER_SET
			/* we have no microseconds designation, so can't supply units here */
		},
		&CommitDelay,
		0, 0, 100000,
		NULL, NULL, NULL
	},

	{
		{"commit_siblings", PGC_USERSET, WAL_SETTINGS,
			gettext_noop("Sets the minimum concurrent open transactions before performing "
						 "commit_delay."),
			NULL,
			GUC_NOT_IN_SAMPLE | GUC_NO_SHOW_ALL | GUC_DISALLOW_USER_SET
		},
		&CommitSiblings,
		5, 0, 1000,
		NULL, NULL, NULL
	},

	{
		{"extra_float_digits", PGC_USERSET, CLIENT_CONN_LOCALE,
			gettext_noop("Sets the number of digits displayed for floating-point values."),
			gettext_noop("This affects real, double precision, and geometric data types. "
			 "The parameter value is added to the standard number of digits "
						 "(FLT_DIG or DBL_DIG as appropriate).")
		},
		&extra_float_digits,
		0, -15, 3,
		NULL, NULL, NULL
	},

	{
		{"log_min_duration_statement", PGC_SUSET, LOGGING_WHEN,
			gettext_noop("Sets the minimum execution time above which "
						 "statements will be logged."),
			gettext_noop("Zero prints all queries. -1 turns this feature off."),
			GUC_UNIT_MS
		},
		&log_min_duration_statement,
		-1, -1, INT_MAX,
		NULL, NULL, NULL
	},

	{
		{"log_autovacuum_min_duration", PGC_SIGHUP, LOGGING_WHAT,
			gettext_noop("Sets the minimum execution time above which "
						 "autovacuum actions will be logged."),
			gettext_noop("Zero prints all actions. -1 turns autovacuum logging off."),
			GUC_UNIT_MS
		},
		&Log_autovacuum_min_duration,
		-1, -1, INT_MAX,
		NULL, NULL, NULL
	},

	{
		{"bgwriter_delay", PGC_SIGHUP, RESOURCES_BGWRITER,
			gettext_noop("Background writer sleep time between rounds."),
			NULL,
			GUC_UNIT_MS | GUC_NOT_IN_SAMPLE | GUC_NO_SHOW_ALL
		},
		&BgWriterDelay,
		200, 10, 10000,
		NULL, NULL, NULL
	},

	{
		{"bgwriter_lru_maxpages", PGC_SIGHUP, RESOURCES_BGWRITER,
			gettext_noop("Background writer maximum number of LRU pages to flush per round."),
			NULL,
			GUC_NOT_IN_SAMPLE | GUC_NO_SHOW_ALL
		},
		&bgwriter_lru_maxpages,
		100, 0, 1000,
		NULL, NULL, NULL
	},

	{
		{"bgwriter_flush_after", PGC_SIGHUP, RESOURCES_BGWRITER,
			gettext_noop("Number of pages after which previously performed writes are flushed to disk."),
			NULL,
			GUC_UNIT_BLOCKS
		},
		&bgwriter_flush_after,
		/* see bufmgr.h: OS dependent default */
		DEFAULT_BGWRITER_FLUSH_AFTER, 0, WRITEBACK_MAX_PENDING_FLUSHES,
		NULL, NULL, NULL
	},

	{
		{"effective_io_concurrency",
			PGC_USERSET,
			RESOURCES_ASYNCHRONOUS,
			gettext_noop("Number of simultaneous requests that can be handled efficiently by the disk subsystem."),
			gettext_noop("For RAID arrays, this should be approximately the number of drive spindles in the array.")
		},
		&effective_io_concurrency,
#ifdef USE_PREFETCH
		1, 0, MAX_IO_CONCURRENCY,
#else
		0, 0, 0,
#endif
		check_effective_io_concurrency, assign_effective_io_concurrency, NULL
	},

	{
		{"backend_flush_after", PGC_USERSET, RESOURCES_ASYNCHRONOUS,
			gettext_noop("Number of pages after which previously performed writes are flushed to disk."),
			NULL,
			GUC_UNIT_BLOCKS
		},
		&backend_flush_after,
		0, 0, WRITEBACK_MAX_PENDING_FLUSHES,
		NULL, NULL, NULL
	},

	{
		{"max_worker_processes",
			PGC_POSTMASTER,
			RESOURCES_ASYNCHRONOUS,
			gettext_noop("Maximum number of concurrent worker processes."),
			NULL,
		},
		&max_worker_processes,
<<<<<<< HEAD
		8 + MaxPMAuxProc, 1, MAX_BACKENDS,
=======
		8, 0, MAX_BACKENDS,
>>>>>>> b5bce6c1
		check_max_worker_processes, NULL, NULL
	},

	{
		{"log_rotation_age", PGC_SIGHUP, LOGGING_WHERE,
			gettext_noop("Automatic log file rotation will occur after N minutes."),
			NULL,
			GUC_UNIT_MIN
		},
		&Log_RotationAge,
		HOURS_PER_DAY * MINS_PER_HOUR, 0, INT_MAX / SECS_PER_MINUTE,
		NULL, NULL, NULL
	},

	{
		{"log_rotation_size", PGC_SIGHUP, LOGGING_WHERE,
			gettext_noop("Automatic log file rotation will occur after N kilobytes."),
			NULL,
			GUC_UNIT_KB
		},
		&Log_RotationSize,
		1 * 1024 * 1024, 0, INT_MAX / 1024,
		NULL, NULL, NULL
	},

	{
		{"max_function_args", PGC_INTERNAL, PRESET_OPTIONS,
			gettext_noop("Shows the maximum number of function arguments."),
			NULL,
			GUC_NOT_IN_SAMPLE | GUC_DISALLOW_IN_FILE
		},
		&max_function_args,
		FUNC_MAX_ARGS, FUNC_MAX_ARGS, FUNC_MAX_ARGS,
		NULL, NULL, NULL
	},

	{
		{"max_index_keys", PGC_INTERNAL, PRESET_OPTIONS,
			gettext_noop("Shows the maximum number of index keys."),
			NULL,
			GUC_NOT_IN_SAMPLE | GUC_DISALLOW_IN_FILE
		},
		&max_index_keys,
		INDEX_MAX_KEYS, INDEX_MAX_KEYS, INDEX_MAX_KEYS,
		NULL, NULL, NULL
	},

	{
		{"max_identifier_length", PGC_INTERNAL, PRESET_OPTIONS,
			gettext_noop("Shows the maximum identifier length."),
			NULL,
			GUC_NOT_IN_SAMPLE | GUC_DISALLOW_IN_FILE
		},
		&max_identifier_length,
		NAMEDATALEN - 1, NAMEDATALEN - 1, NAMEDATALEN - 1,
		NULL, NULL, NULL
	},

	{
		{"block_size", PGC_INTERNAL, PRESET_OPTIONS,
			gettext_noop("Shows the size of a disk block."),
			NULL,
			GUC_NOT_IN_SAMPLE | GUC_DISALLOW_IN_FILE
		},
		&block_size,
		BLCKSZ, BLCKSZ, BLCKSZ,
		NULL, NULL, NULL
	},

	{
		{"segment_size", PGC_INTERNAL, PRESET_OPTIONS,
			gettext_noop("Shows the number of pages per disk file."),
			NULL,
			GUC_UNIT_BLOCKS | GUC_NOT_IN_SAMPLE | GUC_DISALLOW_IN_FILE
		},
		&segment_size,
		RELSEG_SIZE, RELSEG_SIZE, RELSEG_SIZE,
		NULL, NULL, NULL
	},

	{
		{"wal_block_size", PGC_INTERNAL, PRESET_OPTIONS,
			gettext_noop("Shows the block size in the write ahead log."),
			NULL,
			GUC_NOT_IN_SAMPLE | GUC_DISALLOW_IN_FILE
		},
		&wal_block_size,
		XLOG_BLCKSZ, XLOG_BLCKSZ, XLOG_BLCKSZ,
		NULL, NULL, NULL
	},

	{
		{"wal_retrieve_retry_interval", PGC_SIGHUP, REPLICATION_STANDBY,
			gettext_noop("Sets the time to wait before retrying to retrieve WAL "
						 "after a failed attempt."),
			NULL,
			GUC_UNIT_MS
		},
		&wal_retrieve_retry_interval,
		5000, 1, INT_MAX,
		NULL, NULL, NULL
	},

	{
		{"wal_segment_size", PGC_INTERNAL, PRESET_OPTIONS,
			gettext_noop("Shows the number of pages per write ahead log segment."),
			NULL,
			GUC_UNIT_XBLOCKS | GUC_NOT_IN_SAMPLE | GUC_DISALLOW_IN_FILE
		},
		&wal_segment_size,
		(XLOG_SEG_SIZE / XLOG_BLCKSZ),
		(XLOG_SEG_SIZE / XLOG_BLCKSZ),
		(XLOG_SEG_SIZE / XLOG_BLCKSZ),
		NULL, NULL, NULL
	},

	{
		{"autovacuum_naptime", PGC_SIGHUP, DEFUNCT_OPTIONS,
			gettext_noop("Time to sleep between autovacuum runs."),
			NULL,
			GUC_UNIT_S | GUC_NOT_IN_SAMPLE | GUC_NO_SHOW_ALL
		},
		&autovacuum_naptime,
		60, 1, INT_MAX / 1000,
		NULL, NULL, NULL
	},
	{
		{"autovacuum_vacuum_threshold", PGC_SIGHUP, DEFUNCT_OPTIONS,
			gettext_noop("Minimum number of tuple updates or deletes prior to vacuum."),
			NULL,
			GUC_NOT_IN_SAMPLE | GUC_NO_SHOW_ALL
		},
		&autovacuum_vac_thresh,
		50, 0, INT_MAX,
		NULL, NULL, NULL
	},
	{
		{"autovacuum_analyze_threshold", PGC_SIGHUP, DEFUNCT_OPTIONS,
			gettext_noop("Minimum number of tuple inserts, updates or deletes prior to analyze."),
			NULL,
			GUC_NOT_IN_SAMPLE | GUC_NO_SHOW_ALL
		},
		&autovacuum_anl_thresh,
		50, 0, INT_MAX,
		NULL, NULL, NULL
	},
	{
		/* see varsup.c for why this is PGC_POSTMASTER not PGC_SIGHUP */
		{"autovacuum_freeze_max_age", PGC_POSTMASTER, DEFUNCT_OPTIONS,
			gettext_noop("Age at which to autovacuum a table to prevent transaction ID wraparound."),
			NULL,
			GUC_NOT_IN_SAMPLE | GUC_NO_SHOW_ALL
		},
		&autovacuum_freeze_max_age,
		/* see pg_resetxlog if you change the upper-limit value */
		200000000, 100000, 2000000000,
		NULL, NULL, NULL
	},
	{
		/* see multixact.c for why this is PGC_POSTMASTER not PGC_SIGHUP */
		{"autovacuum_multixact_freeze_max_age", PGC_POSTMASTER, AUTOVACUUM,
			gettext_noop("Multixact age at which to autovacuum a table to prevent multixact wraparound."),
			NULL
		},
		&autovacuum_multixact_freeze_max_age,
		400000000, 10000, 2000000000,
		NULL, NULL, NULL
	},
	{
		/* see max_connections */
		{"autovacuum_max_workers", PGC_POSTMASTER, AUTOVACUUM,
			gettext_noop("Sets the maximum number of simultaneously running autovacuum worker processes."),
			NULL
		},
		&autovacuum_max_workers,
		3, 1, MAX_BACKENDS,
		check_autovacuum_max_workers, NULL, NULL
	},

	{
		{"max_parallel_workers_per_gather", PGC_USERSET, RESOURCES_ASYNCHRONOUS,
			gettext_noop("Sets the maximum number of parallel processes per executor node."),
			NULL
		},
		&max_parallel_workers_per_gather,
		2, 0, 1024,
		NULL, NULL, NULL
	},

	{
		{"autovacuum_work_mem", PGC_SIGHUP, RESOURCES_MEM,
			gettext_noop("Sets the maximum memory to be used by each autovacuum worker process."),
			NULL,
			GUC_UNIT_KB
		},
		&autovacuum_work_mem,
		-1, -1, MAX_KILOBYTES,
		check_autovacuum_work_mem, NULL, NULL
	},

	{
		{"old_snapshot_threshold", PGC_POSTMASTER, RESOURCES_ASYNCHRONOUS,
			gettext_noop("Time before a snapshot is too old to read pages changed after the snapshot was taken."),
			gettext_noop("A value of -1 disables this feature."),
			GUC_UNIT_MIN
		},
		&old_snapshot_threshold,
		-1, -1, MINS_PER_HOUR * HOURS_PER_DAY * 60,
		NULL, NULL, NULL
	},

	{
		{"tcp_keepalives_idle", PGC_USERSET, CLIENT_CONN_OTHER,
			gettext_noop("Time between issuing TCP keepalives."),
			gettext_noop("A value of 0 uses the system default."),
			GUC_UNIT_S
		},
		&tcp_keepalives_idle,
		0, 0, INT_MAX,
		NULL, assign_tcp_keepalives_idle, show_tcp_keepalives_idle
	},

	{
		{"tcp_keepalives_interval", PGC_USERSET, CLIENT_CONN_OTHER,
			gettext_noop("Time between TCP keepalive retransmits."),
			gettext_noop("A value of 0 uses the system default."),
			GUC_UNIT_S
		},
		&tcp_keepalives_interval,
		0, 0, INT_MAX,
		NULL, assign_tcp_keepalives_interval, show_tcp_keepalives_interval
	},

	{
<<<<<<< HEAD
=======
		{"ssl_renegotiation_limit", PGC_USERSET, CONN_AUTH_SECURITY,
			gettext_noop("SSL renegotiation is no longer supported; this can only be 0."),
			NULL,
			GUC_NO_SHOW_ALL | GUC_NOT_IN_SAMPLE | GUC_DISALLOW_IN_FILE,
		},
		&ssl_renegotiation_limit,
		0, 0, 0,
		NULL, NULL, NULL
	},

	{
>>>>>>> b5bce6c1
		{"tcp_keepalives_count", PGC_USERSET, CLIENT_CONN_OTHER,
			gettext_noop("Maximum number of TCP keepalive retransmits."),
			gettext_noop("This controls the number of consecutive keepalive retransmits that can be "
						 "lost before a connection is considered dead. A value of 0 uses the "
						 "system default."),
		},
		&tcp_keepalives_count,
		0, 0, INT_MAX,
		NULL, assign_tcp_keepalives_count, show_tcp_keepalives_count
	},

	{
		{"gin_fuzzy_search_limit", PGC_USERSET, CLIENT_CONN_OTHER,
			gettext_noop("Sets the maximum allowed result for exact search by GIN."),
			NULL
		},
		&GinFuzzySearchLimit,
		0, 0, INT_MAX,
		NULL, NULL, NULL
	},

	{
		{"effective_cache_size", PGC_USERSET, QUERY_TUNING_COST,
			gettext_noop("Sets the planner's assumption about the size of the data cache."),
			gettext_noop("That is, the size of the cache used for PostgreSQL data files. "
						 "This is measured in disk pages, which are normally 8 kB each."),
			GUC_UNIT_BLOCKS,
		},
		&effective_cache_size,
		DEFAULT_EFFECTIVE_CACHE_SIZE, 1, INT_MAX,
		NULL, NULL, NULL
	},

	{
		{"min_parallel_relation_size", PGC_USERSET, QUERY_TUNING_COST,
			gettext_noop("Sets the minimum size of relations to be considered for parallel scan."),
			NULL,
			GUC_UNIT_BLOCKS,
		},
		&min_parallel_relation_size,
		1024, 0, INT_MAX / 3,
		NULL, NULL, NULL
	},

	{
		/* Can't be set in postgresql.conf */
		{"server_version_num", PGC_INTERNAL, PRESET_OPTIONS,
			gettext_noop("Shows the server version as an integer."),
			NULL,
			GUC_NOT_IN_SAMPLE | GUC_DISALLOW_IN_FILE
		},
		&server_version_num,
		PG_VERSION_NUM, PG_VERSION_NUM, PG_VERSION_NUM,
		NULL, NULL, NULL
	},

	{
		{"log_temp_files", PGC_SUSET, LOGGING_WHAT,
			gettext_noop("Log the use of temporary files larger than this number of kilobytes."),
			gettext_noop("Zero logs all files. The default is -1 (turning this feature off)."),
			GUC_UNIT_KB
		},
		&log_temp_files,
		-1, -1, INT_MAX,
		NULL, NULL, NULL
	},

	{
		{"track_activity_query_size", PGC_POSTMASTER, RESOURCES_MEM,
			gettext_noop("Sets the size reserved for pg_stat_activity.query, in bytes."),
			NULL

			/*
			 * There is no _bytes_ unit, so the user can't supply units for
			 * this.
			 */
		},
		&pgstat_track_activity_query_size,
		1024, 100, 102400,
		NULL, NULL, NULL
	},

	{
		{"gin_pending_list_limit", PGC_USERSET, CLIENT_CONN_STATEMENT,
			gettext_noop("Sets the maximum size of the pending list for GIN index."),
			NULL,
			GUC_UNIT_KB
		},
		&gin_pending_list_limit,
		4096, 64, MAX_KILOBYTES,
		NULL, NULL, NULL
	},

	/* End-of-list marker */
	{
		{NULL, 0, 0, NULL, NULL}, NULL, 0, 0, 0, NULL, NULL, NULL
	}
};


static struct config_real ConfigureNamesReal[] =
{
	{
		{"seq_page_cost", PGC_USERSET, QUERY_TUNING_COST,
			gettext_noop("Sets the planner's estimate of the cost of a "
						 "sequentially fetched disk page."),
			NULL
		},
		&seq_page_cost,
		DEFAULT_SEQ_PAGE_COST, 0, DBL_MAX,
		NULL, NULL, NULL
	},
	{
		{"random_page_cost", PGC_USERSET, QUERY_TUNING_COST,
			gettext_noop("Sets the planner's estimate of the cost of a "
						 "nonsequentially fetched disk page."),
			NULL
		},
		&random_page_cost,
		DEFAULT_RANDOM_PAGE_COST, 0, DBL_MAX,
		NULL, NULL, NULL
	},
	{
		{"cpu_tuple_cost", PGC_USERSET, QUERY_TUNING_COST,
			gettext_noop("Sets the planner's estimate of the cost of "
						 "processing each tuple (row)."),
			NULL
		},
		&cpu_tuple_cost,
		DEFAULT_CPU_TUPLE_COST, 0, DBL_MAX,
		NULL, NULL, NULL
	},
	{
		{"cpu_index_tuple_cost", PGC_USERSET, QUERY_TUNING_COST,
			gettext_noop("Sets the planner's estimate of the cost of "
						 "processing each index entry during an index scan."),
			NULL
		},
		&cpu_index_tuple_cost,
		DEFAULT_CPU_INDEX_TUPLE_COST, 0, DBL_MAX,
		NULL, NULL, NULL
	},
	{
		{"cpu_operator_cost", PGC_USERSET, QUERY_TUNING_COST,
			gettext_noop("Sets the planner's estimate of the cost of "
						 "processing each operator or function call."),
			NULL
		},
		&cpu_operator_cost,
		DEFAULT_CPU_OPERATOR_COST, 0, DBL_MAX,
		NULL, NULL, NULL
	},
	{
		{"parallel_tuple_cost", PGC_USERSET, QUERY_TUNING_COST,
			gettext_noop("Sets the planner's estimate of the cost of "
				  "passing each tuple (row) from worker to master backend."),
			NULL
		},
		&parallel_tuple_cost,
		DEFAULT_PARALLEL_TUPLE_COST, 0, DBL_MAX,
		NULL, NULL, NULL
	},
	{
		{"parallel_setup_cost", PGC_USERSET, QUERY_TUNING_COST,
			gettext_noop("Sets the planner's estimate of the cost of "
						 "starting up worker processes for parallel query."),
			NULL
		},
		&parallel_setup_cost,
		DEFAULT_PARALLEL_SETUP_COST, 0, DBL_MAX,
		NULL, NULL, NULL
	},

	{
		{"cursor_tuple_fraction", PGC_USERSET, QUERY_TUNING_OTHER,
			gettext_noop("Sets the planner's estimate of the fraction of "
						 "a cursor's rows that will be retrieved."),
			NULL
		},
		&cursor_tuple_fraction,
		DEFAULT_CURSOR_TUPLE_FRACTION, 0.0, 1.0,
		NULL, NULL, NULL
	},

	{
		{"geqo_selection_bias", PGC_USERSET, DEFUNCT_OPTIONS,
			gettext_noop("Unused. Syntax check only for PostgreSQL compatibility."),
			NULL,
			GUC_NO_SHOW_ALL | GUC_NOT_IN_SAMPLE
		},
		&defunct_double,
		1.0, 0.0, 100.0,
		NULL, NULL, NULL
	},
	{
		{"geqo_seed", PGC_USERSET, DEFUNCT_OPTIONS,
			gettext_noop("Unused. Syntax check only for PostgreSQL compatibility."),
			NULL
		},
		&defunct_double,
		0.0, 0.0, 1.0,
		NULL, NULL, NULL
	},

	{
		{"bgwriter_lru_multiplier", PGC_SIGHUP, RESOURCES_BGWRITER,
			gettext_noop("Multiple of the average buffer usage to free per round."),
			NULL,
			GUC_NOT_IN_SAMPLE | GUC_NO_SHOW_ALL
		},
		&bgwriter_lru_multiplier,
		2.0, 0.0, 10.0,
		NULL, NULL, NULL
	},

	{
		{"seed", PGC_USERSET, UNGROUPED,
			gettext_noop("Sets the seed for random-number generation."),
			NULL,
			GUC_NO_SHOW_ALL | GUC_NO_RESET_ALL | GUC_NOT_IN_SAMPLE | GUC_DISALLOW_IN_FILE
		},
		&phony_random_seed,
		0.0, -1.0, 1.0,
		check_random_seed, assign_random_seed, show_random_seed
	},

	{
		{"autovacuum_vacuum_scale_factor", PGC_SIGHUP, DEFUNCT_OPTIONS,
			gettext_noop("Number of tuple updates or deletes prior to vacuum as a fraction of reltuples."),
			NULL,
			GUC_NOT_IN_SAMPLE | GUC_NO_SHOW_ALL
		},
		&autovacuum_vac_scale,
		0.2, 0.0, 100.0,
		NULL, NULL, NULL
	},
	{
		{"autovacuum_analyze_scale_factor", PGC_SIGHUP, DEFUNCT_OPTIONS,
			gettext_noop("Number of tuple inserts, updates or deletes prior to analyze as a fraction of reltuples."),
			NULL,
			GUC_NOT_IN_SAMPLE | GUC_NO_SHOW_ALL
		},
		&autovacuum_anl_scale,
		0.1, 0.0, 100.0,
		NULL, NULL, NULL
	},

	{
		{"checkpoint_completion_target", PGC_SIGHUP, WAL_CHECKPOINTS,
			gettext_noop("Time spent flushing dirty buffers during checkpoint, as fraction of checkpoint interval."),
			NULL
		},
		&CheckPointCompletionTarget,
		0.5, 0.0, 1.0,
		NULL, NULL, NULL
	},

	/* End-of-list marker */
	{
		{NULL, 0, 0, NULL, NULL}, NULL, 0.0, 0.0, 0.0, NULL, NULL, NULL
	}
};


static struct config_string ConfigureNamesString[] =
{
	{
		{"archive_command", PGC_SIGHUP, WAL_ARCHIVING,
			gettext_noop("Sets the shell command that will be called to archive a WAL file."),
			NULL,
			GUC_NOT_IN_SAMPLE | GUC_NO_SHOW_ALL
		},
		&XLogArchiveCommand,
		"",
		NULL, NULL, show_archive_command
	},

	{
		{"client_encoding", PGC_USERSET, CLIENT_CONN_LOCALE,
			gettext_noop("Sets the client's character set encoding."),
			NULL,
			GUC_IS_NAME | GUC_REPORT
		},
		&client_encoding_string,
		"SQL_ASCII",
		check_client_encoding, assign_client_encoding, NULL
	},

	{
		{"log_line_prefix", PGC_SIGHUP, DEFUNCT_OPTIONS,
			gettext_noop("Controls information prefixed to each log line."),
			gettext_noop("If blank, no prefix is used."),
			GUC_NO_SHOW_ALL
		},
		&Log_line_prefix,
		"%m|%u|%d|%p|%I|%X|:-",
		NULL, NULL, NULL
	},

	{
		{"log_timezone", PGC_SIGHUP, LOGGING_WHAT,
			gettext_noop("Sets the time zone to use in log messages."),
			NULL
		},
		&log_timezone_string,
		"GMT",
		check_log_timezone, assign_log_timezone, show_log_timezone
	},

	{
		{"DateStyle", PGC_USERSET, CLIENT_CONN_LOCALE,
			gettext_noop("Sets the display format for date and time values."),
			gettext_noop("Also controls interpretation of ambiguous "
						 "date inputs."),
			GUC_LIST_INPUT | GUC_REPORT
		},
		&datestyle_string,
		"ISO, MDY",
		check_datestyle, assign_datestyle, NULL
	},

	{
		{"default_tablespace", PGC_USERSET, CLIENT_CONN_STATEMENT,
			gettext_noop("Sets the default tablespace to create tables and indexes in."),
			gettext_noop("An empty string selects the database's default tablespace."),
			GUC_IS_NAME
		},
		&default_tablespace,
		"",
		check_default_tablespace, NULL, NULL
	},

	{
		{"temp_tablespaces", PGC_USERSET, CLIENT_CONN_STATEMENT,
			gettext_noop("Sets the tablespace(s) to use for temporary tables and sort files."),
			NULL,
			GUC_LIST_INPUT | GUC_LIST_QUOTE
		},
		&temp_tablespaces,
		"",
		check_temp_tablespaces, assign_temp_tablespaces, NULL
	},

	{
		{"dynamic_library_path", PGC_SUSET, CLIENT_CONN_OTHER,
			gettext_noop("Sets the path for dynamically loadable modules."),
			gettext_noop("If a dynamically loadable module needs to be opened and "
						 "the specified name does not have a directory component (i.e., the "
						 "name does not contain a slash), the system will search this path for "
						 "the specified file."),
			GUC_SUPERUSER_ONLY
		},
		&Dynamic_library_path,
		"$libdir",
		NULL, NULL, NULL
	},

	{
		{"krb_server_keyfile", PGC_SIGHUP, CONN_AUTH_SECURITY,
			gettext_noop("Sets the location of the Kerberos server key file."),
			NULL,
			GUC_SUPERUSER_ONLY
		},
		&pg_krb_server_keyfile,
		PG_KRB_SRVTAB,
		NULL, NULL, NULL
	},

	{
		{"bonjour_name", PGC_POSTMASTER, CONN_AUTH_SETTINGS,
			gettext_noop("Sets the Bonjour service name."),
			NULL
		},
		&bonjour_name,
		"",
		NULL, NULL, NULL
	},

	/* See main.c about why defaults for LC_foo are not all alike */

	{
		{"lc_collate", PGC_INTERNAL, CLIENT_CONN_LOCALE,
			gettext_noop("Shows the collation order locale."),
			NULL,
			GUC_NOT_IN_SAMPLE | GUC_DISALLOW_IN_FILE
		},
		&locale_collate,
		"C",
		NULL, NULL, NULL
	},

	{
		{"lc_ctype", PGC_INTERNAL, CLIENT_CONN_LOCALE,
			gettext_noop("Shows the character classification and case conversion locale."),
			NULL,
			GUC_NOT_IN_SAMPLE | GUC_DISALLOW_IN_FILE
		},
		&locale_ctype,
		"C",
		NULL, NULL, NULL
	},

	{
		{"lc_messages", PGC_SUSET, CLIENT_CONN_LOCALE,
			gettext_noop("Sets the language in which messages are displayed."),
			NULL
		},
		&locale_messages,
		"",
		check_locale_messages, assign_locale_messages, NULL
	},

	{
		{"lc_monetary", PGC_USERSET, CLIENT_CONN_LOCALE,
			gettext_noop("Sets the locale for formatting monetary amounts."),
			NULL
		},
		&locale_monetary,
		"C",
		check_locale_monetary, assign_locale_monetary, NULL
	},

	{
		{"lc_numeric", PGC_USERSET, CLIENT_CONN_LOCALE,
			gettext_noop("Sets the locale for formatting numbers."),
			NULL
		},
		&locale_numeric,
		"C",
		check_locale_numeric, assign_locale_numeric, NULL
	},

	{
		{"lc_time", PGC_USERSET, CLIENT_CONN_LOCALE,
			gettext_noop("Sets the locale for formatting date and time values."),
			NULL
		},
		&locale_time,
		"C",
		check_locale_time, assign_locale_time, NULL
	},

	{
		{"session_preload_libraries", PGC_SUSET, CLIENT_CONN_PRELOAD,
			gettext_noop("Lists shared libraries to preload into each backend."),
			NULL,
			GUC_LIST_INPUT | GUC_LIST_QUOTE | GUC_SUPERUSER_ONLY
		},
		&session_preload_libraries_string,
		"",
		NULL, NULL, NULL
	},

	{
		{"shared_preload_libraries", PGC_POSTMASTER, CLIENT_CONN_PRELOAD,
			gettext_noop("Lists shared libraries to preload into server."),
			NULL,
			GUC_LIST_INPUT | GUC_LIST_QUOTE | GUC_SUPERUSER_ONLY
		},
		&shared_preload_libraries_string,
		"",
		NULL, NULL, NULL
	},

	{
		{"local_preload_libraries", PGC_USERSET, CLIENT_CONN_PRELOAD,
			gettext_noop("Lists unprivileged shared libraries to preload into each backend."),
			NULL,
			GUC_LIST_INPUT | GUC_LIST_QUOTE
		},
		&local_preload_libraries_string,
		"",
		NULL, NULL, NULL
	},

	{
		{"search_path", PGC_USERSET, CLIENT_CONN_STATEMENT,
			gettext_noop("Sets the schema search order for names that are not schema-qualified."),
			NULL,
			GUC_LIST_INPUT | GUC_LIST_QUOTE
		},
		&namespace_search_path,
		"\"$user\", public",
		check_search_path, assign_search_path, NULL
	},

	{
		/* Can't be set in postgresql.conf */
		{"server_encoding", PGC_INTERNAL, CLIENT_CONN_LOCALE,
			gettext_noop("Sets the server (database) character set encoding."),
			NULL,
			GUC_IS_NAME | GUC_REPORT | GUC_NOT_IN_SAMPLE | GUC_DISALLOW_IN_FILE
		},
		&server_encoding_string,
		"SQL_ASCII",
		NULL, NULL, NULL
	},

	{
		/* Can't be set in postgresql.conf */
		{"server_version", PGC_INTERNAL, PRESET_OPTIONS,
			gettext_noop("Shows the server version."),
			NULL,
			GUC_REPORT | GUC_NOT_IN_SAMPLE | GUC_DISALLOW_IN_FILE
		},
		&server_version_string,
		PG_VERSION,
		NULL, NULL, NULL
	},

	{
		/* Not for general use --- used by SET ROLE */
		{"role", PGC_USERSET, UNGROUPED,
			gettext_noop("Sets the current role."),
			NULL,
			GUC_IS_NAME | GUC_NO_SHOW_ALL | GUC_NO_RESET_ALL | GUC_NOT_IN_SAMPLE | GUC_DISALLOW_IN_FILE | GUC_NOT_WHILE_SEC_REST
		},
		&role_string,
		"none",
		check_role, assign_role, show_role
	},

	{
		/* Not for general use --- used by SET SESSION AUTHORIZATION */
		{"session_authorization", PGC_USERSET, UNGROUPED,
			gettext_noop("Sets the session user name."),
			NULL,
			GUC_IS_NAME | GUC_REPORT | GUC_NO_SHOW_ALL | GUC_NO_RESET_ALL | GUC_NOT_IN_SAMPLE | GUC_DISALLOW_IN_FILE | GUC_NOT_WHILE_SEC_REST
		},
		&session_authorization_string,
		NULL,
		check_session_authorization, assign_session_authorization, NULL
	},

	{
		{"log_destination", PGC_SIGHUP, DEFUNCT_OPTIONS,
			gettext_noop("Defunct: Sets the destination for server log output."),
			gettext_noop("Valid values are combinations of \"stderr\", "
						 "\"syslog\", \"csvlog\", and \"eventlog\", "
						 "depending on the platform."),
			GUC_LIST_INPUT | GUC_NO_SHOW_ALL
		},
		&Log_destination_string,
		"stderr",
		check_log_destination, assign_log_destination, NULL
	},
	{
		{"log_directory", PGC_SIGHUP, DEFUNCT_OPTIONS,
			gettext_noop("Defunct: Sets the destination directory for log files."),
			gettext_noop("Can be specified as relative to the data directory "
						 "or as absolute path."),
			GUC_SUPERUSER_ONLY | GUC_NO_SHOW_ALL
		},
		&Log_directory,
		"pg_log",
		check_canonical_path, NULL, NULL
	},
	{
		{"log_filename", PGC_SIGHUP, LOGGING_WHERE,
			gettext_noop("Sets the file name pattern for log files."),
			NULL,
			GUC_SUPERUSER_ONLY | GUC_NO_SHOW_ALL | GUC_NOT_IN_SAMPLE
		},
		&Log_filename,
		"gpdb-%Y-%m-%d_%H%M%S.csv",
		NULL, NULL, NULL
	},

	{
		{"syslog_ident", PGC_SIGHUP, DEFUNCT_OPTIONS,
			gettext_noop("Sets the program name used to identify PostgreSQL "
						 "messages in syslog."),
			NULL,
			GUC_NO_SHOW_ALL | GUC_NOT_IN_SAMPLE
		},
		&syslog_ident_str,
		"postgres",
		NULL, assign_syslog_ident, NULL
	},

	{
		{"event_source", PGC_POSTMASTER, LOGGING_WHERE,
			gettext_noop("Sets the application name used to identify "
						 "PostgreSQL messages in the event log."),
			NULL
		},
		&event_source,
		DEFAULT_EVENT_SOURCE,
		NULL, NULL, NULL
	},

	{
		{"TimeZone", PGC_USERSET, CLIENT_CONN_LOCALE,
			gettext_noop("Sets the time zone for displaying and interpreting time stamps."),
			NULL,
			GUC_REPORT
		},
		&timezone_string,
		"GMT",
		check_timezone, assign_timezone, show_timezone
	},
	{
		{"timezone_abbreviations", PGC_USERSET, CLIENT_CONN_LOCALE,
			gettext_noop("Selects a file of time zone abbreviations."),
			NULL
		},
		&timezone_abbreviations_string,
		NULL,
		check_timezone_abbreviations, assign_timezone_abbreviations, NULL
	},

	{
		{"transaction_isolation", PGC_USERSET, CLIENT_CONN_STATEMENT,
			gettext_noop("Sets the current transaction's isolation level."),
			NULL,
			GUC_NO_RESET_ALL | GUC_NOT_IN_SAMPLE | GUC_DISALLOW_IN_FILE
		},
		&XactIsoLevel_string,
		"default",
		check_XactIsoLevel, assign_XactIsoLevel, show_XactIsoLevel
	},

	{
		{"unix_socket_group", PGC_POSTMASTER, CONN_AUTH_SETTINGS,
			gettext_noop("Sets the owning group of the Unix-domain socket."),
			gettext_noop("The owning user of the socket is always the user "
						 "that starts the server.")
		},
		&Unix_socket_group,
		"",
		NULL, NULL, NULL
	},

	{
		{"unix_socket_directories", PGC_POSTMASTER, CONN_AUTH_SETTINGS,
			gettext_noop("Sets the directories where Unix-domain sockets will be created."),
			NULL,
			GUC_SUPERUSER_ONLY
		},
		&Unix_socket_directories,
#ifdef HAVE_UNIX_SOCKETS
		DEFAULT_PGSOCKET_DIR,
#else
		"",
#endif
		NULL, NULL, NULL
	},

	{
		{"listen_addresses", PGC_POSTMASTER, CONN_AUTH_SETTINGS,
			gettext_noop("Sets the host name or IP address(es) to listen to."),
			NULL,
			GUC_LIST_INPUT
		},
		&ListenAddresses,
		"localhost",
		NULL, NULL, NULL
	},

	{
		/*
		 * Can't be set by ALTER SYSTEM as it can lead to recursive definition
		 * of data_directory.
		 */
		{"data_directory", PGC_POSTMASTER, FILE_LOCATIONS,
			gettext_noop("Sets the server's data directory."),
			NULL,
			GUC_SUPERUSER_ONLY | GUC_DISALLOW_IN_AUTO_FILE | GUC_NO_SHOW_ALL | GUC_NOT_IN_SAMPLE
		},
		&data_directory,
		NULL,
		NULL, NULL, NULL
	},

	{
		{"config_file", PGC_POSTMASTER, FILE_LOCATIONS,
			gettext_noop("Sets the server's main configuration file."),
			NULL,
			GUC_DISALLOW_IN_FILE | GUC_SUPERUSER_ONLY | GUC_NO_SHOW_ALL | GUC_NOT_IN_SAMPLE
		},
		&ConfigFileName,
		NULL,
		NULL, NULL, NULL
	},

	{
		{"hba_file", PGC_POSTMASTER, FILE_LOCATIONS,
			gettext_noop("Sets the server's \"hba\" configuration file."),
			NULL,
			GUC_SUPERUSER_ONLY | GUC_NO_SHOW_ALL | GUC_NOT_IN_SAMPLE
		},
		&HbaFileName,
		NULL,
		NULL, NULL, NULL
	},

	{
		{"ident_file", PGC_POSTMASTER, FILE_LOCATIONS,
			gettext_noop("Sets the server's \"ident\" configuration file."),
			NULL,
			GUC_SUPERUSER_ONLY | GUC_NO_SHOW_ALL | GUC_NOT_IN_SAMPLE
		},
		&IdentFileName,
		NULL,
		NULL, NULL, NULL
	},

	{
		{"external_pid_file", PGC_POSTMASTER, FILE_LOCATIONS,
			gettext_noop("Writes the postmaster PID to the specified file."),
			NULL,
			GUC_SUPERUSER_ONLY | GUC_NO_SHOW_ALL | GUC_NOT_IN_SAMPLE
		},
		&external_pid_file,
		NULL,
		check_canonical_path, NULL, NULL
	},

	{
		{"ssl_cert_file", PGC_POSTMASTER, CONN_AUTH_SECURITY,
			gettext_noop("Location of the SSL server certificate file."),
			NULL
		},
		&ssl_cert_file,
		"server.crt",
		NULL, NULL, NULL
	},

	{
		{"ssl_key_file", PGC_POSTMASTER, CONN_AUTH_SECURITY,
			gettext_noop("Location of the SSL server private key file."),
			NULL
		},
		&ssl_key_file,
		"server.key",
		NULL, NULL, NULL
	},

	{
		{"ssl_ca_file", PGC_POSTMASTER, CONN_AUTH_SECURITY,
			gettext_noop("Location of the SSL certificate authority file."),
			NULL
		},
		&ssl_ca_file,
		"",
		NULL, NULL, NULL
	},

	{
		{"ssl_crl_file", PGC_POSTMASTER, CONN_AUTH_SECURITY,
			gettext_noop("Location of the SSL certificate revocation list file."),
			NULL
		},
		&ssl_crl_file,
		"",
		NULL, NULL, NULL
	},

	{
		{"stats_temp_directory", PGC_SIGHUP, STATS_COLLECTOR,
			gettext_noop("Writes temporary statistics files to the specified directory."),
			NULL,
			GUC_SUPERUSER_ONLY | GUC_NO_SHOW_ALL | GUC_NOT_IN_SAMPLE
		},
		&pgstat_temp_directory,
		PG_STAT_TMP_DIR,
		check_canonical_path, assign_pgstat_temp_directory, NULL
	},

	{
		{"synchronous_standby_names", PGC_SIGHUP, REPLICATION_MASTER,
			gettext_noop("Number of synchronous standbys and list of names of potential synchronous ones."),
			NULL,
			GUC_LIST_INPUT
		},
		&SyncRepStandbyNames,
		"",
		check_synchronous_standby_names, assign_synchronous_standby_names, NULL
	},

	{
		{"default_text_search_config", PGC_USERSET, CLIENT_CONN_LOCALE,
			gettext_noop("Sets default text search configuration."),
			NULL
		},
		&TSCurrentConfig,
		"pg_catalog.simple",
		check_TSCurrentConfig, assign_TSCurrentConfig, NULL
	},

	{
		{"ssl_ciphers", PGC_POSTMASTER, CONN_AUTH_SECURITY,
			gettext_noop("Sets the list of allowed SSL ciphers."),
			NULL,
			GUC_SUPERUSER_ONLY
		},
		&SSLCipherSuites,
#ifdef USE_SSL
		"HIGH:MEDIUM:+3DES:!aNULL",
#else
		"none",
#endif
		NULL, NULL, NULL
	},

	{
		{"ssl_ecdh_curve", PGC_POSTMASTER, CONN_AUTH_SECURITY,
			gettext_noop("Sets the curve to use for ECDH."),
			NULL,
			GUC_SUPERUSER_ONLY
		},
		&SSLECDHCurve,
#ifdef USE_SSL
		"prime256v1",
#else
		"none",
#endif
		NULL, NULL, NULL
	},

	{
		{"application_name", PGC_USERSET, LOGGING_WHAT,
			gettext_noop("Sets the application name to be reported in statistics and logs."),
			NULL,
			GUC_IS_NAME | GUC_REPORT | GUC_NOT_IN_SAMPLE
		},
		&application_name,
		"",
		check_application_name, assign_application_name, NULL
	},

	{
		{"cluster_name", PGC_POSTMASTER, PROCESS_TITLE,
			gettext_noop("Sets the name of the cluster, which is included in the process title."),
			NULL,
			GUC_IS_NAME
		},
		&cluster_name,
		"",
		check_cluster_name, NULL, NULL
	},

	/* End-of-list marker */
	{
		{NULL, 0, 0, NULL, NULL}, NULL, NULL, NULL, NULL, NULL
	}
};


static struct config_enum ConfigureNamesEnum[] =
{
	{
		{"backslash_quote", PGC_USERSET, COMPAT_OPTIONS_PREVIOUS,
			gettext_noop("Sets whether \"\\'\" is allowed in string literals."),
			NULL
		},
		&backslash_quote,
		BACKSLASH_QUOTE_SAFE_ENCODING, backslash_quote_options,
		NULL, NULL, NULL
	},

	{
		{"bytea_output", PGC_USERSET, CLIENT_CONN_STATEMENT,
			gettext_noop("Sets the output format for bytea."),
			NULL
		},
		&bytea_output,
		BYTEA_OUTPUT_HEX, bytea_output_options,
		NULL, NULL, NULL
	},

	{
		{"client_min_messages", PGC_USERSET, LOGGING_WHEN,
			gettext_noop("Sets the message levels that are sent to the client."),
			gettext_noop("Each level includes all the levels that follow it. The later"
						 " the level, the fewer messages are sent.")
		},
		&client_min_messages,
		NOTICE, client_message_level_options,
		NULL, NULL, NULL
	},

	{
		{"constraint_exclusion", PGC_USERSET, QUERY_TUNING_OTHER,
			gettext_noop("Enables the planner to use constraints to optimize queries."),
			gettext_noop("Table scans will be skipped if their constraints"
						 " guarantee that no rows match the query."),
			GUC_NO_SHOW_ALL | GUC_NOT_IN_SAMPLE
		},
		&constraint_exclusion,
		CONSTRAINT_EXCLUSION_ON, constraint_exclusion_options,
		NULL, NULL, NULL
	},

	{
		/*
		 * Greenplum needs to reconcile conflict detection based
		 * on predicate locks across cluster to support true
		 * serializability.  See merge fixme in
		 * assign_XactIsoLevel(). String guc sets the value of the
		 * corresponding variable via the assign hook, but enum guc
		 * sets it in set_config_option by new_val. We can't change
		 * the value of newval in the assignment hook, it's the
		 * reason why assign hook function method didn't work in
		 * past. Use the check hook to change 'newval'.
		 */
		{"default_transaction_isolation", PGC_USERSET, CLIENT_CONN_STATEMENT,
			gettext_noop("Sets the transaction isolation level of each new transaction."),
			NULL
		},
		&DefaultXactIsoLevel,
		XACT_READ_COMMITTED, isolation_level_options,
		check_DefaultXactIsoLevel, NULL, NULL
	},

	{
		{"IntervalStyle", PGC_USERSET, CLIENT_CONN_LOCALE,
			gettext_noop("Sets the display format for interval values."),
			NULL,
			GUC_REPORT
		},
		&IntervalStyle,
		INTSTYLE_POSTGRES, intervalstyle_options,
		NULL, NULL, NULL
	},

	{
		{"log_error_verbosity", PGC_SUSET, LOGGING_WHAT,
			gettext_noop("Sets the verbosity of logged messages."),
			NULL
		},
		&Log_error_verbosity,
		PGERROR_DEFAULT, log_error_verbosity_options,
		NULL, NULL, NULL
	},

	{
		{"log_min_messages", PGC_SUSET, LOGGING_WHEN,
			gettext_noop("Sets the message levels that are logged."),
			gettext_noop("Each level includes all the levels that follow it. The later"
						 " the level, the fewer messages are sent.")
		},
		&log_min_messages,
		WARNING, server_message_level_options,
		NULL, NULL, NULL
	},

	{
		{"log_min_error_statement", PGC_SUSET, LOGGING_WHEN,
			gettext_noop("Causes all statements generating error at or above this level to be logged."),
			gettext_noop("Each level includes all the levels that follow it. The later"
						 " the level, the fewer messages are sent.")
		},
		&log_min_error_statement,
		ERROR, server_message_level_options,
		NULL, NULL, NULL
	},

	{
		{"log_statement", PGC_SUSET, LOGGING_WHAT,
			gettext_noop("Sets the type of statements logged."),
			NULL
		},
		&log_statement,
		LOGSTMT_NONE, log_statement_options,
		NULL, NULL, NULL
	},

	{
		{"syslog_facility", PGC_SIGHUP, DEFUNCT_OPTIONS,
			gettext_noop("Sets the syslog \"facility\" to be used when syslog enabled."),
			gettext_noop("Valid values are LOCAL0, LOCAL1, LOCAL2, LOCAL3, "
						 "LOCAL4, LOCAL5, LOCAL6, LOCAL7."),
			GUC_NO_SHOW_ALL | GUC_NOT_IN_SAMPLE
		},
		&syslog_facility,
#ifdef HAVE_SYSLOG
		LOG_LOCAL0,
#else
		0,
#endif
		syslog_facility_options,
		NULL, assign_syslog_facility, NULL
	},

	{
		{"session_replication_role", PGC_SUSET, CLIENT_CONN_STATEMENT,
			gettext_noop("Sets the session's behavior for triggers and rewrite rules."),
			NULL
		},
		&SessionReplicationRole,
		SESSION_REPLICATION_ROLE_ORIGIN, session_replication_role_options,
		NULL, assign_session_replication_role, NULL
	},

	{
		{"synchronous_commit", PGC_USERSET, WAL_SETTINGS,
			gettext_noop("Sets the current transaction's synchronization level."),
			NULL
		},
		&synchronous_commit,
		SYNCHRONOUS_COMMIT_ON, synchronous_commit_options,
		NULL, assign_synchronous_commit, NULL
	},

	{
		{"archive_mode", PGC_POSTMASTER, WAL_ARCHIVING,
			gettext_noop("Allows archiving of WAL files using archive_command."),
			NULL
		},
		&XLogArchiveMode,
		ARCHIVE_MODE_OFF, archive_mode_options,
		NULL, NULL, NULL
	},

	{
		{"trace_recovery_messages", PGC_SIGHUP, DEVELOPER_OPTIONS,
			gettext_noop("Enables logging of recovery-related debugging information."),
			gettext_noop("Each level includes all the levels that follow it. The later"
						 " the level, the fewer messages are sent.")
		},
		&trace_recovery_messages,

		/*
		 * client_message_level_options allows too many values, really, but
		 * it's not worth having a separate options array for this.
		 */
		LOG, client_message_level_options,
		NULL, NULL, NULL
	},

	{
		{"track_functions", PGC_SUSET, STATS_COLLECTOR,
			gettext_noop("Collects function-level statistics on database activity."),
			NULL
		},
		&pgstat_track_functions,
		TRACK_FUNC_OFF, track_function_options,
		NULL, NULL, NULL
	},

	{
		{"wal_level", PGC_POSTMASTER, WAL_SETTINGS,
			gettext_noop("Set the level of information written to the WAL."),
			NULL
		},
		&wal_level,
		WAL_LEVEL_ARCHIVE, wal_level_options,
		NULL, NULL, NULL
	},

	{
		{"dynamic_shared_memory_type", PGC_POSTMASTER, RESOURCES_MEM,
			gettext_noop("Selects the dynamic shared memory implementation used."),
			NULL
		},
		&dynamic_shared_memory_type,
		DEFAULT_DYNAMIC_SHARED_MEMORY_TYPE, dynamic_shared_memory_options,
		NULL, NULL, NULL
	},

	{
		{"wal_sync_method", PGC_SIGHUP, WAL_SETTINGS,
			gettext_noop("Selects the method used for forcing WAL updates to disk."),
			NULL,
			GUC_NOT_IN_SAMPLE | GUC_NO_SHOW_ALL | GUC_DISALLOW_USER_SET
		},
		&sync_method,
		DEFAULT_SYNC_METHOD, sync_method_options,
		NULL, assign_xlog_sync_method, NULL
	},

	{
		{"xmlbinary", PGC_USERSET, CLIENT_CONN_STATEMENT,
			gettext_noop("Sets how binary values are to be encoded in XML."),
			NULL
		},
		&xmlbinary,
		XMLBINARY_BASE64, xmlbinary_options,
		NULL, NULL, NULL
	},

	{
		{"xmloption", PGC_USERSET, CLIENT_CONN_STATEMENT,
			gettext_noop("Sets whether XML data in implicit parsing and serialization "
						 "operations is to be considered as documents or content fragments."),
			NULL
		},
		&xmloption,
		XMLOPTION_CONTENT, xmloption_options,
		NULL, NULL, NULL
	},

	{
		{"huge_pages", PGC_POSTMASTER, RESOURCES_MEM,
			gettext_noop("Use of huge pages on Linux."),
			NULL
		},
		&huge_pages,
		HUGE_PAGES_TRY, huge_pages_options,
		NULL, NULL, NULL
	},

	{
		{"force_parallel_mode", PGC_USERSET, QUERY_TUNING_OTHER,
			gettext_noop("Forces use of parallel query facilities."),
			gettext_noop("If possible, run query using a parallel worker and with parallel restrictions.")
		},
		&force_parallel_mode,
		FORCE_PARALLEL_OFF, force_parallel_mode_options,
		NULL, NULL, NULL
	},

	/* End-of-list marker */
	{
		{NULL, 0, 0, NULL, NULL}, NULL, 0, NULL, NULL, NULL, NULL
	}
};

/******** end of options list ********/


/*
 * To allow continued support of obsolete names for GUC variables, we apply
 * the following mappings to any unrecognized name.  Note that an old name
 * should be mapped to a new one only if the new variable has very similar
 * semantics to the old.
 */
static const char *const map_old_guc_names[] = {
	"sort_mem", "work_mem",
	"vacuum_mem", "maintenance_work_mem",
	NULL
};


/*
 * Actual lookup of variables is done through this single, sorted array.
 */
static struct config_generic **guc_variables;

/* Current number of variables contained in the vector */
static int	num_guc_variables;

/* Vector capacity */
static int	size_guc_variables;


static bool guc_dirty;			/* TRUE if need to do commit/abort work */

static bool reporting_enabled;	/* TRUE to enable GUC_REPORT */

static int	GUCNestLevel = 0;	/* 1 when in main transaction */


static int	guc_var_compare(const void *a, const void *b);
static void InitializeGUCOptionsFromEnvironment(void);
static void InitializeOneGUCOption(struct config_generic * gconf);
static void push_old_value(struct config_generic * gconf, GucAction action);
static void ReportGUCOption(struct config_generic * record);
static void reapply_stacked_values(struct config_generic * variable,
					   struct config_string * pHolder,
					   GucStack *stack,
					   const char *curvalue,
					   GucContext curscontext, GucSource cursource);
static void ShowGUCConfigOption(const char *name, DestReceiver *dest);
static void ShowAllGUCConfig(DestReceiver *dest);
static char *_ShowOption(struct config_generic * record, bool use_units);
static bool validate_option_array_item(const char *name, const char *value,
						   bool skipIfNoPermissions);
static void write_auto_conf_file(int fd, const char *filename, ConfigVariable *head_p);
static void replace_auto_config_value(ConfigVariable **head_p, ConfigVariable **tail_p,
						  const char *name, const char *value);

static void DispatchSetPGVariable(const char *name, List *args, bool is_local);

/*
 * Some infrastructure for checking malloc/strdup/realloc calls
 */
static void *
guc_malloc(int elevel, size_t size)
{
	void	   *data;

	/* Avoid unportable behavior of malloc(0) */
	if (size == 0)
		size = 1;
	data = malloc(size);
	if (data == NULL)
		ereport(elevel,
				(errcode(ERRCODE_OUT_OF_MEMORY),
				 errmsg("out of memory")));
	return data;
}

static void *
guc_realloc(int elevel, void *old, size_t size)
{
	void	   *data;

	/* Avoid unportable behavior of realloc(NULL, 0) */
	if (old == NULL && size == 0)
		size = 1;
	data = realloc(old, size);
	if (data == NULL)
		ereport(elevel,
				(errcode(ERRCODE_OUT_OF_MEMORY),
				 errmsg("out of memory")));
	return data;
}

static char *
guc_strdup(int elevel, const char *src)
{
	char	   *data;

	data = strdup(src);
	if (data == NULL)
		ereport(elevel,
				(errcode(ERRCODE_OUT_OF_MEMORY),
				 errmsg("out of memory")));
	return data;
}


/*
 * Detect whether strval is referenced anywhere in a GUC string item
 */
static bool
string_field_used(struct config_string * conf, char *strval)
{
	GucStack   *stack;

	if (strval == *(conf->variable) ||
		strval == conf->reset_val ||
		strval == conf->boot_val)
		return true;
	for (stack = conf->gen.stack; stack; stack = stack->prev)
	{
		if (strval == stack->prior.val.stringval ||
			strval == stack->masked.val.stringval)
			return true;
	}
	return false;
}

/*
 * Support for assigning to a field of a string GUC item.  Free the prior
 * value if it's not referenced anywhere else in the item (including stacked
 * states).
 */
static void
set_string_field(struct config_string * conf, char **field, char *newval)
{
	char	   *oldval = *field;

	/* Do the assignment */
	*field = newval;

	/* Free old value if it's not NULL and isn't referenced anymore */
	if (oldval && !string_field_used(conf, oldval))
		free(oldval);
}

/*
 * Detect whether an "extra" struct is referenced anywhere in a GUC item
 */
static bool
extra_field_used(struct config_generic * gconf, void *extra)
{
	GucStack   *stack;

	if (extra == gconf->extra)
		return true;
	switch (gconf->vartype)
	{
		case PGC_BOOL:
			if (extra == ((struct config_bool *) gconf)->reset_extra)
				return true;
			break;
		case PGC_INT:
			if (extra == ((struct config_int *) gconf)->reset_extra)
				return true;
			break;
		case PGC_REAL:
			if (extra == ((struct config_real *) gconf)->reset_extra)
				return true;
			break;
		case PGC_STRING:
			if (extra == ((struct config_string *) gconf)->reset_extra)
				return true;
			break;
		case PGC_ENUM:
			if (extra == ((struct config_enum *) gconf)->reset_extra)
				return true;
			break;
	}
	for (stack = gconf->stack; stack; stack = stack->prev)
	{
		if (extra == stack->prior.extra ||
			extra == stack->masked.extra)
			return true;
	}

	return false;
}

/*
 * Support for assigning to an "extra" field of a GUC item.  Free the prior
 * value if it's not referenced anywhere else in the item (including stacked
 * states).
 */
static void
set_extra_field(struct config_generic * gconf, void **field, void *newval)
{
	void	   *oldval = *field;

	/* Do the assignment */
	*field = newval;

	/* Free old value if it's not NULL and isn't referenced anymore */
	if (oldval && !extra_field_used(gconf, oldval))
		free(oldval);
}

/*
 * Support for copying a variable's active value into a stack entry.
 * The "extra" field associated with the active value is copied, too.
 *
 * NB: be sure stringval and extra fields of a new stack entry are
 * initialized to NULL before this is used, else we'll try to free() them.
 */
static void
set_stack_value(struct config_generic * gconf, config_var_value *val)
{
	switch (gconf->vartype)
	{
		case PGC_BOOL:
			val->val.boolval =
				*((struct config_bool *) gconf)->variable;
			break;
		case PGC_INT:
			val->val.intval =
				*((struct config_int *) gconf)->variable;
			break;
		case PGC_REAL:
			val->val.realval =
				*((struct config_real *) gconf)->variable;
			break;
		case PGC_STRING:
			set_string_field((struct config_string *) gconf,
							 &(val->val.stringval),
							 *((struct config_string *) gconf)->variable);
			break;
		case PGC_ENUM:
			val->val.enumval =
				*((struct config_enum *) gconf)->variable;
			break;
	}
	set_extra_field(gconf, &(val->extra), gconf->extra);
}

/*
 * Support for discarding a no-longer-needed value in a stack entry.
 * The "extra" field associated with the stack entry is cleared, too.
 */
static void
discard_stack_value(struct config_generic * gconf, config_var_value *val)
{
	switch (gconf->vartype)
	{
		case PGC_BOOL:
		case PGC_INT:
		case PGC_REAL:
		case PGC_ENUM:
			/* no need to do anything */
			break;
		case PGC_STRING:
			set_string_field((struct config_string *) gconf,
							 &(val->val.stringval),
							 NULL);
			break;
	}
	set_extra_field(gconf, &(val->extra), NULL);
}


/*
 * Fetch the sorted array pointer (exported for help_config.c's use ONLY)
 */
struct config_generic **
get_guc_variables(void)
{
	return guc_variables;
}
int get_num_guc_variables(void)
{
	return num_guc_variables;
}


/*
 * gp_guc_list_init
 *
 * Builds global lists of interesting GUCs for use with gp_guc_list_show()...
 *
 * - gp_guc_list_for_explain: consists of planner GUCs, plus 'work_mem'
 * - gp_guc_list_for_no_plan: planner method enables for cdb_no_plan_for_query().
 */
static void
gp_guc_list_init(void)
{
    int         i;

    if (gp_guc_list_for_explain)
    {
        list_free(gp_guc_list_for_explain);
        gp_guc_list_for_explain = NIL;
    }
    if (gp_guc_list_for_no_plan)
    {
        list_free(gp_guc_list_for_no_plan);
        gp_guc_list_for_no_plan = NIL;
    }

	for (i = 0; i < num_guc_variables; i++)
	{
		struct config_generic  *gconf = guc_variables[i];
        bool    explain = false;
        bool    no_plan = false;

        switch (gconf->group)
        {
            case QUERY_TUNING:
            case QUERY_TUNING_COST:
            case QUERY_TUNING_OTHER:
                explain = true;
                break;

            case QUERY_TUNING_METHOD:
                explain = true;
                no_plan = true;
                break;

            case RESOURCES_MEM:
                if (0 == guc_name_compare(gconf->name, "work_mem"))
                    explain = true;
                break;

            default:
                break;
        }

        if (explain)
            gp_guc_list_for_explain = lappend(gp_guc_list_for_explain, gconf);
        if (no_plan)
            gp_guc_list_for_no_plan = lappend(gp_guc_list_for_no_plan, gconf);
	}
}                               /* gp_guc_list_init */


/*
 * gp_guc_list_show
 *
 * Given a list of GUCs (a List of struct config_generic), construct a list
 * of human-readable strings of the option names and current values, skipping
 * any whose source <= 'excluding'.
 */
List *
gp_guc_list_show(GucSource excluding, List *guclist)
{
	List	   *options = NIL;
	ListCell   *cell;
	char	   *value;
	char	 	buf[NAMEDATALEN];

	foreach(cell, guclist)
	{
		struct config_generic *gconf = (struct config_generic *) lfirst(cell);

		if (gconf->source > excluding)
        {
            value = _ShowOption(gconf, true);
			snprintf(buf, sizeof(buf), "%s=%s", gconf->name, value);
			options = lappend(options, pstrdup(buf));

			memset(&buf, '\0', sizeof(buf));
            pfree(value);
        }
	}

	return options;
}


/*
 * Build the sorted array.  This is split out so that it could be
 * re-executed after startup (e.g., we could allow loadable modules to
 * add vars, and then we'd need to re-sort).
 */
void
build_guc_variables(void)
{
	int			size_vars;
	int			num_vars = 0;
	struct config_generic **guc_vars;
	int			i;

	/* validate that the config_group array has same # of elements as config_group enumeration */
	for ( i = 0; i < ___CONFIG_GROUP_COUNT; i++)
	{
	    Assert(config_group_names[i] != NULL);
	}
	Assert(config_group_names[___CONFIG_GROUP_COUNT] == NULL);

	for (i = 0; ConfigureNamesBool[i].gen.name; i++)
	{
		struct config_bool *conf = &ConfigureNamesBool[i];

		/* Rather than requiring vartype to be filled in by hand, do this: */
		conf->gen.vartype = PGC_BOOL;
		num_vars++;
	}

	for (i = 0; ConfigureNamesBool_gp[i].gen.name; i++)
	{
		struct config_bool *conf = &ConfigureNamesBool_gp[i];

		conf->gen.vartype = PGC_BOOL;
		num_vars++;
	}

	for (i = 0; ConfigureNamesInt[i].gen.name; i++)
	{
		struct config_int *conf = &ConfigureNamesInt[i];

		conf->gen.vartype = PGC_INT;
		num_vars++;
	}

	for (i = 0; ConfigureNamesInt_gp[i].gen.name; i++)
	{
		struct config_int *conf = &ConfigureNamesInt_gp[i];

		conf->gen.vartype = PGC_INT;
		num_vars++;
	}

	for (i = 0; ConfigureNamesReal[i].gen.name; i++)
	{
		struct config_real *conf = &ConfigureNamesReal[i];

		conf->gen.vartype = PGC_REAL;
		num_vars++;
	}

	for (i = 0; ConfigureNamesReal_gp[i].gen.name; i++)
	{
		struct config_real *conf = &ConfigureNamesReal_gp[i];

		conf->gen.vartype = PGC_REAL;
		num_vars++;
	}

	for (i = 0; ConfigureNamesString[i].gen.name; i++)
	{
		struct config_string *conf = &ConfigureNamesString[i];

		conf->gen.vartype = PGC_STRING;
		num_vars++;
	}

	for (i = 0; ConfigureNamesString_gp[i].gen.name; i++)
	{
		struct config_string *conf = &ConfigureNamesString_gp[i];

		conf->gen.vartype = PGC_STRING;
		num_vars++;
	}

	for (i = 0; ConfigureNamesEnum[i].gen.name; i++)
	{
		struct config_enum *conf = &ConfigureNamesEnum[i];

		conf->gen.vartype = PGC_ENUM;
		num_vars++;
	}

	for (i = 0; ConfigureNamesEnum_gp[i].gen.name; i++)
	{
		struct config_enum *conf = &ConfigureNamesEnum_gp[i];

		conf->gen.vartype = PGC_ENUM;
		num_vars++;
	}

	/*
	 * Create table with 20% slack
	 */
	size_vars = num_vars + num_vars / 4;

	guc_vars = (struct config_generic **)
		guc_malloc(FATAL, size_vars * sizeof(struct config_generic *));

	num_vars = 0;

	for (i = 0; ConfigureNamesBool[i].gen.name; i++)
		guc_vars[num_vars++] = &ConfigureNamesBool[i].gen;

	for (i = 0; ConfigureNamesBool_gp[i].gen.name; i++)
		guc_vars[num_vars++] = &ConfigureNamesBool_gp[i].gen;

	for (i = 0; ConfigureNamesInt[i].gen.name; i++)
		guc_vars[num_vars++] = &ConfigureNamesInt[i].gen;

	for (i = 0; ConfigureNamesInt_gp[i].gen.name; i++)
		guc_vars[num_vars++] = &ConfigureNamesInt_gp[i].gen;

	for (i = 0; ConfigureNamesReal[i].gen.name; i++)
		guc_vars[num_vars++] = &ConfigureNamesReal[i].gen;

	for (i = 0; ConfigureNamesReal_gp[i].gen.name; i++)
		guc_vars[num_vars++] = &ConfigureNamesReal_gp[i].gen;

	for (i = 0; ConfigureNamesString[i].gen.name; i++)
		guc_vars[num_vars++] = &ConfigureNamesString[i].gen;

	for (i = 0; ConfigureNamesString_gp[i].gen.name; i++)
		guc_vars[num_vars++] = &ConfigureNamesString_gp[i].gen;

	for (i = 0; ConfigureNamesEnum[i].gen.name; i++)
		guc_vars[num_vars++] = &ConfigureNamesEnum[i].gen;

	for (i = 0; ConfigureNamesEnum_gp[i].gen.name; i++)
		guc_vars[num_vars++] = &ConfigureNamesEnum_gp[i].gen;

	if (guc_variables)
		free(guc_variables);
	guc_variables = guc_vars;
	num_guc_variables = num_vars;
	size_guc_variables = size_vars;
	gpdb_assign_sync_flag(guc_variables, num_guc_variables, true /* predefine */);
	qsort((void *) guc_variables, num_guc_variables,
		  sizeof(struct config_generic *), guc_var_compare);
}

/*
 * Add a new GUC variable to the list of known variables. The
 * list is expanded if needed.
 */
static bool
add_guc_variable(struct config_generic * var, int elevel)
{
	if (num_guc_variables + 1 >= size_guc_variables)
	{
		/*
		 * Increase the vector by 25%
		 */
		int			size_vars = size_guc_variables + size_guc_variables / 4;
		struct config_generic **guc_vars;

		if (size_vars == 0)
		{
			size_vars = 100;
			guc_vars = (struct config_generic **)
				guc_malloc(elevel, size_vars * sizeof(struct config_generic *));
		}
		else
		{
			guc_vars = (struct config_generic **)
				guc_realloc(elevel, guc_variables, size_vars * sizeof(struct config_generic *));
		}

		if (guc_vars == NULL)
			return false;		/* out of memory */

		guc_variables = guc_vars;
		size_guc_variables = size_vars;
	}
	guc_variables[num_guc_variables++] = var;
	gpdb_assign_sync_flag(&var, 1, false /* predefine */);
	qsort((void *) guc_variables, num_guc_variables,
		  sizeof(struct config_generic *), guc_var_compare);
	return true;
}

/*
 * Create and add a placeholder variable for a custom variable name.
 */
static struct config_generic *
add_placeholder_variable(const char *name, int elevel)
{
	size_t		sz = sizeof(struct config_string) + sizeof(char *);
	struct config_string *var;
	struct config_generic *gen;

	var = (struct config_string *) guc_malloc(elevel, sz);
	if (var == NULL)
		return NULL;
	memset(var, 0, sz);
	gen = &var->gen;

	gen->name = guc_strdup(elevel, name);
	if (gen->name == NULL)
	{
		free(var);
		return NULL;
	}

	gen->context = PGC_USERSET;
	gen->group = CUSTOM_OPTIONS;
	gen->short_desc = "GUC placeholder variable";
	gen->flags = GUC_NO_SHOW_ALL | GUC_NOT_IN_SAMPLE | GUC_CUSTOM_PLACEHOLDER;
	gen->vartype = PGC_STRING;

	/*
	 * The char* is allocated at the end of the struct since we have no
	 * 'static' place to point to.  Note that the current value, as well as
	 * the boot and reset values, start out NULL.
	 */
	var->variable = (char **) (var + 1);

	if (!add_guc_variable((struct config_generic *) var, elevel))
	{
		free((void *) gen->name);
		free(var);
		return NULL;
	}

	return gen;
}

/*
 * Look up option NAME.  If it exists, return a pointer to its record,
 * else return NULL.  If create_placeholders is TRUE, we'll create a
 * placeholder record for a valid-looking custom variable name.
 */
struct config_generic *
find_option(const char *name, bool create_placeholders, int elevel)
{
	const char **key = &name;
	struct config_generic **res;
	int			i;

	Assert(name);

	/*
	 * By equating const char ** with struct config_generic *, we are assuming
	 * the name field is first in config_generic.
	 */
	res = (struct config_generic **) bsearch((void *) &key,
											 (void *) guc_variables,
											 num_guc_variables,
											 sizeof(struct config_generic *),
											 guc_var_compare);
	if (res)
		return *res;

	/*
	 * See if the name is an obsolete name for a variable.  We assume that the
	 * set of supported old names is short enough that a brute-force search is
	 * the best way.
	 */
	for (i = 0; map_old_guc_names[i] != NULL; i += 2)
	{
		if (guc_name_compare(name, map_old_guc_names[i]) == 0)
			return find_option(map_old_guc_names[i + 1], false, elevel);
	}

	if (create_placeholders)
	{
		/*
		 * Check if the name is qualified, and if so, add a placeholder.
		 */
		if (strchr(name, GUC_QUALIFIER_SEPARATOR) != NULL)
			return add_placeholder_variable(name, elevel);
	}

	/* Unknown name */
	return NULL;
}


/*
 * comparator for qsorting and bsearching guc_variables array
 */
static int
guc_var_compare(const void *a, const void *b)
{
	const struct config_generic *confa = *(struct config_generic * const *) a;
	const struct config_generic *confb = *(struct config_generic * const *) b;

	return guc_name_compare(confa->name, confb->name);
}

/*
 * the bare comparison function for GUC names
 */
int
guc_name_compare(const char *namea, const char *nameb)
{
	/*
	 * The temptation to use strcasecmp() here must be resisted, because the
	 * array ordering has to remain stable across setlocale() calls. So, build
	 * our own with a simple ASCII-only downcasing.
	 */
	while (*namea && *nameb)
	{
		char		cha = *namea++;
		char		chb = *nameb++;

		if (cha >= 'A' && cha <= 'Z')
			cha += 'a' - 'A';
		if (chb >= 'A' && chb <= 'Z')
			chb += 'a' - 'A';
		if (cha != chb)
			return cha - chb;
	}
	if (*namea)
		return 1;				/* a is longer */
	if (*nameb)
		return -1;				/* b is longer */
	return 0;
}


/*
 * Initialize GUC options during program startup.
 *
 * Note that we cannot read the config file yet, since we have not yet
 * processed command-line switches.
 */
void
InitializeGUCOptions(void)
{
	int			i;

	/*
	 * Before log_line_prefix could possibly receive a nonempty setting, make
	 * sure that timezone processing is minimally alive (see elog.c).
	 */
	pg_timezone_initialize();

	/*
	 * Build sorted array of all GUC variables.
	 */
	build_guc_variables();

	/*
	 * Load all variables with their compiled-in defaults, and initialize
	 * status fields as needed.
	 */
	for (i = 0; i < num_guc_variables; i++)
	{
		InitializeOneGUCOption(guc_variables[i]);
	}

	guc_dirty = false;

	reporting_enabled = false;

	/*
	 * Prevent any attempt to override the transaction modes from
	 * non-interactive sources.
	 */
	SetConfigOption("transaction_isolation", "default",
					PGC_POSTMASTER, PGC_S_OVERRIDE);
	SetConfigOption("transaction_read_only", "no",
					PGC_POSTMASTER, PGC_S_OVERRIDE);
	SetConfigOption("transaction_deferrable", "no",
					PGC_POSTMASTER, PGC_S_OVERRIDE);

	/*
	 * For historical reasons, some GUC parameters can receive defaults from
	 * environment variables.  Process those settings.
	 */
	InitializeGUCOptionsFromEnvironment();
}

/*
 * Assign any GUC values that can come from the server's environment.
 *
 * This is called from InitializeGUCOptions, and also from ProcessConfigFile
 * to deal with the possibility that a setting has been removed from
 * postgresql.conf and should now get a value from the environment.
 * (The latter is a kludge that should probably go away someday; if so,
 * fold this back into InitializeGUCOptions.)
 */
static void
InitializeGUCOptionsFromEnvironment(void)
{
	char	   *env;
	long		stack_rlimit;

	env = getenv("PGPORT");
	if (env != NULL)
		SetConfigOption("port", env, PGC_POSTMASTER, PGC_S_ENV_VAR);

	env = getenv("PGDATESTYLE");
	if (env != NULL)
		SetConfigOption("datestyle", env, PGC_POSTMASTER, PGC_S_ENV_VAR);

	env = getenv("PGCLIENTENCODING");
	if (env != NULL)
		SetConfigOption("client_encoding", env, PGC_POSTMASTER, PGC_S_ENV_VAR);

	/*
	 * rlimit isn't exactly an "environment variable", but it behaves about
	 * the same.  If we can identify the platform stack depth rlimit, increase
	 * default stack depth setting up to whatever is safe (but at most 2MB).
	 */
	stack_rlimit = get_stack_depth_rlimit();
	if (stack_rlimit > 0)
	{
		long		new_limit = (stack_rlimit - STACK_DEPTH_SLOP) / 1024L;

		if (new_limit > 100)
		{
			char		limbuf[16];

			new_limit = Min(new_limit, 2048);
			sprintf(limbuf, "%ld", new_limit);
			SetConfigOption("max_stack_depth", limbuf,
							PGC_POSTMASTER, PGC_S_ENV_VAR);
		}
	}
}

/*
 * Initialize one GUC option variable to its compiled-in default.
 *
 * Note: the reason for calling check_hooks is not that we think the boot_val
 * might fail, but that the hooks might wish to compute an "extra" struct.
 */
static void
InitializeOneGUCOption(struct config_generic * gconf)
{
	gconf->status = 0;
	gconf->source = PGC_S_DEFAULT;
	gconf->reset_source = PGC_S_DEFAULT;
	gconf->scontext = PGC_INTERNAL;
	gconf->reset_scontext = PGC_INTERNAL;
	gconf->stack = NULL;
	gconf->extra = NULL;
	gconf->sourcefile = NULL;
	gconf->sourceline = 0;

	switch (gconf->vartype)
	{
		case PGC_BOOL:
			{
				struct config_bool *conf = (struct config_bool *) gconf;
				bool		newval = conf->boot_val;
				void	   *extra = NULL;

				if (!call_bool_check_hook(conf, &newval, &extra,
										  PGC_S_DEFAULT, LOG))
					elog(FATAL, "failed to initialize %s to %d",
						 conf->gen.name, (int) newval);
				if (conf->assign_hook)
					(*conf->assign_hook) (newval, extra);
				*conf->variable = conf->reset_val = newval;
				conf->gen.extra = conf->reset_extra = extra;
				break;
			}
		case PGC_INT:
			{
				struct config_int *conf = (struct config_int *) gconf;
				int			newval = conf->boot_val;
				void	   *extra = NULL;

				Assert(newval >= conf->min);
				Assert(newval <= conf->max);
				if (!call_int_check_hook(conf, &newval, &extra,
										 PGC_S_DEFAULT, LOG))
					elog(FATAL, "failed to initialize %s to %d",
						 conf->gen.name, newval);
				if (conf->assign_hook)
					(*conf->assign_hook) (newval, extra);
				*conf->variable = conf->reset_val = newval;
				conf->gen.extra = conf->reset_extra = extra;
				break;
			}
		case PGC_REAL:
			{
				struct config_real *conf = (struct config_real *) gconf;
				double		newval = conf->boot_val;
				void	   *extra = NULL;

				Assert(newval >= conf->min);
				Assert(newval <= conf->max);
				if (!call_real_check_hook(conf, &newval, &extra,
										  PGC_S_DEFAULT, LOG))
					elog(FATAL, "failed to initialize %s to %g",
						 conf->gen.name, newval);
				if (conf->assign_hook)
					(*conf->assign_hook) (newval, extra);
				*conf->variable = conf->reset_val = newval;
				conf->gen.extra = conf->reset_extra = extra;
				break;
			}
		case PGC_STRING:
			{
				struct config_string *conf = (struct config_string *) gconf;
				char	   *newval;
				void	   *extra = NULL;

				/* non-NULL boot_val must always get strdup'd */
				if (conf->boot_val != NULL)
					newval = guc_strdup(FATAL, conf->boot_val);
				else
					newval = NULL;

				if (!call_string_check_hook(conf, &newval, &extra,
											PGC_S_DEFAULT, LOG))
					elog(FATAL, "failed to initialize %s to \"%s\"",
						 conf->gen.name, newval ? newval : "");
				if (conf->assign_hook)
					(*conf->assign_hook) (newval, extra);
				*conf->variable = conf->reset_val = newval;
				conf->gen.extra = conf->reset_extra = extra;
				break;
			}
		case PGC_ENUM:
			{
				struct config_enum *conf = (struct config_enum *) gconf;
				int			newval = conf->boot_val;
				void	   *extra = NULL;

				if (!call_enum_check_hook(conf, &newval, &extra,
										  PGC_S_DEFAULT, LOG))
					elog(FATAL, "failed to initialize %s to %d",
						 conf->gen.name, newval);
				if (conf->assign_hook)
					(*conf->assign_hook) (newval, extra);
				*conf->variable = conf->reset_val = newval;
				conf->gen.extra = conf->reset_extra = extra;
				break;
			}
	}
}


/*
 * Select the configuration files and data directory to be used, and
 * do the initial read of postgresql.conf.
 *
 * This is called after processing command-line switches.
 *		userDoption is the -D switch value if any (NULL if unspecified).
 *		progname is just for use in error messages.
 *
 * Returns true on success; on failure, prints a suitable error message
 * to stderr and returns false.
 */
bool
SelectConfigFiles(const char *userDoption, const char *progname)
{
	char	   *configdir;
	char	   *fname;
	struct stat stat_buf;

	/* configdir is -D option, or $PGDATA if no -D */
	if (userDoption)
		configdir = make_absolute_path(userDoption);
	else
		configdir = make_absolute_path(getenv("PGDATA"));

	if (configdir && stat(configdir, &stat_buf) != 0)
	{
		write_stderr("%s: could not access directory \"%s\": %s\n",
					 progname,
					 configdir,
					 strerror(errno));
		if (errno == ENOENT)
			write_stderr("Run initdb or pg_basebackup to initialize a PostgreSQL data directory.\n");
		return false;
	}

	/*
	 * Find the configuration file: if config_file was specified on the
	 * command line, use it, else use configdir/postgresql.conf.  In any case
	 * ensure the result is an absolute path, so that it will be interpreted
	 * the same way by future backends.
	 */
	if (ConfigFileName)
		fname = make_absolute_path(ConfigFileName);
	else if (configdir)
	{
		fname = guc_malloc(FATAL,
						   strlen(configdir) + strlen(CONFIG_FILENAME) + 2);
		sprintf(fname, "%s/%s", configdir, CONFIG_FILENAME);
	}
	else
	{
		write_stderr("%s does not know where to find the server configuration file.\n"
					 "You must specify the --config-file or -D invocation "
					 "option or set the PGDATA environment variable.\n",
					 progname);
		return false;
	}

	/*
	 * Set the ConfigFileName GUC variable to its final value, ensuring that
	 * it can't be overridden later.
	 */
	SetConfigOption("config_file", fname, PGC_POSTMASTER, PGC_S_OVERRIDE);
	free(fname);

	/*
	 * Now read the config file for the first time.
	 */
	if (stat(ConfigFileName, &stat_buf) != 0)
	{
		write_stderr("%s: could not access the server configuration file \"%s\": %s\n",
					 progname, ConfigFileName, strerror(errno));
		free(configdir);
		return false;
	}

	/*
	 * Read the configuration file for the first time.  This time only the
	 * data_directory parameter is picked up to determine the data directory,
	 * so that we can read the PG_AUTOCONF_FILENAME file next time.
	 */
	ProcessConfigFile(PGC_POSTMASTER);

	/*
	 * If the data_directory GUC variable has been set, use that as DataDir;
	 * otherwise use configdir if set; else punt.
	 *
	 * Note: SetDataDir will copy and absolute-ize its argument, so we don't
	 * have to.
	 */
	if (data_directory)
		SetDataDir(data_directory);
	else if (configdir)
		SetDataDir(configdir);
	else
	{
		write_stderr("%s does not know where to find the database system data.\n"
					 "This can be specified as \"data_directory\" in \"%s\", "
					 "or by the -D invocation option, or by the "
					 "PGDATA environment variable.\n",
					 progname, ConfigFileName);
		return false;
	}

	/*
	 * Reflect the final DataDir value back into the data_directory GUC var.
	 * (If you are wondering why we don't just make them a single variable,
	 * it's because the EXEC_BACKEND case needs DataDir to be transmitted to
	 * child backends specially.  XXX is that still true?  Given that we now
	 * chdir to DataDir, EXEC_BACKEND can read the config file without knowing
	 * DataDir in advance.)
	 */
	SetConfigOption("data_directory", DataDir, PGC_POSTMASTER, PGC_S_OVERRIDE);

	/*
	 * Now read the config file a second time, allowing any settings in the
	 * PG_AUTOCONF_FILENAME file to take effect.  (This is pretty ugly, but
	 * since we have to determine the DataDir before we can find the autoconf
	 * file, the alternatives seem worse.)
	 */
	ProcessConfigFile(PGC_POSTMASTER);

	/*
	 * If timezone_abbreviations wasn't set in the configuration file, install
	 * the default value.  We do it this way because we can't safely install a
	 * "real" value until my_exec_path is set, which may not have happened
	 * when InitializeGUCOptions runs, so the bootstrap default value cannot
	 * be the real desired default.
	 */
	pg_timezone_abbrev_initialize();

	/*
	 * Figure out where pg_hba.conf is, and make sure the path is absolute.
	 */
	if (HbaFileName)
		fname = make_absolute_path(HbaFileName);
	else if (configdir)
	{
		fname = guc_malloc(FATAL,
						   strlen(configdir) + strlen(HBA_FILENAME) + 2);
		sprintf(fname, "%s/%s", configdir, HBA_FILENAME);
	}
	else
	{
		write_stderr("%s does not know where to find the \"hba\" configuration file.\n"
					 "This can be specified as \"hba_file\" in \"%s\", "
					 "or by the -D invocation option, or by the "
					 "PGDATA environment variable.\n",
					 progname, ConfigFileName);
		return false;
	}
	SetConfigOption("hba_file", fname, PGC_POSTMASTER, PGC_S_OVERRIDE);
	free(fname);

	/*
	 * Likewise for pg_ident.conf.
	 */
	if (IdentFileName)
		fname = make_absolute_path(IdentFileName);
	else if (configdir)
	{
		fname = guc_malloc(FATAL,
						   strlen(configdir) + strlen(IDENT_FILENAME) + 2);
		sprintf(fname, "%s/%s", configdir, IDENT_FILENAME);
	}
	else
	{
		write_stderr("%s does not know where to find the \"ident\" configuration file.\n"
					 "This can be specified as \"ident_file\" in \"%s\", "
					 "or by the -D invocation option, or by the "
					 "PGDATA environment variable.\n",
					 progname, ConfigFileName);
		return false;
	}
	SetConfigOption("ident_file", fname, PGC_POSTMASTER, PGC_S_OVERRIDE);
	free(fname);

	free(configdir);

	return true;
}


/*
 * Reset all options to their saved default values (implements RESET ALL)
 */
void
ResetAllOptions(void)
{
	int			i;

	for (i = 0; i < num_guc_variables; i++)
	{
		struct config_generic *gconf = guc_variables[i];

		/* Don't reset non-SET-able values */
		if (gconf->context != PGC_SUSET &&
			gconf->context != PGC_USERSET)
			continue;
		/* Don't reset if special exclusion from RESET ALL */
		if (gconf->flags & GUC_NO_RESET_ALL)
			continue;
		/* No need to reset if wasn't SET */
		if (gconf->source <= PGC_S_OVERRIDE)
			continue;

		/* Save old value to support transaction abort */
		push_old_value(gconf, GUC_ACTION_SET);

		switch (gconf->vartype)
		{
			case PGC_BOOL:
				{
					struct config_bool *conf = (struct config_bool *) gconf;

					if (conf->assign_hook)
						(*conf->assign_hook) (conf->reset_val,
											  conf->reset_extra);
					*conf->variable = conf->reset_val;
					set_extra_field(&conf->gen, &conf->gen.extra,
									conf->reset_extra);
					break;
				}
			case PGC_INT:
				{
					struct config_int *conf = (struct config_int *) gconf;

					if (conf->assign_hook)
						(*conf->assign_hook) (conf->reset_val,
											  conf->reset_extra);
					*conf->variable = conf->reset_val;
					set_extra_field(&conf->gen, &conf->gen.extra,
									conf->reset_extra);
					break;
				}
			case PGC_REAL:
				{
					struct config_real *conf = (struct config_real *) gconf;

					if (conf->assign_hook)
						(*conf->assign_hook) (conf->reset_val,
											  conf->reset_extra);
					*conf->variable = conf->reset_val;
					set_extra_field(&conf->gen, &conf->gen.extra,
									conf->reset_extra);
					break;
				}
			case PGC_STRING:
				{
					struct config_string *conf = (struct config_string *) gconf;

					if (conf->assign_hook)
						(*conf->assign_hook) (conf->reset_val,
											  conf->reset_extra);
					set_string_field(conf, conf->variable, conf->reset_val);
					set_extra_field(&conf->gen, &conf->gen.extra,
									conf->reset_extra);
					break;
				}
			case PGC_ENUM:
				{
					struct config_enum *conf = (struct config_enum *) gconf;

					if (conf->assign_hook)
						(*conf->assign_hook) (conf->reset_val,
											  conf->reset_extra);
					*conf->variable = conf->reset_val;
					set_extra_field(&conf->gen, &conf->gen.extra,
									conf->reset_extra);
					break;
				}
		}

		gconf->source = gconf->reset_source;
		gconf->scontext = gconf->reset_scontext;

		if (gconf->flags & GUC_REPORT)
			ReportGUCOption(gconf);
	}
}


/*
 * push_old_value
 *		Push previous state during transactional assignment to a GUC variable.
 */
static void
push_old_value(struct config_generic * gconf, GucAction action)
{
	GucStack   *stack;

	/* If we're not inside a nest level, do nothing */
	if (GUCNestLevel == 0)
		return;

	/* Do we already have a stack entry of the current nest level? */
	stack = gconf->stack;
	if (stack && stack->nest_level >= GUCNestLevel)
	{
		/* Yes, so adjust its state if necessary */
		Assert(stack->nest_level == GUCNestLevel);
		switch (action)
		{
			case GUC_ACTION_SET:
				/* SET overrides any prior action at same nest level */
				if (stack->state == GUC_SET_LOCAL)
				{
					/* must discard old masked value */
					discard_stack_value(gconf, &stack->masked);
				}
				stack->state = GUC_SET;
				break;
			case GUC_ACTION_LOCAL:
				if (stack->state == GUC_SET)
				{
					/* SET followed by SET LOCAL, remember SET's value */
					stack->masked_scontext = gconf->scontext;
					set_stack_value(gconf, &stack->masked);
					stack->state = GUC_SET_LOCAL;
				}
				/* in all other cases, no change to stack entry */
				break;
			case GUC_ACTION_SAVE:
				/* Could only have a prior SAVE of same variable */
				Assert(stack->state == GUC_SAVE);
				break;
		}
		Assert(guc_dirty);		/* must be set already */
		return;
	}

	/*
	 * Push a new stack entry
	 *
	 * We keep all the stack entries in TopTransactionContext for simplicity.
	 */
	stack = (GucStack *) MemoryContextAllocZero(TopTransactionContext,
												sizeof(GucStack));

	stack->prev = gconf->stack;
	stack->nest_level = GUCNestLevel;
	switch (action)
	{
		case GUC_ACTION_SET:
			stack->state = GUC_SET;
			break;
		case GUC_ACTION_LOCAL:
			stack->state = GUC_LOCAL;
			break;
		case GUC_ACTION_SAVE:
			stack->state = GUC_SAVE;
			break;
	}
	stack->source = gconf->source;
	stack->scontext = gconf->scontext;
	set_stack_value(gconf, &stack->prior);

	gconf->stack = stack;

	/* Ensure we remember to pop at end of xact */
	guc_dirty = true;
}


/*
 * Do GUC processing at main transaction start.
 */
void
AtStart_GUC(void)
{
	/*
	 * The nest level should be 0 between transactions; if it isn't, somebody
	 * didn't call AtEOXact_GUC, or called it with the wrong nestLevel.  We
	 * throw a warning but make no other effort to clean up.
	 */
	if (GUCNestLevel != 0)
		elog(WARNING, "GUC nest level = %d at transaction start",
			 GUCNestLevel);
	GUCNestLevel = 1;
}

/*
 * Enter a new nesting level for GUC values.  This is called at subtransaction
 * start, and when entering a function that has proconfig settings, and in
 * some other places where we want to set GUC variables transiently.
 * NOTE we must not risk error here, else subtransaction start will be unhappy.
 */
int
NewGUCNestLevel(void)
{
	return ++GUCNestLevel;
}

/*
 * Do GUC processing at transaction or subtransaction commit or abort, or
 * when exiting a function that has proconfig settings, or when undoing a
 * transient assignment to some GUC variables.  (The name is thus a bit of
 * a misnomer; perhaps it should be ExitGUCNestLevel or some such.)
 * During abort, we discard all GUC settings that were applied at nesting
 * levels >= nestLevel.  nestLevel == 1 corresponds to the main transaction.
 */
void
AtEOXact_GUC(bool isCommit, int nestLevel)
{
	bool		still_dirty;
	int			i;

	/*
	 * Note: it's possible to get here with GUCNestLevel == nestLevel-1 during
	 * abort, if there is a failure during transaction start before
	 * AtStart_GUC is called.
	 */
	Assert(nestLevel > 0 &&
		   (nestLevel <= GUCNestLevel ||
			(nestLevel == GUCNestLevel + 1 && !isCommit)));

	/* Quick exit if nothing's changed in this transaction */
	if (!guc_dirty)
	{
		GUCNestLevel = nestLevel - 1;
		return;
	}

	still_dirty = false;
	for (i = 0; i < num_guc_variables; i++)
	{
		struct config_generic *gconf = guc_variables[i];
		GucStack   *stack;

		/*
		 * Process and pop each stack entry within the nest level. To simplify
		 * fmgr_security_definer() and other places that use GUC_ACTION_SAVE,
		 * we allow failure exit from code that uses a local nest level to be
		 * recovered at the surrounding transaction or subtransaction abort;
		 * so there could be more than one stack entry to pop.
		 */
		while ((stack = gconf->stack) != NULL &&
			   stack->nest_level >= nestLevel)
		{
			GucStack   *prev = stack->prev;
			bool		restorePrior = false;
			bool		restoreMasked = false;
			bool		changed;

			/*
			 * In this next bit, if we don't set either restorePrior or
			 * restoreMasked, we must "discard" any unwanted fields of the
			 * stack entries to avoid leaking memory.  If we do set one of
			 * those flags, unused fields will be cleaned up after restoring.
			 */
			if (!isCommit)		/* if abort, always restore prior value */
				restorePrior = true;
			else if (stack->state == GUC_SAVE)
				restorePrior = true;
			else if (stack->nest_level == 1)
			{
				/* transaction commit */
				if (stack->state == GUC_SET_LOCAL)
					restoreMasked = true;
				else if (stack->state == GUC_SET)
				{
					/* we keep the current active value */
					discard_stack_value(gconf, &stack->prior);
				}
				else	/* must be GUC_LOCAL */
					restorePrior = true;
			}
			else if (prev == NULL ||
					 prev->nest_level < stack->nest_level - 1)
			{
				/* decrement entry's level and do not pop it */
				stack->nest_level--;
				continue;
			}
			else
			{
				/*
				 * We have to merge this stack entry into prev. See README for
				 * discussion of this bit.
				 */
				switch (stack->state)
				{
					case GUC_SAVE:
						Assert(false);	/* can't get here */
						break;

					case GUC_SET:
						/* next level always becomes SET */
						discard_stack_value(gconf, &stack->prior);
						if (prev->state == GUC_SET_LOCAL)
							discard_stack_value(gconf, &prev->masked);
						prev->state = GUC_SET;
						break;

					case GUC_LOCAL:
						if (prev->state == GUC_SET)
						{
							/* LOCAL migrates down */
							prev->masked_scontext = stack->scontext;
							prev->masked = stack->prior;
							prev->state = GUC_SET_LOCAL;
						}
						else
						{
							/* else just forget this stack level */
							discard_stack_value(gconf, &stack->prior);
						}
						break;

					case GUC_SET_LOCAL:
						/* prior state at this level no longer wanted */
						discard_stack_value(gconf, &stack->prior);
						/* copy down the masked state */
						prev->masked_scontext = stack->masked_scontext;
						if (prev->state == GUC_SET_LOCAL)
							discard_stack_value(gconf, &prev->masked);
						prev->masked = stack->masked;
						prev->state = GUC_SET_LOCAL;
						break;
				}
			}

			changed = false;

			if (restorePrior || restoreMasked)
			{
				/* Perform appropriate restoration of the stacked value */
				config_var_value newvalue;
				GucSource	newsource;
				GucContext	newscontext;

				if (restoreMasked)
				{
					newvalue = stack->masked;
					newsource = PGC_S_SESSION;
					newscontext = stack->masked_scontext;
				}
				else
				{
					newvalue = stack->prior;
					newsource = stack->source;
					newscontext = stack->scontext;
				}

				switch (gconf->vartype)
				{
					case PGC_BOOL:
						{
							struct config_bool *conf = (struct config_bool *) gconf;
							bool		newval = newvalue.val.boolval;
							void	   *newextra = newvalue.extra;

							if (*conf->variable != newval ||
								conf->gen.extra != newextra)
							{
								if (conf->assign_hook)
									(*conf->assign_hook) (newval, newextra);
								*conf->variable = newval;
								set_extra_field(&conf->gen, &conf->gen.extra,
												newextra);
								changed = true;
							}
							break;
						}
					case PGC_INT:
						{
							struct config_int *conf = (struct config_int *) gconf;
							int			newval = newvalue.val.intval;
							void	   *newextra = newvalue.extra;

							if (*conf->variable != newval ||
								conf->gen.extra != newextra)
							{
								if (conf->assign_hook)
									(*conf->assign_hook) (newval, newextra);
								*conf->variable = newval;
								set_extra_field(&conf->gen, &conf->gen.extra,
												newextra);
								changed = true;
							}
							break;
						}
					case PGC_REAL:
						{
							struct config_real *conf = (struct config_real *) gconf;
							double		newval = newvalue.val.realval;
							void	   *newextra = newvalue.extra;

							if (*conf->variable != newval ||
								conf->gen.extra != newextra)
							{
								if (conf->assign_hook)
									(*conf->assign_hook) (newval, newextra);
								*conf->variable = newval;
								set_extra_field(&conf->gen, &conf->gen.extra,
												newextra);
								changed = true;
							}
							break;
						}
					case PGC_STRING:
						{
							struct config_string *conf = (struct config_string *) gconf;
							char	   *newval = newvalue.val.stringval;
							void	   *newextra = newvalue.extra;

							if (*conf->variable != newval ||
								conf->gen.extra != newextra)
							{
								if (conf->assign_hook)
									(*conf->assign_hook) (newval, newextra);
								set_string_field(conf, conf->variable, newval);
								set_extra_field(&conf->gen, &conf->gen.extra,
												newextra);
								changed = true;
							}

							/*
							 * Release stacked values if not used anymore. We
							 * could use discard_stack_value() here, but since
							 * we have type-specific code anyway, might as
							 * well inline it.
							 */
							set_string_field(conf, &stack->prior.val.stringval, NULL);
							set_string_field(conf, &stack->masked.val.stringval, NULL);
							break;
						}
					case PGC_ENUM:
						{
							struct config_enum *conf = (struct config_enum *) gconf;
							int			newval = newvalue.val.enumval;
							void	   *newextra = newvalue.extra;

							if (*conf->variable != newval ||
								conf->gen.extra != newextra)
							{
								if (conf->assign_hook)
									(*conf->assign_hook) (newval, newextra);
								*conf->variable = newval;
								set_extra_field(&conf->gen, &conf->gen.extra,
												newextra);
								changed = true;
							}
							break;
						}
				}

				/*
				 * Release stacked extra values if not used anymore.
				 */
				set_extra_field(gconf, &(stack->prior.extra), NULL);
				set_extra_field(gconf, &(stack->masked.extra), NULL);

				/* And restore source information */
				gconf->source = newsource;
				gconf->scontext = newscontext;
			}

			/* Finish popping the state stack */
			gconf->stack = prev;
			pfree(stack);

			/* Report new value if we changed it */
			if (changed && (gconf->flags & GUC_REPORT))
				ReportGUCOption(gconf);

			/* if a guc restore in QD, record it and restore QE before next query start */
			if (Gp_role == GP_ROLE_DISPATCH
					&& !IsTransactionBlock()
					&& changed
					&& !isCommit
					&& gp_guc_need_restore
					&& (gconf->flags & GUC_GPDB_NEED_SYNC))
			{
				MemoryContext oldcontext = MemoryContextSwitchTo(TopMemoryContext);
				gp_guc_restore_list = lappend(gp_guc_restore_list, gconf);
				MemoryContextSwitchTo(oldcontext);
			}
		}						/* end of stack-popping loop */

		if (stack != NULL)
			still_dirty = true;
	}

	/* If there are no remaining stack entries, we can reset guc_dirty */
	guc_dirty = still_dirty;

	/* Update nesting level */
	GUCNestLevel = nestLevel - 1;
}


/*
 * Start up automatic reporting of changes to variables marked GUC_REPORT.
 * This is executed at completion of backend startup.
 */
void
BeginReportingGUCOptions(void)
{
	int			i;

    /* Build global lists of GUCs for use by callers of gp_guc_list_show(). */
    gp_guc_list_init();

	/*
	 * Don't do anything unless talking to an interactive frontend of protocol
	 * 3.0 or later.
	 */
	if (whereToSendOutput != DestRemote ||
		PG_PROTOCOL_MAJOR(FrontendProtocol) < 3)
		return;

	reporting_enabled = true;

	/* Transmit initial values of interesting variables */
	for (i = 0; i < num_guc_variables; i++)
	{
		struct config_generic *conf = guc_variables[i];

		if (conf->flags & GUC_REPORT)
			ReportGUCOption(conf);
	}
}

/*
 * ReportGUCOption: if appropriate, transmit option value to frontend
 */
static void
ReportGUCOption(struct config_generic * record)
{
	if (reporting_enabled && (record->flags & GUC_REPORT))
	{
		char	   *val = _ShowOption(record, false);
		StringInfoData msgbuf;

		pq_beginmessage(&msgbuf, 'S');
		pq_sendstring(&msgbuf, record->name);
		pq_sendstring(&msgbuf, val);
		pq_endmessage(&msgbuf);

		pfree(val);
	}
}

/*
 * Convert a value from one of the human-friendly units ("kB", "min" etc.)
 * to the given base unit.  'value' and 'unit' are the input value and unit
 * to convert from.  The converted value is stored in *base_value.
 *
 * Returns true on success, false if the input unit is not recognized.
 */
static bool
convert_to_base_unit(int64 value, const char *unit,
					 int base_unit, int64 *base_value)
{
	const unit_conversion *table;
	int			i;

	if (base_unit & GUC_UNIT_MEMORY)
		table = memory_unit_conversion_table;
	else
		table = time_unit_conversion_table;

	for (i = 0; *table[i].unit; i++)
	{
		if (base_unit == table[i].base_unit &&
			strcmp(unit, table[i].unit) == 0)
		{
			if (table[i].multiplier < 0)
				*base_value = value / (-table[i].multiplier);
			else
				*base_value = value * table[i].multiplier;
			return true;
		}
	}
	return false;
}

/*
 * Convert a value in some base unit to a human-friendly unit.  The output
 * unit is chosen so that it's the greatest unit that can represent the value
 * without loss.  For example, if the base unit is GUC_UNIT_KB, 1024 is
 * converted to 1 MB, but 1025 is represented as 1025 kB.
 */
static void
convert_from_base_unit(int64 base_value, int base_unit,
					   int64 *value, const char **unit)
{
	const unit_conversion *table;
	int			i;

	*unit = NULL;

	if (base_unit & GUC_UNIT_MEMORY)
		table = memory_unit_conversion_table;
	else
		table = time_unit_conversion_table;

	for (i = 0; *table[i].unit; i++)
	{
		if (base_unit == table[i].base_unit)
		{
			/*
			 * Accept the first conversion that divides the value evenly. We
			 * assume that the conversions for each base unit are ordered from
			 * greatest unit to the smallest!
			 */
			if (table[i].multiplier < 0)
			{
				*value = base_value * (-table[i].multiplier);
				*unit = table[i].unit;
				break;
			}
			else if (base_value % table[i].multiplier == 0)
			{
				*value = base_value / table[i].multiplier;
				*unit = table[i].unit;
				break;
			}
		}
	}

	Assert(*unit != NULL);
}


/*
 * Try to parse value as an integer.  The accepted formats are the
 * usual decimal, octal, or hexadecimal formats, optionally followed by
 * a unit name if "flags" indicates a unit is allowed.
 *
 * If the string parses okay, return true, else false.
 * If okay and result is not NULL, return the value in *result.
 * If not okay and hintmsg is not NULL, *hintmsg is set to a suitable
 *	HINT message, or NULL if no hint provided.
 */
bool
parse_int(const char *value, int *result, int flags, const char **hintmsg)
{
	int64		val;
	char	   *endptr;

	/* To suppress compiler warnings, always set output params */
	if (result)
		*result = 0;
	if (hintmsg)
		*hintmsg = NULL;

	/* We assume here that int64 is at least as wide as long */
	errno = 0;
	val = strtol(value, &endptr, 0);

	if (endptr == value)
		return false;			/* no HINT for integer syntax error */

	if (errno == ERANGE || val != (int64) ((int32) val))
	{
		if (hintmsg)
			*hintmsg = gettext_noop("Value exceeds integer range.");
		return false;
	}

	/* allow whitespace between integer and unit */
	while (isspace((unsigned char) *endptr))
		endptr++;

	/* Handle possible unit */
	if (*endptr != '\0')
	{
		char		unit[MAX_UNIT_LEN + 1];
		int			unitlen;
		bool		converted = false;

		if ((flags & GUC_UNIT) == 0)
			return false;		/* this setting does not accept a unit */

		unitlen = 0;
		while (*endptr != '\0' && !isspace((unsigned char) *endptr) &&
			   unitlen < MAX_UNIT_LEN)
			unit[unitlen++] = *(endptr++);
		unit[unitlen] = '\0';
		/* allow whitespace after unit */
		while (isspace((unsigned char) *endptr))
			endptr++;

		if (*endptr == '\0')
			converted = convert_to_base_unit(val, unit, (flags & GUC_UNIT),
											 &val);
		if (!converted)
		{
			/* invalid unit, or garbage after the unit; set hint and fail. */
			if (hintmsg)
			{
				if (flags & GUC_UNIT_MEMORY)
					*hintmsg = memory_units_hint;
				else
					*hintmsg = time_units_hint;
			}
			return false;
		}

		/* Check for overflow due to units conversion */
		if (val != (int64) ((int32) val))
		{
			if (hintmsg)
				*hintmsg = gettext_noop("Value exceeds integer range.");
			return false;
		}
	}

	if (result)
		*result = (int) val;
	return true;
}



/*
 * Try to parse value as a floating point number in the usual format.
 * If the string parses okay, return true, else false.
 * If okay and result is not NULL, return the value in *result.
 */
bool
parse_real(const char *value, double *result)
{
	double		val;
	char	   *endptr;

	if (result)
		*result = 0;			/* suppress compiler warning */

	errno = 0;
	val = strtod(value, &endptr);
	if (endptr == value || errno == ERANGE)
		return false;

	/* allow whitespace after number */
	while (isspace((unsigned char) *endptr))
		endptr++;
	if (*endptr != '\0')
		return false;

	if (result)
		*result = val;
	return true;
}


/*
 * Lookup the name for an enum option with the selected value.
 * Should only ever be called with known-valid values, so throws
 * an elog(ERROR) if the enum option is not found.
 *
 * The returned string is a pointer to static data and not
 * allocated for modification.
 */
const char *
config_enum_lookup_by_value(struct config_enum * record, int val)
{
	const struct config_enum_entry *entry;

	for (entry = record->options; entry && entry->name; entry++)
	{
		if (entry->val == val)
			return entry->name;
	}

	elog(ERROR, "could not find enum option %d for %s",
		 val, record->gen.name);
	return NULL;				/* silence compiler */
}


/*
 * Lookup the value for an enum option with the selected name
 * (case-insensitive).
 * If the enum option is found, sets the retval value and returns
 * true. If it's not found, return FALSE and retval is set to 0.
 */
bool
config_enum_lookup_by_name(struct config_enum * record, const char *value,
						   int *retval)
{
	const struct config_enum_entry *entry;

	for (entry = record->options; entry && entry->name; entry++)
	{
		if (pg_strcasecmp(value, entry->name) == 0)
		{
			*retval = entry->val;
			return TRUE;
		}
	}

	*retval = 0;
	return FALSE;
}


/*
 * Return a list of all available options for an enum, excluding
 * hidden ones, separated by the given separator.
 * If prefix is non-NULL, it is added before the first enum value.
 * If suffix is non-NULL, it is added to the end of the string.
 */
static char *
config_enum_get_options(struct config_enum * record, const char *prefix,
						const char *suffix, const char *separator)
{
	const struct config_enum_entry *entry;
	StringInfoData retstr;
	int			seplen;

	initStringInfo(&retstr);
	appendStringInfoString(&retstr, prefix);

	seplen = strlen(separator);
	for (entry = record->options; entry && entry->name; entry++)
	{
		if (!entry->hidden)
		{
			appendStringInfoString(&retstr, entry->name);
			appendBinaryStringInfo(&retstr, separator, seplen);
		}
	}

	/*
	 * All the entries may have been hidden, leaving the string empty if no
	 * prefix was given. This indicates a broken GUC setup, since there is no
	 * use for an enum without any values, so we just check to make sure we
	 * don't write to invalid memory instead of actually trying to do
	 * something smart with it.
	 */
	if (retstr.len >= seplen)
	{
		/* Replace final separator */
		retstr.data[retstr.len - seplen] = '\0';
		retstr.len -= seplen;
	}

	appendStringInfoString(&retstr, suffix);

	return retstr.data;
}

/*
 * Parse and validate a proposed value for the specified configuration
 * parameter.
 *
 * This does built-in checks (such as range limits for an integer parameter)
 * and also calls any check hook the parameter may have.
 *
 * record: GUC variable's info record
 * name: variable name (should match the record of course)
 * value: proposed value, as a string
 * source: identifies source of value (check hooks may need this)
 * elevel: level to log any error reports at
 * newval: on success, converted parameter value is returned here
 * newextra: on success, receives any "extra" data returned by check hook
 *	(caller must initialize *newextra to NULL)
 *
 * Returns true if OK, false if not (or throws error, if elevel >= ERROR)
 */
static bool
parse_and_validate_value(struct config_generic * record,
						 const char *name, const char *value,
						 GucSource source, int elevel,
						 union config_var_val * newval, void **newextra)
{
	switch (record->vartype)
	{
		case PGC_BOOL:
			{
				struct config_bool *conf = (struct config_bool *) record;

				if (!parse_bool(value, &newval->boolval))
				{
					ereport(elevel,
							(errcode(ERRCODE_INVALID_PARAMETER_VALUE),
						  errmsg("parameter \"%s\" requires a Boolean value",
								 name)));
					return false;
				}

				if (!call_bool_check_hook(conf, &newval->boolval, newextra,
										  source, elevel))
					return false;
			}
			break;
		case PGC_INT:
			{
				struct config_int *conf = (struct config_int *) record;
				const char *hintmsg;

				if (!parse_int(value, &newval->intval,
							   conf->gen.flags, &hintmsg))
				{
					ereport(elevel,
							(errcode(ERRCODE_INVALID_PARAMETER_VALUE),
						 errmsg("invalid value for parameter \"%s\": \"%s\"",
								name, value),
							 hintmsg ? errhint("%s", _(hintmsg)) : 0));
					return false;
				}

				if (newval->intval < conf->min || newval->intval > conf->max)
				{
					ereport(elevel,
							(errcode(ERRCODE_INVALID_PARAMETER_VALUE),
							 errmsg("%d is outside the valid range for parameter \"%s\" (%d .. %d)",
									newval->intval, name,
									conf->min, conf->max)));
					return false;
				}

				if (!call_int_check_hook(conf, &newval->intval, newextra,
										 source, elevel))
					return false;
			}
			break;
		case PGC_REAL:
			{
				struct config_real *conf = (struct config_real *) record;

				if (!parse_real(value, &newval->realval))
				{
					ereport(elevel,
							(errcode(ERRCODE_INVALID_PARAMETER_VALUE),
						  errmsg("parameter \"%s\" requires a numeric value",
								 name)));
					return false;
				}

				if (newval->realval < conf->min || newval->realval > conf->max)
				{
					ereport(elevel,
							(errcode(ERRCODE_INVALID_PARAMETER_VALUE),
							 errmsg("%g is outside the valid range for parameter \"%s\" (%g .. %g)",
									newval->realval, name,
									conf->min, conf->max)));
					return false;
				}

				if (!call_real_check_hook(conf, &newval->realval, newextra,
										  source, elevel))
					return false;
			}
			break;
		case PGC_STRING:
			{
				struct config_string *conf = (struct config_string *) record;

				/*
				 * The value passed by the caller could be transient, so we
				 * always strdup it.
				 */
				newval->stringval = guc_strdup(elevel, value);
				if (newval->stringval == NULL)
					return false;

				/*
				 * The only built-in "parsing" check we have is to apply
				 * truncation if GUC_IS_NAME.
				 */
				if (conf->gen.flags & GUC_IS_NAME)
					truncate_identifier(newval->stringval,
										strlen(newval->stringval),
										true);

				if (!call_string_check_hook(conf, &newval->stringval, newextra,
											source, elevel))
				{
					free(newval->stringval);
					newval->stringval = NULL;
					return false;
				}
			}
			break;
		case PGC_ENUM:
			{
				struct config_enum *conf = (struct config_enum *) record;

				if (!config_enum_lookup_by_name(conf, value, &newval->enumval))
				{
					char	   *hintmsg;

					hintmsg = config_enum_get_options(conf,
													  "Available values: ",
													  ".", ", ");

					ereport(elevel,
							(errcode(ERRCODE_INVALID_PARAMETER_VALUE),
						 errmsg("invalid value for parameter \"%s\": \"%s\"",
								name, value),
							 hintmsg ? errhint("%s", _(hintmsg)) : 0));

					if (hintmsg)
						pfree(hintmsg);
					return false;
				}

				if (!call_enum_check_hook(conf, &newval->enumval, newextra,
										  source, elevel))
					return false;
			}
			break;
	}

	return true;
}


/*
 * Sets option `name' to given value.
 *
 * The value should be a string, which will be parsed and converted to
 * the appropriate data type.  The context and source parameters indicate
 * in which context this function is being called, so that it can apply the
 * access restrictions properly.
 *
 * If value is NULL, set the option to its default value (normally the
 * reset_val, but if source == PGC_S_DEFAULT we instead use the boot_val).
 *
 * action indicates whether to set the value globally in the session, locally
 * to the current top transaction, or just for the duration of a function call.
 *
 * If changeVal is false then don't really set the option but do all
 * the checks to see if it would work.
 *
 * elevel should normally be passed as zero, allowing this function to make
 * its standard choice of ereport level.  However some callers need to be
 * able to override that choice; they should pass the ereport level to use.
 *
 * Return value:
 *	+1: the value is valid and was successfully applied.
 *	0:	the name or value is invalid (but see below).
 *	-1: the value was not applied because of context, priority, or changeVal.
 *
 * If there is an error (non-existing option, invalid value) then an
 * ereport(ERROR) is thrown *unless* this is called for a source for which
 * we don't want an ERROR (currently, those are defaults, the config file,
 * and per-database or per-user settings, as well as callers who specify
 * a less-than-ERROR elevel).  In those cases we write a suitable error
 * message via ereport() and return 0.
 *
 * See also SetConfigOption for an external interface.
 */
int
set_config_option(const char *name, const char *value,
				  GucContext context, GucSource source,
				  GucAction action, bool changeVal, int elevel,
				  bool is_reload)
{
	struct config_generic *record;
	union config_var_val newval_union;
	void	   *newextra = NULL;
	bool		prohibitValueChange = false;
	bool		makeDefault;

	if (elevel == 0)
	{
		if (source == PGC_S_DEFAULT || source == PGC_S_FILE)
		{
			/*
			 * To avoid cluttering the log, only the postmaster bleats loudly
			 * about problems with the config file.
			 */
			elevel = IsUnderPostmaster ? DEBUG3 : LOG;
		}
		else if (source == PGC_S_GLOBAL ||
				 source == PGC_S_DATABASE ||
				 source == PGC_S_USER ||
				 source == PGC_S_DATABASE_USER)
			elevel = WARNING;
		else
			elevel = ERROR;
	}

	/*
	 * GUC_ACTION_SAVE changes are acceptable during a parallel operation,
	 * because the current worker will also pop the change.  We're probably
	 * dealing with a function having a proconfig entry.  Only the function's
	 * body should observe the change, and peer workers do not share in the
	 * execution of a function call started by this worker.
	 *
	 * Other changes might need to affect other workers, so forbid them.
	 */
	if (IsInParallelMode() && changeVal && action != GUC_ACTION_SAVE)
		ereport(elevel,
				(errcode(ERRCODE_INVALID_TRANSACTION_STATE),
			   errmsg("cannot set parameters during a parallel operation")));

	record = find_option(name, true, elevel);
	if (record == NULL)
	{
		ereport(elevel,
				(errcode(ERRCODE_UNDEFINED_OBJECT),
			   errmsg("unrecognized configuration parameter \"%s\"", name)));
		return 0;
	}

	/*
	 * Check if option can be set by the user.
	 */
	if (record->flags & GUC_DISALLOW_USER_SET)
 	{
		/* Only print a warning in the dispatch or utility mode */
		if (changeVal)
			if (Gp_role == GP_ROLE_DISPATCH || Gp_role == GP_ROLE_UTILITY)
				elog(WARNING, "\"%s\": can not be set by the user and will be ignored.", name);
		return true;
	}  /* end if (record->flags & GUC_DISALLOW_USER_SET) */

	/*
	 * Check if the option can be set at this time. See guc.h for the precise
	 * rules.
	 */
	switch (record->context)
	{
		case PGC_INTERNAL:
			if (context != PGC_INTERNAL)
			{
				ereport(elevel,
						(errcode(ERRCODE_CANT_CHANGE_RUNTIME_PARAM),
						 errmsg("parameter \"%s\" cannot be changed",
								name)));
				return 0;
			}
			break;
		case PGC_POSTMASTER:
			if (context == PGC_SIGHUP)
			{
				/*
				 * We are re-reading a PGC_POSTMASTER variable from
				 * postgresql.conf.  We can't change the setting, so we should
				 * give a warning if the DBA tries to change it.  However,
				 * because of variant formats, canonicalization by check
				 * hooks, etc, we can't just compare the given string directly
				 * to what's stored.  Set a flag to check below after we have
				 * the final storable value.
				 */
				prohibitValueChange = true;
			}
			else if (context != PGC_POSTMASTER)
			{
				ereport(elevel,
						(errcode(ERRCODE_CANT_CHANGE_RUNTIME_PARAM),
						 errmsg("parameter \"%s\" cannot be changed without restarting the server",
								name)));
				return 0;
			}
			break;
		case PGC_SIGHUP:
			if (context != PGC_SIGHUP && context != PGC_POSTMASTER)
			{
				ereport(elevel,
						(errcode(ERRCODE_CANT_CHANGE_RUNTIME_PARAM),
						 errmsg("parameter \"%s\" cannot be changed now",
								name)));
				return 0;
			}

			/*
			 * Hmm, the idea of the SIGHUP context is "ought to be global, but
			 * can be changed after postmaster start". But there's nothing
			 * that prevents a crafty administrator from sending SIGHUP
			 * signals to individual backends only.
			 */
			break;
		case PGC_SU_BACKEND:
			/* Reject if we're connecting but user is not superuser */
			if (context == PGC_BACKEND)
			{
				ereport(elevel,
						(errcode(ERRCODE_INSUFFICIENT_PRIVILEGE),
						 errmsg("permission denied to set parameter \"%s\"",
								name)));
				return 0;
			}
			/* FALL THRU to process the same as PGC_BACKEND */
			/* fall through */
		case PGC_BACKEND:
			if (context == PGC_SIGHUP)
			{
				/*
				 * If a PGC_BACKEND or PGC_SU_BACKEND parameter is changed in
				 * the config file, we want to accept the new value in the
				 * postmaster (whence it will propagate to
				 * subsequently-started backends), but ignore it in existing
				 * backends.  This is a tad klugy, but necessary because we
				 * don't re-read the config file during backend start.
				 *
				 * In EXEC_BACKEND builds, this works differently: we load all
				 * non-default settings from the CONFIG_EXEC_PARAMS file
				 * during backend start.  In that case we must accept
				 * PGC_SIGHUP settings, so as to have the same value as if
				 * we'd forked from the postmaster.  This can also happen when
				 * using RestoreGUCState() within a background worker that
				 * needs to have the same settings as the user backend that
				 * started it. is_reload will be true when either situation
				 * applies.
				 */
				if (IsUnderPostmaster && !is_reload)
					return -1;
			}
			else if (context != PGC_POSTMASTER &&
					 context != PGC_BACKEND &&
					 context != PGC_SU_BACKEND &&
					 source != PGC_S_CLIENT)
			{
				ereport(elevel,
						(errcode(ERRCODE_CANT_CHANGE_RUNTIME_PARAM),
						 errmsg("parameter \"%s\" cannot be set after connection start",
								name)));
				return 0;
			}
			break;
		case PGC_SUSET:
			if (context == PGC_USERSET || context == PGC_BACKEND)
			{
				ereport(elevel,
						(errcode(ERRCODE_INSUFFICIENT_PRIVILEGE),
						 errmsg("permission denied to set parameter \"%s\"",
								name)));
				return 0;
			}
			break;
		case PGC_USERSET:
			/* always okay */
			break;
	}

	/* Print out warnings for the attempt to set the GUC in DEPRECATED_OPTIONS. */
	if (record->group == DEPRECATED_OPTIONS)
	{
		/* Only print a warning in the dispatch or utility mode */
		if (Gp_role == GP_ROLE_DISPATCH || Gp_role == GP_ROLE_UTILITY)
			elog(WARNING, "\"%s\": setting is deprecated, and may be removed"
				 " in a future release.", name);
	}

	/* Ignore attempted set if the config_group is DEFUNCT_OPTIONS.*/
	if (record->group == DEFUNCT_OPTIONS)
	{
		/* Only print a warning in the dispatch or utility mode */
		if (Gp_role == GP_ROLE_DISPATCH || Gp_role == GP_ROLE_UTILITY)
			elog(WARNING, "\"%s\": setting is ignored because it is defunct",
				 name);
		return true;
	}

	/*
	 * Disallow changing GUC_NOT_WHILE_SEC_REST values if we are inside a
	 * security restriction context.  We can reject this regardless of the GUC
	 * context or source, mainly because sources that it might be reasonable
	 * to override for won't be seen while inside a function.
	 *
	 * Note: variables marked GUC_NOT_WHILE_SEC_REST should usually be marked
	 * GUC_NO_RESET_ALL as well, because ResetAllOptions() doesn't check this.
	 * An exception might be made if the reset value is assumed to be "safe".
	 *
	 * Note: this flag is currently used for "session_authorization" and
	 * "role".  We need to prohibit changing these inside a local userid
	 * context because when we exit it, GUC won't be notified, leaving things
	 * out of sync.  (This could be fixed by forcing a new GUC nesting level,
	 * but that would change behavior in possibly-undesirable ways.)  Also, we
	 * prohibit changing these in a security-restricted operation because
	 * otherwise RESET could be used to regain the session user's privileges.
	 */
	if (record->flags & GUC_NOT_WHILE_SEC_REST)
	{
		if (InLocalUserIdChange())
		{
			/*
			 * Phrasing of this error message is historical, but it's the most
			 * common case.
			 */
			ereport(elevel,
					(errcode(ERRCODE_INSUFFICIENT_PRIVILEGE),
					 errmsg("cannot set parameter \"%s\" within security-definer function",
							name)));
			return 0;
		}
		if (InSecurityRestrictedOperation())
		{
			ereport(elevel,
					(errcode(ERRCODE_INSUFFICIENT_PRIVILEGE),
					 errmsg("cannot set parameter \"%s\" within security-restricted operation",
							name)));
			return 0;
		}
	}

	/*
	 * Should we set reset/stacked values?	(If so, the behavior is not
	 * transactional.)	This is done either when we get a default value from
	 * the database's/user's/client's default settings or when we reset a
	 * value to its default.
	 */
	makeDefault = changeVal && (source <= PGC_S_OVERRIDE) &&
		((value != NULL) || source == PGC_S_DEFAULT);

	/*
	 * Ignore attempted set if overridden by previously processed setting.
	 * However, if changeVal is false then plow ahead anyway since we are
	 * trying to find out if the value is potentially good, not actually use
	 * it. Also keep going if makeDefault is true, since we may want to set
	 * the reset/stacked values even if we can't set the variable itself.
	 */
	if (record->source > source)
	{
		if (changeVal && !makeDefault)
		{
			elog(DEBUG3, "\"%s\": setting ignored because previous source is higher priority",
				 name);
			return -1;
		}
		changeVal = false;
	}

	/*
	 * Evaluate value and set variable.
	 */
	switch (record->vartype)
	{
		case PGC_BOOL:
			{
				struct config_bool *conf = (struct config_bool *) record;

#define newval (newval_union.boolval)

				if (value)
				{
					if (!parse_and_validate_value(record, name, value,
												  source, elevel,
												  &newval_union, &newextra))
						return 0;
				}
				else if (source == PGC_S_DEFAULT)
				{
					newval = conf->boot_val;
					if (!call_bool_check_hook(conf, &newval, &newextra,
											  source, elevel))
						return 0;
				}
				else
				{
					newval = conf->reset_val;
					newextra = conf->reset_extra;
					source = conf->gen.reset_source;
					context = conf->gen.reset_scontext;
				}

				if (prohibitValueChange)
				{
					if (*conf->variable != newval)
					{
						record->status |= GUC_PENDING_RESTART;
						ereport(elevel,
								(errcode(ERRCODE_CANT_CHANGE_RUNTIME_PARAM),
								 errmsg("parameter \"%s\" cannot be changed without restarting the server",
										name)));
						return 0;
					}
					record->status &= ~GUC_PENDING_RESTART;
					return -1;
				}

				if (changeVal)
				{
					/* Save old value to support transaction abort */
					if (!makeDefault)
						push_old_value(&conf->gen, action);

					if (conf->assign_hook)
						(*conf->assign_hook) (newval, newextra);
					*conf->variable = newval;
					set_extra_field(&conf->gen, &conf->gen.extra,
									newextra);
					conf->gen.source = source;
					conf->gen.scontext = context;
				}
				if (makeDefault)
				{
					GucStack   *stack;

					if (conf->gen.reset_source <= source)
					{
						conf->reset_val = newval;
						set_extra_field(&conf->gen, &conf->reset_extra,
										newextra);
						conf->gen.reset_source = source;
						conf->gen.reset_scontext = context;
					}
					for (stack = conf->gen.stack; stack; stack = stack->prev)
					{
						if (stack->source <= source)
						{
							stack->prior.val.boolval = newval;
							set_extra_field(&conf->gen, &stack->prior.extra,
											newextra);
							stack->source = source;
							stack->scontext = context;
						}
					}
				}

				/* Perhaps we didn't install newextra anywhere */
				if (newextra && !extra_field_used(&conf->gen, newextra))
					free(newextra);
				break;

#undef newval
			}

		case PGC_INT:
			{
				struct config_int *conf = (struct config_int *) record;

#define newval (newval_union.intval)

				if (value)
				{
					if (!parse_and_validate_value(record, name, value,
												  source, elevel,
												  &newval_union, &newextra))
						return 0;
				}
				else if (source == PGC_S_DEFAULT)
				{
					newval = conf->boot_val;
					if (!call_int_check_hook(conf, &newval, &newextra,
											 source, elevel))
						return 0;
				}
				else
				{
					newval = conf->reset_val;
					newextra = conf->reset_extra;
					source = conf->gen.reset_source;
					context = conf->gen.reset_scontext;
				}

				if (prohibitValueChange)
				{
					if (*conf->variable != newval)
					{
						record->status |= GUC_PENDING_RESTART;
						ereport(elevel,
								(errcode(ERRCODE_CANT_CHANGE_RUNTIME_PARAM),
								 errmsg("parameter \"%s\" cannot be changed without restarting the server",
										name)));
						return 0;
					}
					record->status &= ~GUC_PENDING_RESTART;
					return -1;
				}

				if (changeVal)
				{
					/* Save old value to support transaction abort */
					if (!makeDefault)
						push_old_value(&conf->gen, action);

					if (conf->assign_hook)
						(*conf->assign_hook) (newval, newextra);
					*conf->variable = newval;
					set_extra_field(&conf->gen, &conf->gen.extra,
									newextra);
					conf->gen.source = source;
					conf->gen.scontext = context;
				}
				if (makeDefault)
				{
					GucStack   *stack;

					if (conf->gen.reset_source <= source)
					{
						conf->reset_val = newval;
						set_extra_field(&conf->gen, &conf->reset_extra,
										newextra);
						conf->gen.reset_source = source;
						conf->gen.reset_scontext = context;
					}
					for (stack = conf->gen.stack; stack; stack = stack->prev)
					{
						if (stack->source <= source)
						{
							stack->prior.val.intval = newval;
							set_extra_field(&conf->gen, &stack->prior.extra,
											newextra);
							stack->source = source;
							stack->scontext = context;
						}
					}
				}

				/* Perhaps we didn't install newextra anywhere */
				if (newextra && !extra_field_used(&conf->gen, newextra))
					free(newextra);
				break;

#undef newval
			}

		case PGC_REAL:
			{
				struct config_real *conf = (struct config_real *) record;

#define newval (newval_union.realval)

				if (value)
				{
					if (!parse_and_validate_value(record, name, value,
												  source, elevel,
												  &newval_union, &newextra))
						return 0;
				}
				else if (source == PGC_S_DEFAULT)
				{
					newval = conf->boot_val;
					if (!call_real_check_hook(conf, &newval, &newextra,
											  source, elevel))
						return 0;
				}
				else
				{
					newval = conf->reset_val;
					newextra = conf->reset_extra;
					source = conf->gen.reset_source;
					context = conf->gen.reset_scontext;
				}

				if (prohibitValueChange)
				{
					if (*conf->variable != newval)
					{
						record->status |= GUC_PENDING_RESTART;
						ereport(elevel,
								(errcode(ERRCODE_CANT_CHANGE_RUNTIME_PARAM),
								 errmsg("parameter \"%s\" cannot be changed without restarting the server",
										name)));
						return 0;
					}
					record->status &= ~GUC_PENDING_RESTART;
					return -1;
				}

				if (changeVal)
				{
					/* Save old value to support transaction abort */
					if (!makeDefault)
						push_old_value(&conf->gen, action);

					if (conf->assign_hook)
						(*conf->assign_hook) (newval, newextra);
					*conf->variable = newval;
					set_extra_field(&conf->gen, &conf->gen.extra,
									newextra);
					conf->gen.source = source;
					conf->gen.scontext = context;
				}
				if (makeDefault)
				{
					GucStack   *stack;

					if (conf->gen.reset_source <= source)
					{
						conf->reset_val = newval;
						set_extra_field(&conf->gen, &conf->reset_extra,
										newextra);
						conf->gen.reset_source = source;
						conf->gen.reset_scontext = context;
					}
					for (stack = conf->gen.stack; stack; stack = stack->prev)
					{
						if (stack->source <= source)
						{
							stack->prior.val.realval = newval;
							set_extra_field(&conf->gen, &stack->prior.extra,
											newextra);
							stack->source = source;
							stack->scontext = context;
						}
					}
				}

				/* Perhaps we didn't install newextra anywhere */
				if (newextra && !extra_field_used(&conf->gen, newextra))
					free(newextra);
				break;

#undef newval
			}

		case PGC_STRING:
			{
				struct config_string *conf = (struct config_string *) record;

#define newval (newval_union.stringval)

				if (value)
				{
					if (!parse_and_validate_value(record, name, value,
												  source, elevel,
												  &newval_union, &newextra))
						return 0;
				}
				else if (source == PGC_S_DEFAULT)
				{
					/* non-NULL boot_val must always get strdup'd */
					if (conf->boot_val != NULL)
					{
						newval = guc_strdup(elevel, conf->boot_val);
						if (newval == NULL)
							return 0;
					}
					else
						newval = NULL;

					if (!call_string_check_hook(conf, &newval, &newextra,
												source, elevel))
					{
						free(newval);
						return 0;
					}
				}
				else
				{
					/*
					 * strdup not needed, since reset_val is already under
					 * guc.c's control
					 */
					newval = conf->reset_val;
					newextra = conf->reset_extra;
					source = conf->gen.reset_source;
					context = conf->gen.reset_scontext;
				}

				if (prohibitValueChange)
				{
					/* newval shouldn't be NULL, so we're a bit sloppy here */
					if (*conf->variable == NULL || newval == NULL ||
						strcmp(*conf->variable, newval) != 0)
					{
						record->status |= GUC_PENDING_RESTART;
						ereport(elevel,
								(errcode(ERRCODE_CANT_CHANGE_RUNTIME_PARAM),
								 errmsg("parameter \"%s\" cannot be changed without restarting the server",
										name)));
						return 0;
					}
					record->status &= ~GUC_PENDING_RESTART;
					return -1;
				}

				if (changeVal)
				{
					/* Save old value to support transaction abort */
					if (!makeDefault)
						push_old_value(&conf->gen, action);

					if (conf->assign_hook)
						(*conf->assign_hook) (newval, newextra);
					set_string_field(conf, conf->variable, newval);
					set_extra_field(&conf->gen, &conf->gen.extra,
									newextra);
					conf->gen.source = source;
					conf->gen.scontext = context;
				}

				if (makeDefault)
				{
					GucStack   *stack;

					if (conf->gen.reset_source <= source)
					{
						set_string_field(conf, &conf->reset_val, newval);
						set_extra_field(&conf->gen, &conf->reset_extra,
										newextra);
						conf->gen.reset_source = source;
						conf->gen.reset_scontext = context;
					}
					for (stack = conf->gen.stack; stack; stack = stack->prev)
					{
						if (stack->source <= source)
						{
							set_string_field(conf, &stack->prior.val.stringval,
											 newval);
							set_extra_field(&conf->gen, &stack->prior.extra,
											newextra);
							stack->source = source;
							stack->scontext = context;
						}
					}
				}

				/* Perhaps we didn't install newval anywhere */
				if (newval && !string_field_used(conf, newval))
					free(newval);
				/* Perhaps we didn't install newextra anywhere */
				if (newextra && !extra_field_used(&conf->gen, newextra))
					free(newextra);
				break;

#undef newval
			}

		case PGC_ENUM:
			{
				struct config_enum *conf = (struct config_enum *) record;

#define newval (newval_union.enumval)

				if (value)
				{
					if (!parse_and_validate_value(record, name, value,
												  source, elevel,
												  &newval_union, &newextra))
						return 0;
				}
				else if (source == PGC_S_DEFAULT)
				{
					newval = conf->boot_val;
					if (!call_enum_check_hook(conf, &newval, &newextra,
											  source, elevel))
						return 0;
				}
				else
				{
					newval = conf->reset_val;
					newextra = conf->reset_extra;
					source = conf->gen.reset_source;
					context = conf->gen.reset_scontext;
				}

				if (prohibitValueChange)
				{
					if (*conf->variable != newval)
					{
						record->status |= GUC_PENDING_RESTART;
						ereport(elevel,
								(errcode(ERRCODE_CANT_CHANGE_RUNTIME_PARAM),
								 errmsg("parameter \"%s\" cannot be changed without restarting the server",
										name)));
						return 0;
					}
					record->status &= ~GUC_PENDING_RESTART;
					return -1;
				}

				if (changeVal)
				{
					/* Save old value to support transaction abort */
					if (!makeDefault)
						push_old_value(&conf->gen, action);

					if (conf->assign_hook)
						(*conf->assign_hook) (newval, newextra);
					*conf->variable = newval;
					set_extra_field(&conf->gen, &conf->gen.extra,
									newextra);
					conf->gen.source = source;
					conf->gen.scontext = context;
				}
				if (makeDefault)
				{
					GucStack   *stack;

					if (conf->gen.reset_source <= source)
					{
						conf->reset_val = newval;
						set_extra_field(&conf->gen, &conf->reset_extra,
										newextra);
						conf->gen.reset_source = source;
						conf->gen.reset_scontext = context;
					}
					for (stack = conf->gen.stack; stack; stack = stack->prev)
					{
						if (stack->source <= source)
						{
							stack->prior.val.enumval = newval;
							set_extra_field(&conf->gen, &stack->prior.extra,
											newextra);
							stack->source = source;
							stack->scontext = context;
						}
					}
				}

				/* Perhaps we didn't install newextra anywhere */
				if (newextra && !extra_field_used(&conf->gen, newextra))
					free(newextra);
				break;

#undef newval
			}
	}

	if (changeVal && (record->flags & GUC_REPORT))
		ReportGUCOption(record);

	return changeVal ? 1 : -1;
}


/*
 * Set the fields for source file and line number the setting came from.
 */
static void
set_config_sourcefile(const char *name, char *sourcefile, int sourceline)
{
	struct config_generic *record;
	int			elevel;

	/*
	 * To avoid cluttering the log, only the postmaster bleats loudly about
	 * problems with the config file.
	 */
	elevel = IsUnderPostmaster ? DEBUG3 : LOG;

	record = find_option(name, true, elevel);
	/* should not happen */
	if (record == NULL)
		elog(ERROR, "unrecognized configuration parameter \"%s\"", name);

	sourcefile = guc_strdup(elevel, sourcefile);
	if (record->sourcefile)
		free(record->sourcefile);
	record->sourcefile = sourcefile;
	record->sourceline = sourceline;
}

/*
 * Set a config option to the given value.
 *
 * See also set_config_option; this is just the wrapper to be called from
 * outside GUC.  (This function should be used when possible, because its API
 * is more stable than set_config_option's.)
 *
 * Note: there is no support here for setting source file/line, as it
 * is currently not needed.
 */
void
SetConfigOption(const char *name, const char *value,
				GucContext context, GucSource source)
{
	(void) set_config_option(name, value, context, source,
							 GUC_ACTION_SET, true, 0, false);
}



/*
 * Fetch the current value of the option `name', as a string.
 *
 * If the option doesn't exist, return NULL if missing_ok is true (NOTE that
 * this cannot be distinguished from a string variable with a NULL value!),
 * otherwise throw an ereport and don't return.
 *
 * If restrict_superuser is true, we also enforce that only superusers can
 * see GUC_SUPERUSER_ONLY variables.  This should only be passed as true
 * in user-driven calls.
 *
 * The string is *not* allocated for modification and is really only
 * valid until the next call to configuration related functions.
 */
const char *
GetConfigOption(const char *name, bool missing_ok, bool restrict_superuser)
{
	struct config_generic *record;
	static char buffer[256];

	record = find_option(name, false, ERROR);
	if (record == NULL)
	{
		if (missing_ok)
			return NULL;
		ereport(ERROR,
				(errcode(ERRCODE_UNDEFINED_OBJECT),
				 errmsg("unrecognized configuration parameter \"%s\"",
						name)));
	}
	if (restrict_superuser &&
		(record->flags & GUC_SUPERUSER_ONLY) &&
		!superuser())
		ereport(ERROR,
				(errcode(ERRCODE_INSUFFICIENT_PRIVILEGE),
				 errmsg("must be superuser to examine \"%s\"", name)));

	switch (record->vartype)
	{
		case PGC_BOOL:
			return *((struct config_bool *) record)->variable ? "on" : "off";

		case PGC_INT:
			snprintf(buffer, sizeof(buffer), "%d",
					 *((struct config_int *) record)->variable);
			return buffer;

		case PGC_REAL:
			snprintf(buffer, sizeof(buffer), "%g",
					 *((struct config_real *) record)->variable);
			return buffer;

		case PGC_STRING:
			return *((struct config_string *) record)->variable;

		case PGC_ENUM:
			return config_enum_lookup_by_value((struct config_enum *) record,
								 *((struct config_enum *) record)->variable);
	}
	return NULL;
}

/*
 * Get the RESET value associated with the given option.
 *
 * Note: this is not re-entrant, due to use of static result buffer;
 * not to mention that a string variable could have its reset_val changed.
 * Beware of assuming the result value is good for very long.
 */
const char *
GetConfigOptionResetString(const char *name)
{
	struct config_generic *record;
	static char buffer[256];

	record = find_option(name, false, ERROR);
	if (record == NULL)
		ereport(ERROR,
				(errcode(ERRCODE_UNDEFINED_OBJECT),
			   errmsg("unrecognized configuration parameter \"%s\"", name)));
	if ((record->flags & GUC_SUPERUSER_ONLY) && !superuser())
		ereport(ERROR,
				(errcode(ERRCODE_INSUFFICIENT_PRIVILEGE),
				 errmsg("must be superuser to examine \"%s\"", name)));

	switch (record->vartype)
	{
		case PGC_BOOL:
			return ((struct config_bool *) record)->reset_val ? "on" : "off";

		case PGC_INT:
			snprintf(buffer, sizeof(buffer), "%d",
					 ((struct config_int *) record)->reset_val);
			return buffer;

		case PGC_REAL:
			snprintf(buffer, sizeof(buffer), "%g",
					 ((struct config_real *) record)->reset_val);
			return buffer;

		case PGC_STRING:
			return ((struct config_string *) record)->reset_val;

		case PGC_ENUM:
			return config_enum_lookup_by_value((struct config_enum *) record,
								 ((struct config_enum *) record)->reset_val);
	}
	return NULL;
}

/*
 * Get the GUC flags associated with the given option.
 *
 * If the option doesn't exist, return 0 if missing_ok is true,
 * otherwise throw an ereport and don't return.
 */
int
GetConfigOptionFlags(const char *name, bool missing_ok)
{
	struct config_generic *record;

	record = find_option(name, false, WARNING);
	if (record == NULL)
	{
		if (missing_ok)
			return 0;
		ereport(ERROR,
				(errcode(ERRCODE_UNDEFINED_OBJECT),
				 errmsg("unrecognized configuration parameter \"%s\"",
						name)));
	}
	return record->flags;
}


/*
 * flatten_set_variable_args
 *		Given a parsenode List as emitted by the grammar for SET,
 *		convert to the flat string representation used by GUC.
 *
 * We need to be told the name of the variable the args are for, because
 * the flattening rules vary (ugh).
 *
 * The result is NULL if args is NIL (i.e., SET ... TO DEFAULT), otherwise
 * a palloc'd string.
 */
static char *
flatten_set_variable_args(const char *name, List *args)
{
	struct config_generic *record;
	int			flags;
	StringInfoData buf;
	ListCell   *l;

	/* Fast path if just DEFAULT */
	if (args == NIL)
		return NULL;

	/*
	 * Get flags for the variable; if it's not known, use default flags.
	 * (Caller might throw error later, but not our business to do so here.)
	 */
	record = find_option(name, false, WARNING);
	if (record)
		flags = record->flags;
	else
		flags = 0;

	/* Complain if list input and non-list variable */
	if ((flags & GUC_LIST_INPUT) == 0 &&
		list_length(args) != 1)
		ereport(ERROR,
				(errcode(ERRCODE_INVALID_PARAMETER_VALUE),
				 errmsg("SET %s takes only one argument", name)));

	initStringInfo(&buf);

	/*
	 * Each list member may be a plain A_Const node, or an A_Const within a
	 * TypeCast; the latter case is supported only for ConstInterval arguments
	 * (for SET TIME ZONE).
	 */
	foreach(l, args)
	{
		Node	   *arg = (Node *) lfirst(l);
		char	   *val;
		TypeName   *typeName = NULL;
		A_Const    *con;

		if (l != list_head(args))
			appendStringInfoString(&buf, ", ");

		if (IsA(arg, TypeCast))
		{
			TypeCast   *tc = (TypeCast *) arg;

			arg = tc->arg;
			typeName = tc->typeName;
		}

		if (!IsA(arg, A_Const))
			elog(ERROR, "unrecognized node type: %d", (int) nodeTag(arg));
		con = (A_Const *) arg;

		switch (nodeTag(&con->val))
		{
			case T_Integer:
				appendStringInfo(&buf, "%ld", intVal(&con->val));
				break;
			case T_Float:
				/* represented as a string, so just copy it */
				appendStringInfoString(&buf, strVal(&con->val));
				break;
			case T_String:
				val = strVal(&con->val);
				if (typeName != NULL)
				{
					/*
					 * Must be a ConstInterval argument for TIME ZONE. Coerce
					 * to interval and back to normalize the value and account
					 * for any typmod.
					 */
					Oid			typoid;
					int32		typmod;
					Datum		interval;
					char	   *intervalout;

					typenameTypeIdAndMod(NULL, typeName, &typoid, &typmod);
					Assert(typoid == INTERVALOID);

					interval =
						DirectFunctionCall3(interval_in,
											CStringGetDatum(val),
											ObjectIdGetDatum(InvalidOid),
											Int32GetDatum(typmod));

					intervalout =
						DatumGetCString(DirectFunctionCall1(interval_out,
															interval));
					appendStringInfo(&buf, "INTERVAL '%s'", intervalout);
				}
				else
				{
					/*
					 * Plain string literal or identifier.  For quote mode,
					 * quote it if it's not a vanilla identifier.
					 */
					if (flags & GUC_LIST_QUOTE)
						appendStringInfoString(&buf, quote_identifier(val));
					else
						appendStringInfoString(&buf, val);
				}
				break;
			default:
				elog(ERROR, "unrecognized node type: %d",
					 (int) nodeTag(&con->val));
				break;
		}
	}

	return buf.data;
}

/*
 * Write updated configuration parameter values into a temporary file.
 * This function traverses the list of parameters and quotes the string
 * values before writing them.
 */
static void
write_auto_conf_file(int fd, const char *filename, ConfigVariable *head)
{
	StringInfoData buf;
	ConfigVariable *item;

	initStringInfo(&buf);

	/* Emit file header containing warning comment */
	appendStringInfoString(&buf, "# Do not edit this file manually!\n");
	appendStringInfoString(&buf, "# It will be overwritten by the ALTER SYSTEM command.\n");

	errno = 0;
	if (write(fd, buf.data, buf.len) != buf.len)
	{
		/* if write didn't set errno, assume problem is no disk space */
		if (errno == 0)
			errno = ENOSPC;
		ereport(ERROR,
				(errcode_for_file_access(),
				 errmsg("could not write to file \"%s\": %m", filename)));
	}

	/* Emit each parameter, properly quoting the value */
	for (item = head; item != NULL; item = item->next)
	{
		char	   *escaped;

		resetStringInfo(&buf);

		appendStringInfoString(&buf, item->name);
		appendStringInfoString(&buf, " = '");

		escaped = escape_single_quotes_ascii(item->value);
		if (!escaped)
			ereport(ERROR,
					(errcode(ERRCODE_OUT_OF_MEMORY),
					 errmsg("out of memory")));
		appendStringInfoString(&buf, escaped);
		free(escaped);

		appendStringInfoString(&buf, "'\n");

		errno = 0;
		if (write(fd, buf.data, buf.len) != buf.len)
		{
			/* if write didn't set errno, assume problem is no disk space */
			if (errno == 0)
				errno = ENOSPC;
			ereport(ERROR,
					(errcode_for_file_access(),
					 errmsg("could not write to file \"%s\": %m", filename)));
		}
	}

	/* fsync before considering the write to be successful */
	if (pg_fsync(fd) != 0)
		ereport(ERROR,
				(errcode_for_file_access(),
				 errmsg("could not fsync file \"%s\": %m", filename)));

	pfree(buf.data);
}

/*
 * Update the given list of configuration parameters, adding, replacing
 * or deleting the entry for item "name" (delete if "value" == NULL).
 */
static void
replace_auto_config_value(ConfigVariable **head_p, ConfigVariable **tail_p,
						  const char *name, const char *value)
{
	ConfigVariable *item,
			   *prev = NULL;

	/* Search the list for an existing match (we assume there's only one) */
	for (item = *head_p; item != NULL; item = item->next)
	{
		if (strcmp(item->name, name) == 0)
		{
			/* found a match, replace it */
			pfree(item->value);
			if (value != NULL)
			{
				/* update the parameter value */
				item->value = pstrdup(value);
			}
			else
			{
				/* delete the configuration parameter from list */
				if (*head_p == item)
					*head_p = item->next;
				else
					prev->next = item->next;
				if (*tail_p == item)
					*tail_p = prev;

				pfree(item->name);
				pfree(item->filename);
				pfree(item);
			}
			return;
		}
		prev = item;
	}

	/* Not there; no work if we're trying to delete it */
	if (value == NULL)
		return;

	/* OK, append a new entry */
	item = palloc(sizeof *item);
	item->name = pstrdup(name);
	item->value = pstrdup(value);
	item->errmsg = NULL;
	item->filename = pstrdup("");		/* new item has no location */
	item->sourceline = 0;
	item->ignore = false;
	item->applied = false;
	item->next = NULL;

	if (*head_p == NULL)
		*head_p = item;
	else
		(*tail_p)->next = item;
	*tail_p = item;
}


/*
 * Execute ALTER SYSTEM statement.
 *
 * Read the old PG_AUTOCONF_FILENAME file, merge in the new variable value,
 * and write out an updated file.  If the command is ALTER SYSTEM RESET ALL,
 * we can skip reading the old file and just write an empty file.
 *
 * An LWLock is used to serialize updates of the configuration file.
 *
 * In case of an error, we leave the original automatic
 * configuration file (PG_AUTOCONF_FILENAME) intact.
 */
void
AlterSystemSetConfigFile(AlterSystemStmt *altersysstmt)
{
	char	   *name;
	char	   *value;
	bool		resetall = false;
	ConfigVariable *head = NULL;
	ConfigVariable *tail = NULL;
	volatile int Tmpfd;
	char		AutoConfFileName[MAXPGPATH];
	char		AutoConfTmpFileName[MAXPGPATH];

	if (!am_ftshandler && !superuser())
		ereport(ERROR,
				(errcode(ERRCODE_INSUFFICIENT_PRIVILEGE),
			 (errmsg("must be superuser to execute ALTER SYSTEM command"))));

	/*
	 * Extract statement arguments
	 */
	name = altersysstmt->setstmt->name;

	switch (altersysstmt->setstmt->kind)
	{
		case VAR_SET_VALUE:
			value = ExtractSetVariableArgs(altersysstmt->setstmt);
			break;

		case VAR_SET_DEFAULT:
		case VAR_RESET:
			value = NULL;
			break;

		case VAR_RESET_ALL:
			value = NULL;
			resetall = true;
			break;

		default:
			elog(ERROR, "unrecognized alter system stmt type: %d",
				 altersysstmt->setstmt->kind);
			break;
	}

	/*
	 * Unless it's RESET_ALL, validate the target variable and value
	 */
	if (!resetall)
	{
		struct config_generic *record;

		record = find_option(name, false, ERROR);
		if (record == NULL)
			ereport(ERROR,
					(errcode(ERRCODE_UNDEFINED_OBJECT),
				   errmsg("unrecognized configuration parameter \"%s\"", name)));

		/*
		 * Don't allow parameters that can't be set in configuration files to
		 * be set in PG_AUTOCONF_FILENAME file.
		 */
		if ((record->context == PGC_INTERNAL) ||
			(record->flags & GUC_DISALLOW_IN_FILE) ||
			(record->flags & GUC_DISALLOW_IN_AUTO_FILE))
			 ereport(ERROR,
					 (errcode(ERRCODE_CANT_CHANGE_RUNTIME_PARAM),
					  errmsg("parameter \"%s\" cannot be changed",
							 name)));

		/*
		 * If a value is specified, verify that it's sane.
		 */
		if (value)
		{
			union config_var_val newval;
			void	   *newextra = NULL;

			/* Check that it's acceptable for the indicated parameter */
			if (!parse_and_validate_value(record, name, value,
										  PGC_S_FILE, ERROR,
										  &newval, &newextra))
				ereport(ERROR,
						(errcode(ERRCODE_INVALID_PARAMETER_VALUE),
						 errmsg("invalid value for parameter \"%s\": \"%s\"",
								name, value)));

			if (record->vartype == PGC_STRING && newval.stringval != NULL)
				free(newval.stringval);
			if (newextra)
				free(newextra);

			/*
			 * We must also reject values containing newlines, because the
			 * grammar for config files doesn't support embedded newlines in
			 * string literals.
			 */
			if (strchr(value, '\n'))
				ereport(ERROR,
						(errcode(ERRCODE_INVALID_PARAMETER_VALUE),
						 errmsg("parameter value for ALTER SYSTEM must not contain a newline")));
		}
	}

	/*
	 * PG_AUTOCONF_FILENAME and its corresponding temporary file are always in
	 * the data directory, so we can reference them by simple relative paths.
	 */
	snprintf(AutoConfFileName, sizeof(AutoConfFileName), "%s",
			 PG_AUTOCONF_FILENAME);
	snprintf(AutoConfTmpFileName, sizeof(AutoConfTmpFileName), "%s.%s",
			 AutoConfFileName,
			 "tmp");

	/*
	 * Only one backend is allowed to operate on PG_AUTOCONF_FILENAME at a
	 * time.  Use AutoFileLock to ensure that.  We must hold the lock while
	 * reading the old file contents.
	 */
	LWLockAcquire(AutoFileLock, LW_EXCLUSIVE);

	/*
	 * If we're going to reset everything, then no need to open or parse the
	 * old file.  We'll just write out an empty list.
	 */
	if (!resetall)
	{
		struct stat st;

		if (stat(AutoConfFileName, &st) == 0)
		{
			/* open old file PG_AUTOCONF_FILENAME */
			FILE	   *infile;

			infile = AllocateFile(AutoConfFileName, "r");
			if (infile == NULL)
				ereport(ERROR,
						(errcode_for_file_access(),
						 errmsg("could not open file \"%s\": %m",
								AutoConfFileName)));

			/* parse it */
			if (!ParseConfigFp(infile, AutoConfFileName, 0, LOG, &head, &tail))
				ereport(ERROR,
						(errcode(ERRCODE_CONFIG_FILE_ERROR),
						 errmsg("could not parse contents of file \"%s\"",
								AutoConfFileName)));

			FreeFile(infile);
		}

		/*
		 * Now, replace any existing entry with the new value, or add it if
		 * not present.
		 */
		replace_auto_config_value(&head, &tail, name, value);
	}

	/*
	 * To ensure crash safety, first write the new file data to a temp file,
	 * then atomically rename it into place.
	 *
	 * If there is a temp file left over due to a previous crash, it's okay to
	 * truncate and reuse it.
	 */
	Tmpfd = BasicOpenFile(AutoConfTmpFileName,
						  O_CREAT | O_RDWR | O_TRUNC,
						  S_IRUSR | S_IWUSR);
	if (Tmpfd < 0)
		ereport(ERROR,
				(errcode_for_file_access(),
				 errmsg("could not open file \"%s\": %m",
						AutoConfTmpFileName)));

	/*
	 * Use a TRY block to clean up the file if we fail.  Since we need a TRY
	 * block anyway, OK to use BasicOpenFile rather than OpenTransientFile.
	 */
	PG_TRY();
	{
		/* Write and sync the new contents to the temporary file */
		write_auto_conf_file(Tmpfd, AutoConfTmpFileName, head);

		/* Close before renaming; may be required on some platforms */
		close(Tmpfd);
		Tmpfd = -1;

		/*
		 * As the rename is atomic operation, if any problem occurs after this
		 * at worst it can lose the parameters set by last ALTER SYSTEM
		 * command.
		 */
		durable_rename(AutoConfTmpFileName, AutoConfFileName, ERROR);
	}
	PG_CATCH();
	{
		/* Close file first, else unlink might fail on some platforms */
		if (Tmpfd >= 0)
			close(Tmpfd);

		/* Unlink, but ignore any error */
		(void) unlink(AutoConfTmpFileName);

		PG_RE_THROW();
	}
	PG_END_TRY();

	FreeConfigVariables(head);

	LWLockRelease(AutoFileLock);
}

/*
 * SET command
 */
void
ExecSetVariableStmt(VariableSetStmt *stmt, bool isTopLevel)
{
	GucAction	action = stmt->is_local ? GUC_ACTION_LOCAL : GUC_ACTION_SET;

	/*
	 * Workers synchronize these parameters at the start of the parallel
	 * operation; then, we block SET during the operation.
	 */
	if (IsInParallelMode())
		ereport(ERROR,
				(errcode(ERRCODE_INVALID_TRANSACTION_STATE),
			   errmsg("cannot set parameters during a parallel operation")));

	switch (stmt->kind)
	{
		case VAR_SET_VALUE:
		case VAR_SET_CURRENT:
			if (stmt->is_local &&
				Gp_role != GP_ROLE_EXECUTE && !IsBootstrapProcessingMode())
			{
				WarnNoTransactionChain(isTopLevel, "SET LOCAL");
			}

			SIMPLE_FAULT_INJECTOR("set_variable_fault");
			(void) set_config_option(stmt->name,
									 ExtractSetVariableArgs(stmt),
									 (superuser() ? PGC_SUSET : PGC_USERSET),
									 PGC_S_SESSION,
									 action, true, 0, false);
			DispatchSetPGVariable(stmt->name, stmt->args, stmt->is_local);
			break;
		case VAR_SET_MULTI:

			/*
			 * Special-case SQL syntaxes.  The TRANSACTION and SESSION
			 * CHARACTERISTICS cases effectively set more than one variable
			 * per statement.  TRANSACTION SNAPSHOT only takes one argument,
			 * but we put it here anyway since it's a special case and not
			 * related to any GUC variable.
			 */
			if (strcmp(stmt->name, "TRANSACTION") == 0)
			{
				ListCell   *head;

				WarnNoTransactionChain(isTopLevel, "SET TRANSACTION");

				foreach(head, stmt->args)
				{
					DefElem    *item = (DefElem *) lfirst(head);

					if (strcmp(item->defname, "transaction_isolation") == 0)
						SetPGVariable("transaction_isolation",
									  list_make1(item->arg), stmt->is_local);
					else if (strcmp(item->defname, "transaction_read_only") == 0)
						SetPGVariable("transaction_read_only",
									  list_make1(item->arg), stmt->is_local);
					else if (strcmp(item->defname, "transaction_deferrable") == 0)
						SetPGVariable("transaction_deferrable",
									  list_make1(item->arg), stmt->is_local);
					else
						elog(ERROR, "unexpected SET TRANSACTION element: %s",
							 item->defname);
				}
			}
			else if (strcmp(stmt->name, "SESSION CHARACTERISTICS") == 0)
			{
				ListCell   *head;

				foreach(head, stmt->args)
				{
					DefElem    *item = (DefElem *) lfirst(head);

					if (strcmp(item->defname, "transaction_isolation") == 0)
						SetPGVariable("default_transaction_isolation",
									  list_make1(item->arg), stmt->is_local);
					else if (strcmp(item->defname, "transaction_read_only") == 0)
						SetPGVariable("default_transaction_read_only",
									  list_make1(item->arg), stmt->is_local);
					else if (strcmp(item->defname, "transaction_deferrable") == 0)
						SetPGVariable("default_transaction_deferrable",
									  list_make1(item->arg), stmt->is_local);
					else
						elog(ERROR, "unexpected SET SESSION element: %s",
							 item->defname);
				}
			}
			else if (strcmp(stmt->name, "TRANSACTION SNAPSHOT") == 0)
			{
				A_Const    *con = (A_Const *) linitial(stmt->args);

				if (stmt->is_local)
					ereport(ERROR,
							(errcode(ERRCODE_FEATURE_NOT_SUPPORTED),
							 errmsg("SET LOCAL TRANSACTION SNAPSHOT is not implemented")));

				WarnNoTransactionChain(isTopLevel, "SET TRANSACTION");
				Assert(IsA(con, A_Const));
				Assert(nodeTag(&con->val) == T_String);
				ImportSnapshot(strVal(&con->val));
			}
			else
				elog(ERROR, "unexpected SET MULTI element: %s",
					 stmt->name);
			break;
		case VAR_SET_DEFAULT:
			if (stmt->is_local)
				WarnNoTransactionChain(isTopLevel, "SET LOCAL");
			/* fall through */
		case VAR_RESET:
			if (strcmp(stmt->name, "transaction_isolation") == 0)
				WarnNoTransactionChain(isTopLevel, "RESET TRANSACTION");

			(void) set_config_option(stmt->name,
									 NULL,
									 (superuser() ? PGC_SUSET : PGC_USERSET),
									 PGC_S_SESSION,
									 action, true, 0, false);
			break;
		case VAR_RESET_ALL:
			ResetAllOptions();
			break;
	}

	if (stmt->kind == VAR_SET_DEFAULT ||
		stmt->kind == VAR_RESET ||
		stmt->kind == VAR_RESET_ALL)
	{
		if (Gp_role == GP_ROLE_DISPATCH)
		{
			/*
			 * RESET must be dispatched different, because it can't
			 * be in a user transaction
			 */
			StringInfoData buffer;

			initStringInfo(&buffer);

			if (stmt->kind == VAR_RESET_ALL)
				appendStringInfo(&buffer, "RESET ALL");
			else
				appendStringInfo(&buffer, "RESET %s", stmt->name);

			CdbDispatchSetCommand(buffer.data, false);
		}
	}
}

/*
 * Get the value to assign for a VariableSetStmt, or NULL if it's RESET.
 * The result is palloc'd.
 *
 * This is exported for use by actions such as ALTER ROLE SET.
 */
char *
ExtractSetVariableArgs(VariableSetStmt *stmt)
{
	switch (stmt->kind)
	{
		case VAR_SET_VALUE:
			return flatten_set_variable_args(stmt->name, stmt->args);
		case VAR_SET_CURRENT:
			return GetConfigOptionByName(stmt->name, NULL, false);
		default:
			return NULL;
	}
}

/*
 * SetPGVariable - SET command exported as an easily-C-callable function.
 *
 * This provides access to SET TO value, as well as SET TO DEFAULT (expressed
 * by passing args == NIL), but not SET FROM CURRENT functionality.
 */
void
SetPGVariable(const char *name, List *args, bool is_local)
{
	SetPGVariableOptDispatch(name, args, is_local, true);
}

/* GPDB: Like SetPGVariable, but with extra 'gp_dispatch' parameter.  */
void
SetPGVariableOptDispatch(const char *name, List *args, bool is_local, bool gp_dispatch)
{
	char	   *argstring = flatten_set_variable_args(name, args);

	/* Note SET DEFAULT (argstring == NULL) is equivalent to RESET */
	(void) set_config_option(name,
							 argstring,
							 (superuser() ? PGC_SUSET : PGC_USERSET),
							 PGC_S_SESSION,
							 is_local ? GUC_ACTION_LOCAL : GUC_ACTION_SET,
							 true, 0, false);

	if (gp_dispatch)
		DispatchSetPGVariable(name, args, is_local);
}

static void
DispatchSetPGVariable(const char *name, List *args, bool is_local)
{
	ListCell   *l;
	StringInfoData buffer;

	if (Gp_role != GP_ROLE_DISPATCH || IsBootstrapProcessingMode())
		return;

	/*
	 * client_encoding is always kept at SQL_ASCII in QE processes. (See also
	 * cdbconn_doConnectStart().)
	 */
	if (strcmp(name, "client_encoding") == 0)
		return;

	initStringInfo( &buffer );

	if (args == NIL)
	{
		appendStringInfo(&buffer, "RESET %s", name);
	}
	else
	{
		appendStringInfo(&buffer, "SET ");
		if (is_local)
			appendStringInfo(&buffer, "LOCAL ");

		appendStringInfo(&buffer, "%s TO ", quote_identifier(name));

		foreach(l, args)
		{
			A_Const    *arg = (A_Const *) lfirst(l);
			char	   *val;

			if (l != list_head(args))
				appendStringInfo(&buffer, ", ");

			if (!IsA(arg, A_Const))
				elog(ERROR, "unrecognized node type: %d", (int) nodeTag(arg));

			switch (nodeTag(&arg->val))
			{
				case T_Integer:
					appendStringInfo(&buffer, "%ld", intVal(&arg->val));
					break;
				case T_Float:
					/* represented as a string, so just copy it */
					appendStringInfoString(&buffer, strVal(&arg->val));
					break;
				case T_String:
					val = strVal(&arg->val);

					/*
					 * Plain string literal or identifier. Quote it.
					 */

					if (val[0] != '\'')
						appendStringInfo(&buffer, "%s", quote_literal_cstr(val));
					else
						appendStringInfo(&buffer, "%s",val);


					break;
				default:
					elog(ERROR, "unrecognized node type: %d",
						 (int) nodeTag(&arg->val));
					break;
			}
		}
	}

	CdbDispatchSetCommand(buffer.data, false);
}

/*
 * SET command wrapped as a SQL callable function.
 */
Datum
set_config_by_name(PG_FUNCTION_ARGS)
{
	char	   *name;
	char	   *value;
	char	   *new_value;
	bool		is_local;

	if (PG_ARGISNULL(0))
		ereport(ERROR,
				(errcode(ERRCODE_NULL_VALUE_NOT_ALLOWED),
				 errmsg("SET requires parameter name")));

	/* Get the GUC variable name */
	name = TextDatumGetCString(PG_GETARG_DATUM(0));

	/* Get the desired value or set to NULL for a reset request */
	if (PG_ARGISNULL(1))
		value = NULL;
	else
		value = TextDatumGetCString(PG_GETARG_DATUM(1));

	/*
	 * Get the desired state of is_local. Default to false if provided value
	 * is NULL
	 */
	if (PG_ARGISNULL(2))
		is_local = false;
	else
		is_local = PG_GETARG_BOOL(2);

	/* Note SET DEFAULT (argstring == NULL) is equivalent to RESET */
	(void) set_config_option(name,
							 value,
							 (superuser() ? PGC_SUSET : PGC_USERSET),
							 PGC_S_SESSION,
							 is_local ? GUC_ACTION_LOCAL : GUC_ACTION_SET,
							 true, 0, false);

	if (Gp_role == GP_ROLE_DISPATCH && !IsBootstrapProcessingMode())
	{
		StringInfoData	buffer;
		char		   *quoted_name;
		char		   *quoted_value = NULL;

		initStringInfo(&buffer);

		quoted_name = quote_literal_cstr(name);
		if (value)
			quoted_value = quote_literal_cstr(value);

		appendStringInfo(&buffer, "SELECT pg_catalog.set_config(%s, %s, %s)",
						 quoted_name,
						 quoted_value ? quoted_value : "NULL",
						 is_local ? "true" : "false");

		if (quoted_value)
			pfree(quoted_value);
		pfree(quoted_name);

		CdbDispatchSetCommand(buffer.data, false /* cancelOnError */ );
	}

	/* get the new current value */
	new_value = GetConfigOptionByName(name, NULL, false);

	/* Convert return string to text */
	PG_RETURN_TEXT_P(cstring_to_text(new_value));
}


/*
 * Common code for DefineCustomXXXVariable subroutines: allocate the
 * new variable's config struct and fill in generic fields.
 */
static struct config_generic *
init_custom_variable(const char *name,
					 const char *short_desc,
					 const char *long_desc,
					 GucContext context,
					 int flags,
					 enum config_type type,
					 size_t sz)
{
	struct config_generic *gen;

	/*
	 * Only allow custom PGC_POSTMASTER variables to be created during shared
	 * library preload; any later than that, we can't ensure that the value
	 * doesn't change after startup.  This is a fatal elog if it happens; just
	 * erroring out isn't safe because we don't know what the calling loadable
	 * module might already have hooked into.
	 */
	if (context == PGC_POSTMASTER &&
		!process_shared_preload_libraries_in_progress)
		elog(FATAL, "cannot create PGC_POSTMASTER variables after startup");

	/*
	 * Before pljava commit 398f3b876ed402bdaec8bc804f29e2be95c75139
	 * (2015-12-15), two of that module's PGC_USERSET variables facilitated
	 * trivial escalation to superuser privileges.  Restrict the variables to
	 * protect sites that have yet to upgrade pljava.
	 */
	if (context == PGC_USERSET &&
		(strcmp(name, "pljava.classpath") == 0 ||
		 strcmp(name, "pljava.vmoptions") == 0))
		context = PGC_SUSET;

	gen = (struct config_generic *) guc_malloc(ERROR, sz);
	memset(gen, 0, sz);

	gen->name = guc_strdup(ERROR, name);
	gen->context = context;
	gen->group = CUSTOM_OPTIONS;
	gen->short_desc = short_desc;
	gen->long_desc = long_desc;
	gen->flags = flags;
	gen->vartype = type;

	return gen;
}

/*
 * Common code for DefineCustomXXXVariable subroutines: insert the new
 * variable into the GUC variable array, replacing any placeholder.
 */
static void
define_custom_variable(struct config_generic * variable)
{
	const char *name = variable->name;
	const char **nameAddr = &name;
	struct config_string *pHolder;
	struct config_generic **res;

	/*
	 * See if there's a placeholder by the same name.
	 */
	res = (struct config_generic **) bsearch((void *) &nameAddr,
											 (void *) guc_variables,
											 num_guc_variables,
											 sizeof(struct config_generic *),
											 guc_var_compare);
	if (res == NULL)
	{
		/*
		 * No placeholder to replace, so we can just add it ... but first,
		 * make sure it's initialized to its default value.
		 */
		InitializeOneGUCOption(variable);
		add_guc_variable(variable, ERROR);
		return;
	}

	/*
	 * This better be a placeholder
	 */
	if (((*res)->flags & GUC_CUSTOM_PLACEHOLDER) == 0)
		ereport(ERROR,
				(errcode(ERRCODE_INTERNAL_ERROR),
				 errmsg("attempt to redefine parameter \"%s\"", name)));

	Assert((*res)->vartype == PGC_STRING);
	pHolder = (struct config_string *) (*res);

	/*
	 * First, set the variable to its default value.  We must do this even
	 * though we intend to immediately apply a new value, since it's possible
	 * that the new value is invalid.
	 */
	InitializeOneGUCOption(variable);

	/*
	 * Replace the placeholder. We aren't changing the name, so no re-sorting
	 * is necessary
	 */
	*res = variable;

	/*
	 * Assign the string value(s) stored in the placeholder to the real
	 * variable.  Essentially, we need to duplicate all the active and stacked
	 * values, but with appropriate validation and datatype adjustment.
	 *
	 * If an assignment fails, we report a WARNING and keep going.  We don't
	 * want to throw ERROR for bad values, because it'd bollix the add-on
	 * module that's presumably halfway through getting loaded.  In such cases
	 * the default or previous state will become active instead.
	 */

	/* First, apply the reset value if any */
	if (pHolder->reset_val)
		(void) set_config_option(name, pHolder->reset_val,
								 pHolder->gen.reset_scontext,
								 pHolder->gen.reset_source,
								 GUC_ACTION_SET, true, WARNING, false);
	/* That should not have resulted in stacking anything */
	Assert(variable->stack == NULL);

	/* Now, apply current and stacked values, in the order they were stacked */
	reapply_stacked_values(variable, pHolder, pHolder->gen.stack,
						   *(pHolder->variable),
						   pHolder->gen.scontext, pHolder->gen.source);

	/* Also copy over any saved source-location information */
	if (pHolder->gen.sourcefile)
		set_config_sourcefile(name, pHolder->gen.sourcefile,
							  pHolder->gen.sourceline);

	/*
	 * Free up as much as we conveniently can of the placeholder structure.
	 * (This neglects any stack items, so it's possible for some memory to be
	 * leaked.  Since this can only happen once per session per variable, it
	 * doesn't seem worth spending much code on.)
	 */
	set_string_field(pHolder, pHolder->variable, NULL);
	set_string_field(pHolder, &pHolder->reset_val, NULL);

	free(pHolder);
}

/*
 * Recursive subroutine for define_custom_variable: reapply non-reset values
 *
 * We recurse so that the values are applied in the same order as originally.
 * At each recursion level, apply the upper-level value (passed in) in the
 * fashion implied by the stack entry.
 */
static void
reapply_stacked_values(struct config_generic * variable,
					   struct config_string * pHolder,
					   GucStack *stack,
					   const char *curvalue,
					   GucContext curscontext, GucSource cursource)
{
	const char *name = variable->name;
	GucStack   *oldvarstack = variable->stack;

	if (stack != NULL)
	{
		/* First, recurse, so that stack items are processed bottom to top */
		reapply_stacked_values(variable, pHolder, stack->prev,
							   stack->prior.val.stringval,
							   stack->scontext, stack->source);

		/* See how to apply the passed-in value */
		switch (stack->state)
		{
			case GUC_SAVE:
				(void) set_config_option(name, curvalue,
										 curscontext, cursource,
										 GUC_ACTION_SAVE, true,
										 WARNING, false);
				break;

			case GUC_SET:
				(void) set_config_option(name, curvalue,
										 curscontext, cursource,
										 GUC_ACTION_SET, true,
										 WARNING, false);
				break;

			case GUC_LOCAL:
				(void) set_config_option(name, curvalue,
										 curscontext, cursource,
										 GUC_ACTION_LOCAL, true,
										 WARNING, false);
				break;

			case GUC_SET_LOCAL:
				/* first, apply the masked value as SET */
				(void) set_config_option(name, stack->masked.val.stringval,
									   stack->masked_scontext, PGC_S_SESSION,
										 GUC_ACTION_SET, true,
										 WARNING, false);
				/* then apply the current value as LOCAL */
				(void) set_config_option(name, curvalue,
										 curscontext, cursource,
										 GUC_ACTION_LOCAL, true,
										 WARNING, false);
				break;
		}

		/* If we successfully made a stack entry, adjust its nest level */
		if (variable->stack != oldvarstack)
			variable->stack->nest_level = stack->nest_level;
	}
	else
	{
		/*
		 * We are at the end of the stack.  If the active/previous value is
		 * different from the reset value, it must represent a previously
		 * committed session value.  Apply it, and then drop the stack entry
		 * that set_config_option will have created under the impression that
		 * this is to be just a transactional assignment.  (We leak the stack
		 * entry.)
		 */
		if (curvalue != pHolder->reset_val ||
			curscontext != pHolder->gen.reset_scontext ||
			cursource != pHolder->gen.reset_source)
		{
			(void) set_config_option(name, curvalue,
									 curscontext, cursource,
									 GUC_ACTION_SET, true, WARNING, false);
			variable->stack = NULL;
		}
	}
}

void
DefineCustomBoolVariable(const char *name,
						 const char *short_desc,
						 const char *long_desc,
						 bool *valueAddr,
						 bool bootValue,
						 GucContext context,
						 int flags,
						 GucBoolCheckHook check_hook,
						 GucBoolAssignHook assign_hook,
						 GucShowHook show_hook)
{
	struct config_bool *var;

	var = (struct config_bool *)
		init_custom_variable(name, short_desc, long_desc, context, flags,
							 PGC_BOOL, sizeof(struct config_bool));
	var->variable = valueAddr;
	var->boot_val = bootValue;
	var->reset_val = bootValue;
	var->check_hook = check_hook;
	var->assign_hook = assign_hook;
	var->show_hook = show_hook;
	define_custom_variable(&var->gen);
}

void
DefineCustomIntVariable(const char *name,
						const char *short_desc,
						const char *long_desc,
						int *valueAddr,
						int bootValue,
						int minValue,
						int maxValue,
						GucContext context,
						int flags,
						GucIntCheckHook check_hook,
						GucIntAssignHook assign_hook,
						GucShowHook show_hook)
{
	struct config_int *var;

	var = (struct config_int *)
		init_custom_variable(name, short_desc, long_desc, context, flags,
							 PGC_INT, sizeof(struct config_int));
	var->variable = valueAddr;
	var->boot_val = bootValue;
	var->reset_val = bootValue;
	var->min = minValue;
	var->max = maxValue;
	var->check_hook = check_hook;
	var->assign_hook = assign_hook;
	var->show_hook = show_hook;
	define_custom_variable(&var->gen);
}

void
DefineCustomRealVariable(const char *name,
						 const char *short_desc,
						 const char *long_desc,
						 double *valueAddr,
						 double bootValue,
						 double minValue,
						 double maxValue,
						 GucContext context,
						 int flags,
						 GucRealCheckHook check_hook,
						 GucRealAssignHook assign_hook,
						 GucShowHook show_hook)
{
	struct config_real *var;

	var = (struct config_real *)
		init_custom_variable(name, short_desc, long_desc, context, flags,
							 PGC_REAL, sizeof(struct config_real));
	var->variable = valueAddr;
	var->boot_val = bootValue;
	var->reset_val = bootValue;
	var->min = minValue;
	var->max = maxValue;
	var->check_hook = check_hook;
	var->assign_hook = assign_hook;
	var->show_hook = show_hook;
	define_custom_variable(&var->gen);
}

void
DefineCustomStringVariable(const char *name,
						   const char *short_desc,
						   const char *long_desc,
						   char **valueAddr,
						   const char *bootValue,
						   GucContext context,
						   int flags,
						   GucStringCheckHook check_hook,
						   GucStringAssignHook assign_hook,
						   GucShowHook show_hook)
{
	struct config_string *var;

	var = (struct config_string *)
		init_custom_variable(name, short_desc, long_desc, context, flags,
							 PGC_STRING, sizeof(struct config_string));
	var->variable = valueAddr;
	var->boot_val = bootValue;
	var->check_hook = check_hook;
	var->assign_hook = assign_hook;
	var->show_hook = show_hook;
	define_custom_variable(&var->gen);
}

void
DefineCustomEnumVariable(const char *name,
						 const char *short_desc,
						 const char *long_desc,
						 int *valueAddr,
						 int bootValue,
						 const struct config_enum_entry * options,
						 GucContext context,
						 int flags,
						 GucEnumCheckHook check_hook,
						 GucEnumAssignHook assign_hook,
						 GucShowHook show_hook)
{
	struct config_enum *var;

	var = (struct config_enum *)
		init_custom_variable(name, short_desc, long_desc, context, flags,
							 PGC_ENUM, sizeof(struct config_enum));
	var->variable = valueAddr;
	var->boot_val = bootValue;
	var->reset_val = bootValue;
	var->options = options;
	var->check_hook = check_hook;
	var->assign_hook = assign_hook;
	var->show_hook = show_hook;
	define_custom_variable(&var->gen);
}

void
EmitWarningsOnPlaceholders(const char *className)
{
	int			classLen = strlen(className);
	int			i;

	for (i = 0; i < num_guc_variables; i++)
	{
		struct config_generic *var = guc_variables[i];

		if ((var->flags & GUC_CUSTOM_PLACEHOLDER) != 0 &&
			strncmp(className, var->name, classLen) == 0 &&
			var->name[classLen] == GUC_QUALIFIER_SEPARATOR)
		{
			if (Gp_role != GP_ROLE_EXECUTE)
				ereport(WARNING,
					(errcode(ERRCODE_UNDEFINED_OBJECT),
					 errmsg("unrecognized configuration parameter \"%s\"",
							var->name)));
		}
	}
}


/*
 * SHOW command
 */
void
GetPGVariable(const char *name, DestReceiver *dest)
{
	if (guc_name_compare(name, "all") == 0)
		ShowAllGUCConfig(dest);
	else
		ShowGUCConfigOption(name, dest);
}

TupleDesc
GetPGVariableResultDesc(const char *name)
{
	TupleDesc	tupdesc;

	if (guc_name_compare(name, "all") == 0)
	{
		/* need a tuple descriptor representing three TEXT columns */
		tupdesc = CreateTemplateTupleDesc(3, false);
		TupleDescInitEntry(tupdesc, (AttrNumber) 1, "name",
						   TEXTOID, -1, 0);
		TupleDescInitEntry(tupdesc, (AttrNumber) 2, "setting",
						   TEXTOID, -1, 0);
		TupleDescInitEntry(tupdesc, (AttrNumber) 3, "description",
						   TEXTOID, -1, 0);
	}
	else
	{
		const char *varname;

		/* Get the canonical spelling of name */
		(void) GetConfigOptionByName(name, &varname, false);

		/* need a tuple descriptor representing a single TEXT column */
		tupdesc = CreateTemplateTupleDesc(1, false);
		TupleDescInitEntry(tupdesc, (AttrNumber) 1, varname,
						   TEXTOID, -1, 0);
	}
	return tupdesc;
}


/*
 * SHOW command
 */
static void
ShowGUCConfigOption(const char *name, DestReceiver *dest)
{
	TupOutputState *tstate;
	TupleDesc	tupdesc;
	const char *varname;
	char	   *value;

	/* Get the value and canonical spelling of name */
	value = GetConfigOptionByName(name, &varname, false);

	/* need a tuple descriptor representing a single TEXT column */
	tupdesc = CreateTemplateTupleDesc(1, false);
	TupleDescInitEntry(tupdesc, (AttrNumber) 1, varname,
					   TEXTOID, -1, 0);

	/* prepare for projection of tuples */
	tstate = begin_tup_output_tupdesc(dest, tupdesc);

	/* Send it */
	do_text_output_oneline(tstate, value);

	end_tup_output(tstate);
}

/*
 * SHOW ALL command
 */
static void
ShowAllGUCConfig(DestReceiver *dest)
{
	bool		am_superuser = superuser();
	int			i;
	TupOutputState *tstate;
	TupleDesc	tupdesc;
	Datum		values[3];
	bool		isnull[3] = {false, false, false};

	/* need a tuple descriptor representing three TEXT columns */
	tupdesc = CreateTemplateTupleDesc(3, false);
	TupleDescInitEntry(tupdesc, (AttrNumber) 1, "name",
					   TEXTOID, -1, 0);
	TupleDescInitEntry(tupdesc, (AttrNumber) 2, "setting",
					   TEXTOID, -1, 0);
	TupleDescInitEntry(tupdesc, (AttrNumber) 3, "description",
					   TEXTOID, -1, 0);

	/* prepare for projection of tuples */
	tstate = begin_tup_output_tupdesc(dest, tupdesc);

	for (i = 0; i < num_guc_variables; i++)
	{
		struct config_generic *conf = guc_variables[i];
		char	   *setting;

		if ((conf->flags & GUC_NO_SHOW_ALL) ||
			((conf->flags & GUC_SUPERUSER_ONLY) && !am_superuser))
			continue;

		/* assign to the values array */
		values[0] = PointerGetDatum(cstring_to_text(conf->name));

		setting = _ShowOption(conf, true);
		if (setting)
		{
			values[1] = PointerGetDatum(cstring_to_text(setting));
			isnull[1] = false;
		}
		else
		{
			values[1] = PointerGetDatum(NULL);
			isnull[1] = true;
		}

		values[2] = PointerGetDatum(cstring_to_text(conf->short_desc));

		/* send it to dest */
		do_tup_output(tstate, values, isnull);

		/* clean up */
		pfree(DatumGetPointer(values[0]));
		if (setting)
		{
			pfree(setting);
			pfree(DatumGetPointer(values[1]));
		}
		pfree(DatumGetPointer(values[2]));
	}

	end_tup_output(tstate);
}

/*
 * Return GUC variable value by name; optionally return canonical form of
 * name.  If the GUC is unset, then throw an error unless missing_ok is true,
 * in which case return NULL.  Return value is palloc'd (but *varname isn't).
 */
char *
GetConfigOptionByName(const char *name, const char **varname, bool missing_ok)
{
	struct config_generic *record;

	record = find_option(name, false, ERROR);
	if (record == NULL)
	{
		if (missing_ok)
		{
			if (varname)
				*varname = NULL;
			return NULL;
		}

		ereport(ERROR,
				(errcode(ERRCODE_UNDEFINED_OBJECT),
			   errmsg("unrecognized configuration parameter \"%s\"", name)));
	}

	if ((record->flags & GUC_SUPERUSER_ONLY) && !superuser())
		ereport(ERROR,
				(errcode(ERRCODE_INSUFFICIENT_PRIVILEGE),
				 errmsg("must be superuser to examine \"%s\"", name)));

	if (varname)
		*varname = record->name;

	return _ShowOption(record, true);
}

/*
 * Return GUC variable value by variable number; optionally return canonical
 * form of name.  Return value is palloc'd.
 */
void
GetConfigOptionByNum(int varnum, const char **values, bool *noshow)
{
	char		buffer[256];
	struct config_generic *conf;

	/* check requested variable number valid */
	Assert((varnum >= 0) && (varnum < num_guc_variables));

	conf = guc_variables[varnum];

	if (noshow)
	{
		if ((conf->flags & GUC_NO_SHOW_ALL) ||
			((conf->flags & GUC_SUPERUSER_ONLY) && !superuser()))
			*noshow = true;
		else
			*noshow = false;
	}

	/* first get the generic attributes */

	/* name */
	values[0] = conf->name;

	/* setting : use _ShowOption in order to avoid duplicating the logic */
	values[1] = _ShowOption(conf, false);

	/* unit */
	if (conf->vartype == PGC_INT)
	{
		static char buf[8];

		switch (conf->flags & (GUC_UNIT_MEMORY | GUC_UNIT_TIME))
		{
			case GUC_UNIT_KB:
				values[2] = "kB";
				break;
			case GUC_UNIT_BLOCKS:
				snprintf(buf, sizeof(buf), "%dkB", BLCKSZ / 1024);
				values[2] = buf;
				break;
			case GUC_UNIT_XBLOCKS:
				snprintf(buf, sizeof(buf), "%dkB", XLOG_BLCKSZ / 1024);
				values[2] = buf;
				break;
			case GUC_UNIT_MS:
				values[2] = "ms";
				break;
			case GUC_UNIT_S:
				values[2] = "s";
				break;
			case GUC_UNIT_MIN:
				values[2] = "min";
				break;
			default:
				values[2] = NULL;
				break;
		}
	}
	else
		values[2] = NULL;

	/* group */
	values[3] = config_group_names[conf->group];

	/* short_desc */
	values[4] = conf->short_desc;

	/* extra_desc */
	values[5] = conf->long_desc;

	/* context */
	values[6] = GucContext_Names[conf->context];

	/* vartype */
	values[7] = config_type_names[conf->vartype];

	/* source */
	values[8] = GucSource_Names[conf->source];

	/* now get the type specific attributes */
	switch (conf->vartype)
	{
		case PGC_BOOL:
			{
				struct config_bool *lconf = (struct config_bool *) conf;

				/* min_val */
				values[9] = NULL;

				/* max_val */
				values[10] = NULL;

				/* enumvals */
				values[11] = NULL;

				/* boot_val */
				values[12] = pstrdup(lconf->boot_val ? "on" : "off");

				/* reset_val */
				values[13] = pstrdup(lconf->reset_val ? "on" : "off");
			}
			break;

		case PGC_INT:
			{
				struct config_int *lconf = (struct config_int *) conf;

				/* min_val */
				snprintf(buffer, sizeof(buffer), "%d", lconf->min);
				values[9] = pstrdup(buffer);

				/* max_val */
				snprintf(buffer, sizeof(buffer), "%d", lconf->max);
				values[10] = pstrdup(buffer);

				/* enumvals */
				values[11] = NULL;

				/* boot_val */
				snprintf(buffer, sizeof(buffer), "%d", lconf->boot_val);
				values[12] = pstrdup(buffer);

				/* reset_val */
				snprintf(buffer, sizeof(buffer), "%d", lconf->reset_val);
				values[13] = pstrdup(buffer);
			}
			break;

		case PGC_REAL:
			{
				struct config_real *lconf = (struct config_real *) conf;

				/* min_val */
				snprintf(buffer, sizeof(buffer), "%g", lconf->min);
				values[9] = pstrdup(buffer);

				/* max_val */
				snprintf(buffer, sizeof(buffer), "%g", lconf->max);
				values[10] = pstrdup(buffer);

				/* enumvals */
				values[11] = NULL;

				/* boot_val */
				snprintf(buffer, sizeof(buffer), "%g", lconf->boot_val);
				values[12] = pstrdup(buffer);

				/* reset_val */
				snprintf(buffer, sizeof(buffer), "%g", lconf->reset_val);
				values[13] = pstrdup(buffer);
			}
			break;

		case PGC_STRING:
			{
				struct config_string *lconf = (struct config_string *) conf;

				/* min_val */
				values[9] = NULL;

				/* max_val */
				values[10] = NULL;

				/* enumvals */
				values[11] = NULL;

				/* boot_val */
				if (lconf->boot_val == NULL)
					values[12] = NULL;
				else
					values[12] = pstrdup(lconf->boot_val);

				/* reset_val */
				if (lconf->reset_val == NULL)
					values[13] = NULL;
				else
					values[13] = pstrdup(lconf->reset_val);
			}
			break;

		case PGC_ENUM:
			{
				struct config_enum *lconf = (struct config_enum *) conf;

				/* min_val */
				values[9] = NULL;

				/* max_val */
				values[10] = NULL;

				/* enumvals */

				/*
				 * NOTE! enumvals with double quotes in them are not
				 * supported!
				 */
				values[11] = config_enum_get_options((struct config_enum *) conf,
													 "{\"", "\"}", "\",\"");

				/* boot_val */
				values[12] = pstrdup(config_enum_lookup_by_value(lconf,
														   lconf->boot_val));

				/* reset_val */
				values[13] = pstrdup(config_enum_lookup_by_value(lconf,
														  lconf->reset_val));
			}
			break;

		default:
			{
				/*
				 * should never get here, but in case we do, set 'em to NULL
				 */

				/* min_val */
				values[9] = NULL;

				/* max_val */
				values[10] = NULL;

				/* enumvals */
				values[11] = NULL;

				/* boot_val */
				values[12] = NULL;

				/* reset_val */
				values[13] = NULL;
			}
			break;
	}

	/*
	 * If the setting came from a config file, set the source location. For
	 * security reasons, we don't show source file/line number for
	 * non-superusers.
	 */
	if (conf->source == PGC_S_FILE && superuser())
	{
		values[14] = conf->sourcefile;
		snprintf(buffer, sizeof(buffer), "%d", conf->sourceline);
		values[15] = pstrdup(buffer);
	}
	else
	{
		values[14] = NULL;
		values[15] = NULL;
	}

	values[16] = (conf->status & GUC_PENDING_RESTART) ? "t" : "f";
}

/*
 * Return the total number of GUC variables
 */
int
GetNumConfigOptions(void)
{
	return num_guc_variables;
}

/*
 * show_config_by_name - equiv to SHOW X command but implemented as
 * a function.
 */
Datum
show_config_by_name(PG_FUNCTION_ARGS)
{
	char	   *varname = TextDatumGetCString(PG_GETARG_DATUM(0));
	char	   *varval;

	/* Get the value */
	varval = GetConfigOptionByName(varname, NULL, false);

	/* Convert to text */
	PG_RETURN_TEXT_P(cstring_to_text(varval));
}

/*
 * show_config_by_name_missing_ok - equiv to SHOW X command but implemented as
 * a function.  If X does not exist, suppress the error and just return NULL
 * if missing_ok is TRUE.
 */
Datum
show_config_by_name_missing_ok(PG_FUNCTION_ARGS)
{
	char	   *varname = TextDatumGetCString(PG_GETARG_DATUM(0));
	bool		missing_ok = PG_GETARG_BOOL(1);
	char	   *varval;

	/* Get the value */
	varval = GetConfigOptionByName(varname, NULL, missing_ok);

	/* return NULL if no such variable */
	if (varval == NULL)
		PG_RETURN_NULL();

	/* Convert to text */
	PG_RETURN_TEXT_P(cstring_to_text(varval));
}

/*
 * show_all_settings - equiv to SHOW ALL command but implemented as
 * a Table Function.
 */
#define NUM_PG_SETTINGS_ATTS	17

Datum
show_all_settings(PG_FUNCTION_ARGS)
{
	FuncCallContext *funcctx;
	TupleDesc	tupdesc;
	int			call_cntr;
	int			max_calls;
	AttInMetadata *attinmeta;
	MemoryContext oldcontext;

	/* stuff done only on the first call of the function */
	if (SRF_IS_FIRSTCALL())
	{
		/* create a function context for cross-call persistence */
		funcctx = SRF_FIRSTCALL_INIT();

		/*
		 * switch to memory context appropriate for multiple function calls
		 */
		oldcontext = MemoryContextSwitchTo(funcctx->multi_call_memory_ctx);

		/*
		 * need a tuple descriptor representing NUM_PG_SETTINGS_ATTS columns
		 * of the appropriate types
		 */
		tupdesc = CreateTemplateTupleDesc(NUM_PG_SETTINGS_ATTS, false);
		TupleDescInitEntry(tupdesc, (AttrNumber) 1, "name",
						   TEXTOID, -1, 0);
		TupleDescInitEntry(tupdesc, (AttrNumber) 2, "setting",
						   TEXTOID, -1, 0);
		TupleDescInitEntry(tupdesc, (AttrNumber) 3, "unit",
						   TEXTOID, -1, 0);
		TupleDescInitEntry(tupdesc, (AttrNumber) 4, "category",
						   TEXTOID, -1, 0);
		TupleDescInitEntry(tupdesc, (AttrNumber) 5, "short_desc",
						   TEXTOID, -1, 0);
		TupleDescInitEntry(tupdesc, (AttrNumber) 6, "extra_desc",
						   TEXTOID, -1, 0);
		TupleDescInitEntry(tupdesc, (AttrNumber) 7, "context",
						   TEXTOID, -1, 0);
		TupleDescInitEntry(tupdesc, (AttrNumber) 8, "vartype",
						   TEXTOID, -1, 0);
		TupleDescInitEntry(tupdesc, (AttrNumber) 9, "source",
						   TEXTOID, -1, 0);
		TupleDescInitEntry(tupdesc, (AttrNumber) 10, "min_val",
						   TEXTOID, -1, 0);
		TupleDescInitEntry(tupdesc, (AttrNumber) 11, "max_val",
						   TEXTOID, -1, 0);
		TupleDescInitEntry(tupdesc, (AttrNumber) 12, "enumvals",
						   TEXTARRAYOID, -1, 0);
		TupleDescInitEntry(tupdesc, (AttrNumber) 13, "boot_val",
						   TEXTOID, -1, 0);
		TupleDescInitEntry(tupdesc, (AttrNumber) 14, "reset_val",
						   TEXTOID, -1, 0);
		TupleDescInitEntry(tupdesc, (AttrNumber) 15, "sourcefile",
						   TEXTOID, -1, 0);
		TupleDescInitEntry(tupdesc, (AttrNumber) 16, "sourceline",
						   INT4OID, -1, 0);
		TupleDescInitEntry(tupdesc, (AttrNumber) 17, "pending_restart",
						   BOOLOID, -1, 0);

		/*
		 * Generate attribute metadata needed later to produce tuples from raw
		 * C strings
		 */
		attinmeta = TupleDescGetAttInMetadata(tupdesc);
		funcctx->attinmeta = attinmeta;

		/* total number of tuples to be returned */
		funcctx->max_calls = GetNumConfigOptions();

		MemoryContextSwitchTo(oldcontext);
	}

	/* stuff done on every call of the function */
	funcctx = SRF_PERCALL_SETUP();

	call_cntr = funcctx->call_cntr;
	max_calls = funcctx->max_calls;
	attinmeta = funcctx->attinmeta;

	if (call_cntr < max_calls)	/* do when there is more left to send */
	{
		char	   *values[NUM_PG_SETTINGS_ATTS];
		bool		noshow;
		HeapTuple	tuple;
		Datum		result;

		/*
		 * Get the next visible GUC variable name and value
		 */
		do
		{
			GetConfigOptionByNum(call_cntr, (const char **) values, &noshow);
			if (noshow)
			{
				/* bump the counter and get the next config setting */
				call_cntr = ++funcctx->call_cntr;

				/* make sure we haven't gone too far now */
				if (call_cntr >= max_calls)
					SRF_RETURN_DONE(funcctx);
			}
		} while (noshow);

		/* build a tuple */
		tuple = BuildTupleFromCStrings(attinmeta, values);

		/* make the tuple into a datum */
		result = HeapTupleGetDatum(tuple);

		SRF_RETURN_NEXT(funcctx, result);
	}
	else
	{
		/* do when there is no more left */
		SRF_RETURN_DONE(funcctx);
	}
}

/*
 * show_all_file_settings
 *
 * Returns a table of all parameter settings in all configuration files
 * which includes the config file pathname, the line number, a sequence number
 * indicating the order in which the settings were encountered, the parameter
 * name and value, a bool showing if the value could be applied, and possibly
 * an associated error message.  (For problems such as syntax errors, the
 * parameter name/value might be NULL.)
 *
 * Note: no filtering is done here, instead we depend on the GRANT system
 * to prevent unprivileged users from accessing this function or the view
 * built on top of it.
 */
Datum
show_all_file_settings(PG_FUNCTION_ARGS)
{
#define NUM_PG_FILE_SETTINGS_ATTS 7
	ReturnSetInfo *rsinfo = (ReturnSetInfo *) fcinfo->resultinfo;
	TupleDesc	tupdesc;
	Tuplestorestate *tupstore;
	ConfigVariable *conf;
	int			seqno;
	MemoryContext per_query_ctx;
	MemoryContext oldcontext;

	/* Check to see if caller supports us returning a tuplestore */
	if (rsinfo == NULL || !IsA(rsinfo, ReturnSetInfo))
		ereport(ERROR,
				(errcode(ERRCODE_FEATURE_NOT_SUPPORTED),
				 errmsg("set-valued function called in context that cannot accept a set")));
	if (!(rsinfo->allowedModes & SFRM_Materialize))
		ereport(ERROR,
				(errcode(ERRCODE_FEATURE_NOT_SUPPORTED),
				 errmsg("materialize mode required, but it is not " \
						"allowed in this context")));

	/* Scan the config files using current context as workspace */
	conf = ProcessConfigFileInternal(PGC_SIGHUP, false, DEBUG3);

	/* Switch into long-lived context to construct returned data structures */
	per_query_ctx = rsinfo->econtext->ecxt_per_query_memory;
	oldcontext = MemoryContextSwitchTo(per_query_ctx);

	/* Build a tuple descriptor for our result type */
	tupdesc = CreateTemplateTupleDesc(NUM_PG_FILE_SETTINGS_ATTS, false);
	TupleDescInitEntry(tupdesc, (AttrNumber) 1, "sourcefile",
					   TEXTOID, -1, 0);
	TupleDescInitEntry(tupdesc, (AttrNumber) 2, "sourceline",
					   INT4OID, -1, 0);
	TupleDescInitEntry(tupdesc, (AttrNumber) 3, "seqno",
					   INT4OID, -1, 0);
	TupleDescInitEntry(tupdesc, (AttrNumber) 4, "name",
					   TEXTOID, -1, 0);
	TupleDescInitEntry(tupdesc, (AttrNumber) 5, "setting",
					   TEXTOID, -1, 0);
	TupleDescInitEntry(tupdesc, (AttrNumber) 6, "applied",
					   BOOLOID, -1, 0);
	TupleDescInitEntry(tupdesc, (AttrNumber) 7, "error",
					   TEXTOID, -1, 0);

	/* Build a tuplestore to return our results in */
	tupstore = tuplestore_begin_heap(true, false, work_mem);
	rsinfo->returnMode = SFRM_Materialize;
	rsinfo->setResult = tupstore;
	rsinfo->setDesc = tupdesc;

	/* The rest can be done in short-lived context */
	MemoryContextSwitchTo(oldcontext);

	/* Process the results and create a tuplestore */
	for (seqno = 1; conf != NULL; conf = conf->next, seqno++)
	{
		Datum		values[NUM_PG_FILE_SETTINGS_ATTS];
		bool		nulls[NUM_PG_FILE_SETTINGS_ATTS];

		memset(values, 0, sizeof(values));
		memset(nulls, 0, sizeof(nulls));

		/* sourcefile */
		if (conf->filename)
			values[0] = PointerGetDatum(cstring_to_text(conf->filename));
		else
			nulls[0] = true;

		/* sourceline (not meaningful if no sourcefile) */
		if (conf->filename)
			values[1] = Int32GetDatum(conf->sourceline);
		else
			nulls[1] = true;

		/* seqno */
		values[2] = Int32GetDatum(seqno);

		/* name */
		if (conf->name)
			values[3] = PointerGetDatum(cstring_to_text(conf->name));
		else
			nulls[3] = true;

		/* setting */
		if (conf->value)
			values[4] = PointerGetDatum(cstring_to_text(conf->value));
		else
			nulls[4] = true;

		/* applied */
		values[5] = BoolGetDatum(conf->applied);

		/* error */
		if (conf->errmsg)
			values[6] = PointerGetDatum(cstring_to_text(conf->errmsg));
		else
			nulls[6] = true;

		/* shove row into tuplestore */
		tuplestore_putvalues(tupstore, tupdesc, values, nulls);
	}

	tuplestore_donestoring(tupstore);

	return (Datum) 0;
}

static char *
_ShowOption(struct config_generic * record, bool use_units)
{
	char		buffer[256];
	const char *val;

	switch (record->vartype)
	{
		case PGC_BOOL:
			{
				struct config_bool *conf = (struct config_bool *) record;

				if (conf->show_hook)
					val = (*conf->show_hook) ();
				else
					val = *conf->variable ? "on" : "off";
			}
			break;

		case PGC_INT:
			{
				struct config_int *conf = (struct config_int *) record;

				if (conf->show_hook)
					val = (*conf->show_hook) ();
				else
				{
					/*
					 * Use int64 arithmetic to avoid overflows in units
					 * conversion.
					 */
					int64		result = *conf->variable;
					const char *unit;

					if (use_units && result > 0 && (record->flags & GUC_UNIT))
					{
						convert_from_base_unit(result, record->flags & GUC_UNIT,
											   &result, &unit);
					}
					else
						unit = "";

					snprintf(buffer, sizeof(buffer), INT64_FORMAT "%s",
							 result, unit);
					val = buffer;
				}
			}
			break;

		case PGC_REAL:
			{
				struct config_real *conf = (struct config_real *) record;

				if (conf->show_hook)
					val = (*conf->show_hook) ();
				else
				{
					snprintf(buffer, sizeof(buffer), "%g",
							 *conf->variable);
					val = buffer;
				}
			}
			break;

		case PGC_STRING:
			{
				struct config_string *conf = (struct config_string *) record;

				if (conf->show_hook)
					val = (*conf->show_hook) ();
				else if (*conf->variable && **conf->variable)
					val = *conf->variable;
				else
					val = "";
			}
			break;

		case PGC_ENUM:
			{
				struct config_enum *conf = (struct config_enum *) record;

				if (conf->show_hook)
					val = (*conf->show_hook) ();
				else
					val = config_enum_lookup_by_value(conf, *conf->variable);
			}
			break;

		default:
			/* just to keep compiler quiet */
			val = "???";
			break;
	}

	return pstrdup(val);
}


#ifdef EXEC_BACKEND

/*
 *	These routines dump out all non-default GUC options into a binary
 *	file that is read by all exec'ed backends.  The format is:
 *
 *		variable name, string, null terminated
 *		variable value, string, null terminated
 *		variable sourcefile, string, null terminated (empty if none)
 *		variable sourceline, integer
 *		variable source, integer
 *		variable scontext, integer
 */
static void
write_one_nondefault_variable(FILE *fp, struct config_generic * gconf)
{
	if (gconf->source == PGC_S_DEFAULT)
		return;

	fprintf(fp, "%s", gconf->name);
	fputc(0, fp);

	switch (gconf->vartype)
	{
		case PGC_BOOL:
			{
				struct config_bool *conf = (struct config_bool *) gconf;

				if (*conf->variable)
					fprintf(fp, "true");
				else
					fprintf(fp, "false");
			}
			break;

		case PGC_INT:
			{
				struct config_int *conf = (struct config_int *) gconf;

				fprintf(fp, "%d", *conf->variable);
			}
			break;

		case PGC_REAL:
			{
				struct config_real *conf = (struct config_real *) gconf;

				fprintf(fp, "%.17g", *conf->variable);
			}
			break;

		case PGC_STRING:
			{
				struct config_string *conf = (struct config_string *) gconf;

				fprintf(fp, "%s", *conf->variable);
			}
			break;

		case PGC_ENUM:
			{
				struct config_enum *conf = (struct config_enum *) gconf;

				fprintf(fp, "%s",
						config_enum_lookup_by_value(conf, *conf->variable));
			}
			break;
	}

	fputc(0, fp);

	if (gconf->sourcefile)
		fprintf(fp, "%s", gconf->sourcefile);
	fputc(0, fp);

	fwrite(&gconf->sourceline, 1, sizeof(gconf->sourceline), fp);
	fwrite(&gconf->source, 1, sizeof(gconf->source), fp);
	fwrite(&gconf->scontext, 1, sizeof(gconf->scontext), fp);
}

void
write_nondefault_variables(GucContext context)
{
	int			elevel;
	FILE	   *fp;
	int			i;

	Assert(context == PGC_POSTMASTER || context == PGC_SIGHUP);

	elevel = (context == PGC_SIGHUP) ? LOG : ERROR;

	/*
	 * Open file
	 */
	fp = AllocateFile(CONFIG_EXEC_PARAMS_NEW, "w");
	if (!fp)
	{
		ereport(elevel,
				(errcode_for_file_access(),
				 errmsg("could not write to file \"%s\": %m",
						CONFIG_EXEC_PARAMS_NEW)));
		return;
	}

	for (i = 0; i < num_guc_variables; i++)
	{
		write_one_nondefault_variable(fp, guc_variables[i]);
	}

	if (FreeFile(fp))
	{
		ereport(elevel,
				(errcode_for_file_access(),
				 errmsg("could not write to file \"%s\": %m",
						CONFIG_EXEC_PARAMS_NEW)));
		return;
	}

	/*
	 * Put new file in place.  This could delay on Win32, but we don't hold
	 * any exclusive locks.
	 */
	rename(CONFIG_EXEC_PARAMS_NEW, CONFIG_EXEC_PARAMS);
}


/*
 *	Read string, including null byte from file
 *
 *	Return NULL on EOF and nothing read
 */
static char *
read_string_with_null(FILE *fp)
{
	int			i = 0,
				ch,
				maxlen = 256;
	char	   *str = NULL;

	do
	{
		if ((ch = fgetc(fp)) == EOF)
		{
			if (i == 0)
				return NULL;
			else
				elog(FATAL, "invalid format of exec config params file");
		}
		if (i == 0)
			str = guc_malloc(FATAL, maxlen);
		else if (i == maxlen)
			str = guc_realloc(FATAL, str, maxlen *= 2);
		str[i++] = ch;
	} while (ch != 0);

	return str;
}


/*
 *	This routine loads a previous postmaster dump of its non-default
 *	settings.
 */
void
read_nondefault_variables(void)
{
	FILE	   *fp;
	char	   *varname,
			   *varvalue,
			   *varsourcefile;
	int			varsourceline;
	GucSource	varsource;
	GucContext	varscontext;

	/*
	 * Assert that PGC_BACKEND/PGC_SU_BACKEND case in set_config_option() will
	 * do the right thing.
	 */
	Assert(IsInitProcessingMode());

	/*
	 * Open file
	 */
	fp = AllocateFile(CONFIG_EXEC_PARAMS, "r");
	if (!fp)
	{
		/* File not found is fine */
		if (errno != ENOENT)
			ereport(FATAL,
					(errcode_for_file_access(),
					 errmsg("could not read from file \"%s\": %m",
							CONFIG_EXEC_PARAMS)));
		return;
	}

	for (;;)
	{
		struct config_generic *record;

		if ((varname = read_string_with_null(fp)) == NULL)
			break;

		if ((record = find_option(varname, true, FATAL)) == NULL)
			elog(FATAL, "failed to locate variable \"%s\" in exec config params file", varname);

		if ((varvalue = read_string_with_null(fp)) == NULL)
			elog(FATAL, "invalid format of exec config params file");
		if ((varsourcefile = read_string_with_null(fp)) == NULL)
			elog(FATAL, "invalid format of exec config params file");
		if (fread(&varsourceline, 1, sizeof(varsourceline), fp) != sizeof(varsourceline))
			elog(FATAL, "invalid format of exec config params file");
		if (fread(&varsource, 1, sizeof(varsource), fp) != sizeof(varsource))
			elog(FATAL, "invalid format of exec config params file");
		if (fread(&varscontext, 1, sizeof(varscontext), fp) != sizeof(varscontext))
			elog(FATAL, "invalid format of exec config params file");

		(void) set_config_option(varname, varvalue,
								 varscontext, varsource,
								 GUC_ACTION_SET, true, 0, true);
		if (varsourcefile[0])
			set_config_sourcefile(varname, varsourcefile, varsourceline);

		free(varname);
		free(varvalue);
		free(varsourcefile);
	}

	FreeFile(fp);
}
#endif   /* EXEC_BACKEND */

/*
 * can_skip_gucvar:
 * When serializing, determine whether to skip this GUC.  When restoring, the
 * negation of this test determines whether to restore the compiled-in default
 * value before processing serialized values.
 *
 * A PGC_S_DEFAULT setting on the serialize side will typically match new
 * postmaster children, but that can be false when got_SIGHUP == true and the
 * pending configuration change modifies this setting.  Nonetheless, we omit
 * PGC_S_DEFAULT settings from serialization and make up for that by restoring
 * defaults before applying serialized values.
 *
 * PGC_POSTMASTER variables always have the same value in every child of a
 * particular postmaster.  Most PGC_INTERNAL variables are compile-time
 * constants; a few, like server_encoding and lc_ctype, are handled specially
 * outside the serialize/restore procedure.  Therefore, SerializeGUCState()
 * never sends these, and RestoreGUCState() never changes them.
 */
static bool
can_skip_gucvar(struct config_generic * gconf)
{
	return gconf->context == PGC_POSTMASTER ||
		gconf->context == PGC_INTERNAL || gconf->source == PGC_S_DEFAULT;
}

/*
 * estimate_variable_size:
 * Estimate max size for dumping the given GUC variable.
 */
static Size
estimate_variable_size(struct config_generic * gconf)
{
	Size		size;
	Size		valsize = 0;

	if (can_skip_gucvar(gconf))
		return 0;

	size = 0;

	size = add_size(size, strlen(gconf->name) + 1);

	/* Get the maximum display length of the GUC value. */
	switch (gconf->vartype)
	{
		case PGC_BOOL:
			{
				valsize = 5;	/* max(strlen('true'), strlen('false')) */
			}
			break;

		case PGC_INT:
			{
				struct config_int *conf = (struct config_int *) gconf;

				/*
				 * Instead of getting the exact display length, use max
				 * length.  Also reduce the max length for typical ranges of
				 * small values.  Maximum value is 2147483647, i.e. 10 chars.
				 * Include one byte for sign.
				 */
				if (abs(*conf->variable) < 1000)
					valsize = 3 + 1;
				else
					valsize = 10 + 1;
			}
			break;

		case PGC_REAL:
			{
				/*
				 * We are going to print it with %.17g. Account for sign,
				 * decimal point, and e+nnn notation. E.g.
				 * -3.9932904234000002e+110
				 */
				valsize = REALTYPE_PRECISION + 1 + 1 + 5;
			}
			break;

		case PGC_STRING:
			{
				struct config_string *conf = (struct config_string *) gconf;

				valsize = strlen(*conf->variable);
			}
			break;

		case PGC_ENUM:
			{
				struct config_enum *conf = (struct config_enum *) gconf;

				valsize = strlen(config_enum_lookup_by_value(conf, *conf->variable));
			}
			break;
	}

	/* Allow space for terminating zero-byte */
	size = add_size(size, valsize + 1);

	if (gconf->sourcefile)
		size = add_size(size, strlen(gconf->sourcefile));

	/* Allow space for terminating zero-byte */
	size = add_size(size, 1);

	/* Include line whenever we include file. */
	if (gconf->sourcefile)
		size = add_size(size, sizeof(gconf->sourceline));

	size = add_size(size, sizeof(gconf->source));
	size = add_size(size, sizeof(gconf->scontext));

	return size;
}

/*
 * EstimateGUCStateSpace:
 * Returns the size needed to store the GUC state for the current process
 */
Size
EstimateGUCStateSpace(void)
{
	Size		size;
	int			i;

	/* Add space reqd for saving the data size of the guc state */
	size = sizeof(Size);

	/* Add up the space needed for each GUC variable */
	for (i = 0; i < num_guc_variables; i++)
		size = add_size(size,
						estimate_variable_size(guc_variables[i]));

	return size;
}

/*
 * do_serialize:
 * Copies the formatted string into the destination.  Moves ahead the
 * destination pointer, and decrements the maxbytes by that many bytes. If
 * maxbytes is not sufficient to copy the string, error out.
 */
static void
do_serialize(char **destptr, Size *maxbytes, const char *fmt,...)
{
	va_list		vargs;
	int			n;

	if (*maxbytes <= 0)
		elog(ERROR, "not enough space to serialize GUC state");

	va_start(vargs, fmt);
	n = vsnprintf(*destptr, *maxbytes, fmt, vargs);
	va_end(vargs);

	/*
	 * Cater to portability hazards in the vsnprintf() return value just like
	 * appendPQExpBufferVA() does.  Note that this requires an extra byte of
	 * slack at the end of the buffer.  Since serialize_variable() ends with a
	 * do_serialize_binary() rather than a do_serialize(), we'll always have
	 * that slack; estimate_variable_size() need not add a byte for it.
	 */
	if (n < 0 || n >= *maxbytes - 1)
	{
		if (n < 0 && errno != 0 && errno != ENOMEM)
			/* Shouldn't happen. Better show errno description. */
			elog(ERROR, "vsnprintf failed: %m");
		else
			elog(ERROR, "not enough space to serialize GUC state");
	}

	/* Shift the destptr ahead of the null terminator */
	*destptr += n + 1;
	*maxbytes -= n + 1;
}

/* Binary copy version of do_serialize() */
static void
do_serialize_binary(char **destptr, Size *maxbytes, void *val, Size valsize)
{
	if (valsize > *maxbytes)
		elog(ERROR, "not enough space to serialize GUC state");

	memcpy(*destptr, val, valsize);
	*destptr += valsize;
	*maxbytes -= valsize;
}

/*
 * serialize_variable:
 * Dumps name, value and other information of a GUC variable into destptr.
 */
static void
serialize_variable(char **destptr, Size *maxbytes,
				   struct config_generic * gconf)
{
	if (can_skip_gucvar(gconf))
		return;

	do_serialize(destptr, maxbytes, "%s", gconf->name);

	switch (gconf->vartype)
	{
		case PGC_BOOL:
			{
				struct config_bool *conf = (struct config_bool *) gconf;

				do_serialize(destptr, maxbytes,
							 (*conf->variable ? "true" : "false"));
			}
			break;

		case PGC_INT:
			{
				struct config_int *conf = (struct config_int *) gconf;

				do_serialize(destptr, maxbytes, "%d", *conf->variable);
			}
			break;

		case PGC_REAL:
			{
				struct config_real *conf = (struct config_real *) gconf;

				do_serialize(destptr, maxbytes, "%.*g",
							 REALTYPE_PRECISION, *conf->variable);
			}
			break;

		case PGC_STRING:
			{
				struct config_string *conf = (struct config_string *) gconf;

				do_serialize(destptr, maxbytes, "%s", *conf->variable);
			}
			break;

		case PGC_ENUM:
			{
				struct config_enum *conf = (struct config_enum *) gconf;

				do_serialize(destptr, maxbytes, "%s",
						 config_enum_lookup_by_value(conf, *conf->variable));
			}
			break;
	}

	do_serialize(destptr, maxbytes, "%s",
				 (gconf->sourcefile ? gconf->sourcefile : ""));

	if (gconf->sourcefile)
		do_serialize_binary(destptr, maxbytes, &gconf->sourceline,
							sizeof(gconf->sourceline));

	do_serialize_binary(destptr, maxbytes, &gconf->source,
						sizeof(gconf->source));
	do_serialize_binary(destptr, maxbytes, &gconf->scontext,
						sizeof(gconf->scontext));
}

/*
 * SerializeGUCState:
 * Dumps the complete GUC state onto the memory location at start_address.
 */
void
SerializeGUCState(Size maxsize, char *start_address)
{
	char	   *curptr;
	Size		actual_size;
	Size		bytes_left;
	int			i;
	int			i_role = -1;

	/* Reserve space for saving the actual size of the guc state */
	Assert(maxsize > sizeof(actual_size));
	curptr = start_address + sizeof(actual_size);
	bytes_left = maxsize - sizeof(actual_size);

	for (i = 0; i < num_guc_variables; i++)
	{
		/*
		 * It's pretty ugly, but we've got to force "role" to be initialized
		 * after "session_authorization"; otherwise, the latter will override
		 * the former.
		 */
		if (strcmp(guc_variables[i]->name, "role") == 0)
			i_role = i;
		else
			serialize_variable(&curptr, &bytes_left, guc_variables[i]);
	}
	if (i_role >= 0)
		serialize_variable(&curptr, &bytes_left, guc_variables[i_role]);

	/* Store actual size without assuming alignment of start_address. */
	actual_size = maxsize - bytes_left - sizeof(actual_size);
	memcpy(start_address, &actual_size, sizeof(actual_size));
}

/*
 * read_gucstate:
 * Actually it does not read anything, just returns the srcptr. But it does
 * move the srcptr past the terminating zero byte, so that the caller is ready
 * to read the next string.
 */
static char *
read_gucstate(char **srcptr, char *srcend)
{
	char	   *retptr = *srcptr;
	char	   *ptr;

	if (*srcptr >= srcend)
		elog(ERROR, "incomplete GUC state");

	/* The string variables are all null terminated */
	for (ptr = *srcptr; ptr < srcend && *ptr != '\0'; ptr++)
		;

	if (ptr > srcend)
		elog(ERROR, "could not find null terminator in GUC state");

	/* Set the new position to the byte following the terminating NUL */
	*srcptr = ptr + 1;

	return retptr;
}

/* Binary read version of read_gucstate(). Copies into dest */
static void
read_gucstate_binary(char **srcptr, char *srcend, void *dest, Size size)
{
	if (*srcptr + size > srcend)
		elog(ERROR, "incomplete GUC state");

	memcpy(dest, *srcptr, size);
	*srcptr += size;
}

/*
 * RestoreGUCState:
 * Reads the GUC state at the specified address and updates the GUCs with the
 * values read from the GUC state.
 */
void
RestoreGUCState(void *gucstate)
{
	char	   *varname,
			   *varvalue,
			   *varsourcefile;
	int			varsourceline;
	GucSource	varsource;
	GucContext	varscontext;
	char	   *srcptr = (char *) gucstate;
	char	   *srcend;
	Size		len;
	int			i;

	/* See comment at can_skip_gucvar(). */
	for (i = 0; i < num_guc_variables; i++)
		if (!can_skip_gucvar(guc_variables[i]))
			InitializeOneGUCOption(guc_variables[i]);

	/* First item is the length of the subsequent data */
	memcpy(&len, gucstate, sizeof(len));

	srcptr += sizeof(len);
	srcend = srcptr + len;

	while (srcptr < srcend)
	{
		int			result;

		if ((varname = read_gucstate(&srcptr, srcend)) == NULL)
			break;

		varvalue = read_gucstate(&srcptr, srcend);
		varsourcefile = read_gucstate(&srcptr, srcend);
		if (varsourcefile[0])
			read_gucstate_binary(&srcptr, srcend,
								 &varsourceline, sizeof(varsourceline));
		else
			varsourceline = 0;
		read_gucstate_binary(&srcptr, srcend,
							 &varsource, sizeof(varsource));
		read_gucstate_binary(&srcptr, srcend,
							 &varscontext, sizeof(varscontext));

		result = set_config_option(varname, varvalue, varscontext, varsource,
								   GUC_ACTION_SET, true, ERROR, true);
		if (result <= 0)
			ereport(ERROR,
					(errcode(ERRCODE_INTERNAL_ERROR),
					 errmsg("parameter \"%s\" could not be set", varname)));
		if (varsourcefile[0])
			set_config_sourcefile(varname, varsourcefile, varsourceline);
	}
}

/*
 * A little "long argument" simulation, although not quite GNU
 * compliant. Takes a string of the form "some-option=some value" and
 * returns name = "some_option" and value = "some value" in malloc'ed
 * storage. Note that '-' is converted to '_' in the option name. If
 * there is no '=' in the input string then value will be NULL.
 */
void
ParseLongOption(const char *string, char **name, char **value)
{
	size_t		equal_pos;
	char	   *cp;

	AssertArg(string);
	AssertArg(name);
	AssertArg(value);

	equal_pos = strcspn(string, "=");

	if (string[equal_pos] == '=')
	{
		*name = guc_malloc(FATAL, equal_pos + 1);
		strlcpy(*name, string, equal_pos + 1);

		*value = guc_strdup(FATAL, &string[equal_pos + 1]);
	}
	else
	{
		/* no equal sign in string */
		*name = guc_strdup(FATAL, string);
		*value = NULL;
	}

	for (cp = *name; *cp; cp++)
		if (*cp == '-')
			*cp = '_';
}


/*
 * Handle options fetched from pg_db_role_setting.setconfig,
 * pg_proc.proconfig, etc.  Caller must specify proper context/source/action.
 *
 * The array parameter must be an array of TEXT (it must not be NULL).
 */
void
ProcessGUCArray(ArrayType *array,
				GucContext context, GucSource source, GucAction action)
{
	int			i;

	Assert(array != NULL);
	Assert(ARR_ELEMTYPE(array) == TEXTOID);
	Assert(ARR_NDIM(array) == 1);
	Assert(ARR_LBOUND(array)[0] == 1);

	for (i = 1; i <= ARR_DIMS(array)[0]; i++)
	{
		Datum		d;
		bool		isnull;
		char	   *s;
		char	   *name;
		char	   *value;

		d = array_ref(array, 1, &i,
					  -1 /* varlenarray */ ,
					  -1 /* TEXT's typlen */ ,
					  false /* TEXT's typbyval */ ,
					  'i' /* TEXT's typalign */ ,
					  &isnull);

		if (isnull)
			continue;

		s = TextDatumGetCString(d);

		ParseLongOption(s, &name, &value);
		if (!value)
		{
			ereport(WARNING,
					(errcode(ERRCODE_SYNTAX_ERROR),
					 errmsg("could not parse setting for parameter \"%s\"",
							name)));
			free(name);
			continue;
		}

		(void) set_config_option(name, value,
								 context, source,
								 action, true, 0, false);

		free(name);
		if (value)
			free(value);
		pfree(s);
	}
}


/*
 * Add an entry to an option array.  The array parameter may be NULL
 * to indicate the current table entry is NULL.
 */
ArrayType *
GUCArrayAdd(ArrayType *array, const char *name, const char *value)
{
	struct config_generic *record;
	Datum		datum;
	char	   *newval;
	ArrayType  *a;

	Assert(name);
	Assert(value);

	/* test if the option is valid and we're allowed to set it */
	(void) validate_option_array_item(name, value, false);

	/* normalize name (converts obsolete GUC names to modern spellings) */
	record = find_option(name, false, WARNING);
	if (record)
		name = record->name;

	/* build new item for array */
	newval = psprintf("%s=%s", name, value);
	datum = CStringGetTextDatum(newval);

	if (array)
	{
		int			index;
		bool		isnull;
		int			i;

		Assert(ARR_ELEMTYPE(array) == TEXTOID);
		Assert(ARR_NDIM(array) == 1);
		Assert(ARR_LBOUND(array)[0] == 1);

		index = ARR_DIMS(array)[0] + 1; /* add after end */

		for (i = 1; i <= ARR_DIMS(array)[0]; i++)
		{
			Datum		d;
			char	   *current;

			d = array_ref(array, 1, &i,
						  -1 /* varlenarray */ ,
						  -1 /* TEXT's typlen */ ,
						  false /* TEXT's typbyval */ ,
						  'i' /* TEXT's typalign */ ,
						  &isnull);
			if (isnull)
				continue;
			current = TextDatumGetCString(d);

			/* check for match up through and including '=' */
			if (strncmp(current, newval, strlen(name) + 1) == 0)
			{
				index = i;
				break;
			}
		}

		a = array_set(array, 1, &index,
					  datum,
					  false,
					  -1 /* varlena array */ ,
					  -1 /* TEXT's typlen */ ,
					  false /* TEXT's typbyval */ ,
					  'i' /* TEXT's typalign */ );
	}
	else
		a = construct_array(&datum, 1,
							TEXTOID,
							-1, false, 'i');

	return a;
}


/*
 * Delete an entry from an option array.  The array parameter may be NULL
 * to indicate the current table entry is NULL.  Also, if the return value
 * is NULL then a null should be stored.
 */
ArrayType *
GUCArrayDelete(ArrayType *array, const char *name)
{
	struct config_generic *record;
	ArrayType  *newarray;
	int			i;
	int			index;

	Assert(name);

	/* test if the option is valid and we're allowed to set it */
	(void) validate_option_array_item(name, NULL, false);

	/* normalize name (converts obsolete GUC names to modern spellings) */
	record = find_option(name, false, WARNING);
	if (record)
		name = record->name;

	/* if array is currently null, then surely nothing to delete */
	if (!array)
		return NULL;

	newarray = NULL;
	index = 1;

	for (i = 1; i <= ARR_DIMS(array)[0]; i++)
	{
		Datum		d;
		char	   *val;
		bool		isnull;

		d = array_ref(array, 1, &i,
					  -1 /* varlenarray */ ,
					  -1 /* TEXT's typlen */ ,
					  false /* TEXT's typbyval */ ,
					  'i' /* TEXT's typalign */ ,
					  &isnull);
		if (isnull)
			continue;
		val = TextDatumGetCString(d);

		/* ignore entry if it's what we want to delete */
		if (strncmp(val, name, strlen(name)) == 0
			&& val[strlen(name)] == '=')
			continue;

		/* else add it to the output array */
		if (newarray)
			newarray = array_set(newarray, 1, &index,
								 d,
								 false,
								 -1 /* varlenarray */ ,
								 -1 /* TEXT's typlen */ ,
								 false /* TEXT's typbyval */ ,
								 'i' /* TEXT's typalign */ );
		else
			newarray = construct_array(&d, 1,
									   TEXTOID,
									   -1, false, 'i');

		index++;
	}

	return newarray;
}


/*
 * Given a GUC array, delete all settings from it that our permission
 * level allows: if superuser, delete them all; if regular user, only
 * those that are PGC_USERSET
 */
ArrayType *
GUCArrayReset(ArrayType *array)
{
	ArrayType  *newarray;
	int			i;
	int			index;

	/* if array is currently null, nothing to do */
	if (!array)
		return NULL;

	/* if we're superuser, we can delete everything, so just do it */
	if (superuser())
		return NULL;

	newarray = NULL;
	index = 1;

	for (i = 1; i <= ARR_DIMS(array)[0]; i++)
	{
		Datum		d;
		char	   *val;
		char	   *eqsgn;
		bool		isnull;

		d = array_ref(array, 1, &i,
					  -1 /* varlenarray */ ,
					  -1 /* TEXT's typlen */ ,
					  false /* TEXT's typbyval */ ,
					  'i' /* TEXT's typalign */ ,
					  &isnull);
		if (isnull)
			continue;
		val = TextDatumGetCString(d);

		eqsgn = strchr(val, '=');
		*eqsgn = '\0';

		/* skip if we have permission to delete it */
		if (validate_option_array_item(val, NULL, true))
			continue;

		/* else add it to the output array */
		if (newarray)
			newarray = array_set(newarray, 1, &index,
								 d,
								 false,
								 -1 /* varlenarray */ ,
								 -1 /* TEXT's typlen */ ,
								 false /* TEXT's typbyval */ ,
								 'i' /* TEXT's typalign */ );
		else
			newarray = construct_array(&d, 1,
									   TEXTOID,
									   -1, false, 'i');

		index++;
		pfree(val);
	}

	return newarray;
}

/*
 * Validate a proposed option setting for GUCArrayAdd/Delete/Reset.
 *
 * name is the option name.  value is the proposed value for the Add case,
 * or NULL for the Delete/Reset cases.  If skipIfNoPermissions is true, it's
 * not an error to have no permissions to set the option.
 *
 * Returns TRUE if OK, FALSE if skipIfNoPermissions is true and user does not
 * have permission to change this option (all other error cases result in an
 * error being thrown).
 */
static bool
validate_option_array_item(const char *name, const char *value,
						   bool skipIfNoPermissions)

{
	struct config_generic *gconf;

	/*
	 * There are three cases to consider:
	 *
	 * name is a known GUC variable.  Check the value normally, check
	 * permissions normally (i.e., allow if variable is USERSET, or if it's
	 * SUSET and user is superuser).
	 *
	 * name is not known, but exists or can be created as a placeholder (i.e.,
	 * it has a prefixed name).  We allow this case if you're a superuser,
	 * otherwise not.  Superusers are assumed to know what they're doing. We
	 * can't allow it for other users, because when the placeholder is
	 * resolved it might turn out to be a SUSET variable;
	 * define_custom_variable assumes we checked that.
	 *
	 * name is not known and can't be created as a placeholder.  Throw error,
	 * unless skipIfNoPermissions is true, in which case return FALSE.
	 */
	gconf = find_option(name, true, WARNING);
	if (!gconf)
	{
		/* not known, failed to make a placeholder */
		if (skipIfNoPermissions)
			return false;
		ereport(ERROR,
				(errcode(ERRCODE_UNDEFINED_OBJECT),
				 errmsg("unrecognized configuration parameter \"%s\"",
						name)));
	}

	if (gconf->flags & GUC_CUSTOM_PLACEHOLDER)
	{
		/*
		 * We cannot do any meaningful check on the value, so only permissions
		 * are useful to check.
		 */
		if (superuser())
			return true;
		if (skipIfNoPermissions)
			return false;
		ereport(ERROR,
				(errcode(ERRCODE_INSUFFICIENT_PRIVILEGE),
				 errmsg("permission denied to set parameter \"%s\"", name)));
	}

	/* manual permissions check so we can avoid an error being thrown */
	if (gconf->context == PGC_USERSET)
		 /* ok */ ;
	else if (gconf->context == PGC_SUSET && superuser())
		 /* ok */ ;
	else if (skipIfNoPermissions)
		return false;
	/* if a permissions error should be thrown, let set_config_option do it */

	/* test for permissions and valid option value */
	(void) set_config_option(name, value,
							 superuser() ? PGC_SUSET : PGC_USERSET,
							 PGC_S_TEST, GUC_ACTION_SET, false, 0, false);

	return true;
}


/*
 * Called by check_hooks that want to override the normal
 * ERRCODE_INVALID_PARAMETER_VALUE SQLSTATE for check hook failures.
 *
 * Note that GUC_check_errmsg() etc are just macros that result in a direct
 * assignment to the associated variables.  That is ugly, but forced by the
 * limitations of C's macro mechanisms.
 */
void
GUC_check_errcode(int sqlerrcode)
{
	GUC_check_errcode_value = sqlerrcode;
}


/*
 * Convenience functions to manage calling a variable's check_hook.
 * These mostly take care of the protocol for letting check hooks supply
 * portions of the error report on failure.
 */

static bool
call_bool_check_hook(struct config_bool * conf, bool *newval, void **extra,
					 GucSource source, int elevel)
{
	/* Quick success if no hook */
	if (!conf->check_hook)
		return true;

	/* Reset variables that might be set by hook */
	GUC_check_errcode_value = ERRCODE_INVALID_PARAMETER_VALUE;
	GUC_check_errmsg_string = NULL;
	GUC_check_errdetail_string = NULL;
	GUC_check_errhint_string = NULL;

	if (!(*conf->check_hook) (newval, extra, source))
	{
		ereport(elevel,
				(errcode(GUC_check_errcode_value),
				 GUC_check_errmsg_string ?
				 errmsg_internal("%s", GUC_check_errmsg_string) :
				 errmsg("invalid value for parameter \"%s\": %d",
						conf->gen.name, (int) *newval),
				 GUC_check_errdetail_string ?
				 errdetail_internal("%s", GUC_check_errdetail_string) : 0,
				 GUC_check_errhint_string ?
				 errhint("%s", GUC_check_errhint_string) : 0));
		/* Flush any strings created in ErrorContext */
		FlushErrorState();
		return false;
	}

	return true;
}

static bool
call_int_check_hook(struct config_int * conf, int *newval, void **extra,
					GucSource source, int elevel)
{
	/* Quick success if no hook */
	if (!conf->check_hook)
		return true;

	/* Reset variables that might be set by hook */
	GUC_check_errcode_value = ERRCODE_INVALID_PARAMETER_VALUE;
	GUC_check_errmsg_string = NULL;
	GUC_check_errdetail_string = NULL;
	GUC_check_errhint_string = NULL;

	if (!(*conf->check_hook) (newval, extra, source))
	{
		ereport(elevel,
				(errcode(GUC_check_errcode_value),
				 GUC_check_errmsg_string ?
				 errmsg_internal("%s", GUC_check_errmsg_string) :
				 errmsg("invalid value for parameter \"%s\": %d",
						conf->gen.name, *newval),
				 GUC_check_errdetail_string ?
				 errdetail_internal("%s", GUC_check_errdetail_string) : 0,
				 GUC_check_errhint_string ?
				 errhint("%s", GUC_check_errhint_string) : 0));
		/* Flush any strings created in ErrorContext */
		FlushErrorState();
		return false;
	}

	return true;
}

static bool
call_real_check_hook(struct config_real * conf, double *newval, void **extra,
					 GucSource source, int elevel)
{
	/* Quick success if no hook */
	if (!conf->check_hook)
		return true;

	/* Reset variables that might be set by hook */
	GUC_check_errcode_value = ERRCODE_INVALID_PARAMETER_VALUE;
	GUC_check_errmsg_string = NULL;
	GUC_check_errdetail_string = NULL;
	GUC_check_errhint_string = NULL;

	if (!(*conf->check_hook) (newval, extra, source))
	{
		ereport(elevel,
				(errcode(GUC_check_errcode_value),
				 GUC_check_errmsg_string ?
				 errmsg_internal("%s", GUC_check_errmsg_string) :
				 errmsg("invalid value for parameter \"%s\": %g",
						conf->gen.name, *newval),
				 GUC_check_errdetail_string ?
				 errdetail_internal("%s", GUC_check_errdetail_string) : 0,
				 GUC_check_errhint_string ?
				 errhint("%s", GUC_check_errhint_string) : 0));
		/* Flush any strings created in ErrorContext */
		FlushErrorState();
		return false;
	}

	return true;
}

static bool
call_string_check_hook(struct config_string * conf, char **newval, void **extra,
					   GucSource source, int elevel)
{
	/* Quick success if no hook */
	if (!conf->check_hook)
		return true;

	/* Reset variables that might be set by hook */
	GUC_check_errcode_value = ERRCODE_INVALID_PARAMETER_VALUE;
	GUC_check_errmsg_string = NULL;
	GUC_check_errdetail_string = NULL;
	GUC_check_errhint_string = NULL;

	if (!(*conf->check_hook) (newval, extra, source))
	{
		ereport(elevel,
				(errcode(GUC_check_errcode_value),
				 GUC_check_errmsg_string ?
				 errmsg_internal("%s", GUC_check_errmsg_string) :
				 errmsg("invalid value for parameter \"%s\": \"%s\"",
						conf->gen.name, *newval ? *newval : ""),
				 GUC_check_errdetail_string ?
				 errdetail_internal("%s", GUC_check_errdetail_string) : 0,
				 GUC_check_errhint_string ?
				 errhint("%s", GUC_check_errhint_string) : 0));
		/* Flush any strings created in ErrorContext */
		FlushErrorState();
		return false;
	}

	return true;
}

static bool
call_enum_check_hook(struct config_enum * conf, int *newval, void **extra,
					 GucSource source, int elevel)
{
	/* Quick success if no hook */
	if (!conf->check_hook)
		return true;

	/* Reset variables that might be set by hook */
	GUC_check_errcode_value = ERRCODE_INVALID_PARAMETER_VALUE;
	GUC_check_errmsg_string = NULL;
	GUC_check_errdetail_string = NULL;
	GUC_check_errhint_string = NULL;

	if (!(*conf->check_hook) (newval, extra, source))
	{
		ereport(elevel,
				(errcode(GUC_check_errcode_value),
				 GUC_check_errmsg_string ?
				 errmsg_internal("%s", GUC_check_errmsg_string) :
				 errmsg("invalid value for parameter \"%s\": \"%s\"",
						conf->gen.name,
						config_enum_lookup_by_value(conf, *newval)),
				 GUC_check_errdetail_string ?
				 errdetail_internal("%s", GUC_check_errdetail_string) : 0,
				 GUC_check_errhint_string ?
				 errhint("%s", GUC_check_errhint_string) : 0));
		/* Flush any strings created in ErrorContext */
		FlushErrorState();
		return false;
	}

	return true;
}


/*
 * check_hook, assign_hook and show_hook subroutines
 */

static bool
check_log_destination(char **newval, void **extra, GucSource source)
{
	char	   *rawstring;
	List	   *elemlist;
	ListCell   *l;
	int			newlogdest = 0;
	int		   *myextra;

	/* Need a modifiable copy of string */
	rawstring = pstrdup(*newval);

	/* Parse string into list of identifiers */
	if (!SplitIdentifierString(rawstring, ',', &elemlist))
	{
		/* syntax error in list */
		GUC_check_errdetail("List syntax is invalid.");
		pfree(rawstring);
		list_free(elemlist);
		return false;
	}

	foreach(l, elemlist)
	{
		char	   *tok = (char *) lfirst(l);

		if (pg_strcasecmp(tok, "stderr") == 0)
			newlogdest |= LOG_DESTINATION_STDERR;
		else if (pg_strcasecmp(tok, "csvlog") == 0)
			newlogdest |= LOG_DESTINATION_CSVLOG;
#ifdef HAVE_SYSLOG
		else if (pg_strcasecmp(tok, "syslog") == 0)
			newlogdest |= LOG_DESTINATION_SYSLOG;
#endif
#ifdef WIN32
		else if (pg_strcasecmp(tok, "eventlog") == 0)
			newlogdest |= LOG_DESTINATION_EVENTLOG;
#endif
		else
		{
			GUC_check_errdetail("Unrecognized key word: \"%s\".", tok);
			pfree(rawstring);
			list_free(elemlist);
			return false;
		}
	}

	pfree(rawstring);
	list_free(elemlist);

	myextra = (int *) guc_malloc(ERROR, sizeof(int));
	*myextra = newlogdest;
	*extra = (void *) myextra;

	return true;
}

static void
assign_log_destination(const char *newval, void *extra)
{
	Log_destination = *((int *) extra);
}

static void
assign_syslog_facility(int newval, void *extra)
{
#ifdef HAVE_SYSLOG
	set_syslog_parameters(syslog_ident_str ? syslog_ident_str : "postgres",
						  newval);
#endif
	/* Without syslog support, just ignore it */
}

static void
assign_syslog_ident(const char *newval, void *extra)
{
#ifdef HAVE_SYSLOG
	set_syslog_parameters(newval, syslog_facility);
#endif
	/* Without syslog support, it will always be set to "none", so ignore */
}


static void
assign_session_replication_role(int newval, void *extra)
{
	/*
	 * Must flush the plan cache when changing replication role; but don't
	 * flush unnecessarily.
	 */
	if (SessionReplicationRole != newval)
		ResetPlanCache();
}

static bool
check_temp_buffers(int *newval, void **extra, GucSource source)
{
	/*
	 * Once local buffers have been initialized, it's too late to change this.
	 */
	if (NLocBuffer && NLocBuffer != *newval)
	{
		GUC_check_errdetail("\"temp_buffers\" cannot be changed after any temporary tables have been accessed in the session.");
		return false;
	}
	return true;
}

static bool
check_bonjour(bool *newval, void **extra, GucSource source)
{
#ifndef USE_BONJOUR
	if (*newval)
	{
		GUC_check_errmsg("Bonjour is not supported by this build");
		return false;
	}
#endif
	return true;
}

static bool
check_ssl(bool *newval, void **extra, GucSource source)
{
#ifndef USE_SSL
	if (*newval)
	{
		GUC_check_errmsg("SSL is not supported by this build");
		return false;
	}
#endif
	return true;
}

static bool
check_stage_log_stats(bool *newval, void **extra, GucSource source)
{
	if (*newval && log_statement_stats)
	{
		GUC_check_errdetail("Cannot enable parameter when \"log_statement_stats\" is true.");
		return false;
	}
	return true;
}

static bool
check_log_stats(bool *newval, void **extra, GucSource source)
{
	if (*newval &&
		(log_parser_stats || log_planner_stats || log_executor_stats || log_dispatch_stats))
	{
		GUC_check_errdetail("Cannot enable \"log_statement_stats\" when "
							"\"log_parser_stats\", \"log_planner_stats\", "
							"\"log_dispatch_stats\", "
							"or \"log_executor_stats\" is true.");
		return false;
	}
	return true;
}

static bool
check_canonical_path(char **newval, void **extra, GucSource source)
{
	/*
	 * Since canonicalize_path never enlarges the string, we can just modify
	 * newval in-place.  But watch out for NULL, which is the default value
	 * for external_pid_file.
	 */
	if (*newval)
		canonicalize_path(*newval);
	return true;
}

static bool
check_timezone_abbreviations(char **newval, void **extra, GucSource source)
{
	/*
	 * The boot_val given above for timezone_abbreviations is NULL. When we
	 * see this we just do nothing.  If this value isn't overridden from the
	 * config file then pg_timezone_abbrev_initialize() will eventually
	 * replace it with "Default".  This hack has two purposes: to avoid
	 * wasting cycles loading values that might soon be overridden from the
	 * config file, and to avoid trying to read the timezone abbrev files
	 * during InitializeGUCOptions().  The latter doesn't work in an
	 * EXEC_BACKEND subprocess because my_exec_path hasn't been set yet and so
	 * we can't locate PGSHAREDIR.
	 */
	if (*newval == NULL)
	{
		Assert(source == PGC_S_DEFAULT);
		return true;
	}

	/* OK, load the file and produce a malloc'd TimeZoneAbbrevTable */
	*extra = load_tzoffsets(*newval);

	/* tzparser.c returns NULL on failure, reporting via GUC_check_errmsg */
	if (!*extra)
		return false;

	return true;
}

static void
assign_timezone_abbreviations(const char *newval, void *extra)
{
	/* Do nothing for the boot_val default of NULL */
	if (!extra)
		return;

	InstallTimeZoneAbbrevs((TimeZoneAbbrevTable *) extra);
}

/*
 * pg_timezone_abbrev_initialize --- set default value if not done already
 *
 * This is called after initial loading of postgresql.conf.  If no
 * timezone_abbreviations setting was found therein, select default.
 * If a non-default value is already installed, nothing will happen.
 *
 * This can also be called from ProcessConfigFile to establish the default
 * value after a postgresql.conf entry for it is removed.
 */
void
pg_timezone_abbrev_initialize(void)
{
	SetConfigOption("timezone_abbreviations", "Default",
					PGC_POSTMASTER, PGC_S_DYNAMIC_DEFAULT);
}

static const char *
show_archive_command(void)
{
	if (XLogArchivingActive())
		return XLogArchiveCommand;
	else
		return "(disabled)";
}

static void
assign_tcp_keepalives_idle(int newval, void *extra)
{
	/*
	 * The kernel API provides no way to test a value without setting it; and
	 * once we set it we might fail to unset it.  So there seems little point
	 * in fully implementing the check-then-assign GUC API for these
	 * variables.  Instead we just do the assignment on demand.  pqcomm.c
	 * reports any problems via elog(LOG).
	 *
	 * This approach means that the GUC value might have little to do with the
	 * actual kernel value, so we use a show_hook that retrieves the kernel
	 * value rather than trusting GUC's copy.
	 */
	(void) pq_setkeepalivesidle(newval, MyProcPort);
}

static const char *
show_tcp_keepalives_idle(void)
{
	/* See comments in assign_tcp_keepalives_idle */
	static char nbuf[16];

	snprintf(nbuf, sizeof(nbuf), "%d", pq_getkeepalivesidle(MyProcPort));
	return nbuf;
}

static void
assign_tcp_keepalives_interval(int newval, void *extra)
{
	/* See comments in assign_tcp_keepalives_idle */
	(void) pq_setkeepalivesinterval(newval, MyProcPort);
}

static const char *
show_tcp_keepalives_interval(void)
{
	/* See comments in assign_tcp_keepalives_idle */
	static char nbuf[16];

	snprintf(nbuf, sizeof(nbuf), "%d", pq_getkeepalivesinterval(MyProcPort));
	return nbuf;
}

static void
assign_tcp_keepalives_count(int newval, void *extra)
{
	/* See comments in assign_tcp_keepalives_idle */
	(void) pq_setkeepalivescount(newval, MyProcPort);
}

static const char *
show_tcp_keepalives_count(void)
{
	/* See comments in assign_tcp_keepalives_idle */
	static char nbuf[16];

	snprintf(nbuf, sizeof(nbuf), "%d", pq_getkeepalivescount(MyProcPort));
	return nbuf;
}

static bool
check_maxconnections(int *newval, void **extra, GucSource source)
{
	if (*newval + autovacuum_max_workers + 1 +
		max_worker_processes > MAX_BACKENDS)
		return false;
	return true;
}

static bool
check_autovacuum_max_workers(int *newval, void **extra, GucSource source)
{
	if (MaxConnections + *newval + 1 + max_worker_processes > MAX_BACKENDS)
		return false;
	return true;
}

static bool
check_autovacuum_work_mem(int *newval, void **extra, GucSource source)
{
	/*
	 * -1 indicates fallback.
	 *
	 * If we haven't yet changed the boot_val default of -1, just let it be.
	 * Autovacuum will look to maintenance_work_mem instead.
	 */
	if (*newval == -1)
		return true;

	/*
	 * We clamp manually-set values to at least 1MB.  Since
	 * maintenance_work_mem is always set to at least this value, do the same
	 * here.
	 */
	if (*newval < 1024)
		*newval = 1024;

	return true;
}

static bool
check_max_worker_processes(int *newval, void **extra, GucSource source)
{
	if (MaxConnections + autovacuum_max_workers + 1 + *newval > MAX_BACKENDS)
		return false;

	if (*newval < MaxPMAuxProc)
	{
		elog(ERROR, "max_worker_processes less than %d, must reserve %d "
			 "for auxiliary processes like FTS", MaxPMAuxProc, MaxPMAuxProc);
		return false;
	}

	return true;
}

static bool
check_effective_io_concurrency(int *newval, void **extra, GucSource source)
{
#ifdef USE_PREFETCH
	double		new_prefetch_pages;

	if (ComputeIoConcurrency(*newval, &new_prefetch_pages))
	{
		int		   *myextra = (int *) guc_malloc(ERROR, sizeof(int));

		*myextra = (int) rint(new_prefetch_pages);
		*extra = (void *) myextra;

		return true;
	}
	else
		return false;
#else
	return true;
#endif   /* USE_PREFETCH */
}

static void
assign_effective_io_concurrency(int newval, void *extra)
{
#ifdef USE_PREFETCH
	target_prefetch_pages = *((int *) extra);
#endif   /* USE_PREFETCH */
}

static void
assign_pgstat_temp_directory(const char *newval, void *extra)
{
	/* check_canonical_path already canonicalized newval for us */
	char	   *dname;
	char	   *tname;
	char	   *fname;

	/* directory */
	dname = guc_malloc(ERROR, strlen(newval) + 1);		/* runtime dir */
	sprintf(dname, "%s", newval);

	/* global stats */
	tname = guc_malloc(ERROR, strlen(newval) + 12);		/* /global.tmp */
	sprintf(tname, "%s/global.tmp", newval);
	fname = guc_malloc(ERROR, strlen(newval) + 13);		/* /global.stat */
	sprintf(fname, "%s/global.stat", newval);

	if (pgstat_stat_directory)
		free(pgstat_stat_directory);
	pgstat_stat_directory = dname;
	if (pgstat_stat_tmpname)
		free(pgstat_stat_tmpname);
	pgstat_stat_tmpname = tname;
	if (pgstat_stat_filename)
		free(pgstat_stat_filename);
	pgstat_stat_filename = fname;
}

static bool
check_application_name(char **newval, void **extra, GucSource source)
{
	/* Only allow clean ASCII chars in the application name */
	char	   *p;

	for (p = *newval; *p; p++)
	{
		if (*p < 32 || *p > 126)
			*p = '?';
	}

	return true;
}

static void
assign_application_name(const char *newval, void *extra)
{
	/* Update the pg_stat_activity view */
	pgstat_report_appname(newval);
}

static bool
check_cluster_name(char **newval, void **extra, GucSource source)
{
	/* Only allow clean ASCII chars in the cluster name */
	char	   *p;

	for (p = *newval; *p; p++)
	{
		if (*p < 32 || *p > 126)
			*p = '?';
	}

	return true;
}

static const char *
show_unix_socket_permissions(void)
{
	static char buf[8];

	snprintf(buf, sizeof(buf), "%04o", Unix_socket_permissions);
	return buf;
}

static const char *
show_log_file_mode(void)
{
	static char buf[8];

	snprintf(buf, sizeof(buf), "%04o", Log_file_mode);
	return buf;
}

#include "guc-file.c"<|MERGE_RESOLUTION|>--- conflicted
+++ resolved
@@ -6,13 +6,9 @@
  * See src/backend/utils/misc/README for more information.
  *
  *
-<<<<<<< HEAD
  * Portions Copyright (c) 2005-2010, Greenplum inc
  * Portions Copyright (c) 2012-Present Pivotal Software, Inc.
- * Copyright (c) 2000-2015, PostgreSQL Global Development Group
-=======
  * Copyright (c) 2000-2016, PostgreSQL Global Development Group
->>>>>>> b5bce6c1
  * Written by Peter Eisentraut <peter_e@gmx.net>.
  *
  * IDENTIFICATION
@@ -2547,11 +2543,7 @@
 			NULL,
 		},
 		&max_worker_processes,
-<<<<<<< HEAD
 		8 + MaxPMAuxProc, 1, MAX_BACKENDS,
-=======
-		8, 0, MAX_BACKENDS,
->>>>>>> b5bce6c1
 		check_max_worker_processes, NULL, NULL
 	},
 
@@ -2786,8 +2778,6 @@
 	},
 
 	{
-<<<<<<< HEAD
-=======
 		{"ssl_renegotiation_limit", PGC_USERSET, CONN_AUTH_SECURITY,
 			gettext_noop("SSL renegotiation is no longer supported; this can only be 0."),
 			NULL,
@@ -2799,7 +2789,6 @@
 	},
 
 	{
->>>>>>> b5bce6c1
 		{"tcp_keepalives_count", PGC_USERSET, CLIENT_CONN_OTHER,
 			gettext_noop("Maximum number of TCP keepalive retransmits."),
 			gettext_noop("This controls the number of consecutive keepalive retransmits that can be "
@@ -3847,7 +3836,7 @@
 			NULL
 		},
 		&wal_level,
-		WAL_LEVEL_ARCHIVE, wal_level_options,
+		WAL_LEVEL_REPLICA, wal_level_options,
 		NULL, NULL, NULL
 	},
 
