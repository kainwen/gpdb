/*-------------------------------------------------------------------------
 *
 * fmgr.c
 *	  The Postgres function manager.
 *
 * Portions Copyright (c) 1996-2009, PostgreSQL Global Development Group
 * Portions Copyright (c) 1994, Regents of the University of California
 *
 *
 * IDENTIFICATION
<<<<<<< HEAD
 *	  $PostgreSQL: pgsql/src/backend/utils/fmgr/fmgr.c,v 1.113.2.2 2009/12/09 21:58:17 tgl Exp $
=======
 *	  $PostgreSQL: pgsql/src/backend/utils/fmgr/fmgr.c,v 1.114 2008/03/25 22:42:45 tgl Exp $
>>>>>>> f260edb1
 *
 *-------------------------------------------------------------------------
 */

#include "postgres.h"

#include "access/heapam.h"
#include "access/tuptoaster.h"
#include "catalog/pg_language.h"
#include "catalog/pg_proc.h"
#include "executor/functions.h"
#include "executor/spi.h"
#include "lib/stringinfo.h"
#include "miscadmin.h"
#include "parser/parse_expr.h"
#include "pgstat.h"
#include "utils/acl.h"
#include "utils/builtins.h"
#include "utils/fmgrtab.h"
#include "utils/guc.h"
#include "utils/lsyscache.h"
#include "utils/syscache.h"

#include "cdb/cdbvars.h"

/*
 * Declaration for old-style function pointer type.  This is now used only
 * in fmgr_oldstyle() and is no longer exported.
 *
 * The m68k SVR4 ABI defines that pointers are returned in %a0 instead of
 * %d0. So if a function pointer is declared to return a pointer, the
 * compiler may look only into %a0, but if the called function was declared
 * to return an integer type, it puts its value only into %d0. So the
 * caller doesn't pick up the correct return value. The solution is to
 * declare the function pointer to return int, so the compiler picks up the
 * return value from %d0. (Functions returning pointers put their value
 * *additionally* into %d0 for compatibility.) The price is that there are
 * some warnings about int->pointer conversions ... which we can suppress
 * with suitably ugly casts in fmgr_oldstyle().
 */
#if (defined(__mc68000__) || (defined(__m68k__))) && defined(__ELF__)
typedef int32 (*func_ptr) ();
#else
typedef char *(*func_ptr) ();
#endif

/*
 * For an oldstyle function, fn_extra points to a record like this:
 */
typedef struct
{
	func_ptr	func;			/* Address of the oldstyle function */
	bool		arg_toastable[FUNC_MAX_ARGS];	/* is n'th arg of a toastable
												 * datatype? */
} Oldstyle_fnextra;

/*
 * Hashtable for fast lookup of external C functions
 */
typedef struct
{
	/* fn_oid is the hash key and so must be first! */
	Oid			fn_oid;			/* OID of an external C function */
	TransactionId fn_xmin;		/* for checking up-to-dateness */
	ItemPointerData fn_tid;
	PGFunction	user_fn;		/* the function's address */
	const Pg_finfo_record *inforec;		/* address of its info record */
} CFuncHashTabEntry;

static HTAB *CFuncHash = NULL;


static void fmgr_info_cxt_security(Oid functionId, FmgrInfo *finfo, MemoryContext mcxt,
					   bool ignore_security);
static void fmgr_info_C_lang(Oid functionId, FmgrInfo *finfo, HeapTuple procedureTuple);
static void fmgr_info_other_lang(Oid functionId, FmgrInfo *finfo, HeapTuple procedureTuple);
static CFuncHashTabEntry *lookup_C_func(HeapTuple procedureTuple);
static void record_C_func(HeapTuple procedureTuple,
			  PGFunction user_fn, const Pg_finfo_record *inforec);
static Datum fmgr_oldstyle(PG_FUNCTION_ARGS);
static Datum fmgr_security_definer(PG_FUNCTION_ARGS);


/*
 * Lookup routines for builtin-function table.	We can search by either Oid
 * or name, but search by Oid is much faster.
 */

static const FmgrBuiltin *
fmgr_isbuiltin(Oid id)
{
	int			low = 0;
	int			high = fmgr_nbuiltins - 1;

	/*
	 * Loop invariant: low is the first index that could contain target entry,
	 * and high is the last index that could contain it.
	 */
	while (low <= high)
	{
		int			i = (high + low) / 2;
		const FmgrBuiltin *ptr = &fmgr_builtins[i];

		if (id == ptr->foid)
			return ptr;
		else if (id > ptr->foid)
			low = i + 1;
		else
			high = i - 1;
	}
	return NULL;
}

/*
 * Lookup a builtin by name.  Note there can be more than one entry in
 * the array with the same name, but they should all point to the same
 * routine.
 */
static const FmgrBuiltin *
fmgr_lookupByName(const char *name)
{
	int			i;

	for (i = 0; i < fmgr_nbuiltins; i++)
	{
		if (strcmp(name, fmgr_builtins[i].funcName) == 0)
			return fmgr_builtins + i;
	}
	return NULL;
}

/*
 * This routine fills a FmgrInfo struct, given the OID
 * of the function to be called.
 *
 * The caller's CurrentMemoryContext is used as the fn_mcxt of the info
 * struct; this means that any subsidiary data attached to the info struct
 * (either by fmgr_info itself, or later on by a function call handler)
 * will be allocated in that context.  The caller must ensure that this
 * context is at least as long-lived as the info struct itself.  This is
 * not a problem in typical cases where the info struct is on the stack or
 * in freshly-palloc'd space.  However, if one intends to store an info
 * struct in a long-lived table, it's better to use fmgr_info_cxt.
 */
void
fmgr_info(Oid functionId, FmgrInfo *finfo)
{
	fmgr_info_cxt_security(functionId, finfo, CurrentMemoryContext, false);
}

/*
 * Fill a FmgrInfo struct, specifying a memory context in which its
 * subsidiary data should go.
 */
void
fmgr_info_cxt(Oid functionId, FmgrInfo *finfo, MemoryContext mcxt)
{
	fmgr_info_cxt_security(functionId, finfo, mcxt, false);
}

/*
 * This one does the actual work.  ignore_security is ordinarily false
 * but is set to true when we need to avoid recursion.
 */
static void
fmgr_info_cxt_security(Oid functionId, FmgrInfo *finfo, MemoryContext mcxt,
					   bool ignore_security)
{
	const FmgrBuiltin *fbp;
	HeapTuple	procedureTuple;
	Form_pg_proc procedureStruct;
	Datum		prosrcdatum;
	bool		isnull;
	char	   *prosrc;

	/*
	 * fn_oid *must* be filled in last.  Some code assumes that if fn_oid is
	 * valid, the whole struct is valid.  Some FmgrInfo struct's do survive
	 * elogs.
	 */
	finfo->fn_oid = InvalidOid;
	finfo->fn_extra = NULL;
	finfo->fn_mcxt = mcxt;
	finfo->fn_expr = NULL;		/* caller may set this later */

	if ((fbp = fmgr_isbuiltin(functionId)) != NULL)
	{
		/*
		 * Fast path for builtin functions: don't bother consulting pg_proc
		 */
		finfo->fn_nargs = fbp->nargs;
		finfo->fn_strict = fbp->strict;
		finfo->fn_retset = fbp->retset;
		finfo->fn_stats = TRACK_FUNC_ALL;		/* ie, never track */
		finfo->fn_addr = fbp->func;
		finfo->fn_oid = functionId;
		return;
	}

	/* Otherwise we need the pg_proc entry */
	procedureTuple = SearchSysCache(PROCOID,
									ObjectIdGetDatum(functionId),
									0, 0, 0);
	if (!HeapTupleIsValid(procedureTuple))
		elog(ERROR, "cache lookup failed for function %u", functionId);
	procedureStruct = (Form_pg_proc) GETSTRUCT(procedureTuple);

	finfo->fn_nargs = procedureStruct->pronargs;
	finfo->fn_strict = procedureStruct->proisstrict;
	finfo->fn_retset = procedureStruct->proretset;

	/*
	 * If it has prosecdef set, or non-null proconfig, use
	 * fmgr_security_definer call handler --- unless we are being called again
	 * by fmgr_security_definer or fmgr_info_other_lang.
	 */
	if (!ignore_security &&
		(procedureStruct->prosecdef ||
		 !heap_attisnull(procedureTuple, Anum_pg_proc_proconfig)))
	{
		finfo->fn_addr = fmgr_security_definer;
		finfo->fn_stats = TRACK_FUNC_ALL;		/* ie, never track */
		finfo->fn_oid = functionId;
		ReleaseSysCache(procedureTuple);
		return;
	}

	switch (procedureStruct->prolang)
	{
		case INTERNALlanguageId:

			/*
			 * For an ordinary builtin function, we should never get here
			 * because the isbuiltin() search above will have succeeded.
			 * However, if the user has done a CREATE FUNCTION to create an
			 * alias for a builtin function, we can end up here.  In that case
			 * we have to look up the function by name.  The name of the
			 * internal function is stored in prosrc (it doesn't have to be
			 * the same as the name of the alias!)
			 */
			prosrcdatum = SysCacheGetAttr(PROCOID, procedureTuple,
										  Anum_pg_proc_prosrc, &isnull);
			if (isnull)
				elog(ERROR, "null prosrc");
			prosrc = TextDatumGetCString(prosrcdatum);
			fbp = fmgr_lookupByName(prosrc);
			if (fbp == NULL)
				ereport(ERROR,
						(errcode(ERRCODE_UNDEFINED_FUNCTION),
						 errmsg("internal function \"%s\" is not in internal lookup table",
								prosrc)));
			pfree(prosrc);
			/* Should we check that nargs, strict, retset match the table? */
			finfo->fn_addr = fbp->func;
			/* note this policy is also assumed in fast path above */
			finfo->fn_stats = TRACK_FUNC_ALL;	/* ie, never track */
			break;

		case ClanguageId:
			fmgr_info_C_lang(functionId, finfo, procedureTuple);
			finfo->fn_stats = TRACK_FUNC_PL;	/* ie, track if ALL */
			break;

		case SQLlanguageId:
			finfo->fn_addr = fmgr_sql;
			finfo->fn_stats = TRACK_FUNC_PL;	/* ie, track if ALL */
			break;

		default:
			fmgr_info_other_lang(functionId, finfo, procedureTuple);
			finfo->fn_stats = TRACK_FUNC_OFF;	/* ie, track if not OFF */
			break;
	}

	finfo->fn_oid = functionId;
	ReleaseSysCache(procedureTuple);
}

/*
 * Special fmgr_info processing for C-language functions.  Note that
 * finfo->fn_oid is not valid yet.
 */
static void
fmgr_info_C_lang(Oid functionId, FmgrInfo *finfo, HeapTuple procedureTuple)
{
	Form_pg_proc procedureStruct = (Form_pg_proc) GETSTRUCT(procedureTuple);
	CFuncHashTabEntry *hashentry;
	PGFunction	user_fn;
	const Pg_finfo_record *inforec;
	Oldstyle_fnextra *fnextra;
	bool		isnull;
	int			i;

	/*
	 * See if we have the function address cached already
	 */
	hashentry = lookup_C_func(procedureTuple);
	if (hashentry)
	{
		user_fn = hashentry->user_fn;
		inforec = hashentry->inforec;
	}
	else
	{
		Datum		prosrcattr,
					probinattr;
		char	   *prosrcstring,
				   *probinstring;
		void	   *libraryhandle;

		/*
		 * Get prosrc and probin strings (link symbol and library filename).
		 * While in general these columns might be null, that's not allowed
		 * for C-language functions.
		 */
		prosrcattr = SysCacheGetAttr(PROCOID, procedureTuple,
									 Anum_pg_proc_prosrc, &isnull);
		if (isnull)
<<<<<<< HEAD
			elog(ERROR, "null prosrc for C function %u", functionId);
=======
			elog(ERROR, "null prosrc for function %u", functionId);
>>>>>>> f260edb1
		prosrcstring = TextDatumGetCString(prosrcattr);

		probinattr = SysCacheGetAttr(PROCOID, procedureTuple,
									 Anum_pg_proc_probin, &isnull);
		if (isnull)
<<<<<<< HEAD
			elog(ERROR, "null probin for C function %u", functionId);
=======
			elog(ERROR, "null probin for function %u", functionId);
>>>>>>> f260edb1
		probinstring = TextDatumGetCString(probinattr);

		/* Look up the function itself */
		user_fn = load_external_function(probinstring, prosrcstring, true,
										 &libraryhandle);

		/* Get the function information record (real or default) */
		inforec = fetch_finfo_record(libraryhandle, prosrcstring);

		/* Cache the addresses for later calls */
		record_C_func(procedureTuple, user_fn, inforec);

		pfree(prosrcstring);
		pfree(probinstring);
	}

	switch (inforec->api_version)
	{
		case 0:
			/* Old style: need to use a handler */
			finfo->fn_addr = fmgr_oldstyle;
			fnextra = (Oldstyle_fnextra *)
				MemoryContextAllocZero(finfo->fn_mcxt,
									   sizeof(Oldstyle_fnextra));
			finfo->fn_extra = (void *) fnextra;
			fnextra->func = (func_ptr) user_fn;
			for (i = 0; i < procedureStruct->pronargs; i++)
			{
				fnextra->arg_toastable[i] =
					TypeIsToastable(procedureStruct->proargtypes.values[i]);
			}
			break;
		case 1:
			/* New style: call directly */
			finfo->fn_addr = user_fn;
			break;
		default:
			/* Shouldn't get here if fetch_finfo_record did its job */
			elog(ERROR, "unrecognized function API version: %d",
				 inforec->api_version);
			break;
	}
}

/*
 * Special fmgr_info processing for other-language functions.  Note
 * that finfo->fn_oid is not valid yet.
 */
static void
fmgr_info_other_lang(Oid functionId, FmgrInfo *finfo, HeapTuple procedureTuple)
{
	Form_pg_proc procedureStruct = (Form_pg_proc) GETSTRUCT(procedureTuple);
	Oid			language = procedureStruct->prolang;
	HeapTuple	languageTuple;
	Form_pg_language languageStruct;
	FmgrInfo	plfinfo;

	languageTuple = SearchSysCache(LANGOID,
								   ObjectIdGetDatum(language),
								   0, 0, 0);
	if (!HeapTupleIsValid(languageTuple))
		elog(ERROR, "cache lookup failed for language %u", language);
	languageStruct = (Form_pg_language) GETSTRUCT(languageTuple);

	/*
	 * Look up the language's call handler function, ignoring any attributes
	 * that would normally cause insertion of fmgr_security_definer.  We
	 * need to get back a bare pointer to the actual C-language function.
	 */
	fmgr_info_cxt_security(languageStruct->lanplcallfoid, &plfinfo,
						   CurrentMemoryContext, true);
	finfo->fn_addr = plfinfo.fn_addr;

	/*
	 * If lookup of the PL handler function produced nonnull fn_extra,
	 * complain --- it must be an oldstyle function! We no longer support
	 * oldstyle PL handlers.
	 */
	if (plfinfo.fn_extra != NULL)
		elog(ERROR, "language %u has old-style handler", language);

	ReleaseSysCache(languageTuple);
}

/*
 * Fetch and validate the information record for the given external function.
 * The function is specified by a handle for the containing library
 * (obtained from load_external_function) as well as the function name.
 *
 * If no info function exists for the given name, it is not an error.
 * Instead we return a default info record for a version-0 function.
 * We want to raise an error here only if the info function returns
 * something bogus.
 *
 * This function is broken out of fmgr_info_C_lang so that fmgr_c_validator
 * can validate the information record for a function not yet entered into
 * pg_proc.
 */
const Pg_finfo_record *
fetch_finfo_record(void *filehandle, char *funcname)
{
	char	   *infofuncname;
	PGFInfoFunction infofunc;
	const Pg_finfo_record *inforec;
	static Pg_finfo_record default_inforec = {0};

	/* Compute name of info func */
	infofuncname = (char *) palloc(strlen(funcname) + 10);
	strcpy(infofuncname, "pg_finfo_");
	strcat(infofuncname, funcname);

	/* Try to look up the info function */
	infofunc = (PGFInfoFunction) lookup_external_function(filehandle,
														  infofuncname);
	if (infofunc == NULL)
	{
		/* Not found --- assume version 0 */
		pfree(infofuncname);
		return &default_inforec;
	}

	/* Found, so call it */
	inforec = (*infofunc) ();

	/* Validate result as best we can */
	if (inforec == NULL)
		elog(ERROR, "null result from info function \"%s\"", infofuncname);
	switch (inforec->api_version)
	{
		case 0:
			ereport(ERROR, (errcode(ERRCODE_INVALID_PARAMETER_VALUE),
					errmsg("Old style C function (API version 0) are no longer supported by Greenplum")
				       ));
			break;
		case 1:
			/* OK, no additional fields to validate */
			break;
		default:
			ereport(ERROR,
					(errcode(ERRCODE_INVALID_PARAMETER_VALUE),
					 errmsg("unrecognized API version %d reported by info function \"%s\"",
							inforec->api_version, infofuncname)));
			break;
	}

	pfree(infofuncname);
	return inforec;
}


/*-------------------------------------------------------------------------
 *		Routines for caching lookup information for external C functions.
 *
 * The routines in dfmgr.c are relatively slow, so we try to avoid running
 * them more than once per external function per session.  We use a hash table
 * with the function OID as the lookup key.
 *-------------------------------------------------------------------------
 */

/*
 * lookup_C_func: try to find a C function in the hash table
 *
 * If an entry exists and is up to date, return it; else return NULL
 */
static CFuncHashTabEntry *
lookup_C_func(HeapTuple procedureTuple)
{
	Oid			fn_oid = HeapTupleGetOid(procedureTuple);
	CFuncHashTabEntry *entry;

	if (CFuncHash == NULL)
		return NULL;			/* no table yet */
	entry = (CFuncHashTabEntry *)
		hash_search(CFuncHash,
					&fn_oid,
					HASH_FIND,
					NULL);
	if (entry == NULL)
		return NULL;			/* no such entry */
	if (entry->fn_xmin == HeapTupleHeaderGetXmin(procedureTuple->t_data) &&
		ItemPointerEquals(&entry->fn_tid, &procedureTuple->t_self))
		return entry;			/* OK */
	return NULL;				/* entry is out of date */
}

/*
 * record_C_func: enter (or update) info about a C function in the hash table
 */
static void
record_C_func(HeapTuple procedureTuple,
			  PGFunction user_fn, const Pg_finfo_record *inforec)
{
	Oid			fn_oid = HeapTupleGetOid(procedureTuple);
	CFuncHashTabEntry *entry;
	bool		found;

	/* Create the hash table if it doesn't exist yet */
	if (CFuncHash == NULL)
	{
		HASHCTL		hash_ctl;

		MemSet(&hash_ctl, 0, sizeof(hash_ctl));
		hash_ctl.keysize = sizeof(Oid);
		hash_ctl.entrysize = sizeof(CFuncHashTabEntry);
		hash_ctl.hash = oid_hash;
		CFuncHash = hash_create("CFuncHash",
								100,
								&hash_ctl,
								HASH_ELEM | HASH_FUNCTION);
	}

	entry = (CFuncHashTabEntry *)
		hash_search(CFuncHash,
					&fn_oid,
					HASH_ENTER,
					&found);
	/* OID is already filled in */
	entry->fn_xmin = HeapTupleHeaderGetXmin(procedureTuple->t_data);
	entry->fn_tid = procedureTuple->t_self;
	entry->user_fn = user_fn;
	entry->inforec = inforec;
}

/*
 * clear_external_function_hash: remove entries for a library being closed
 *
 * Presently we just zap the entire hash table, but later it might be worth
 * the effort to remove only the entries associated with the given handle.
 */
void
clear_external_function_hash(void *filehandle)
{
	if (CFuncHash)
		hash_destroy(CFuncHash);
	CFuncHash = NULL;
}


/*
 * Copy an FmgrInfo struct
 *
 * This is inherently somewhat bogus since we can't reliably duplicate
 * language-dependent subsidiary info.	We cheat by zeroing fn_extra,
 * instead, meaning that subsidiary info will have to be recomputed.
 */
void
fmgr_info_copy(FmgrInfo *dstinfo, FmgrInfo *srcinfo,
			   MemoryContext destcxt)
{
	memcpy(dstinfo, srcinfo, sizeof(FmgrInfo));
	dstinfo->fn_mcxt = destcxt;
	if (dstinfo->fn_addr == fmgr_oldstyle)
	{
		/* For oldstyle functions we must copy fn_extra */
		Oldstyle_fnextra *fnextra;

		fnextra = (Oldstyle_fnextra *)
			MemoryContextAlloc(destcxt, sizeof(Oldstyle_fnextra));
		memcpy(fnextra, srcinfo->fn_extra, sizeof(Oldstyle_fnextra));
		dstinfo->fn_extra = (void *) fnextra;
	}
	else
		dstinfo->fn_extra = NULL;
}


/*
 * Specialized lookup routine for fmgr_internal_validator: given the alleged
 * name of an internal function, return the OID of the function.
 * If the name is not recognized, return InvalidOid.
 */
Oid
fmgr_internal_function(const char *proname)
{
	const FmgrBuiltin *fbp = fmgr_lookupByName(proname);

	if (fbp == NULL)
		return InvalidOid;
	return fbp->foid;
}


/*
 * Handler for old-style "C" language functions
 */
static Datum
fmgr_oldstyle(PG_FUNCTION_ARGS)
{
	/*
	 * V0 functions are not supported in Greenplum. The immediate reason
	 * for that is that a Datum is always 8 bytes on Greenplum, which
	 * breaks V0 functions using e.g. int arguments, on 32-bit platforms
	 * where an int is normally 4 bytes. But this is no great loss; no-one
	 * should be using V0 calling convention anymore anyway.
	 */
	ereport(ERROR,
			(errcode(ERRCODE_INVALID_PARAMETER_VALUE),
			 errmsg("Old style C function (API version 0) are no longer supported by Greenplum")
				));
	return (Datum) 0; /* keep compiler quiet */

#ifdef NOT_USED
	Oldstyle_fnextra *fnextra;
	int			n_arguments = fcinfo->nargs;
	int			i;
	bool		isnull;
	func_ptr	user_fn;
	char	   *returnValue;

	if (fcinfo->flinfo == NULL || fcinfo->flinfo->fn_extra == NULL)
		elog(ERROR, "fmgr_oldstyle received NULL pointer");
	fnextra = (Oldstyle_fnextra *) fcinfo->flinfo->fn_extra;

	/*
	 * Result is NULL if any argument is NULL, but we still call the function
	 * (peculiar, but that's the way it worked before, and after all this is a
	 * backwards-compatibility wrapper).  Note, however, that we'll never get
	 * here with NULL arguments if the function is marked strict.
	 *
	 * We also need to detoast any TOAST-ed inputs, since it's unlikely that
	 * an old-style function knows about TOASTing.
	 */
	isnull = false;
	for (i = 0; i < n_arguments; i++)
	{
		if (PG_ARGISNULL(i))
			isnull = true;
		else if (fnextra->arg_toastable[i])
			fcinfo->arg[i] = PointerGetDatum(PG_DETOAST_DATUM(fcinfo->arg[i]));
	}
	fcinfo->isnull = isnull;

	user_fn = fnextra->func;

	switch (n_arguments)
	{
		case 0:
			returnValue = (char *) (*user_fn) ();
			break;
		case 1:

			/*
			 * nullvalue() used to use isNull to check if arg is NULL; perhaps
			 * there are other functions still out there that also rely on
			 * this undocumented hack?
			 */
			returnValue = (char *) (*user_fn) (fcinfo->arg[0],
											   &fcinfo->isnull);
			break;
		case 2:
			returnValue = (char *) (*user_fn) (fcinfo->arg[0],
											   fcinfo->arg[1]);
			break;
		case 3:
			returnValue = (char *) (*user_fn) (fcinfo->arg[0],
											   fcinfo->arg[1],
											   fcinfo->arg[2]);
			break;
		case 4:
			returnValue = (char *) (*user_fn) (fcinfo->arg[0],
											   fcinfo->arg[1],
											   fcinfo->arg[2],
											   fcinfo->arg[3]);
			break;
		case 5:
			returnValue = (char *) (*user_fn) (fcinfo->arg[0],
											   fcinfo->arg[1],
											   fcinfo->arg[2],
											   fcinfo->arg[3],
											   fcinfo->arg[4]);
			break;
		case 6:
			returnValue = (char *) (*user_fn) (fcinfo->arg[0],
											   fcinfo->arg[1],
											   fcinfo->arg[2],
											   fcinfo->arg[3],
											   fcinfo->arg[4],
											   fcinfo->arg[5]);
			break;
		case 7:
			returnValue = (char *) (*user_fn) (fcinfo->arg[0],
											   fcinfo->arg[1],
											   fcinfo->arg[2],
											   fcinfo->arg[3],
											   fcinfo->arg[4],
											   fcinfo->arg[5],
											   fcinfo->arg[6]);
			break;
		case 8:
			returnValue = (char *) (*user_fn) (fcinfo->arg[0],
											   fcinfo->arg[1],
											   fcinfo->arg[2],
											   fcinfo->arg[3],
											   fcinfo->arg[4],
											   fcinfo->arg[5],
											   fcinfo->arg[6],
											   fcinfo->arg[7]);
			break;
		case 9:
			returnValue = (char *) (*user_fn) (fcinfo->arg[0],
											   fcinfo->arg[1],
											   fcinfo->arg[2],
											   fcinfo->arg[3],
											   fcinfo->arg[4],
											   fcinfo->arg[5],
											   fcinfo->arg[6],
											   fcinfo->arg[7],
											   fcinfo->arg[8]);
			break;
		case 10:
			returnValue = (char *) (*user_fn) (fcinfo->arg[0],
											   fcinfo->arg[1],
											   fcinfo->arg[2],
											   fcinfo->arg[3],
											   fcinfo->arg[4],
											   fcinfo->arg[5],
											   fcinfo->arg[6],
											   fcinfo->arg[7],
											   fcinfo->arg[8],
											   fcinfo->arg[9]);
			break;
		case 11:
			returnValue = (char *) (*user_fn) (fcinfo->arg[0],
											   fcinfo->arg[1],
											   fcinfo->arg[2],
											   fcinfo->arg[3],
											   fcinfo->arg[4],
											   fcinfo->arg[5],
											   fcinfo->arg[6],
											   fcinfo->arg[7],
											   fcinfo->arg[8],
											   fcinfo->arg[9],
											   fcinfo->arg[10]);
			break;
		case 12:
			returnValue = (char *) (*user_fn) (fcinfo->arg[0],
											   fcinfo->arg[1],
											   fcinfo->arg[2],
											   fcinfo->arg[3],
											   fcinfo->arg[4],
											   fcinfo->arg[5],
											   fcinfo->arg[6],
											   fcinfo->arg[7],
											   fcinfo->arg[8],
											   fcinfo->arg[9],
											   fcinfo->arg[10],
											   fcinfo->arg[11]);
			break;
		case 13:
			returnValue = (char *) (*user_fn) (fcinfo->arg[0],
											   fcinfo->arg[1],
											   fcinfo->arg[2],
											   fcinfo->arg[3],
											   fcinfo->arg[4],
											   fcinfo->arg[5],
											   fcinfo->arg[6],
											   fcinfo->arg[7],
											   fcinfo->arg[8],
											   fcinfo->arg[9],
											   fcinfo->arg[10],
											   fcinfo->arg[11],
											   fcinfo->arg[12]);
			break;
		case 14:
			returnValue = (char *) (*user_fn) (fcinfo->arg[0],
											   fcinfo->arg[1],
											   fcinfo->arg[2],
											   fcinfo->arg[3],
											   fcinfo->arg[4],
											   fcinfo->arg[5],
											   fcinfo->arg[6],
											   fcinfo->arg[7],
											   fcinfo->arg[8],
											   fcinfo->arg[9],
											   fcinfo->arg[10],
											   fcinfo->arg[11],
											   fcinfo->arg[12],
											   fcinfo->arg[13]);
			break;
		case 15:
			returnValue = (char *) (*user_fn) (fcinfo->arg[0],
											   fcinfo->arg[1],
											   fcinfo->arg[2],
											   fcinfo->arg[3],
											   fcinfo->arg[4],
											   fcinfo->arg[5],
											   fcinfo->arg[6],
											   fcinfo->arg[7],
											   fcinfo->arg[8],
											   fcinfo->arg[9],
											   fcinfo->arg[10],
											   fcinfo->arg[11],
											   fcinfo->arg[12],
											   fcinfo->arg[13],
											   fcinfo->arg[14]);
			break;
		case 16:
			returnValue = (char *) (*user_fn) (fcinfo->arg[0],
											   fcinfo->arg[1],
											   fcinfo->arg[2],
											   fcinfo->arg[3],
											   fcinfo->arg[4],
											   fcinfo->arg[5],
											   fcinfo->arg[6],
											   fcinfo->arg[7],
											   fcinfo->arg[8],
											   fcinfo->arg[9],
											   fcinfo->arg[10],
											   fcinfo->arg[11],
											   fcinfo->arg[12],
											   fcinfo->arg[13],
											   fcinfo->arg[14],
											   fcinfo->arg[15]);
			break;
		default:

			/*
			 * Increasing FUNC_MAX_ARGS doesn't automatically add cases to the
			 * above code, so mention the actual value in this error not
			 * FUNC_MAX_ARGS.  You could add cases to the above if you needed
			 * to support old-style functions with many arguments, but making
			 * 'em be new-style is probably a better idea.
			 */
			ereport(ERROR,
					(errcode(ERRCODE_TOO_MANY_ARGUMENTS),
			 errmsg("function %u has too many arguments (%d, maximum is %d)",
					fcinfo->flinfo->fn_oid, n_arguments, 16)));
			returnValue = NULL; /* keep compiler quiet */
			break;
	}

	return PointerGetDatum(returnValue);
#endif
}


/*
 * Support for security-definer and proconfig-using functions.	We support
 * both of these features using the same call handler, because they are
 * often used together and it would be inefficient (as well as notationally
 * messy) to have two levels of call handler involved.
 */
struct fmgr_security_definer_cache
{
	FmgrInfo	flinfo;			/* lookup info for target function */
	Oid			userid;			/* userid to set, or InvalidOid */
	ArrayType  *proconfig;		/* GUC values to set, or NULL */
};

/*
 * Function handler for security-definer/proconfig functions.  We extract the
 * OID of the actual function and do a fmgr lookup again.  Then we fetch the
 * pg_proc row and copy the owner ID and proconfig fields.	(All this info
 * is cached for the duration of the current query.)  To execute a call,
 * we temporarily replace the flinfo with the cached/looked-up one, while
 * keeping the outer fcinfo (which contains all the actual arguments, etc.)
 * intact.	This is not re-entrant, but then the fcinfo itself can't be used
 * re-entrantly anyway.
 */
static Datum
fmgr_security_definer(PG_FUNCTION_ARGS)
{
	Datum		result;
	struct fmgr_security_definer_cache *volatile fcache;
	FmgrInfo   *save_flinfo;
	Oid			save_userid;
	int			save_sec_context;
	volatile int save_nestlevel;
	PgStat_FunctionCallUsage fcusage;

	if (!fcinfo->flinfo->fn_extra)
	{
		HeapTuple	tuple;
		Form_pg_proc procedureStruct;
		Datum		datum;
		bool		isnull;
		MemoryContext oldcxt;

		fcache = MemoryContextAllocZero(fcinfo->flinfo->fn_mcxt,
										sizeof(*fcache));

		fmgr_info_cxt_security(fcinfo->flinfo->fn_oid, &fcache->flinfo,
							   fcinfo->flinfo->fn_mcxt, true);
		fcache->flinfo.fn_expr = fcinfo->flinfo->fn_expr;

		tuple = SearchSysCache1(PROCOID,
								ObjectIdGetDatum(fcinfo->flinfo->fn_oid));
		if (!HeapTupleIsValid(tuple))
			elog(ERROR, "cache lookup failed for function %u",
				 fcinfo->flinfo->fn_oid);
		procedureStruct = (Form_pg_proc) GETSTRUCT(tuple);

		if (procedureStruct->prosecdef)
			fcache->userid = procedureStruct->proowner;

		datum = SysCacheGetAttr(PROCOID, tuple, Anum_pg_proc_proconfig,
								&isnull);
		if (!isnull)
		{
			oldcxt = MemoryContextSwitchTo(fcinfo->flinfo->fn_mcxt);
			fcache->proconfig = DatumGetArrayTypePCopy(datum);
			MemoryContextSwitchTo(oldcxt);
		}

		ReleaseSysCache(tuple);

		fcinfo->flinfo->fn_extra = fcache;
	}
	else
		fcache = fcinfo->flinfo->fn_extra;

	/* GetUserIdAndSecContext is cheap enough that no harm in a wasted call */
	GetUserIdAndSecContext(&save_userid, &save_sec_context);
	if (fcache->proconfig)		/* Need a new GUC nesting level */
		save_nestlevel = NewGUCNestLevel();
	else
		save_nestlevel = 0;		/* keep compiler quiet */

	if (OidIsValid(fcache->userid))
		SetUserIdAndSecContext(fcache->userid,
							   save_sec_context | SECURITY_LOCAL_USERID_CHANGE);

	if (fcache->proconfig)
	{
		ProcessGUCArray(fcache->proconfig,
						(superuser() ? PGC_SUSET : PGC_USERSET),
						PGC_S_SESSION,
						GUC_ACTION_SAVE);
	}

	/*
	 * We don't need to restore GUC or userid settings on error, because the
	 * ensuing xact or subxact abort will do that.  The PG_TRY block is only
	 * needed to clean up the flinfo link.
	 */
	save_flinfo = fcinfo->flinfo;

	PG_TRY();
	{
		fcinfo->flinfo = &fcache->flinfo;

		/* See notes in fmgr_info_cxt_security */
		pgstat_init_function_usage(fcinfo, &fcusage);

		result = FunctionCallInvoke(fcinfo);

		/*
		 * We could be calling either a regular or a set-returning function,
		 * so we have to test to see what finalize flag to use.
		 */
		pgstat_end_function_usage(&fcusage,
								  (fcinfo->resultinfo == NULL ||
								   !IsA(fcinfo->resultinfo, ReturnSetInfo) ||
								   ((ReturnSetInfo *) fcinfo->resultinfo)->isDone != ExprMultipleResult));
	}
	PG_CATCH();
	{
		fcinfo->flinfo = save_flinfo;
		PG_RE_THROW();
	}
	PG_END_TRY();

	fcinfo->flinfo = save_flinfo;

	if (fcache->proconfig)
		AtEOXact_GUC(true, save_nestlevel);
	if (OidIsValid(fcache->userid))
		SetUserIdAndSecContext(save_userid, save_sec_context);

	return result;
}


/*-------------------------------------------------------------------------
 *		Support routines for callers of fmgr-compatible functions
 *-------------------------------------------------------------------------
 */

/*
 * These are for invocation of a specifically named function with a
 * directly-computed parameter list.  Note that neither arguments nor result
 * are allowed to be NULL.	Also, the function cannot be one that needs to
 * look at FmgrInfo, since there won't be any.
 */
Datum
DirectFunctionCall1(PGFunction func, Datum arg1)
{
	FunctionCallInfoData fcinfo;
	Datum		result;

	InitFunctionCallInfoData(fcinfo, NULL, 1, NULL, NULL);

	fcinfo.arg[0] = arg1;
	fcinfo.argnull[0] = false;

	result = (*func) (&fcinfo);

	/* Check for null result, since caller is clearly not expecting one */
	if (fcinfo.isnull)
		elog(ERROR, "function %p returned NULL", (void *) func);

	return result;
}

Datum
DirectFunctionCall2(PGFunction func, Datum arg1, Datum arg2)
{
	FunctionCallInfoData fcinfo;
	Datum		result;

	InitFunctionCallInfoData(fcinfo, NULL, 2, NULL, NULL);

	fcinfo.arg[0] = arg1;
	fcinfo.arg[1] = arg2;
	fcinfo.argnull[0] = false;
	fcinfo.argnull[1] = false;

	result = (*func) (&fcinfo);

	/* Check for null result, since caller is clearly not expecting one */
	if (fcinfo.isnull)
		elog(ERROR, "function %p returned NULL", (void *) func);

	return result;
}

Datum
DirectFunctionCall3(PGFunction func, Datum arg1, Datum arg2,
					Datum arg3)
{
	FunctionCallInfoData fcinfo;
	Datum		result;

	InitFunctionCallInfoData(fcinfo, NULL, 3, NULL, NULL);

	fcinfo.arg[0] = arg1;
	fcinfo.arg[1] = arg2;
	fcinfo.arg[2] = arg3;
	fcinfo.argnull[0] = false;
	fcinfo.argnull[1] = false;
	fcinfo.argnull[2] = false;

	result = (*func) (&fcinfo);

	/* Check for null result, since caller is clearly not expecting one */
	if (fcinfo.isnull)
		elog(ERROR, "function %p returned NULL", (void *) func);

	return result;
}

Datum
DirectFunctionCall4(PGFunction func, Datum arg1, Datum arg2,
					Datum arg3, Datum arg4)
{
	FunctionCallInfoData fcinfo;
	Datum		result;

	InitFunctionCallInfoData(fcinfo, NULL, 4, NULL, NULL);

	fcinfo.arg[0] = arg1;
	fcinfo.arg[1] = arg2;
	fcinfo.arg[2] = arg3;
	fcinfo.arg[3] = arg4;
	fcinfo.argnull[0] = false;
	fcinfo.argnull[1] = false;
	fcinfo.argnull[2] = false;
	fcinfo.argnull[3] = false;

	result = (*func) (&fcinfo);

	/* Check for null result, since caller is clearly not expecting one */
	if (fcinfo.isnull)
		elog(ERROR, "function %p returned NULL", (void *) func);

	return result;
}

Datum
DirectFunctionCall5(PGFunction func, Datum arg1, Datum arg2,
					Datum arg3, Datum arg4, Datum arg5)
{
	FunctionCallInfoData fcinfo;
	Datum		result;

	InitFunctionCallInfoData(fcinfo, NULL, 5, NULL, NULL);

	fcinfo.arg[0] = arg1;
	fcinfo.arg[1] = arg2;
	fcinfo.arg[2] = arg3;
	fcinfo.arg[3] = arg4;
	fcinfo.arg[4] = arg5;
	fcinfo.argnull[0] = false;
	fcinfo.argnull[1] = false;
	fcinfo.argnull[2] = false;
	fcinfo.argnull[3] = false;
	fcinfo.argnull[4] = false;

	result = (*func) (&fcinfo);

	/* Check for null result, since caller is clearly not expecting one */
	if (fcinfo.isnull)
		elog(ERROR, "function %p returned NULL", (void *) func);

	return result;
}

Datum
DirectFunctionCall6(PGFunction func, Datum arg1, Datum arg2,
					Datum arg3, Datum arg4, Datum arg5,
					Datum arg6)
{
	FunctionCallInfoData fcinfo;
	Datum		result;

	InitFunctionCallInfoData(fcinfo, NULL, 6, NULL, NULL);

	fcinfo.arg[0] = arg1;
	fcinfo.arg[1] = arg2;
	fcinfo.arg[2] = arg3;
	fcinfo.arg[3] = arg4;
	fcinfo.arg[4] = arg5;
	fcinfo.arg[5] = arg6;
	fcinfo.argnull[0] = false;
	fcinfo.argnull[1] = false;
	fcinfo.argnull[2] = false;
	fcinfo.argnull[3] = false;
	fcinfo.argnull[4] = false;
	fcinfo.argnull[5] = false;

	result = (*func) (&fcinfo);

	/* Check for null result, since caller is clearly not expecting one */
	if (fcinfo.isnull)
		elog(ERROR, "function %p returned NULL", (void *) func);

	return result;
}

Datum
DirectFunctionCall7(PGFunction func, Datum arg1, Datum arg2,
					Datum arg3, Datum arg4, Datum arg5,
					Datum arg6, Datum arg7)
{
	FunctionCallInfoData fcinfo;
	Datum		result;

	InitFunctionCallInfoData(fcinfo, NULL, 7, NULL, NULL);

	fcinfo.arg[0] = arg1;
	fcinfo.arg[1] = arg2;
	fcinfo.arg[2] = arg3;
	fcinfo.arg[3] = arg4;
	fcinfo.arg[4] = arg5;
	fcinfo.arg[5] = arg6;
	fcinfo.arg[6] = arg7;
	fcinfo.argnull[0] = false;
	fcinfo.argnull[1] = false;
	fcinfo.argnull[2] = false;
	fcinfo.argnull[3] = false;
	fcinfo.argnull[4] = false;
	fcinfo.argnull[5] = false;
	fcinfo.argnull[6] = false;

	result = (*func) (&fcinfo);

	/* Check for null result, since caller is clearly not expecting one */
	if (fcinfo.isnull)
		elog(ERROR, "function %p returned NULL", (void *) func);

	return result;
}

Datum
DirectFunctionCall8(PGFunction func, Datum arg1, Datum arg2,
					Datum arg3, Datum arg4, Datum arg5,
					Datum arg6, Datum arg7, Datum arg8)
{
	FunctionCallInfoData fcinfo;
	Datum		result;

	InitFunctionCallInfoData(fcinfo, NULL, 8, NULL, NULL);

	fcinfo.arg[0] = arg1;
	fcinfo.arg[1] = arg2;
	fcinfo.arg[2] = arg3;
	fcinfo.arg[3] = arg4;
	fcinfo.arg[4] = arg5;
	fcinfo.arg[5] = arg6;
	fcinfo.arg[6] = arg7;
	fcinfo.arg[7] = arg8;
	fcinfo.argnull[0] = false;
	fcinfo.argnull[1] = false;
	fcinfo.argnull[2] = false;
	fcinfo.argnull[3] = false;
	fcinfo.argnull[4] = false;
	fcinfo.argnull[5] = false;
	fcinfo.argnull[6] = false;
	fcinfo.argnull[7] = false;

	result = (*func) (&fcinfo);

	/* Check for null result, since caller is clearly not expecting one */
	if (fcinfo.isnull)
		elog(ERROR, "function %p returned NULL", (void *) func);

	return result;
}

Datum
DirectFunctionCall9(PGFunction func, Datum arg1, Datum arg2,
					Datum arg3, Datum arg4, Datum arg5,
					Datum arg6, Datum arg7, Datum arg8,
					Datum arg9)
{
	FunctionCallInfoData fcinfo;
	Datum		result;

	InitFunctionCallInfoData(fcinfo, NULL, 9, NULL, NULL);

	fcinfo.arg[0] = arg1;
	fcinfo.arg[1] = arg2;
	fcinfo.arg[2] = arg3;
	fcinfo.arg[3] = arg4;
	fcinfo.arg[4] = arg5;
	fcinfo.arg[5] = arg6;
	fcinfo.arg[6] = arg7;
	fcinfo.arg[7] = arg8;
	fcinfo.arg[8] = arg9;
	fcinfo.argnull[0] = false;
	fcinfo.argnull[1] = false;
	fcinfo.argnull[2] = false;
	fcinfo.argnull[3] = false;
	fcinfo.argnull[4] = false;
	fcinfo.argnull[5] = false;
	fcinfo.argnull[6] = false;
	fcinfo.argnull[7] = false;
	fcinfo.argnull[8] = false;

	result = (*func) (&fcinfo);

	/* Check for null result, since caller is clearly not expecting one */
	if (fcinfo.isnull)
		elog(ERROR, "function %p returned NULL", (void *) func);

	return result;
}


/*
 * These are for invocation of a previously-looked-up function with a
 * directly-computed parameter list.  Note that neither arguments nor result
 * are allowed to be NULL.
 */
Datum
FunctionCall1(FmgrInfo *flinfo, Datum arg1)
{
	FunctionCallInfoData fcinfo;
	Datum		result;

	InitFunctionCallInfoData(fcinfo, flinfo, 1, NULL, NULL);

	fcinfo.arg[0] = arg1;
	fcinfo.argnull[0] = false;

	result = FunctionCallInvoke(&fcinfo);

	/* Check for null result, since caller is clearly not expecting one */
	if (fcinfo.isnull)
		elog(ERROR, "function %u returned NULL", fcinfo.flinfo->fn_oid);

	return result;
}

Datum
FunctionCall2(FmgrInfo *flinfo, Datum arg1, Datum arg2)
{
	/*
	 * XXX if you change this routine, see also the inlined version in
	 * utils/sort/tuplesort.c!
	 */
	FunctionCallInfoData fcinfo;
	Datum		result;

	InitFunctionCallInfoData(fcinfo, flinfo, 2, NULL, NULL);

	fcinfo.arg[0] = arg1;
	fcinfo.arg[1] = arg2;
	fcinfo.argnull[0] = false;
	fcinfo.argnull[1] = false;

	result = FunctionCallInvoke(&fcinfo);

	/* Check for null result, since caller is clearly not expecting one */
	if (fcinfo.isnull)
		elog(ERROR, "function %u returned NULL", fcinfo.flinfo->fn_oid);

	return result;
}

Datum
FunctionCall3(FmgrInfo *flinfo, Datum arg1, Datum arg2,
			  Datum arg3)
{
	FunctionCallInfoData fcinfo;
	Datum		result;

	InitFunctionCallInfoData(fcinfo, flinfo, 3, NULL, NULL);

	fcinfo.arg[0] = arg1;
	fcinfo.arg[1] = arg2;
	fcinfo.arg[2] = arg3;
	fcinfo.argnull[0] = false;
	fcinfo.argnull[1] = false;
	fcinfo.argnull[2] = false;

	result = FunctionCallInvoke(&fcinfo);

	/* Check for null result, since caller is clearly not expecting one */
	if (fcinfo.isnull)
		elog(ERROR, "function %u returned NULL", fcinfo.flinfo->fn_oid);

	return result;
}

Datum
FunctionCall4(FmgrInfo *flinfo, Datum arg1, Datum arg2,
			  Datum arg3, Datum arg4)
{
	FunctionCallInfoData fcinfo;
	Datum		result;

	InitFunctionCallInfoData(fcinfo, flinfo, 4, NULL, NULL);

	fcinfo.arg[0] = arg1;
	fcinfo.arg[1] = arg2;
	fcinfo.arg[2] = arg3;
	fcinfo.arg[3] = arg4;
	fcinfo.argnull[0] = false;
	fcinfo.argnull[1] = false;
	fcinfo.argnull[2] = false;
	fcinfo.argnull[3] = false;

	result = FunctionCallInvoke(&fcinfo);

	/* Check for null result, since caller is clearly not expecting one */
	if (fcinfo.isnull)
		elog(ERROR, "function %u returned NULL", fcinfo.flinfo->fn_oid);

	return result;
}

Datum
FunctionCall5(FmgrInfo *flinfo, Datum arg1, Datum arg2,
			  Datum arg3, Datum arg4, Datum arg5)
{
	FunctionCallInfoData fcinfo;
	Datum		result;

	InitFunctionCallInfoData(fcinfo, flinfo, 5, NULL, NULL);

	fcinfo.arg[0] = arg1;
	fcinfo.arg[1] = arg2;
	fcinfo.arg[2] = arg3;
	fcinfo.arg[3] = arg4;
	fcinfo.arg[4] = arg5;
	fcinfo.argnull[0] = false;
	fcinfo.argnull[1] = false;
	fcinfo.argnull[2] = false;
	fcinfo.argnull[3] = false;
	fcinfo.argnull[4] = false;

	result = FunctionCallInvoke(&fcinfo);

	/* Check for null result, since caller is clearly not expecting one */
	if (fcinfo.isnull)
		elog(ERROR, "function %u returned NULL", fcinfo.flinfo->fn_oid);

	return result;
}

Datum
FunctionCall6(FmgrInfo *flinfo, Datum arg1, Datum arg2,
			  Datum arg3, Datum arg4, Datum arg5,
			  Datum arg6)
{
	FunctionCallInfoData fcinfo;
	Datum		result;

	InitFunctionCallInfoData(fcinfo, flinfo, 6, NULL, NULL);

	fcinfo.arg[0] = arg1;
	fcinfo.arg[1] = arg2;
	fcinfo.arg[2] = arg3;
	fcinfo.arg[3] = arg4;
	fcinfo.arg[4] = arg5;
	fcinfo.arg[5] = arg6;
	fcinfo.argnull[0] = false;
	fcinfo.argnull[1] = false;
	fcinfo.argnull[2] = false;
	fcinfo.argnull[3] = false;
	fcinfo.argnull[4] = false;
	fcinfo.argnull[5] = false;

	result = FunctionCallInvoke(&fcinfo);

	/* Check for null result, since caller is clearly not expecting one */
	if (fcinfo.isnull)
		elog(ERROR, "function %u returned NULL", fcinfo.flinfo->fn_oid);

	return result;
}

Datum
FunctionCall7(FmgrInfo *flinfo, Datum arg1, Datum arg2,
			  Datum arg3, Datum arg4, Datum arg5,
			  Datum arg6, Datum arg7)
{
	FunctionCallInfoData fcinfo;
	Datum		result;

	InitFunctionCallInfoData(fcinfo, flinfo, 7, NULL, NULL);

	fcinfo.arg[0] = arg1;
	fcinfo.arg[1] = arg2;
	fcinfo.arg[2] = arg3;
	fcinfo.arg[3] = arg4;
	fcinfo.arg[4] = arg5;
	fcinfo.arg[5] = arg6;
	fcinfo.arg[6] = arg7;
	fcinfo.argnull[0] = false;
	fcinfo.argnull[1] = false;
	fcinfo.argnull[2] = false;
	fcinfo.argnull[3] = false;
	fcinfo.argnull[4] = false;
	fcinfo.argnull[5] = false;
	fcinfo.argnull[6] = false;

	result = FunctionCallInvoke(&fcinfo);

	/* Check for null result, since caller is clearly not expecting one */
	if (fcinfo.isnull)
		elog(ERROR, "function %u returned NULL", fcinfo.flinfo->fn_oid);

	return result;
}

Datum
FunctionCall8(FmgrInfo *flinfo, Datum arg1, Datum arg2,
			  Datum arg3, Datum arg4, Datum arg5,
			  Datum arg6, Datum arg7, Datum arg8)
{
	FunctionCallInfoData fcinfo;
	Datum		result;

	InitFunctionCallInfoData(fcinfo, flinfo, 8, NULL, NULL);

	fcinfo.arg[0] = arg1;
	fcinfo.arg[1] = arg2;
	fcinfo.arg[2] = arg3;
	fcinfo.arg[3] = arg4;
	fcinfo.arg[4] = arg5;
	fcinfo.arg[5] = arg6;
	fcinfo.arg[6] = arg7;
	fcinfo.arg[7] = arg8;
	fcinfo.argnull[0] = false;
	fcinfo.argnull[1] = false;
	fcinfo.argnull[2] = false;
	fcinfo.argnull[3] = false;
	fcinfo.argnull[4] = false;
	fcinfo.argnull[5] = false;
	fcinfo.argnull[6] = false;
	fcinfo.argnull[7] = false;

	result = FunctionCallInvoke(&fcinfo);

	/* Check for null result, since caller is clearly not expecting one */
	if (fcinfo.isnull)
		elog(ERROR, "function %u returned NULL", fcinfo.flinfo->fn_oid);

	return result;
}

Datum
FunctionCall9(FmgrInfo *flinfo, Datum arg1, Datum arg2,
			  Datum arg3, Datum arg4, Datum arg5,
			  Datum arg6, Datum arg7, Datum arg8,
			  Datum arg9)
{
	FunctionCallInfoData fcinfo;
	Datum		result;

	InitFunctionCallInfoData(fcinfo, flinfo, 9, NULL, NULL);

	fcinfo.arg[0] = arg1;
	fcinfo.arg[1] = arg2;
	fcinfo.arg[2] = arg3;
	fcinfo.arg[3] = arg4;
	fcinfo.arg[4] = arg5;
	fcinfo.arg[5] = arg6;
	fcinfo.arg[6] = arg7;
	fcinfo.arg[7] = arg8;
	fcinfo.arg[8] = arg9;
	fcinfo.argnull[0] = false;
	fcinfo.argnull[1] = false;
	fcinfo.argnull[2] = false;
	fcinfo.argnull[3] = false;
	fcinfo.argnull[4] = false;
	fcinfo.argnull[5] = false;
	fcinfo.argnull[6] = false;
	fcinfo.argnull[7] = false;
	fcinfo.argnull[8] = false;

	result = FunctionCallInvoke(&fcinfo);

	/* Check for null result, since caller is clearly not expecting one */
	if (fcinfo.isnull)
		elog(ERROR, "function %u returned NULL", fcinfo.flinfo->fn_oid);

	return result;
}


/*
 * These are for invocation of a function identified by OID with a
 * directly-computed parameter list.  Note that neither arguments nor result
 * are allowed to be NULL.	These are essentially fmgr_info() followed
 * by FunctionCallN().	If the same function is to be invoked repeatedly,
 * do the fmgr_info() once and then use FunctionCallN().
 */
Datum
OidFunctionCall1(Oid functionId, Datum arg1)
{
	FmgrInfo	flinfo;
	FunctionCallInfoData fcinfo;
	Datum		result;

	fmgr_info(functionId, &flinfo);

	InitFunctionCallInfoData(fcinfo, &flinfo, 1, NULL, NULL);

	fcinfo.arg[0] = arg1;
	fcinfo.argnull[0] = false;

	result = FunctionCallInvoke(&fcinfo);

	/* Check for null result, since caller is clearly not expecting one */
	if (fcinfo.isnull)
		elog(ERROR, "function %u returned NULL", flinfo.fn_oid);

	return result;
}

Datum
OidFunctionCall2(Oid functionId, Datum arg1, Datum arg2)
{
	FmgrInfo	flinfo;
	FunctionCallInfoData fcinfo;
	Datum		result;

	fmgr_info(functionId, &flinfo);

	InitFunctionCallInfoData(fcinfo, &flinfo, 2, NULL, NULL);

	fcinfo.arg[0] = arg1;
	fcinfo.arg[1] = arg2;
	fcinfo.argnull[0] = false;
	fcinfo.argnull[1] = false;

	result = FunctionCallInvoke(&fcinfo);

	/* Check for null result, since caller is clearly not expecting one */
	if (fcinfo.isnull)
		elog(ERROR, "function %u returned NULL", flinfo.fn_oid);

	return result;
}

Datum
OidFunctionCall3(Oid functionId, Datum arg1, Datum arg2,
				 Datum arg3)
{
	FmgrInfo	flinfo;
	FunctionCallInfoData fcinfo;
	Datum		result;

	fmgr_info(functionId, &flinfo);

	InitFunctionCallInfoData(fcinfo, &flinfo, 3, NULL, NULL);

	fcinfo.arg[0] = arg1;
	fcinfo.arg[1] = arg2;
	fcinfo.arg[2] = arg3;
	fcinfo.argnull[0] = false;
	fcinfo.argnull[1] = false;
	fcinfo.argnull[2] = false;

	result = FunctionCallInvoke(&fcinfo);

	/* Check for null result, since caller is clearly not expecting one */
	if (fcinfo.isnull)
		elog(ERROR, "function %u returned NULL", flinfo.fn_oid);

	return result;
}

Datum
OidFunctionCall4(Oid functionId, Datum arg1, Datum arg2,
				 Datum arg3, Datum arg4)
{
	FmgrInfo	flinfo;
	FunctionCallInfoData fcinfo;
	Datum		result;

	fmgr_info(functionId, &flinfo);

	InitFunctionCallInfoData(fcinfo, &flinfo, 4, NULL, NULL);

	fcinfo.arg[0] = arg1;
	fcinfo.arg[1] = arg2;
	fcinfo.arg[2] = arg3;
	fcinfo.arg[3] = arg4;
	fcinfo.argnull[0] = false;
	fcinfo.argnull[1] = false;
	fcinfo.argnull[2] = false;
	fcinfo.argnull[3] = false;

	result = FunctionCallInvoke(&fcinfo);

	/* Check for null result, since caller is clearly not expecting one */
	if (fcinfo.isnull)
		elog(ERROR, "function %u returned NULL", flinfo.fn_oid);

	return result;
}

Datum
OidFunctionCall5(Oid functionId, Datum arg1, Datum arg2,
				 Datum arg3, Datum arg4, Datum arg5)
{
	FmgrInfo	flinfo;
	FunctionCallInfoData fcinfo;
	Datum		result;

	fmgr_info(functionId, &flinfo);

	InitFunctionCallInfoData(fcinfo, &flinfo, 5, NULL, NULL);

	fcinfo.arg[0] = arg1;
	fcinfo.arg[1] = arg2;
	fcinfo.arg[2] = arg3;
	fcinfo.arg[3] = arg4;
	fcinfo.arg[4] = arg5;
	fcinfo.argnull[0] = false;
	fcinfo.argnull[1] = false;
	fcinfo.argnull[2] = false;
	fcinfo.argnull[3] = false;
	fcinfo.argnull[4] = false;

	result = FunctionCallInvoke(&fcinfo);

	/* Check for null result, since caller is clearly not expecting one */
	if (fcinfo.isnull)
		elog(ERROR, "function %u returned NULL", flinfo.fn_oid);

	return result;
}

Datum
OidFunctionCall6(Oid functionId, Datum arg1, Datum arg2,
				 Datum arg3, Datum arg4, Datum arg5,
				 Datum arg6)
{
	FmgrInfo	flinfo;
	FunctionCallInfoData fcinfo;
	Datum		result;

	fmgr_info(functionId, &flinfo);

	InitFunctionCallInfoData(fcinfo, &flinfo, 6, NULL, NULL);

	fcinfo.arg[0] = arg1;
	fcinfo.arg[1] = arg2;
	fcinfo.arg[2] = arg3;
	fcinfo.arg[3] = arg4;
	fcinfo.arg[4] = arg5;
	fcinfo.arg[5] = arg6;
	fcinfo.argnull[0] = false;
	fcinfo.argnull[1] = false;
	fcinfo.argnull[2] = false;
	fcinfo.argnull[3] = false;
	fcinfo.argnull[4] = false;
	fcinfo.argnull[5] = false;

	result = FunctionCallInvoke(&fcinfo);

	/* Check for null result, since caller is clearly not expecting one */
	if (fcinfo.isnull)
		elog(ERROR, "function %u returned NULL", flinfo.fn_oid);

	return result;
}

Datum
OidFunctionCall7(Oid functionId, Datum arg1, Datum arg2,
				 Datum arg3, Datum arg4, Datum arg5,
				 Datum arg6, Datum arg7)
{
	FmgrInfo	flinfo;
	FunctionCallInfoData fcinfo;
	Datum		result;

	fmgr_info(functionId, &flinfo);

	InitFunctionCallInfoData(fcinfo, &flinfo, 7, NULL, NULL);

	fcinfo.arg[0] = arg1;
	fcinfo.arg[1] = arg2;
	fcinfo.arg[2] = arg3;
	fcinfo.arg[3] = arg4;
	fcinfo.arg[4] = arg5;
	fcinfo.arg[5] = arg6;
	fcinfo.arg[6] = arg7;
	fcinfo.argnull[0] = false;
	fcinfo.argnull[1] = false;
	fcinfo.argnull[2] = false;
	fcinfo.argnull[3] = false;
	fcinfo.argnull[4] = false;
	fcinfo.argnull[5] = false;
	fcinfo.argnull[6] = false;

	result = FunctionCallInvoke(&fcinfo);

	/* Check for null result, since caller is clearly not expecting one */
	if (fcinfo.isnull)
		elog(ERROR, "function %u returned NULL", flinfo.fn_oid);

	return result;
}

Datum
OidFunctionCall8(Oid functionId, Datum arg1, Datum arg2,
				 Datum arg3, Datum arg4, Datum arg5,
				 Datum arg6, Datum arg7, Datum arg8)
{
	FmgrInfo	flinfo;
	FunctionCallInfoData fcinfo;
	Datum		result;

	fmgr_info(functionId, &flinfo);

	InitFunctionCallInfoData(fcinfo, &flinfo, 8, NULL, NULL);

	fcinfo.arg[0] = arg1;
	fcinfo.arg[1] = arg2;
	fcinfo.arg[2] = arg3;
	fcinfo.arg[3] = arg4;
	fcinfo.arg[4] = arg5;
	fcinfo.arg[5] = arg6;
	fcinfo.arg[6] = arg7;
	fcinfo.arg[7] = arg8;
	fcinfo.argnull[0] = false;
	fcinfo.argnull[1] = false;
	fcinfo.argnull[2] = false;
	fcinfo.argnull[3] = false;
	fcinfo.argnull[4] = false;
	fcinfo.argnull[5] = false;
	fcinfo.argnull[6] = false;
	fcinfo.argnull[7] = false;

	result = FunctionCallInvoke(&fcinfo);

	/* Check for null result, since caller is clearly not expecting one */
	if (fcinfo.isnull)
		elog(ERROR, "function %u returned NULL", flinfo.fn_oid);

	return result;
}

Datum
OidFunctionCall9(Oid functionId, Datum arg1, Datum arg2,
				 Datum arg3, Datum arg4, Datum arg5,
				 Datum arg6, Datum arg7, Datum arg8,
				 Datum arg9)
{
	FmgrInfo	flinfo;
	FunctionCallInfoData fcinfo;
	Datum		result;

	fmgr_info(functionId, &flinfo);

	InitFunctionCallInfoData(fcinfo, &flinfo, 9, NULL, NULL);

	fcinfo.arg[0] = arg1;
	fcinfo.arg[1] = arg2;
	fcinfo.arg[2] = arg3;
	fcinfo.arg[3] = arg4;
	fcinfo.arg[4] = arg5;
	fcinfo.arg[5] = arg6;
	fcinfo.arg[6] = arg7;
	fcinfo.arg[7] = arg8;
	fcinfo.arg[8] = arg9;
	fcinfo.argnull[0] = false;
	fcinfo.argnull[1] = false;
	fcinfo.argnull[2] = false;
	fcinfo.argnull[3] = false;
	fcinfo.argnull[4] = false;
	fcinfo.argnull[5] = false;
	fcinfo.argnull[6] = false;
	fcinfo.argnull[7] = false;
	fcinfo.argnull[8] = false;

	result = FunctionCallInvoke(&fcinfo);

	/* Check for null result, since caller is clearly not expecting one */
	if (fcinfo.isnull)
		elog(ERROR, "function %u returned NULL", flinfo.fn_oid);

	return result;
}


/*
 * Special cases for convenient invocation of datatype I/O functions.
 */

/*
 * Call a previously-looked-up datatype input function.
 *
 * "str" may be NULL to indicate we are reading a NULL.  In this case
 * the caller should assume the result is NULL, but we'll call the input
 * function anyway if it's not strict.  So this is almost but not quite
 * the same as FunctionCall3.
 *
 * One important difference from the bare function call is that we will
 * push any active SPI context, allowing SPI-using I/O functions to be
 * called from other SPI functions without extra notation.  This is a hack,
 * but the alternative of expecting all SPI functions to do SPI_push/SPI_pop
 * around I/O calls seems worse.
 */
Datum
InputFunctionCall(FmgrInfo *flinfo, char *str, Oid typioparam, int32 typmod)
{
	FunctionCallInfoData fcinfo;
	Datum		result;
	bool		pushed;

	if (str == NULL && flinfo->fn_strict)
		return (Datum) 0;		/* just return null result */

	pushed = SPI_push_conditional();

	InitFunctionCallInfoData(fcinfo, flinfo, 3, NULL, NULL);

	fcinfo.arg[0] = CStringGetDatum(str);
	fcinfo.arg[1] = ObjectIdGetDatum(typioparam);
	fcinfo.arg[2] = Int32GetDatum(typmod);
	fcinfo.argnull[0] = (str == NULL);
	fcinfo.argnull[1] = false;
	fcinfo.argnull[2] = false;

	result = FunctionCallInvoke(&fcinfo);

	/* Should get null result if and only if str is NULL */
	if (str == NULL)
	{
		if (!fcinfo.isnull)
			elog(ERROR, "input function %u returned non-NULL",
				 fcinfo.flinfo->fn_oid);
	}
	else
	{
		if (fcinfo.isnull)
			elog(ERROR, "input function %u returned NULL",
				 fcinfo.flinfo->fn_oid);
	}

	SPI_pop_conditional(pushed);

	return result;
}

/*
 * Call a previously-looked-up datatype output function.
 *
 * Do not call this on NULL datums.
 *
 * This is almost just window dressing for FunctionCall1, but it includes
 * SPI context pushing for the same reasons as InputFunctionCall.
 */
char *
OutputFunctionCall(FmgrInfo *flinfo, Datum val)
{
	char	   *result;
	bool		pushed;

	pushed = SPI_push_conditional();

	result = DatumGetCString(FunctionCall1(flinfo, val));

	SPI_pop_conditional(pushed);

	return result;
}

/*
 * Call a previously-looked-up datatype binary-input function.
 *
 * "buf" may be NULL to indicate we are reading a NULL.  In this case
 * the caller should assume the result is NULL, but we'll call the receive
 * function anyway if it's not strict.  So this is almost but not quite
 * the same as FunctionCall3.  Also, this includes SPI context pushing for
 * the same reasons as InputFunctionCall.
 */
Datum
ReceiveFunctionCall(FmgrInfo *flinfo, StringInfo buf,
					Oid typioparam, int32 typmod)
{
	FunctionCallInfoData fcinfo;
	Datum		result;
	bool		pushed;

	if (buf == NULL && flinfo->fn_strict)
		return (Datum) 0;		/* just return null result */

	pushed = SPI_push_conditional();

	InitFunctionCallInfoData(fcinfo, flinfo, 3, NULL, NULL);

	fcinfo.arg[0] = PointerGetDatum(buf);
	fcinfo.arg[1] = ObjectIdGetDatum(typioparam);
	fcinfo.arg[2] = Int32GetDatum(typmod);
	fcinfo.argnull[0] = (buf == NULL);
	fcinfo.argnull[1] = false;
	fcinfo.argnull[2] = false;

	result = FunctionCallInvoke(&fcinfo);

	/* Should get null result if and only if buf is NULL */
	if (buf == NULL)
	{
		if (!fcinfo.isnull)
			elog(ERROR, "receive function %u returned non-NULL",
				 fcinfo.flinfo->fn_oid);
	}
	else
	{
		if (fcinfo.isnull)
			elog(ERROR, "receive function %u returned NULL",
				 fcinfo.flinfo->fn_oid);
	}

	SPI_pop_conditional(pushed);

	return result;
}

/*
 * Call a previously-looked-up datatype binary-output function.
 *
 * Do not call this on NULL datums.
 *
 * This is little more than window dressing for FunctionCall1, but it does
 * guarantee a non-toasted result, which strictly speaking the underlying
 * function doesn't.  Also, this includes SPI context pushing for the same
 * reasons as InputFunctionCall.
 */
bytea *
SendFunctionCall(FmgrInfo *flinfo, Datum val)
{
	bytea	   *result;
	bool		pushed;

	pushed = SPI_push_conditional();

	result = DatumGetByteaP(FunctionCall1(flinfo, val));

	SPI_pop_conditional(pushed);

	return result;
}

/*
 * As above, for I/O functions identified by OID.  These are only to be used
 * in seldom-executed code paths.  They are not only slow but leak memory.
 */
Datum
OidInputFunctionCall(Oid functionId, char *str, Oid typioparam, int32 typmod)
{
	FmgrInfo	flinfo;

	fmgr_info(functionId, &flinfo);
	return InputFunctionCall(&flinfo, str, typioparam, typmod);
}

char *
OidOutputFunctionCall(Oid functionId, Datum val)
{
	FmgrInfo	flinfo;

	fmgr_info(functionId, &flinfo);
	return OutputFunctionCall(&flinfo, val);
}

Datum
OidReceiveFunctionCall(Oid functionId, StringInfo buf,
					   Oid typioparam, int32 typmod)
{
	FmgrInfo	flinfo;

	fmgr_info(functionId, &flinfo);
	return ReceiveFunctionCall(&flinfo, buf, typioparam, typmod);
}

bytea *
OidSendFunctionCall(Oid functionId, Datum val)
{
	FmgrInfo	flinfo;

	fmgr_info(functionId, &flinfo);
	return SendFunctionCall(&flinfo, val);
}

/*-------------------------------------------------------------------------
 *		Support routines for toastable datatypes
 *-------------------------------------------------------------------------
 */

struct varlena *
pg_detoast_datum(struct varlena * datum)
{
	if (VARATT_IS_EXTENDED(datum))
		return heap_tuple_untoast_attr(datum);
	else
		return datum;
}

struct varlena *
pg_detoast_datum_copy(struct varlena * datum)
{
	if (VARATT_IS_EXTENDED(datum))
		return heap_tuple_untoast_attr(datum);
	else
	{
		/* Make a modifiable copy of the varlena object */
		Size		len = VARSIZE(datum);
		struct varlena *result = (struct varlena *) palloc(len);

		memcpy(result, datum, len);
		return result;
	}
}

struct varlena *
pg_detoast_datum_slice(struct varlena * datum, int32 first, int32 count)
{
	/* Only get the specified portion from the toast rel */
	return heap_tuple_untoast_attr_slice(datum, first, count);
}

struct varlena *
pg_detoast_datum_packed(struct varlena * datum)
{
	if (VARATT_IS_COMPRESSED(datum) || VARATT_IS_EXTERNAL(datum))
		return heap_tuple_untoast_attr(datum);
	else
		return datum;
}

/*-------------------------------------------------------------------------
 *		Support routines for extracting info from fn_expr parse tree
 *
 * These are needed by polymorphic functions, which accept multiple possible
 * input types and need help from the parser to know what they've got.
 * Also, some functions might be interested in whether a parameter is constant.
 *-------------------------------------------------------------------------
 */

/*
 * Get the actual type OID of the function return type
 *
 * Returns InvalidOid if information is not available
 */
Oid
get_fn_expr_rettype(FmgrInfo *flinfo)
{
	Node	   *expr;

	/*
	 * can't return anything useful if we have no FmgrInfo or if its fn_expr
	 * node has not been initialized
	 */
	if (!flinfo || !flinfo->fn_expr)
		return InvalidOid;

	expr = flinfo->fn_expr;

	return exprType(expr);
}

/*
 * Get the actual type OID of a specific function argument (counting from 0)
 *
 * Returns InvalidOid if information is not available
 */
Oid
get_fn_expr_argtype(FmgrInfo *flinfo, int argnum)
{
	/*
	 * can't return anything useful if we have no FmgrInfo or if its fn_expr
	 * node has not been initialized
	 */
	if (!flinfo || !flinfo->fn_expr)
		return InvalidOid;

	return get_call_expr_argtype(flinfo->fn_expr, argnum);
}

/*
 * Get the actual type OID of a specific function argument (counting from 0),
 * but working from the calling expression tree instead of FmgrInfo
 *
 * Returns InvalidOid if information is not available
 */
Oid
get_call_expr_argtype(Node *expr, int argnum)
{
	List	   *args;
	Oid			argtype;

	if (expr == NULL)
		return InvalidOid;

	if (IsA(expr, FuncExpr))
		args = ((FuncExpr *) expr)->args;
	else if (IsA(expr, OpExpr))
		args = ((OpExpr *) expr)->args;
	else if (IsA(expr, DistinctExpr))
		args = ((DistinctExpr *) expr)->args;
	else if (IsA(expr, ScalarArrayOpExpr))
		args = ((ScalarArrayOpExpr *) expr)->args;
	else if (IsA(expr, ArrayCoerceExpr))
		args = list_make1(((ArrayCoerceExpr *) expr)->arg);
	else if (IsA(expr, NullIfExpr))
		args = ((NullIfExpr *) expr)->args;
	else
		return InvalidOid;

	if (argnum < 0 || argnum >= list_length(args))
		return InvalidOid;

	argtype = exprType((Node *) list_nth(args, argnum));

	/*
	 * special hack for ScalarArrayOpExpr and ArrayCoerceExpr: what the
	 * underlying function will actually get passed is the element type of the
	 * array.
	 */
	if (IsA(expr, ScalarArrayOpExpr) &&
		argnum == 1)
		argtype = get_element_type(argtype);
	else if (IsA(expr, ArrayCoerceExpr) &&
			 argnum == 0)
		argtype = get_element_type(argtype);

	return argtype;
}

/*-------------------------------------------------------------------------
 *		Support routines for procedural language implementations
 *-------------------------------------------------------------------------
 */

/*
 * Verify that a validator is actually associated with the language of a
 * particular function and that the user has access to both the language and
 * the function.  All validators should call this before doing anything
 * substantial.  Doing so ensures a user cannot achieve anything with explicit
 * calls to validators that he could not achieve with CREATE FUNCTION or by
 * simply calling an existing function.
 *
 * When this function returns false, callers should skip all validation work
 * and call PG_RETURN_VOID().  This never happens at present; it is reserved
 * for future expansion.
 *
 * In particular, checking that the validator corresponds to the function's
 * language allows untrusted language validators to assume they process only
 * superuser-chosen source code.  (Untrusted language call handlers, by
 * definition, do assume that.)  A user lacking the USAGE language privilege
 * would be unable to reach the validator through CREATE FUNCTION, so we check
 * that to block explicit calls as well.  Checking the EXECUTE privilege on
 * the function is often superfluous, because most users can clone the
 * function to get an executable copy.  It is meaningful against users with no
 * database TEMP right and no permanent schema CREATE right, thereby unable to
 * create any function.  Also, if the function tracks persistent state by
 * function OID or name, validating the original function might permit more
 * mischief than creating and validating a clone thereof.
 */
bool
CheckFunctionValidatorAccess(Oid validatorOid, Oid functionOid)
{
	HeapTuple	procTup;
	HeapTuple	langTup;
	Form_pg_proc procStruct;
	Form_pg_language langStruct;
	AclResult	aclresult;

	/* Get the function's pg_proc entry */
	procTup = SearchSysCache(PROCOID, ObjectIdGetDatum(functionOid), 0, 0, 0);
	if (!HeapTupleIsValid(procTup))
		elog(ERROR, "cache lookup failed for function %u", functionOid);
	procStruct = (Form_pg_proc) GETSTRUCT(procTup);

	/*
	 * Fetch pg_language entry to know if this is the correct validation
	 * function for that pg_proc entry.
	 */
	langTup = SearchSysCache(LANGOID, ObjectIdGetDatum(procStruct->prolang),
							 0, 0, 0);
	if (!HeapTupleIsValid(langTup))
		elog(ERROR, "cache lookup failed for language %u", procStruct->prolang);
	langStruct = (Form_pg_language) GETSTRUCT(langTup);

	if (langStruct->lanvalidator != validatorOid)
		ereport(ERROR,
				(errcode(ERRCODE_INSUFFICIENT_PRIVILEGE),
				 errmsg("language validation function %u called for language %u instead of %u",
						validatorOid, procStruct->prolang,
						langStruct->lanvalidator)));

	/* first validate that we have permissions to use the language */
	aclresult = pg_language_aclcheck(procStruct->prolang, GetUserId(),
									 ACL_USAGE);
	if (aclresult != ACLCHECK_OK)
		aclcheck_error(aclresult, ACL_KIND_LANGUAGE,
					   NameStr(langStruct->lanname));

	/*
	 * Check whether we are allowed to execute the function itself. If we can
	 * execute it, there should be no possible side-effect of
	 * compiling/validation that execution can't have.
	 */
	aclresult = pg_proc_aclcheck(functionOid, GetUserId(), ACL_EXECUTE);
	if (aclresult != ACLCHECK_OK)
		aclcheck_error(aclresult, ACL_KIND_PROC, NameStr(procStruct->proname));

	ReleaseSysCache(procTup);
	ReleaseSysCache(langTup);

	return true;
}<|MERGE_RESOLUTION|>--- conflicted
+++ resolved
@@ -8,11 +8,7 @@
  *
  *
  * IDENTIFICATION
-<<<<<<< HEAD
- *	  $PostgreSQL: pgsql/src/backend/utils/fmgr/fmgr.c,v 1.113.2.2 2009/12/09 21:58:17 tgl Exp $
-=======
  *	  $PostgreSQL: pgsql/src/backend/utils/fmgr/fmgr.c,v 1.114 2008/03/25 22:42:45 tgl Exp $
->>>>>>> f260edb1
  *
  *-------------------------------------------------------------------------
  */
@@ -331,21 +327,13 @@
 		prosrcattr = SysCacheGetAttr(PROCOID, procedureTuple,
 									 Anum_pg_proc_prosrc, &isnull);
 		if (isnull)
-<<<<<<< HEAD
 			elog(ERROR, "null prosrc for C function %u", functionId);
-=======
-			elog(ERROR, "null prosrc for function %u", functionId);
->>>>>>> f260edb1
 		prosrcstring = TextDatumGetCString(prosrcattr);
 
 		probinattr = SysCacheGetAttr(PROCOID, procedureTuple,
 									 Anum_pg_proc_probin, &isnull);
 		if (isnull)
-<<<<<<< HEAD
 			elog(ERROR, "null probin for C function %u", functionId);
-=======
-			elog(ERROR, "null probin for function %u", functionId);
->>>>>>> f260edb1
 		probinstring = TextDatumGetCString(probinattr);
 
 		/* Look up the function itself */
