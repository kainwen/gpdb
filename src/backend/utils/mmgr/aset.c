--- conflicted
+++ resolved
@@ -7,13 +7,9 @@
  * type.
  *
  *
-<<<<<<< HEAD
  * Portions Copyright (c) 2007-2008, Greenplum inc
  * Portions Copyright (c) 2012-Present Pivotal Software, Inc.
- * Portions Copyright (c) 1996-2010, PostgreSQL Global Development Group
-=======
  * Portions Copyright (c) 1996-2011, PostgreSQL Global Development Group
->>>>>>> a4bebdd9
  * Portions Copyright (c) 1994, Regents of the University of California
  *
  * IDENTIFICATION
@@ -82,7 +78,6 @@
 /* Define this to detail debug alloc information */
 /* #define HAVE_ALLOCINFO */
 
-<<<<<<< HEAD
 #ifdef CDB_PALLOC_CALLER_ID
 #define CDB_MCXT_WHERE(context) (context)->callerFile, (context)->callerLine
 #else
@@ -92,7 +87,7 @@
 #if defined(CDB_PALLOC_TAGS) && !defined(CDB_PALLOC_CALLER_ID)
 #error "If CDB_PALLOC_TAGS is defined, CDB_PALLOC_CALLER_ID must be defined too"
 #endif
-=======
+
 /*--------------------
  * Chunk freelist k holds chunks of size 1 << (k + ALLOC_MINBITS),
  * for k = 0 .. ALLOCSET_NUM_FREELISTS-1.
@@ -125,7 +120,6 @@
 /* Size of largest chunk that we use a fixed size for */
 #define ALLOC_CHUNK_FRACTION	4
 /* We allow chunks to be at most 1/4 of maxBlockSize (less overhead) */
->>>>>>> a4bebdd9
 
 /*--------------------
  * The first block allocated for an allocset has size initBlockSize.
@@ -148,34 +142,6 @@
 typedef void *AllocPointer;
 
 /*
-<<<<<<< HEAD
-=======
- * AllocSetContext is our standard implementation of MemoryContext.
- *
- * Note: header.isReset means there is nothing for AllocSetReset to do.
- * This is different from the aset being physically empty (empty blocks list)
- * because we may still have a keeper block.  It's also different from the set
- * being logically empty, because we don't attempt to detect pfree'ing the
- * last active chunk.
- */
-typedef struct AllocSetContext
-{
-	MemoryContextData header;	/* Standard memory-context fields */
-	/* Info about storage allocated in this context: */
-	AllocBlock	blocks;			/* head of list of blocks in this set */
-	AllocChunk	freelist[ALLOCSET_NUM_FREELISTS];		/* free chunk lists */
-	/* Allocation parameters for this context: */
-	Size		initBlockSize;	/* initial block size */
-	Size		maxBlockSize;	/* maximum block size */
-	Size		nextBlockSize;	/* next block size to allocate */
-	Size		allocChunkLimit;	/* effective chunk size limit */
-	AllocBlock	keeper;			/* if not NULL, keep this block over resets */
-} AllocSetContext;
-
-typedef AllocSetContext *AllocSet;
-
-/*
->>>>>>> a4bebdd9
  * AllocBlock
  *		An AllocBlock is the unit of memory that is obtained by aset.c
  *		from malloc().	It contains one or more AllocChunks, which are
@@ -192,12 +158,7 @@
 	AllocSet	aset;			/* aset that owns this block */
 	AllocBlock	next;			/* next block in aset's blocks list */
 	char	   *freeptr;		/* start of free space in this block */
-<<<<<<< HEAD
-} AllocBlockData;
-=======
-	char	   *endptr;			/* end of space in this block */
 }	AllocBlockData;
->>>>>>> a4bebdd9
 
 /*
  * AllocChunk
@@ -229,17 +190,13 @@
 	/* this is zero in a free chunk */
 	Size		requested_size;
 #endif
-<<<<<<< HEAD
 #ifdef CDB_PALLOC_TAGS
 	const char  *alloc_tag;
 	int 		alloc_n;
 	void *prev_chunk;
 	void *next_chunk;
 #endif
-} AllocChunkData;
-=======
 }	AllocChunkData;
->>>>>>> a4bebdd9
 
 /*
  * AllocPointerIsValid
@@ -380,9 +337,9 @@
 		return;
 
 	AllocSet set = (AllocSet) mc;
-	fprintf(file, "%p|%p|%d|%s|"UINT64_FORMAT"|"UINT64_FORMAT"|%zu|%zu|%zu|%zu|%d", mc, mc->parent, mc->type, mc->name,
+	fprintf(file, "%p|%p|%d|%s|"UINT64_FORMAT"|"UINT64_FORMAT"|%zu|%zu|%zu|%zu", mc, mc->parent, mc->type, mc->name,
 			mc->allBytesAlloc, mc->allBytesFreed, mc->maxBytesHeld,
-			set->initBlockSize, set->maxBlockSize, set->nextBlockSize, set->isReset);
+			set->initBlockSize, set->maxBlockSize, set->nextBlockSize);
 
 #ifdef CDB_PALLOC_CALLER_ID
 	fprintf(file, "|%s|%d", (mc->callerFile == NULL ? "NA" : mc->callerFile), mc->callerLine);
@@ -872,13 +829,8 @@
          */
 	}
 
-<<<<<<< HEAD
-	context->isReset = true;
-
 	context->nullAccountHeader = NULL;
 
-=======
->>>>>>> a4bebdd9
 	return (MemoryContext) context;
 }
 
@@ -1028,13 +980,8 @@
 
 	/* Reset block size allocation sequence, too */
 	set->nextBlockSize = set->initBlockSize;
-<<<<<<< HEAD
-
-	set->isReset = true;
 
 	set->nullAccountHeader = NULL;
-=======
->>>>>>> a4bebdd9
 }
 
 /*
@@ -1170,14 +1117,9 @@
 			set->blocks = block;
 		}
 
-<<<<<<< HEAD
-		set->isReset = false;
         MemoryContextNoteAlloc(&set->header, blksize);              /*CDB*/
 
 		AllocAllocInfo(set, chunk, isHeader);
-=======
-		AllocAllocInfo(set, chunk);
->>>>>>> a4bebdd9
 		return AllocChunkGetPointer(chunk);
 	}
 
@@ -1220,14 +1162,7 @@
 		randomize_mem((char *) AllocChunkGetPointer(chunk), size);
 #endif
 
-<<<<<<< HEAD
-		/* isReset must be false already */
-		Assert(!set->isReset);
-
 		AllocAllocInfo(set, chunk, isHeader);
-=======
-		AllocAllocInfo(set, chunk);
->>>>>>> a4bebdd9
 		return AllocChunkGetPointer(chunk);
 	}
 
@@ -1386,14 +1321,8 @@
 	randomize_mem((char *) AllocChunkGetPointer(chunk), size);
 #endif
 
-<<<<<<< HEAD
-	set->isReset = false;
-
 	AllocAllocInfo(set, chunk, isHeader);
 
-=======
-	AllocAllocInfo(set, chunk);
->>>>>>> a4bebdd9
 	return AllocChunkGetPointer(chunk);
 }
 
