/*-------------------------------------------------------------------------
 *
 * genfile.c
 *		Functions for direct access to files
 *
 *
 * Copyright (c) 2004-2008, PostgreSQL Global Development Group
 *
 * Author: Andreas Pflug <pgadmin@pse-consulting.de>
 *
 * IDENTIFICATION
<<<<<<< HEAD
 *	  $PostgreSQL: pgsql/src/backend/utils/adt/genfile.c,v 1.17.2.1 2008/03/31 01:32:01 tgl Exp $
=======
 *	  $PostgreSQL: pgsql/src/backend/utils/adt/genfile.c,v 1.19 2008/03/31 01:31:43 tgl Exp $
>>>>>>> f260edb1
 *
 *-------------------------------------------------------------------------
 */
#include "postgres.h"

#include <sys/file.h>
#include <sys/stat.h>
#include <unistd.h>
#include <dirent.h>

#include "access/heapam.h"
#include "catalog/pg_type.h"
#include "funcapi.h"
#include "miscadmin.h"
#include "postmaster/syslogger.h"
#include "storage/fd.h"
#include "utils/builtins.h"
#include "utils/memutils.h"
#include "utils/timestamp.h"
#include "utils/datetime.h"


#ifdef WIN32

#ifdef rename
#undef rename
#endif

#ifdef unlink
#undef unlink
#endif
#endif

typedef struct
{
	char	   *location;
	DIR		   *dirdesc;
} directory_fctx;


/*
 * Convert a "text" filename argument to C string, and check it's allowable.
 *
 * Filename may be absolute or relative to the DataDir, but we only allow
 * absolute paths that match DataDir or Log_directory.
 */
static char *
convert_and_check_filename(text *arg)
{
	char	   *filename;

	filename = text_to_cstring(arg);
	canonicalize_path(filename);	/* filename can change length here */

	/* Disallow ".." in the path */
	if (path_contains_parent_reference(filename))
		ereport(ERROR,
				(errcode(ERRCODE_INSUFFICIENT_PRIVILEGE),
			(errmsg("reference to parent directory (\"..\") not allowed"))));

	if (is_absolute_path(filename))
	{
		/* Allow absolute references within DataDir */
		if (path_is_prefix_of_path(DataDir, filename))
			return filename;
		/* The log directory might be outside our datadir, but allow it */
		if (is_absolute_path(Log_directory) &&
			path_is_prefix_of_path(Log_directory, filename))
			return filename;

		ereport(ERROR,
				(errcode(ERRCODE_INSUFFICIENT_PRIVILEGE),
				 (errmsg("absolute path not allowed"))));
		return NULL;			/* keep compiler quiet */
	}
	else
	{
		return filename;
	}
}

/*
 * check for superuser, bark if not.
 */
static void
requireSuperuser(void)
{
	if (!superuser())
		ereport(ERROR,
				(errcode(ERRCODE_INSUFFICIENT_PRIVILEGE),
			  (errmsg("only superuser may access generic file functions"))));
}

/*
 * Read a section of a file, returning it as bytea
 *
 * Caller is responsible for all permissions checking.
 *
 * We read the whole of the file when bytes_to_read is negative.
 */
bytea *
read_binary_file(const char *filename, int64 seek_offset, int64 bytes_to_read)
{
	bytea	   *buf;
	size_t		nbytes;
	FILE	   *file;

	if (bytes_to_read < 0)
	{
		if (seek_offset < 0)
			bytes_to_read = -seek_offset;
		else
		{
			struct stat fst;

			if (stat(filename, &fst) < 0)
				ereport(ERROR,
						(errcode_for_file_access(),
						 errmsg("could not stat file \"%s\": %m", filename)));

			bytes_to_read = fst.st_size - seek_offset;
		}
	}

	/* not sure why anyone thought that int64 length was a good idea */
	if (bytes_to_read > (MaxAllocSize - VARHDRSZ))
		ereport(ERROR,
				(errcode(ERRCODE_INVALID_PARAMETER_VALUE),
				 errmsg("requested length too large")));

	if ((file = AllocateFile(filename, PG_BINARY_R)) == NULL)
		ereport(ERROR,
				(errcode_for_file_access(),
				 errmsg("could not open file \"%s\" for reading: %m",
						filename)));

	if (fseeko(file, (off_t) seek_offset,
			   (seek_offset >= 0) ? SEEK_SET : SEEK_END) != 0)
		ereport(ERROR,
				(errcode_for_file_access(),
				 errmsg("could not seek in file \"%s\": %m", filename)));

	buf = (bytea *) palloc((Size) bytes_to_read + VARHDRSZ);

	nbytes = fread(VARDATA(buf), 1, (size_t) bytes_to_read, file);

	if (ferror(file))
		ereport(ERROR,
				(errcode_for_file_access(),
				 errmsg("could not read file \"%s\": %m", filename)));

	SET_VARSIZE(buf, nbytes + VARHDRSZ);

	FreeFile(file);

	return buf;
}

/*
 * Read a section of a file, returning it as text
 */
Datum
pg_read_file(PG_FUNCTION_ARGS)
{
	text	   *filename_t = PG_GETARG_TEXT_P(0);
	int64		seek_offset = PG_GETARG_INT64(1);
	int64		bytes_to_read = PG_GETARG_INT64(2);
	char	   *buf;
	size_t		nbytes;
	FILE	   *file;
	char	   *filename;

	if (!superuser())
		ereport(ERROR,
				(errcode(ERRCODE_INSUFFICIENT_PRIVILEGE),
				 (errmsg("must be superuser to read files"))));

	filename = convert_and_check_filename(filename_t);

	if ((file = AllocateFile(filename, PG_BINARY_R)) == NULL)
		ereport(ERROR,
				(errcode_for_file_access(),
				 errmsg("could not open file \"%s\" for reading: %m",
						filename)));

	if (fseeko(file, (off_t) seek_offset,
			   (seek_offset >= 0) ? SEEK_SET : SEEK_END) != 0)
		ereport(ERROR,
				(errcode_for_file_access(),
				 errmsg("could not seek in file \"%s\": %m", filename)));

	if (bytes_to_read < 0)
		ereport(ERROR,
				(errcode(ERRCODE_INVALID_PARAMETER_VALUE),
				 errmsg("requested length cannot be negative")));

	/* not sure why anyone thought that int64 length was a good idea */
	if (bytes_to_read > (MaxAllocSize - VARHDRSZ))
		ereport(ERROR,
				(errcode(ERRCODE_INVALID_PARAMETER_VALUE),
				 errmsg("requested length too large")));

	buf = palloc((Size) bytes_to_read + VARHDRSZ);

	nbytes = fread(VARDATA(buf), 1, (size_t) bytes_to_read, file);

	if (ferror(file))
		ereport(ERROR,
				(errcode_for_file_access(),
				 errmsg("could not read file \"%s\": %m", filename)));

	SET_VARSIZE(buf, nbytes + VARHDRSZ);

	FreeFile(file);
	pfree(filename);

	PG_RETURN_TEXT_P(buf);
}

/*
 * stat a file
 */
Datum
pg_stat_file(PG_FUNCTION_ARGS)
{
	text	   *filename_t = PG_GETARG_TEXT_P(0);
	char	   *filename;
	struct stat fst;
	Datum		values[6];
	bool		isnull[6];
	HeapTuple	tuple;
	TupleDesc	tupdesc;

	if (!superuser())
		ereport(ERROR,
				(errcode(ERRCODE_INSUFFICIENT_PRIVILEGE),
				 (errmsg("must be superuser to get file information"))));

	filename = convert_and_check_filename(filename_t);

	if (stat(filename, &fst) < 0)
		ereport(ERROR,
				(errcode_for_file_access(),
				 errmsg("could not stat file \"%s\": %m", filename)));

	/*
	 * This record type had better match the output parameters declared for me
	 * in pg_proc.h.
	 */
	tupdesc = CreateTemplateTupleDesc(6, false);
	TupleDescInitEntry(tupdesc, (AttrNumber) 1,
					   "size", INT8OID, -1, 0);
	TupleDescInitEntry(tupdesc, (AttrNumber) 2,
					   "access", TIMESTAMPTZOID, -1, 0);
	TupleDescInitEntry(tupdesc, (AttrNumber) 3,
					   "modification", TIMESTAMPTZOID, -1, 0);
	TupleDescInitEntry(tupdesc, (AttrNumber) 4,
					   "change", TIMESTAMPTZOID, -1, 0);
	TupleDescInitEntry(tupdesc, (AttrNumber) 5,
					   "creation", TIMESTAMPTZOID, -1, 0);
	TupleDescInitEntry(tupdesc, (AttrNumber) 6,
					   "isdir", BOOLOID, -1, 0);
	BlessTupleDesc(tupdesc);

	memset(isnull, false, sizeof(isnull));

	values[0] = Int64GetDatum((int64) fst.st_size);
	values[1] = TimestampTzGetDatum(time_t_to_timestamptz(fst.st_atime));
	values[2] = TimestampTzGetDatum(time_t_to_timestamptz(fst.st_mtime));
	/* Unix has file status change time, while Win32 has creation time */
#if !defined(WIN32) && !defined(__CYGWIN__)
	values[3] = TimestampTzGetDatum(time_t_to_timestamptz(fst.st_ctime));
	isnull[4] = true;
#else
	isnull[3] = true;
	values[4] = TimestampTzGetDatum(time_t_to_timestamptz(fst.st_ctime));
#endif
	values[5] = BoolGetDatum(S_ISDIR(fst.st_mode));

	tuple = heap_form_tuple(tupdesc, values, isnull);

	pfree(filename);

	PG_RETURN_DATUM(HeapTupleGetDatum(tuple));
}


/*
 * List a directory (returns the filenames only)
 */
Datum
pg_ls_dir(PG_FUNCTION_ARGS)
{
	FuncCallContext *funcctx;
	struct dirent *de;
	directory_fctx *fctx;

	if (!superuser())
		ereport(ERROR,
				(errcode(ERRCODE_INSUFFICIENT_PRIVILEGE),
				 (errmsg("must be superuser to get directory listings"))));

	if (SRF_IS_FIRSTCALL())
	{
		MemoryContext oldcontext;

		funcctx = SRF_FIRSTCALL_INIT();
		oldcontext = MemoryContextSwitchTo(funcctx->multi_call_memory_ctx);

		fctx = palloc(sizeof(directory_fctx));
		fctx->location = convert_and_check_filename(PG_GETARG_TEXT_P(0));

		fctx->dirdesc = AllocateDir(fctx->location);

		if (!fctx->dirdesc)
			ereport(ERROR,
					(errcode_for_file_access(),
					 errmsg("could not open directory \"%s\": %m",
							fctx->location)));

		funcctx->user_fctx = fctx;
		MemoryContextSwitchTo(oldcontext);
	}

	funcctx = SRF_PERCALL_SETUP();
	fctx = (directory_fctx *) funcctx->user_fctx;

	while ((de = ReadDir(fctx->dirdesc, fctx->location)) != NULL)
	{
		if (strcmp(de->d_name, ".") == 0 ||
			strcmp(de->d_name, "..") == 0)
			continue;

		SRF_RETURN_NEXT(funcctx, CStringGetTextDatum(de->d_name));
	}

	FreeDir(fctx->dirdesc);

	SRF_RETURN_DONE(funcctx);
}

/* ------------------------------------
 * generic file handling functions
 */

Datum
pg_file_write(PG_FUNCTION_ARGS)
{
	FILE	   *f;
	char	   *filename;
	text	   *data;
	int64		count = 0;

	requireSuperuser();

	filename = convert_and_check_filename(PG_GETARG_TEXT_P(0));
	data = PG_GETARG_TEXT_P(1);

	if (!PG_GETARG_BOOL(2))
	{
		struct stat fst;

		if (stat(filename, &fst) >= 0)
			ereport(ERROR,
					(ERRCODE_DUPLICATE_FILE,
					 errmsg("file \"%s\" exists", filename)));

		f = fopen(filename, "wb");
	}
	else
		f = fopen(filename, "ab");

	if (!f)
		ereport(ERROR,
				(errcode_for_file_access(),
				 errmsg("could not open file \"%s\" for writing: %m",
						filename)));

	if (VARSIZE(data) != 0)
	{
		count = fwrite(VARDATA(data), 1, VARSIZE(data) - VARHDRSZ, f);

		if (count != VARSIZE(data) - VARHDRSZ)
			ereport(ERROR,
					(errcode_for_file_access(),
					 errmsg("could not write file \"%s\": %m", filename)));
	}
	fclose(f);

	PG_RETURN_INT64(count);
}


Datum
pg_file_rename(PG_FUNCTION_ARGS)
{
	char	   *fn1,
			   *fn2,
			   *fn3;
	int			rc;

	requireSuperuser();

	if (PG_ARGISNULL(0) || PG_ARGISNULL(1))
		PG_RETURN_NULL();

	fn1 = convert_and_check_filename(PG_GETARG_TEXT_P(0));
	fn2 = convert_and_check_filename(PG_GETARG_TEXT_P(1));
	if (PG_ARGISNULL(2))
		fn3 = 0;
	else
		fn3 = convert_and_check_filename(PG_GETARG_TEXT_P(2));

	if (access(fn1, W_OK) < 0)
	{
		ereport(WARNING,
				(errcode_for_file_access(),
				 errmsg("file \"%s\" is not accessible: %m", fn1)));

		PG_RETURN_BOOL(false);
	}

	if (fn3 && access(fn2, W_OK) < 0)
	{
		ereport(WARNING,
				(errcode_for_file_access(),
				 errmsg("file \"%s\" is not accessible: %m", fn2)));

		PG_RETURN_BOOL(false);
	}

	rc = access(fn3 ? fn3 : fn2, 2);
	if (rc >= 0 || errno != ENOENT)
	{
		ereport(ERROR,
				(ERRCODE_DUPLICATE_FILE,
				 errmsg("cannot rename to target file \"%s\"",
						fn3 ? fn3 : fn2)));
	}

	if (fn3)
	{
		if (rename(fn2, fn3) != 0)
		{
			ereport(ERROR,
					(errcode_for_file_access(),
					 errmsg("could not rename \"%s\" to \"%s\": %m",
							fn2, fn3)));
		}
		if (rename(fn1, fn2) != 0)
		{
			ereport(WARNING,
					(errcode_for_file_access(),
					 errmsg("could not rename \"%s\" to \"%s\": %m",
							fn1, fn2)));

			if (rename(fn3, fn2) != 0)
			{
				ereport(ERROR,
						(errcode_for_file_access(),
						 errmsg("could not rename \"%s\" back to \"%s\": %m",
								fn3, fn2)));
			}
			else
			{
				ereport(ERROR,
						(ERRCODE_UNDEFINED_FILE,
						 errmsg("renaming \"%s\" to \"%s\" was reverted",
								fn2, fn3)));
			}
		}
	}
	else if (rename(fn1, fn2) != 0)
	{
		ereport(ERROR,
				(errcode_for_file_access(),
				 errmsg("could not rename \"%s\" to \"%s\": %m", fn1, fn2)));
	}

	PG_RETURN_BOOL(true);
}


Datum
pg_file_unlink(PG_FUNCTION_ARGS)
{
	char	   *filename;

	requireSuperuser();

	filename = convert_and_check_filename(PG_GETARG_TEXT_P(0));

	if (access(filename, W_OK) < 0)
	{
		if (errno == ENOENT)
			PG_RETURN_BOOL(false);
		else
			ereport(ERROR,
					(errcode_for_file_access(),
					 errmsg("file \"%s\" is not accessible: %m", filename)));
	}

	if (unlink(filename) < 0)
	{
		ereport(WARNING,
				(errcode_for_file_access(),
				 errmsg("could not unlink file \"%s\": %m", filename)));

		PG_RETURN_BOOL(false);
	}
	PG_RETURN_BOOL(true);
}


Datum
pg_logdir_ls(PG_FUNCTION_ARGS)
{
	FuncCallContext *funcctx;
	struct dirent *de;
	directory_fctx *fctx;
    bool prefix_is_gpdb = true;

	if (!superuser())
		ereport(ERROR,
				(errcode(ERRCODE_INSUFFICIENT_PRIVILEGE),
				 (errmsg("only superuser can list the log directory"))));

	if (strcmp(Log_filename, "gpdb-%Y-%m-%d_%H%M%S.csv") != 0 &&
        strcmp(Log_filename, "gpdb-%Y-%m-%d_%H%M%S.log") != 0 &&
        strcmp(Log_filename, "postgresql-%Y-%m-%d_%H%M%S.log") != 0 )
		ereport(ERROR,
				(errcode(ERRCODE_INVALID_PARAMETER_VALUE),
				 (errmsg("the log_filename parameter must equal 'gpdb-%%Y-%%m-%%d_%%H%%M%%S.csv'"))));

	if (strncmp(Log_filename, "gpdb", 4) != 0)
		prefix_is_gpdb = false;

	if (SRF_IS_FIRSTCALL())
	{
		MemoryContext oldcontext;
		TupleDesc	tupdesc;

		funcctx = SRF_FIRSTCALL_INIT();
		oldcontext = MemoryContextSwitchTo(funcctx->multi_call_memory_ctx);

		fctx = palloc(sizeof(directory_fctx));

		tupdesc = CreateTemplateTupleDesc(2, false);
		TupleDescInitEntry(tupdesc, (AttrNumber) 1, "starttime",
						   TIMESTAMPOID, -1, 0);
		TupleDescInitEntry(tupdesc, (AttrNumber) 2, "filename",
						   TEXTOID, -1, 0);

		funcctx->attinmeta = TupleDescGetAttInMetadata(tupdesc);

		fctx->location = pstrdup(Log_directory);
		fctx->dirdesc = AllocateDir(fctx->location);

		if (!fctx->dirdesc)
			ereport(ERROR,
					(errcode_for_file_access(),
					 errmsg("could not read directory \"%s\": %m",
							fctx->location)));

		funcctx->user_fctx = fctx;
		MemoryContextSwitchTo(oldcontext);
	}

	funcctx = SRF_PERCALL_SETUP();
	fctx = (directory_fctx *) funcctx->user_fctx;

	while ((de = ReadDir(fctx->dirdesc, fctx->location)) != NULL)
	{
		char	   *values[2];
		HeapTuple	tuple;
		char		timestampbuf[32];
		char	   *field[MAXDATEFIELDS];
		char		lowstr[MAXDATELEN + 1];
		int			dtype;
		int			nf,
					ftype[MAXDATEFIELDS];
		fsec_t		fsec;
		int			tz = 0;
		struct pg_tm date;

        if (prefix_is_gpdb)
        {
            int end = 17;
            /*
		     * Default format: gpdb-YYYY-MM-DD_HHMMSS.log or gpdb-YYYY-MM-DD_HHMMSS.csv
		     */
		    if (strlen(de->d_name) != 26
			    || strncmp(de->d_name, "gpdb-", 5) != 0
			    || de->d_name[15] != '_'
			    || (strcmp(de->d_name + 22, ".log") != 0 && strcmp(de->d_name + 22, ".csv") != 0))
            {
			    
                /* 
                 * Not our normal format.  Maybe old format without TIME fields?
                 */
             
                if (strlen(de->d_name) != 26
			    || strncmp(de->d_name, "gpdb-", 5) != 0
			    || de->d_name[15] != '_'
			    || (strcmp(de->d_name + 22, ".log") != 0 && strcmp(de->d_name + 22, ".csv") != 0))
                    continue;

                end = 10;

            }
		    /* extract timestamp portion of filename */
		    snprintf(timestampbuf, sizeof(timestampbuf), "%s", de->d_name + 5);
		    timestampbuf[end] = '\0';
        }
        else
        {
		    /*
		     * Default format: postgresql-YYYY-MM-DD_HHMMSS.log
		     */
		    if (strlen(de->d_name) != 32
			    || strncmp(de->d_name, "postgresql-", 11) != 0
			    || de->d_name[21] != '_'
			    || strcmp(de->d_name + 28, ".log") != 0)
			    continue;

		    /* extract timestamp portion of filename */
			snprintf(timestampbuf, sizeof(timestampbuf), "%s", de->d_name + 11);
		    timestampbuf[17] = '\0';
        }

		/* parse and decode expected timestamp to verify it's OK format */
		if (ParseDateTime(timestampbuf, lowstr, MAXDATELEN, field, ftype, MAXDATEFIELDS, &nf))
			continue;

		if (DecodeDateTime(field, ftype, nf, &dtype, &date, &fsec, &tz))
			continue;

		/* Seems the timestamp is OK; prepare and return tuple */

		values[0] = timestampbuf;
		values[1] = palloc(strlen(fctx->location) + strlen(de->d_name) + 2);
		sprintf(values[1], "%s/%s", fctx->location, de->d_name);

		tuple = BuildTupleFromCStrings(funcctx->attinmeta, values);

		SRF_RETURN_NEXT(funcctx, HeapTupleGetDatum(tuple));
	}

	FreeDir(fctx->dirdesc);
	SRF_RETURN_DONE(funcctx);
}

Datum
pg_file_length(PG_FUNCTION_ARGS)
{
	text	   *filename_t = PG_GETARG_TEXT_P(0);
	char	   *filename;
	struct stat fst;

	requireSuperuser();

	filename = convert_and_check_filename(filename_t);

	if (stat(filename, &fst) < 0)
		ereport(ERROR,
				(errcode_for_file_access(),
				 errmsg("could not stat file \"%s\": %m", filename)));

	PG_RETURN_INT64((int64) fst.st_size);
}<|MERGE_RESOLUTION|>--- conflicted
+++ resolved
@@ -9,11 +9,7 @@
  * Author: Andreas Pflug <pgadmin@pse-consulting.de>
  *
  * IDENTIFICATION
-<<<<<<< HEAD
- *	  $PostgreSQL: pgsql/src/backend/utils/adt/genfile.c,v 1.17.2.1 2008/03/31 01:32:01 tgl Exp $
-=======
  *	  $PostgreSQL: pgsql/src/backend/utils/adt/genfile.c,v 1.19 2008/03/31 01:31:43 tgl Exp $
->>>>>>> f260edb1
  *
  *-------------------------------------------------------------------------
  */
