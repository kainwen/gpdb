/*-------------------------------------------------------------------------
 *
 * selfuncs.c
 *	  Selectivity functions and index cost estimation functions for
 *	  standard operators and index access methods.
 *
 *	  Selectivity routines are registered in the pg_operator catalog
 *	  in the "oprrest" and "oprjoin" attributes.
 *
 *	  Index cost functions are registered in the pg_am catalog
 *	  in the "amcostestimate" attribute.
 *
 * Portions Copyright (c) 2006-2009, Greenplum inc
 * Portions Copyright (c) 2012-Present Pivotal Software, Inc.
 * Portions Copyright (c) 1996-2009, PostgreSQL Global Development Group
 * Portions Copyright (c) 1994, Regents of the University of California
 *
 *
 * IDENTIFICATION
 *	  $PostgreSQL: pgsql/src/backend/utils/adt/selfuncs.c,v 1.263 2009/10/21 20:38:58 tgl Exp $
 *
 *-------------------------------------------------------------------------
 */

/*----------
 * Operator selectivity estimation functions are called to estimate the
 * selectivity of WHERE clauses whose top-level operator is their operator.
 * We divide the problem into two cases:
 *		Restriction clause estimation: the clause involves vars of just
 *			one relation.
 *		Join clause estimation: the clause involves vars of multiple rels.
 * Join selectivity estimation is far more difficult and usually less accurate
 * than restriction estimation.
 *
 * When dealing with the inner scan of a nestloop join, we consider the
 * join's joinclauses as restriction clauses for the inner relation, and
 * treat vars of the outer relation as parameters (a/k/a constants of unknown
 * values).  So, restriction estimators need to be able to accept an argument
 * telling which relation is to be treated as the variable.
 *
 * The call convention for a restriction estimator (oprrest function) is
 *
 *		Selectivity oprrest (PlannerInfo *root,
 *							 Oid operator,
 *							 List *args,
 *							 int varRelid);
 *
 * root: general information about the query (rtable and RelOptInfo lists
 * are particularly important for the estimator).
 * operator: OID of the specific operator in question.
 * args: argument list from the operator clause.
 * varRelid: if not zero, the relid (rtable index) of the relation to
 * be treated as the variable relation.  May be zero if the args list
 * is known to contain vars of only one relation.
 *
 * This is represented at the SQL level (in pg_proc) as
 *
 *		float8 oprrest (internal, oid, internal, int4);
 *
 * The result is a selectivity, that is, a fraction (0 to 1) of the rows
 * of the relation that are expected to produce a TRUE result for the
 * given operator.
 *
 * The call convention for a join estimator (oprjoin function) is similar
 * except that varRelid is not needed, and instead join information is
 * supplied:
 *
 *		Selectivity oprjoin (PlannerInfo *root,
 *							 Oid operator,
 *							 List *args,
 *							 JoinType jointype,
 *							 SpecialJoinInfo *sjinfo);
 *
 *		float8 oprjoin (internal, oid, internal, int2, internal);
 *
 * (Before Postgres 8.4, join estimators had only the first four of these
 * parameters.	That signature is still allowed, but deprecated.)  The
 * relationship between jointype and sjinfo is explained in the comments for
 * clause_selectivity() --- the short version is that jointype is usually
 * best ignored in favor of examining sjinfo.
 *
 * Join selectivity for regular inner and outer joins is defined as the
 * fraction (0 to 1) of the cross product of the relations that is expected
 * to produce a TRUE result for the given operator.  For both semi and anti
 * joins, however, the selectivity is defined as the fraction of the left-hand
 * side relation's rows that are expected to have a match (ie, at least one
 * row with a TRUE result) in the right-hand side.
 *----------
 */

#include "postgres.h"

#include <ctype.h>
#include <math.h>

#include "access/sysattr.h"
#include "catalog/pg_opfamily.h"
#include "catalog/pg_statistic.h"
#include "catalog/pg_type.h"
#include "catalog/pg_constraint.h"
#include "mb/pg_wchar.h"
#include "nodes/makefuncs.h"
#include "nodes/nodeFuncs.h"
#include "optimizer/clauses.h"
#include "optimizer/cost.h"
#include "optimizer/pathnode.h"
#include "optimizer/paths.h"
#include "optimizer/plancat.h"
#include "optimizer/predtest.h"
#include "optimizer/restrictinfo.h"
#include "optimizer/var.h"
#include "parser/parse_coerce.h"
#include "parser/parsetree.h"
#include "utils/builtins.h"
#include "utils/bytea.h"
#include "utils/date.h"
#include "utils/datum.h"
#include "utils/fmgroids.h"
#include "utils/lsyscache.h"
#include "utils/nabstime.h"
#include "utils/pg_locale.h"
#include "utils/selfuncs.h"
#include "utils/syscache.h"

#include "cdb/cdbvars.h"                /* getgpsegmentCount */

/* Hooks for plugins to get control when we ask for stats */
get_relation_stats_hook_type get_relation_stats_hook = NULL;
get_index_stats_hook_type get_index_stats_hook = NULL;

static double var_eq_const(VariableStatData *vardata, Oid operator,
			 Datum constval, bool constisnull,
			 bool varonleft);
static double var_eq_non_const(VariableStatData *vardata, Oid operator,
				 Node *other,
				 bool varonleft);
static double ineq_histogram_selectivity(VariableStatData *vardata,
						   FmgrInfo *opproc, bool isgt,
						   Datum constval, Oid consttype);
static double eqjoinsel_inner(Oid operator,
				VariableStatData *vardata1, VariableStatData *vardata2);
static double eqjoinsel_semi(Oid operator,
			   VariableStatData *vardata1, VariableStatData *vardata2);
static bool convert_to_scalar(Datum value, Oid valuetypid, double *scaledvalue,
				  Datum lobound, Datum hibound, Oid boundstypid,
				  double *scaledlobound, double *scaledhibound, bool isgt);
static double convert_numeric_to_scalar(Datum value, Oid typid);
static void convert_bytea_to_scalar(Datum value,
						double *scaledvalue,
						Datum lobound,
						double *scaledlobound,
						Datum hibound,
						double *scaledhibound);
static double convert_one_bytea_to_scalar(unsigned char *value, int valuelen,
							int rangelo, int rangehi);
static bool get_variable_range(PlannerInfo *root, VariableStatData *vardata,
				   Oid sortop, Datum *min, Datum *max);
static Selectivity prefix_selectivity(VariableStatData *vardata,
				   Oid vartype, Oid opfamily, Const *prefixcon);
static Selectivity like_selectivity(const char *patt, int pattlen,
									bool case_insensitive);
static Selectivity regex_selectivity(const char *patt, int pattlen,
									 bool case_insensitive,
									 int fixed_prefix_len);
static Datum string_to_datum(const char *str, Oid datatype);
static Const *string_to_const(const char *str, Oid datatype);
static Const *string_to_bytea_const(const char *str, size_t str_len);


/*
 *		eqsel			- Selectivity of "=" for any data types.
 *
 * Note: this routine is also used to estimate selectivity for some
 * operators that are not "=" but have comparable selectivity behavior,
 * such as "~=" (geometric approximate-match).	Even for "=", we must
 * keep in mind that the left and right datatypes may differ.
 */
Datum
eqsel(PG_FUNCTION_ARGS)
{
	PlannerInfo *root = (PlannerInfo *) PG_GETARG_POINTER(0);
	Oid			operator = PG_GETARG_OID(1);
	List	   *args = (List *) PG_GETARG_POINTER(2);
	int			varRelid = PG_GETARG_INT32(3);
	VariableStatData vardata;
	Node	   *other;
	bool		varonleft;
	double		selec;

	/*
	 * If expression is not variable = something or something = variable, then
	 * punt and return a default estimate.
	 */
	if (!get_restriction_variable(root, args, varRelid,
								  &vardata, &other, &varonleft))
		PG_RETURN_FLOAT8(DEFAULT_EQ_SEL);

	/*
	 * We can do a lot better if the something is a constant.  (Note: the
	 * Const might result from estimation rather than being a simple constant
	 * in the query.)
	 */
	if (IsA(other, Const))
		selec = var_eq_const(&vardata, operator,
							 ((Const *) other)->constvalue,
							 ((Const *) other)->constisnull,
							 varonleft);
	else
		selec = var_eq_non_const(&vardata, operator, other,
								 varonleft);

	ReleaseVariableStats(vardata);

	PG_RETURN_FLOAT8((float8) selec);
}

/*
 * var_eq_const --- eqsel for var = const case
 *
 * This is split out so that some other estimation functions can use it.
 */
static double
var_eq_const(VariableStatData *vardata, Oid operator,
			 Datum constval, bool constisnull,
			 bool varonleft)
{
	double		selec;

	/*
	 * If the constant is NULL, assume operator is strict and return zero, ie,
	 * operator will never return TRUE.
	 */
	if (constisnull)
		return 0.0;

	/*
	 * If we matched the var to a unique index, assume there is exactly one
	 * match regardless of anything else.  (This is slightly bogus, since the
	 * index's equality operator might be different from ours, but it's more
	 * likely to be right than ignoring the information.)
	 */
	if (vardata->isunique && vardata->rel && vardata->rel->tuples >= 1.0)
		return 1.0 / vardata->rel->tuples;

	if (HeapTupleIsValid(vardata->statsTuple))
	{
		Form_pg_statistic stats;
		AttStatsSlot sslot;
		bool		match = false;
		int			i;

		stats = (Form_pg_statistic) GETSTRUCT(vardata->statsTuple);

		/*
		 * Is the constant "=" to any of the column's most common values?
		 * (Although the given operator may not really be "=", we will assume
		 * that seeing whether it returns TRUE is an appropriate test.	If you
		 * don't like this, maybe you shouldn't be using eqsel for your
		 * operator...)
		 */
		if (get_attstatsslot(&sslot, vardata->statsTuple,
							 STATISTIC_KIND_MCV, InvalidOid,
							 ATTSTATSSLOT_VALUES | ATTSTATSSLOT_NUMBERS))
		{
			FmgrInfo	eqproc;

			fmgr_info(get_opcode(operator), &eqproc);

			for (i = 0; i < sslot.nvalues; i++)
			{
				/* be careful to apply operator right way 'round */
				if (varonleft)
					match = DatumGetBool(FunctionCall2(&eqproc,
													   sslot.values[i],
													   constval));
				else
					match = DatumGetBool(FunctionCall2(&eqproc,
													   constval,
													   sslot.values[i]));
				if (match)
					break;
			}
		}
		else
		{
			/* no most-common-value info available */
			i = 0;				/* keep compiler quiet */
		}

		if (match)
		{
			/*
			 * Constant is "=" to this common value.  We know selectivity
			 * exactly (or as exactly as ANALYZE could calculate it, anyway).
			 */
			selec = sslot.numbers[i];
		}
		else
		{
			/*
			 * Comparison is against a constant that is neither NULL nor any
			 * of the common values.  Its selectivity cannot be more than
			 * this:
			 */
			double		sumcommon = 0.0;
			double		otherdistinct;

			for (i = 0; i < sslot.nnumbers; i++)
				sumcommon += sslot.numbers[i];
			selec = 1.0 - sumcommon - stats->stanullfrac;
			CLAMP_PROBABILITY(selec);

			/*
			 * and in fact it's probably a good deal less. We approximate that
			 * all the not-common values share this remaining fraction
			 * equally, so we divide by the number of other distinct values.
			 */
			otherdistinct = get_variable_numdistinct(vardata) - sslot.nnumbers;
			if (otherdistinct > 1)
				selec /= otherdistinct;

			/*
			 * Another cross-check: selectivity shouldn't be estimated as more
			 * than the least common "most common value".
			 */
			if (sslot.nnumbers > 0 && selec > sslot.numbers[sslot.nnumbers - 1])
				selec = sslot.numbers[sslot.nnumbers - 1];
		}

		free_attstatsslot(&sslot);
	}
	else
	{
		/*
		 * No ANALYZE stats available, so make a guess using estimated number
		 * of distinct values and assuming they are equally common. (The guess
		 * is unlikely to be very good, but we do know a few special cases.)
		 */
		selec = 1.0 / get_variable_numdistinct(vardata);
	}

	/* result should be in range, but make sure... */
	CLAMP_PROBABILITY(selec);

	return selec;
}

/*
 * var_eq_non_const --- eqsel for var = something-other-than-const case
 */
static double
var_eq_non_const(VariableStatData *vardata, Oid operator,
				 Node *other,
				 bool varonleft)
{
	double		selec;

	/*
	 * If we matched the var to a unique index, assume there is exactly one
	 * match regardless of anything else.  (This is slightly bogus, since the
	 * index's equality operator might be different from ours, but it's more
	 * likely to be right than ignoring the information.)
	 */
	if (vardata->isunique && vardata->rel && vardata->rel->tuples >= 1.0)
		return 1.0 / vardata->rel->tuples;

	if (HeapTupleIsValid(vardata->statsTuple))
	{
		Form_pg_statistic stats;
		double		ndistinct;
		AttStatsSlot sslot;

		stats = (Form_pg_statistic) GETSTRUCT(vardata->statsTuple);

		/*
		 * Search is for a value that we do not know a priori, but we will
		 * assume it is not NULL.  Estimate the selectivity as non-null
		 * fraction divided by number of distinct values, so that we get a
		 * result averaged over all possible values whether common or
		 * uncommon.  (Essentially, we are assuming that the not-yet-known
		 * comparison value is equally likely to be any of the possible
		 * values, regardless of their frequency in the table.	Is that a good
		 * idea?)
		 */
		selec = 1.0 - stats->stanullfrac;
		ndistinct = get_variable_numdistinct(vardata);
		if (ndistinct > 1)
			selec /= ndistinct;

		/*
		 * Cross-check: selectivity should never be estimated as more than the
		 * most common value's.
		 */
		if (get_attstatsslot(&sslot, vardata->statsTuple,
							 STATISTIC_KIND_MCV, InvalidOid,
							 ATTSTATSSLOT_NUMBERS))
		{
			if (sslot.nnumbers > 0 && selec > sslot.numbers[0])
				selec = sslot.numbers[0];
			free_attstatsslot(&sslot);
		}
	}
	else
	{
		/*
		 * No ANALYZE stats available, so make a guess using estimated number
		 * of distinct values and assuming they are equally common. (The guess
		 * is unlikely to be very good, but we do know a few special cases.)
		 */
		selec = 1.0 / get_variable_numdistinct(vardata);
	}

	/* result should be in range, but make sure... */
	CLAMP_PROBABILITY(selec);

	return selec;
}

/*
 *		neqsel			- Selectivity of "!=" for any data types.
 *
 * This routine is also used for some operators that are not "!="
 * but have comparable selectivity behavior.  See above comments
 * for eqsel().
 */
Datum
neqsel(PG_FUNCTION_ARGS)
{
	PlannerInfo *root = (PlannerInfo *) PG_GETARG_POINTER(0);
	Oid			operator = PG_GETARG_OID(1);
	List	   *args = (List *) PG_GETARG_POINTER(2);
	int			varRelid = PG_GETARG_INT32(3);
	Oid			eqop;
	float8		result;

	/*
	 * We want 1 - eqsel() where the equality operator is the one associated
	 * with this != operator, that is, its negator.
	 */
	eqop = get_negator(operator);
	if (eqop)
	{
		result = DatumGetFloat8(DirectFunctionCall4(eqsel,
													PointerGetDatum(root),
													ObjectIdGetDatum(eqop),
													PointerGetDatum(args),
													Int32GetDatum(varRelid)));
	}
	else
	{
		/* Use default selectivity (should we raise an error instead?) */
		result = DEFAULT_EQ_SEL;
	}
	result = 1.0 - result;
	PG_RETURN_FLOAT8(result);
}

/*
 *	scalarineqsel		- Selectivity of "<", "<=", ">", ">=" for scalars.
 *
 * This is the guts of both scalarltsel and scalargtsel.  The caller has
 * commuted the clause, if necessary, so that we can treat the variable as
 * being on the left.  The caller must also make sure that the other side
 * of the clause is a non-null Const, and dissect same into a value and
 * datatype.
 *
 * This routine works for any datatype (or pair of datatypes) known to
 * convert_to_scalar().  If it is applied to some other datatype,
 * it will return a default estimate.
 */
static double
scalarineqsel(PlannerInfo *root, Oid operator, bool isgt,
			  VariableStatData *vardata, Datum constval, Oid consttype)
{
	Form_pg_statistic stats;
	FmgrInfo	opproc;
	double		mcv_selec,
				hist_selec,
				sumcommon;
	double		selec;
	HeapTuple	tp = getStatsTuple(vardata);

	if (!HeapTupleIsValid(getStatsTuple(vardata)))
	{
		/* no stats available, so default result */
		return DEFAULT_INEQ_SEL;
	}
	stats = (Form_pg_statistic) GETSTRUCT(tp);

	fmgr_info(get_opcode(operator), &opproc);

	/*
	 * If we have most-common-values info, add up the fractions of the MCV
	 * entries that satisfy MCV OP CONST.  These fractions contribute directly
	 * to the result selectivity.  Also add up the total fraction represented
	 * by MCV entries.
	 */
	mcv_selec = mcv_selectivity(vardata, &opproc, constval, true,
								&sumcommon);

	/*
	 * If there is a histogram, determine which bin the constant falls in, and
	 * compute the resulting contribution to selectivity.
	 */
	hist_selec = ineq_histogram_selectivity(vardata, &opproc, isgt,
											constval, consttype);

	/*
	 * Now merge the results from the MCV and histogram calculations,
	 * realizing that the histogram covers only the non-null values that are
	 * not listed in MCV.
	 */
	selec = 1.0 - stats->stanullfrac - sumcommon;

	if (hist_selec > 0.0)
		selec *= hist_selec;
	else
	{
		/*
		 * If no histogram but there are values not accounted for by MCV,
		 * arbitrarily assume half of them will match.
		 */
		selec *= 0.5;
	}

	selec += mcv_selec;

	/* result should be in range, but make sure... */
	CLAMP_PROBABILITY(selec);

	return selec;
}

/*
 *	mcv_selectivity			- Examine the MCV list for selectivity estimates
 *
 * Determine the fraction of the variable's MCV population that satisfies
 * the predicate (VAR OP CONST), or (CONST OP VAR) if !varonleft.  Also
 * compute the fraction of the total column population represented by the MCV
 * list.  This code will work for any boolean-returning predicate operator.
 *
 * The function result is the MCV selectivity, and the fraction of the
 * total population is returned into *sumcommonp.  Zeroes are returned
 * if there is no MCV list.
 *
 */

double
mcv_selectivity(VariableStatData   *vardata,
                    FmgrInfo           *opproc,
				    Datum               constval,
                    bool                varonleft,
				    double        *sumcommonp)     /* OUT */
{
	double		mcv_selec,
				sumcommon;
	AttStatsSlot sslot;
	int			i;
	HeapTuple	tp = getStatsTuple(vardata);

	mcv_selec = 0.0;
	sumcommon = 0.0;

	if (HeapTupleIsValid(tp) &&
		get_attstatsslot(&sslot, tp,
						 STATISTIC_KIND_MCV, InvalidOid,
						 ATTSTATSSLOT_VALUES | ATTSTATSSLOT_NUMBERS))
	{
		for (i = 0; i < sslot.nvalues; i++)
		{
			if (varonleft ?
				DatumGetBool(FunctionCall2(opproc,
										   sslot.values[i],
										   constval)) :
				DatumGetBool(FunctionCall2(opproc,
										   constval,
										   sslot.values[i])))
				mcv_selec += sslot.numbers[i];
			sumcommon += sslot.numbers[i];
		}
		free_attstatsslot(&sslot);
	}

	*sumcommonp = sumcommon;
	return mcv_selec;
}

/*
 *	histogram_selectivity	- Examine the histogram for selectivity estimates
 *
 * Determine the fraction of the variable's histogram entries that satisfy
 * the predicate (VAR OP CONST), or (CONST OP VAR) if !varonleft.
 *
 * This code will work for any boolean-returning predicate operator, whether
 * or not it has anything to do with the histogram sort operator.  We are
 * essentially using the histogram just as a representative sample.  However,
 * small histograms are unlikely to be all that representative, so the caller
 * should be prepared to fall back on some other estimation approach when the
 * histogram is missing or very small.	It may also be prudent to combine this
 * approach with another one when the histogram is small.
 *
 * If the actual histogram size is not at least min_hist_size, we won't bother
 * to do the calculation at all.  Also, if the n_skip parameter is > 0, we
 * ignore the first and last n_skip histogram elements, on the grounds that
 * they are outliers and hence not very representative.  Typical values for
 * these parameters are 10 and 1.
 *
 * The function result is the selectivity, or -1 if there is no histogram
 * or it's smaller than min_hist_size.
 *
 * The output parameter *hist_size receives the actual histogram size,
 * or zero if no histogram.  Callers may use this number to decide how
 * much faith to put in the function result.
 *
 * Note that the result disregards both the most-common-values (if any) and
 * null entries.  The caller is expected to combine this result with
 * statistics for those portions of the column population.	It may also be
 * prudent to clamp the result range, ie, disbelieve exact 0 or 1 outputs.
 */
double
histogram_selectivity(VariableStatData *vardata, FmgrInfo *opproc,
					  Datum constval, bool varonleft,
					  int min_hist_size, int n_skip,
					  int *hist_size)
{
	double		result;
	HeapTuple	tp = getStatsTuple(vardata);
	AttStatsSlot sslot;

	/* check sanity of parameters */
	Assert(n_skip >= 0);
	Assert(min_hist_size > 2 * n_skip);

	if (HeapTupleIsValid(tp) &&
		get_attstatsslot(&sslot, tp,
						 STATISTIC_KIND_HISTOGRAM, InvalidOid,
						 ATTSTATSSLOT_VALUES))
	{
		*hist_size = sslot.nvalues;
		if (sslot.nvalues >= min_hist_size)
		{
			int			nmatch = 0;
			int			i;

			for (i = n_skip; i < sslot.nvalues - n_skip; i++)
			{
				if (varonleft ?
					DatumGetBool(FunctionCall2(opproc,
											   sslot.values[i],
											   constval)) :
					DatumGetBool(FunctionCall2(opproc,
											   constval,
											   sslot.values[i])))
					nmatch++;
			}
			result = ((double) nmatch) / ((double) (sslot.nvalues - 2 * n_skip));
		}
		else
			result = -1;
		free_attstatsslot(&sslot);
	}
	else
	{
		*hist_size = 0;
		result = -1;
	}

	return result;
}

/*
 *	ineq_histogram_selectivity	- Examine the histogram for scalarineqsel
 *
 * Determine the fraction of the variable's histogram population that
 * satisfies the inequality condition, ie, VAR < CONST or VAR > CONST.
 *
 * Returns zero if there is no histogram (valid results will always be
 * greater than zero).
 *
 * Note that the result disregards both the most-common-values (if any) and
 * null entries.  The caller is expected to combine this result with
 * statistics for those portions of the column population.
 */
static double
ineq_histogram_selectivity(VariableStatData *vardata,
						   FmgrInfo *opproc, bool isgt,
						   Datum constval, Oid consttype)
{
	double		hist_selec;
	HeapTuple	tp = getStatsTuple(vardata);
	AttStatsSlot sslot;

	hist_selec = 0.0;

	/*
	 * Someday, ANALYZE might store more than one histogram per rel/att,
	 * corresponding to more than one possible sort ordering defined for the
	 * column type.  However, to make that work we will need to figure out
	 * which staop to search for --- it's not necessarily the one we have at
	 * hand!  (For example, we might have a '<=' operator rather than the '<'
	 * operator that will appear in staop.)  For now, assume that whatever
	 * appears in pg_statistic is sorted the same way our operator sorts, or
	 * the reverse way if isgt is TRUE.
	 */
	if (HeapTupleIsValid(tp) &&
		get_attstatsslot(&sslot, tp,
						 STATISTIC_KIND_HISTOGRAM, InvalidOid,
						 ATTSTATSSLOT_VALUES))
	{
		if (sslot.nvalues > 1)
		{
			/*
			 * Use binary search to find proper location, ie, the first slot
			 * at which the comparison fails.  (If the given operator isn't
			 * actually sort-compatible with the histogram, you'll get garbage
			 * results ... but probably not any more garbage-y than you would
			 * from the old linear search.)
			 */
			double		histfrac;
			int			lobound = 0;	/* first possible slot to search */
			int			hibound = sslot.nvalues;		/* last+1 slot to search */

			while (lobound < hibound)
			{
				int			probe = (lobound + hibound) / 2;
				bool		ltcmp;

				ltcmp = DatumGetBool(FunctionCall2(opproc,
												   sslot.values[probe],
												   constval));
				if (isgt)
					ltcmp = !ltcmp;
				if (ltcmp)
					lobound = probe + 1;
				else
					hibound = probe;
			}

			if (lobound <= 0)
			{
				/* Constant is below lower histogram boundary. */
				histfrac = 0.0;
			}
			else if (lobound >= sslot.nvalues)
			{
				/* Constant is above upper histogram boundary. */
				histfrac = 1.0;
			}
			else
			{
				int			i = lobound;
				double		val,
							high,
							low;
				double		binfrac;

				/*
				 * We have values[i-1] < constant < values[i].
				 *
				 * Convert the constant and the two nearest bin boundary
				 * values to a uniform comparison scale, and do a linear
				 * interpolation within this bin.
				 */
				if (convert_to_scalar(constval, consttype, &val,
									  sslot.values[i - 1], sslot.values[i],
									  vardata->vartype,
									  &low, &high, isgt))
				{
					if (high <= low)
					{
						/* cope if bin boundaries appear identical */
						binfrac = 0.5;
					}
					else if (val <= low)
						binfrac = 0.0;
					else if (val >= high)
						binfrac = 1.0;
					else
					{
						binfrac = (val - low) / (high - low);

						/*
						 * Watch out for the possibility that we got a NaN or
						 * Infinity from the division.	This can happen
						 * despite the previous checks, if for example "low"
						 * is -Infinity.
						 */
						if (isnan(binfrac) ||
							binfrac < 0.0 || binfrac > 1.0)
							binfrac = 0.5;
					}
				}
				else
				{
					/*
					 * Ideally we'd produce an error here, on the grounds that
					 * the given operator shouldn't have scalarXXsel
					 * registered as its selectivity func unless we can deal
					 * with its operand types.	But currently, all manner of
					 * stuff is invoking scalarXXsel, so give a default
					 * estimate until that can be fixed.
					 */
					binfrac = 0.5;
				}

				/*
				 * Now, compute the overall selectivity across the values
				 * represented by the histogram.  We have i-1 full bins and
				 * binfrac partial bin below the constant.
				 */
				histfrac = (double) (i - 1) + binfrac;
				histfrac /= (double) (sslot.nvalues - 1);
			}

			/*
			 * Now histfrac = fraction of histogram entries below the
			 * constant.
			 *
			 * Account for "<" vs ">"
			 */
			hist_selec = isgt ? (1.0 - histfrac) : histfrac;

			/*
			 * The histogram boundaries are only approximate to begin with,
			 * and may well be out of date anyway.	Therefore, don't believe
			 * extremely small or large selectivity estimates.
			 */
			if (hist_selec < 0.0001)
				hist_selec = 0.0001;
			else if (hist_selec > 0.9999)
				hist_selec = 0.9999;
		}

		free_attstatsslot(&sslot);
	}

	return hist_selec;
}

/*
 *		scalarltsel		- Selectivity of "<" (also "<=") for scalars.
 */
Datum
scalarltsel(PG_FUNCTION_ARGS)
{
	PlannerInfo *root = (PlannerInfo *) PG_GETARG_POINTER(0);
	Oid			operator = PG_GETARG_OID(1);
	List	   *args = (List *) PG_GETARG_POINTER(2);
	int			varRelid = PG_GETARG_INT32(3);
	VariableStatData vardata;
	Node	   *other = NULL;
	bool		varonleft = false;
	Datum		constval;
	Oid			consttype;
	bool		isgt;
	double		selec;

	/*
	 * If expression is not variable op something or something op variable,
	 * then punt and return a default estimate.
	 */
	if (!get_restriction_variable(root, args, varRelid,
								  &vardata, &other, &varonleft))
		PG_RETURN_FLOAT8(DEFAULT_INEQ_SEL);

	/*
	 * Can't do anything useful if the something is not a constant, either.
	 */
	if (!IsA(other, Const))
	{
		ReleaseVariableStats(vardata);
		PG_RETURN_FLOAT8(DEFAULT_INEQ_SEL);
	}

	/*
	 * If the constant is NULL, assume operator is strict and return zero, ie,
	 * operator will never return TRUE.
	 */
	if (((Const *) other)->constisnull)
	{
		ReleaseVariableStats(vardata);
		PG_RETURN_FLOAT8(0.0);
	}
	constval = ((Const *) other)->constvalue;
	consttype = ((Const *) other)->consttype;

	/*
	 * Force the var to be on the left to simplify logic in scalarineqsel.
	 */
	if (varonleft)
	{
		/* we have var < other */
		isgt = false;
	}
	else
	{
		/* we have other < var, commute to make var > other */
		operator = get_commutator(operator);
		if (!operator)
		{
			/* Use default selectivity (should we raise an error instead?) */
			ReleaseVariableStats(vardata);
			PG_RETURN_FLOAT8(DEFAULT_INEQ_SEL);
		}
		isgt = true;
	}

	selec = scalarineqsel(root, operator, isgt, &vardata, constval, consttype);

	ReleaseVariableStats(vardata);

	PG_RETURN_FLOAT8((float8) selec);
}

/*
 *		scalargtsel		- Selectivity of ">" (also ">=") for integers.
 */
Datum
scalargtsel(PG_FUNCTION_ARGS)
{
	PlannerInfo *root = (PlannerInfo *) PG_GETARG_POINTER(0);
	Oid			operator = PG_GETARG_OID(1);
	List	   *args = (List *) PG_GETARG_POINTER(2);
	int			varRelid = PG_GETARG_INT32(3);
	VariableStatData vardata;
	Node	   *other = NULL;
	bool		varonleft = false;
	Datum		constval;
	Oid			consttype;
	bool		isgt;
	double		selec;

	/*
	 * If expression is not variable op something or something op variable,
	 * then punt and return a default estimate.
	 */
	if (!get_restriction_variable(root, args, varRelid,
								  &vardata, &other, &varonleft))
		PG_RETURN_FLOAT8(DEFAULT_INEQ_SEL);

	/*
	 * Can't do anything useful if the something is not a constant, either.
	 */
	if (!IsA(other, Const))
	{
		ReleaseVariableStats(vardata);
		PG_RETURN_FLOAT8(DEFAULT_INEQ_SEL);
	}

	/*
	 * If the constant is NULL, assume operator is strict and return zero, ie,
	 * operator will never return TRUE.
	 */
	if (((Const *) other)->constisnull)
	{
		ReleaseVariableStats(vardata);
		PG_RETURN_FLOAT8(0.0);
	}
	constval = ((Const *) other)->constvalue;
	consttype = ((Const *) other)->consttype;

	/*
	 * Force the var to be on the left to simplify logic in scalarineqsel.
	 */
	if (varonleft)
	{
		/* we have var > other */
		isgt = true;
	}
	else
	{
		/* we have other > var, commute to make var < other */
		operator = get_commutator(operator);
		if (!operator)
		{
			/* Use default selectivity (should we raise an error instead?) */
			ReleaseVariableStats(vardata);
			PG_RETURN_FLOAT8(DEFAULT_INEQ_SEL);
		}
		isgt = false;
	}

	selec = scalarineqsel(root, operator, isgt, &vardata, constval, consttype);

	ReleaseVariableStats(vardata);

	PG_RETURN_FLOAT8((float8) selec);
}

/*
 * patternsel			- Generic code for pattern-match selectivity.
 */
static double
patternsel(PG_FUNCTION_ARGS, Pattern_Type ptype, bool negate)
{
	PlannerInfo *root = (PlannerInfo *) PG_GETARG_POINTER(0);
	Oid			operator = PG_GETARG_OID(1);
	List	   *args = (List *) PG_GETARG_POINTER(2);
	int			varRelid = PG_GETARG_INT32(3);
	VariableStatData vardata;
	Node	   *variable;
	Node	   *other=NULL;
	bool		varonleft=false;
	Datum		constval;
	Oid			consttype;
	Oid			vartype;
	Oid			opfamily;
	Pattern_Prefix_Status pstatus;
	Const	   *patt;
	Const	   *prefix = NULL;
	Selectivity	rest_selec = 0;
	double		result;

	/*
	 * If this is for a NOT LIKE or similar operator, get the corresponding
	 * positive-match operator and work with that.	Set result to the correct
	 * default estimate, too.
	 */
	if (negate)
	{
		operator = get_negator(operator);
		if (!OidIsValid(operator))
			elog(ERROR, "patternsel called for operator without a negator");
		result = 1.0 - DEFAULT_MATCH_SEL;
	}
	else
	{
		result = DEFAULT_MATCH_SEL;
	}

	/*
	 * If expression is not variable op constant, then punt and return a
	 * default estimate.
	 */
	if (!get_restriction_variable(root, args, varRelid,
								  &vardata, &other, &varonleft))
		return result;
	if (!varonleft || !IsA(other, Const))
	{
		ReleaseVariableStats(vardata);
		return result;
	}
	variable = (Node *) linitial(args);

	/*
	 * If the constant is NULL, assume operator is strict and return zero, ie,
	 * operator will never return TRUE.  (It's zero even for a negator op.)
	 */
	if (((Const *) other)->constisnull)
	{
		ReleaseVariableStats(vardata);
		return 0.0;
	}
	constval = ((Const *) other)->constvalue;
	consttype = ((Const *) other)->consttype;

	/*
	 * The right-hand const is type text or bytea for all supported operators.
	 * We do not expect to see binary-compatible types here, since
	 * const-folding should have relabeled the const to exactly match the
	 * operator's declared type.
	 */
	if (consttype != TEXTOID && consttype != BYTEAOID)
	{
		ReleaseVariableStats(vardata);
		return result;
	}

	/*
	 * Similarly, the exposed type of the left-hand side should be one of
	 * those we know.  (Do not look at vardata.atttype, which might be
	 * something binary-compatible but different.)	We can use it to choose
	 * the index opfamily from which we must draw the comparison operators.
	 *
	 * NOTE: It would be more correct to use the PATTERN opfamilies than the
	 * simple ones, but at the moment ANALYZE will not generate statistics for
	 * the PATTERN operators.  But our results are so approximate anyway that
	 * it probably hardly matters.
	 */
	vartype = vardata.vartype;

	switch (vartype)
	{
		case TEXTOID:
			opfamily = TEXT_BTREE_FAM_OID;
			break;
		case BPCHAROID:
			opfamily = BPCHAR_BTREE_FAM_OID;
			break;
		case NAMEOID:
			opfamily = NAME_BTREE_FAM_OID;
			break;
		case BYTEAOID:
			opfamily = BYTEA_BTREE_FAM_OID;
			break;
		default:
			ReleaseVariableStats(vardata);
			return result;
	}

	/*
	 * Pull out any fixed prefix implied by the pattern, and estimate the
	 * fractional selectivity of the remainder of the pattern.
	 */
	patt = (Const *) other;
	pstatus = pattern_fixed_prefix(patt, ptype, &prefix, &rest_selec);

	/*
	 * If necessary, coerce the prefix constant to the right type.
	 */
	if (prefix && prefix->consttype != vartype)
	{
		char	   *prefixstr;

		switch (prefix->consttype)
		{
			case TEXTOID:
				prefixstr = TextDatumGetCString(prefix->constvalue);
				break;
			case BYTEAOID:
				prefixstr = DatumGetCString(DirectFunctionCall1(byteaout,
														prefix->constvalue));
				break;
			default:
				elog(ERROR, "unrecognized consttype: %u",
					 prefix->consttype);
				ReleaseVariableStats(vardata);
				return result;
		}
		prefix = string_to_const(prefixstr, vartype);
		pfree(prefixstr);
	}

	if (pstatus == Pattern_Prefix_Exact)
	{
		/*
		 * Pattern specifies an exact match, so pretend operator is '='
		 */
		Oid			eqopr = get_opfamily_member(opfamily, vartype, vartype,
												BTEqualStrategyNumber);

		if (eqopr == InvalidOid)
			elog(ERROR, "no = operator for opfamily %u", opfamily);
		result = var_eq_const(&vardata, eqopr, prefix->constvalue,
							  false, true);
	}
	else
	{
		/*
		 * Not exact-match pattern.  If we have a sufficiently large
		 * histogram, estimate selectivity for the histogram part of the
		 * population by counting matches in the histogram.  If not, estimate
		 * selectivity of the fixed prefix and remainder of pattern
		 * separately, then combine the two to get an estimate of the
		 * selectivity for the part of the column population represented by
		 * the histogram.  (For small histograms, we combine these
		 * approaches.)
		 *
		 * We then add up data for any most-common-values values; these are
		 * not in the histogram population, and we can get exact answers for
		 * them by applying the pattern operator, so there's no reason to
		 * approximate.  (If the MCVs cover a significant part of the total
		 * population, this gives us a big leg up in accuracy.)
		 *
		 * GPDB_84_MERGE_FIXME: this entire function is a massive conflict
		 * because of the confusing backports and merges throughout its history.
		 * At Venky's suggestion we have replaced this section with the 8.4
		 * logic and removed CDB-specific pieces. Revisit.
		 */
		Selectivity selec;
		int			hist_size;
		FmgrInfo	opproc;
		double		nullfrac,
					mcv_selec,
					sumcommon;

		/* Try to use the histogram entries to get selectivity */
		fmgr_info(get_opcode(operator), &opproc);

		selec = histogram_selectivity(&vardata, &opproc, constval, true,
									  10, 1, &hist_size);

		/* If not at least 100 entries, use the heuristic method */
		if (hist_size < 100)
		{
			Selectivity heursel;
			Selectivity prefixsel;

			if (pstatus == Pattern_Prefix_Partial)
				prefixsel = prefix_selectivity(&vardata, vartype,
											   opfamily, prefix);
			else
				prefixsel = 1.0;

			heursel = prefixsel * rest_selec;

			if (selec < 0)		/* fewer than 10 histogram entries? */
				selec = heursel;
			else
			{
				/*
				 * For histogram sizes from 10 to 100, we combine the
				 * histogram and heuristic selectivities, putting increasingly
				 * more trust in the histogram for larger sizes.
				 */
				double		hist_weight = hist_size / 100.0;

				selec = selec * hist_weight + heursel * (1.0 - hist_weight);
			}
		}

		/* In any case, don't believe extremely small or large estimates. */
		if (selec < 0.0001)
			selec = 0.0001;
		else if (selec > 0.9999)
			selec = 0.9999;

		/*
		 * If we have most-common-values info, add up the fractions of the MCV
		 * entries that satisfy MCV OP PATTERN.  These fractions contribute
		 * directly to the result selectivity.	Also add up the total fraction
		 * represented by MCV entries.
		 */
		mcv_selec = mcv_selectivity(&vardata, &opproc, constval, true,
									&sumcommon);

		if (HeapTupleIsValid(getStatsTuple(&vardata)))
		{
			HeapTuple tp = getStatsTuple(&vardata);
			nullfrac = ((Form_pg_statistic) GETSTRUCT(tp))->stanullfrac;
		}
		else
			nullfrac = 0.0;

		/*
		 * Now merge the results from the MCV and histogram calculations,
		 * realizing that the histogram covers only the non-null values that
		 * are not listed in MCV.
		 */
		selec *= 1.0 - nullfrac - sumcommon;
		selec += mcv_selec;

		/* result should be in range, but make sure... */
		CLAMP_PROBABILITY(selec);
		result = selec;
	}

	if (prefix)
	{
		pfree(DatumGetPointer(prefix->constvalue));
		pfree(prefix);
	}

	ReleaseVariableStats(vardata);

	return negate ? (1.0 - result) : result;
}

/*
 *		regexeqsel		- Selectivity of regular-expression pattern match.
 */
Datum
regexeqsel(PG_FUNCTION_ARGS)
{
	PG_RETURN_FLOAT8(patternsel(fcinfo, Pattern_Type_Regex, false));
}

/*
 *		icregexeqsel	- Selectivity of case-insensitive regex match.
 */
Datum
icregexeqsel(PG_FUNCTION_ARGS)
{
	PG_RETURN_FLOAT8(patternsel(fcinfo, Pattern_Type_Regex_IC, false));
}

/*
 *		likesel			- Selectivity of LIKE pattern match.
 */
Datum
likesel(PG_FUNCTION_ARGS)
{
	PG_RETURN_FLOAT8(patternsel(fcinfo, Pattern_Type_Like, false));
}

/*
 *		iclikesel			- Selectivity of ILIKE pattern match.
 */
Datum
iclikesel(PG_FUNCTION_ARGS)
{
	PG_RETURN_FLOAT8(patternsel(fcinfo, Pattern_Type_Like_IC, false));
}

/*
 *		regexnesel		- Selectivity of regular-expression pattern non-match.
 */
Datum
regexnesel(PG_FUNCTION_ARGS)
{
	PG_RETURN_FLOAT8(patternsel(fcinfo, Pattern_Type_Regex, true));
}

/*
 *		icregexnesel	- Selectivity of case-insensitive regex non-match.
 */
Datum
icregexnesel(PG_FUNCTION_ARGS)
{
	PG_RETURN_FLOAT8(patternsel(fcinfo, Pattern_Type_Regex_IC, true));
}

/*
 *		nlikesel		- Selectivity of LIKE pattern non-match.
 */
Datum
nlikesel(PG_FUNCTION_ARGS)
{
	PG_RETURN_FLOAT8(patternsel(fcinfo, Pattern_Type_Like, true));
}

/*
 *		icnlikesel		- Selectivity of ILIKE pattern non-match.
 */
Datum
icnlikesel(PG_FUNCTION_ARGS)
{
	PG_RETURN_FLOAT8(patternsel(fcinfo, Pattern_Type_Like_IC, true));
}

/*
 *		booltestsel		- Selectivity of BooleanTest Node.
 */
Selectivity
booltestsel(PlannerInfo *root, BoolTestType booltesttype, Node *arg,
			int varRelid, JoinType jointype, SpecialJoinInfo *sjinfo)
{
	VariableStatData vardata;
	double		selec;

	examine_variable(root, arg, varRelid, &vardata);

	if (HeapTupleIsValid(getStatsTuple(&vardata)))
	{
		Form_pg_statistic stats;
		double		freq_null;
		AttStatsSlot sslot;

		HeapTuple	tp = getStatsTuple(&vardata);

		stats = (Form_pg_statistic) GETSTRUCT(tp);
		freq_null = stats->stanullfrac;

		if (get_attstatsslot(&sslot, tp,
							 STATISTIC_KIND_MCV, InvalidOid,
							 ATTSTATSSLOT_VALUES | ATTSTATSSLOT_NUMBERS)
			&& sslot.nnumbers > 0)
		{
			double		freq_true;
			double		freq_false;

			/*
			 * Get first MCV frequency and derive frequency for true.
			 */
			if (DatumGetBool(sslot.values[0]))
				freq_true = sslot.numbers[0];
			else
				freq_true = 1.0 - sslot.numbers[0] - freq_null;

			/*
			 * Next derive frequency for false. Then use these as appropriate
			 * to derive frequency for each case.
			 */
			freq_false = 1.0 - freq_true - freq_null;

			switch (booltesttype)
			{
				case IS_UNKNOWN:
					/* select only NULL values */
					selec = freq_null;
					break;
				case IS_NOT_UNKNOWN:
					/* select non-NULL values */
					selec = 1.0 - freq_null;
					break;
				case IS_TRUE:
					/* select only TRUE values */
					selec = freq_true;
					break;
				case IS_NOT_TRUE:
					/* select non-TRUE values */
					selec = 1.0 - freq_true;
					break;
				case IS_FALSE:
					/* select only FALSE values */
					selec = freq_false;
					break;
				case IS_NOT_FALSE:
					/* select non-FALSE values */
					selec = 1.0 - freq_false;
					break;
				default:
					elog(ERROR, "unrecognized booltesttype: %d",
						 (int) booltesttype);
					selec = 0.0;	/* Keep compiler quiet */
					break;
			}

			free_attstatsslot(&sslot);
		}
		else
		{
			/*
			 * No most-common-value info available. Still have null fraction
			 * information, so use it for IS [NOT] UNKNOWN. Otherwise adjust
			 * for null fraction and assume an even split for boolean tests.
			 */
			switch (booltesttype)
			{
				case IS_UNKNOWN:

					/*
					 * Use freq_null directly.
					 */
					selec = freq_null;
					break;
				case IS_NOT_UNKNOWN:

					/*
					 * Select not unknown (not null) values. Calculate from
					 * freq_null.
					 */
					selec = 1.0 - freq_null;
					break;
				case IS_TRUE:
				case IS_NOT_TRUE:
				case IS_FALSE:
				case IS_NOT_FALSE:
					selec = (1.0 - freq_null) / 2.0;
					break;
				default:
					elog(ERROR, "unrecognized booltesttype: %d",
						 (int) booltesttype);
					selec = 0.0;	/* Keep compiler quiet */
					break;
			}
		}
	}
	else
	{
		/*
		 * If we can't get variable statistics for the argument, perhaps
		 * clause_selectivity can do something with it.  We ignore the
		 * possibility of a NULL value when using clause_selectivity, and just
		 * assume the value is either TRUE or FALSE.
		 */
		switch (booltesttype)
		{
			case IS_UNKNOWN:
				selec = DEFAULT_UNK_SEL;
				break;
			case IS_NOT_UNKNOWN:
				selec = DEFAULT_NOT_UNK_SEL;
				break;
			case IS_TRUE:
			case IS_NOT_FALSE:
				selec = (double) clause_selectivity(root, arg,
													varRelid,
													jointype, sjinfo,
													false /* use_damping */);
				break;
			case IS_FALSE:
			case IS_NOT_TRUE:
				selec = 1.0 - (double) clause_selectivity(root, arg,
														  varRelid,
														  jointype, sjinfo,
														  false /* use_damping */);
				break;
			default:
				elog(ERROR, "unrecognized booltesttype: %d",
					 (int) booltesttype);
				selec = 0.0;	/* Keep compiler quiet */
				break;
		}
	}

	ReleaseVariableStats(vardata);

	/* result should be in range, but make sure... */
	CLAMP_PROBABILITY(selec);

	return (Selectivity) selec;
}

/*
 *		nulltestsel		- Selectivity of NullTest Node.
 */
Selectivity
nulltestsel(PlannerInfo *root, NullTestType nulltesttype, Node *arg,
			int varRelid, JoinType jointype, SpecialJoinInfo *sjinfo)
{
	VariableStatData vardata;
	double		selec;

	/*
	 * GPDB_84_MERGE_NOTE: Following hack is removed in the upstream commit e006a24a.
	 * However, removing this causes cost differences for some ICG queries.
	 * Hence, keeping the hack in GPDB
	 * Special hack: an IS NULL test being applied at an outer join should not
	 * be taken at face value, since it's very likely being used to select the
	 * outer-side rows that don't have a match, and thus its selectivity has
	 * nothing whatever to do with the statistics of the original table
	 * column.	We do not have nearly enough context here to determine its
	 * true selectivity, so for the moment punt and guess at 0.5.  Eventually
	 * the planner should be made to provide enough info about the clause's
	 * context to let us do better.
	 */
	if (IS_OUTER_JOIN(jointype) && nulltesttype == IS_NULL)
		return (Selectivity) 0.5;

	examine_variable(root, arg, varRelid, &vardata);

	if (HeapTupleIsValid(getStatsTuple(&vardata)))
	{
		Form_pg_statistic stats;
		HeapTuple tp = getStatsTuple(&vardata);
		double		freq_null;

		stats = (Form_pg_statistic) GETSTRUCT(tp);
		freq_null = stats->stanullfrac;

		switch (nulltesttype)
		{
			case IS_NULL:

				/*
				 * Use freq_null directly.
				 */
				selec = freq_null;
				break;
			case IS_NOT_NULL:

				/*
				 * Select not unknown (not null) values. Calculate from
				 * freq_null.
				 */
				selec = 1.0 - freq_null;
				break;
			default:
				elog(ERROR, "unrecognized nulltesttype: %d",
					 (int) nulltesttype);
				return (Selectivity) 0; /* keep compiler quiet */
		}
	}
	else
	{
		/*
		 * No ANALYZE stats available, so make a guess
		 */
		switch (nulltesttype)
		{
			case IS_NULL:
				selec = DEFAULT_UNK_SEL;
				break;
			case IS_NOT_NULL:
				selec = DEFAULT_NOT_UNK_SEL;
				break;
			default:
				elog(ERROR, "unrecognized nulltesttype: %d",
					 (int) nulltesttype);
				return (Selectivity) 0; /* keep compiler quiet */
		}
	}

	ReleaseVariableStats(vardata);

	/* result should be in range, but make sure... */
	CLAMP_PROBABILITY(selec);

	return (Selectivity) selec;
}

/*
 * strip_array_coercion - strip binary-compatible relabeling from an array expr
 *
 * For array values, the parser normally generates ArrayCoerceExpr conversions,
 * but it seems possible that RelabelType might show up.  Also, the planner
 * is not currently tense about collapsing stacked ArrayCoerceExpr nodes,
 * so we need to be ready to deal with more than one level.
 */
static Node *
strip_array_coercion(Node *node)
{
	for (;;)
	{
		if (node && IsA(node, ArrayCoerceExpr) &&
			((ArrayCoerceExpr *) node)->elemfuncid == InvalidOid)
		{
			node = (Node *) ((ArrayCoerceExpr *) node)->arg;
		}
		else if (node && IsA(node, RelabelType))
		{
			/* We don't really expect this case, but may as well cope */
			node = (Node *) ((RelabelType *) node)->arg;
		}
		else
			break;
	}
	return node;
}

/*
 *		scalararraysel		- Selectivity of ScalarArrayOpExpr Node.
 */
Selectivity
scalararraysel(PlannerInfo *root,
			   ScalarArrayOpExpr *clause,
			   bool is_join_clause,
			   int varRelid,
			   JoinType jointype,
			   SpecialJoinInfo *sjinfo)
{
	Oid			operator = clause->opno;
	bool		useOr = clause->useOr;
	Node	   *leftop;
	Node	   *rightop;
	Oid			nominal_element_type;
	RegProcedure oprsel;
	FmgrInfo	oprselproc;
	Selectivity s1;

	/*
	 * First, look up the underlying operator's selectivity estimator. Punt if
	 * it hasn't got one.
	 */
	if (is_join_clause)
		oprsel = get_oprjoin(operator);
	else
		oprsel = get_oprrest(operator);
	if (!oprsel)
		return (Selectivity) 0.5;
	fmgr_info(oprsel, &oprselproc);

	/* deconstruct the expression */
	Assert(list_length(clause->args) == 2);
	leftop = (Node *) linitial(clause->args);
	rightop = (Node *) lsecond(clause->args);

	/* get nominal (after relabeling) element type of rightop */
	nominal_element_type = get_element_type(exprType(rightop));
	if (!OidIsValid(nominal_element_type))
		return (Selectivity) 0.5;		/* probably shouldn't happen */

	/* look through any binary-compatible relabeling of rightop */
	rightop = strip_array_coercion(rightop);

	/*
	 * We consider three cases:
	 *
	 * 1. rightop is an Array constant: deconstruct the array, apply the
	 * operator's selectivity function for each array element, and merge the
	 * results in the same way that clausesel.c does for AND/OR combinations.
	 *
	 * 2. rightop is an ARRAY[] construct: apply the operator's selectivity
	 * function for each element of the ARRAY[] construct, and merge.
	 *
	 * 3. otherwise, make a guess ...
	 */
	if (rightop && IsA(rightop, Const))
	{
		Datum		arraydatum = ((Const *) rightop)->constvalue;
		bool		arrayisnull = ((Const *) rightop)->constisnull;
		ArrayType  *arrayval;
		int16		elmlen;
		bool		elmbyval;
		char		elmalign;
		int			num_elems;
		Datum	   *elem_values;
		bool	   *elem_nulls;
		int			i;

		if (arrayisnull)		/* qual can't succeed if null array */
			return (Selectivity) 0.0;
		arrayval = DatumGetArrayTypeP(arraydatum);
		get_typlenbyvalalign(ARR_ELEMTYPE(arrayval),
							 &elmlen, &elmbyval, &elmalign);
		deconstruct_array(arrayval,
						  ARR_ELEMTYPE(arrayval),
						  elmlen, elmbyval, elmalign,
						  &elem_values, &elem_nulls, &num_elems);
		s1 = useOr ? 0.0 : 1.0;
		for (i = 0; i < num_elems; i++)
		{
			List	   *args;
			Selectivity s2;

			args = list_make2(leftop,
							  makeConst(nominal_element_type,
										-1,
										elmlen,
										elem_values[i],
										elem_nulls[i],
										elmbyval));
			if (is_join_clause)
				s2 = DatumGetFloat8(FunctionCall5(&oprselproc,
												  PointerGetDatum(root),
												  ObjectIdGetDatum(operator),
												  PointerGetDatum(args),
												  Int16GetDatum(jointype),
												  PointerGetDatum(sjinfo)));
			else
				s2 = DatumGetFloat8(FunctionCall4(&oprselproc,
												  PointerGetDatum(root),
												  ObjectIdGetDatum(operator),
												  PointerGetDatum(args),
												  Int32GetDatum(varRelid)));
			if (useOr)
				s1 = s1 + s2 - s1 * s2;
			else
				s1 = s1 * s2;
		}
	}
	else if (rightop && IsA(rightop, ArrayExpr) &&
			 !((ArrayExpr *) rightop)->multidims)
	{
		ArrayExpr  *arrayexpr = (ArrayExpr *) rightop;
		int16		elmlen;
		bool		elmbyval;
		ListCell   *l;

		get_typlenbyval(arrayexpr->element_typeid,
						&elmlen, &elmbyval);
		s1 = useOr ? 0.0 : 1.0;
		foreach(l, arrayexpr->elements)
		{
			Node	   *elem = (Node *) lfirst(l);
			List	   *args;
			Selectivity s2;

			/*
			 * Theoretically, if elem isn't of nominal_element_type we should
			 * insert a RelabelType, but it seems unlikely that any operator
			 * estimation function would really care ...
			 */
			args = list_make2(leftop, elem);
			if (is_join_clause)
				s2 = DatumGetFloat8(FunctionCall5(&oprselproc,
												  PointerGetDatum(root),
												  ObjectIdGetDatum(operator),
												  PointerGetDatum(args),
												  Int16GetDatum(jointype),
												  PointerGetDatum(sjinfo)));
			else
				s2 = DatumGetFloat8(FunctionCall4(&oprselproc,
												  PointerGetDatum(root),
												  ObjectIdGetDatum(operator),
												  PointerGetDatum(args),
												  Int32GetDatum(varRelid)));
			if (useOr)
				s1 = s1 + s2 - s1 * s2;
			else
				s1 = s1 * s2;
		}
	}
	else
	{
		CaseTestExpr *dummyexpr;
		List	   *args;
		Selectivity s2;
		int			i;

		/*
		 * We need a dummy rightop to pass to the operator selectivity
		 * routine.  It can be pretty much anything that doesn't look like a
		 * constant; CaseTestExpr is a convenient choice.
		 */
		dummyexpr = makeNode(CaseTestExpr);
		dummyexpr->typeId = nominal_element_type;
		dummyexpr->typeMod = -1;
		args = list_make2(leftop, dummyexpr);
		if (is_join_clause)
			s2 = DatumGetFloat8(FunctionCall5(&oprselproc,
											  PointerGetDatum(root),
											  ObjectIdGetDatum(operator),
											  PointerGetDatum(args),
											  Int16GetDatum(jointype),
											  PointerGetDatum(sjinfo)));
		else
			s2 = DatumGetFloat8(FunctionCall4(&oprselproc,
											  PointerGetDatum(root),
											  ObjectIdGetDatum(operator),
											  PointerGetDatum(args),
											  Int32GetDatum(varRelid)));
		s1 = useOr ? 0.0 : 1.0;

		/*
		 * Arbitrarily assume 10 elements in the eventual array value (see
		 * also estimate_array_length)
		 */
		for (i = 0; i < 10; i++)
		{
			if (useOr)
				s1 = s1 + s2 - s1 * s2;
			else
				s1 = s1 * s2;
		}
	}

	/* result should be in range, but make sure... */
	CLAMP_PROBABILITY(s1);

	return s1;
}

/*
 * Estimate number of elements in the array yielded by an expression.
 *
 * It's important that this agree with scalararraysel.
 */
int
estimate_array_length(Node *arrayexpr)
{
	/* look through any binary-compatible relabeling of arrayexpr */
	arrayexpr = strip_array_coercion(arrayexpr);

	if (arrayexpr && IsA(arrayexpr, Const))
	{
		Datum		arraydatum = ((Const *) arrayexpr)->constvalue;
		bool		arrayisnull = ((Const *) arrayexpr)->constisnull;
		ArrayType  *arrayval;

		if (arrayisnull)
			return 0;
		arrayval = DatumGetArrayTypeP(arraydatum);
		return ArrayGetNItems(ARR_NDIM(arrayval), ARR_DIMS(arrayval));
	}
	else if (arrayexpr && IsA(arrayexpr, ArrayExpr) &&
			 !((ArrayExpr *) arrayexpr)->multidims)
	{
		return list_length(((ArrayExpr *) arrayexpr)->elements);
	}
	else
	{
		/* default guess --- see also scalararraysel */
		return 10;
	}
}

/*
 *		rowcomparesel		- Selectivity of RowCompareExpr Node.
 *
 * We estimate RowCompare selectivity by considering just the first (high
 * order) columns, which makes it equivalent to an ordinary OpExpr.  While
 * this estimate could be refined by considering additional columns, it
 * seems unlikely that we could do a lot better without multi-column
 * statistics.
 */
Selectivity
rowcomparesel(PlannerInfo *root,
			  RowCompareExpr *clause,
			  int varRelid, JoinType jointype, SpecialJoinInfo *sjinfo)
{
	Selectivity s1;
	Oid			opno = linitial_oid(clause->opnos);
	List	   *opargs;
	bool		is_join_clause;

	/* Build equivalent arg list for single operator */
	opargs = list_make2(linitial(clause->largs), linitial(clause->rargs));

	/*
	 * Decide if it's a join clause.  This should match clausesel.c's
	 * treat_as_join_clause(), except that we intentionally consider only the
	 * leading columns and not the rest of the clause.
	 */
	if (varRelid != 0)
	{
		/*
		 * Caller is forcing restriction mode (eg, because we are examining an
		 * inner indexscan qual).
		 */
		is_join_clause = false;
	}
	else if (sjinfo == NULL)
	{
		/*
		 * It must be a restriction clause, since it's being evaluated at a
		 * scan node.
		 */
		is_join_clause = false;
	}
	else
	{
		/*
		 * Otherwise, it's a join if there's more than one relation used.
		 */
		is_join_clause = (NumRelids((Node *) opargs) > 1);
	}

	if (is_join_clause)
	{
		/* Estimate selectivity for a join clause. */
		s1 = join_selectivity(root, opno,
							  opargs,
							  jointype,
							  sjinfo);
	}
	else
	{
		/* Estimate selectivity for a restriction clause. */
		s1 = restriction_selectivity(root, opno,
									 opargs,
									 varRelid);
	}

	return s1;
}

/*
 *		eqjoinsel		- Join selectivity of "="
 */
Datum
eqjoinsel(PG_FUNCTION_ARGS)
{
	PlannerInfo *root = (PlannerInfo *) PG_GETARG_POINTER(0);
	Oid			operator = PG_GETARG_OID(1);
	List	   *args = (List *) PG_GETARG_POINTER(2);

#ifdef NOT_USED
	JoinType	jointype = (JoinType) PG_GETARG_INT16(3);
#endif
	SpecialJoinInfo *sjinfo = (SpecialJoinInfo *) PG_GETARG_POINTER(4);
	double		selec;
	VariableStatData vardata1;
	VariableStatData vardata2;
	bool		join_is_reversed;

	get_join_variables(root, args, sjinfo,
					   &vardata1, &vardata2, &join_is_reversed);

	switch (sjinfo->jointype)
	{
		case JOIN_INNER:
		case JOIN_LEFT:
		case JOIN_FULL:
			selec = eqjoinsel_inner(operator, &vardata1, &vardata2);
			break;
		case JOIN_SEMI:
		case JOIN_ANTI:
		case JOIN_LASJ_NOTIN:
			if (!join_is_reversed)
				selec = eqjoinsel_semi(operator, &vardata1, &vardata2);
			else
				selec = eqjoinsel_semi(get_commutator(operator),
									   &vardata2, &vardata1);
			break;
		default:
			/* other values not expected here */
			elog(ERROR, "unrecognized join type: %d",
				 (int) sjinfo->jointype);
			selec = 0;			/* keep compiler quiet */
			break;
	}

	ReleaseVariableStats(vardata1);
	ReleaseVariableStats(vardata2);

	CLAMP_PROBABILITY(selec);

	PG_RETURN_FLOAT8((float8) selec);
}

/*
 * eqjoinsel_inner --- eqjoinsel for normal inner join
 *
 * We also use this for LEFT/FULL outer joins; it's not presently clear
 * that it's worth trying to distinguish them here.
 */
static double
eqjoinsel_inner(Oid operator,
				VariableStatData *vardata1, VariableStatData *vardata2)
{
	double		selec;
	double		nd1;
	double		nd2;
	Form_pg_statistic stats1 = NULL;
	Form_pg_statistic stats2 = NULL;
	bool		have_mcvs1 = false;
	bool		have_mcvs2 = false;
	AttStatsSlot sslot1;
	AttStatsSlot sslot2;

	nd1 = get_variable_numdistinct(vardata1);
	nd2 = get_variable_numdistinct(vardata2);

	memset(&sslot1, 0, sizeof(sslot1));
	memset(&sslot2, 0, sizeof(sslot2));

	if (HeapTupleIsValid(getStatsTuple(vardata1)))
	{
		HeapTuple tp = getStatsTuple(vardata1);
		stats1 = (Form_pg_statistic) GETSTRUCT(tp);
		have_mcvs1 = get_attstatsslot(&sslot1, tp,
									  STATISTIC_KIND_MCV, InvalidOid,
							 ATTSTATSSLOT_VALUES | ATTSTATSSLOT_NUMBERS);

	}

	if (HeapTupleIsValid(getStatsTuple(vardata2)))
	{
		HeapTuple tp = getStatsTuple(vardata2);
		stats2 = (Form_pg_statistic) GETSTRUCT(tp);
		have_mcvs2 = get_attstatsslot(&sslot2, tp,
									  STATISTIC_KIND_MCV, InvalidOid,
							 ATTSTATSSLOT_VALUES | ATTSTATSSLOT_NUMBERS);
	}

	if (have_mcvs1 && have_mcvs2)
	{
		/*
		 * We have most-common-value lists for both relations.	Run through
		 * the lists to see which MCVs actually join to each other with the
		 * given operator.	This allows us to determine the exact join
		 * selectivity for the portion of the relations represented by the MCV
		 * lists.  We still have to estimate for the remaining population, but
		 * in a skewed distribution this gives us a big leg up in accuracy.
		 * For motivation see the analysis in Y. Ioannidis and S.
		 * Christodoulakis, "On the propagation of errors in the size of join
		 * results", Technical Report 1018, Computer Science Dept., University
		 * of Wisconsin, Madison, March 1991 (available from ftp.cs.wisc.edu).
		 */
		FmgrInfo	eqproc;
		bool	   *hasmatch1;
		bool	   *hasmatch2;
		double		nullfrac1 = stats1->stanullfrac;
		double		nullfrac2 = stats2->stanullfrac;
		double		matchprodfreq,
					matchfreq1,
					matchfreq2,
					unmatchfreq1,
					unmatchfreq2,
					otherfreq1,
					otherfreq2,
					totalsel1,
					totalsel2;
		int			i,
					nmatches;

		fmgr_info(get_opcode(operator), &eqproc);
		hasmatch1 = (bool *) palloc0(sslot1.nvalues * sizeof(bool));
		hasmatch2 = (bool *) palloc0(sslot2.nvalues * sizeof(bool));

		/*
		 * Note we assume that each MCV will match at most one member of the
		 * other MCV list.	If the operator isn't really equality, there could
		 * be multiple matches --- but we don't look for them, both for speed
		 * and because the math wouldn't add up...
		 */
		matchprodfreq = 0.0;
		nmatches = 0;
		for (i = 0; i < sslot1.nvalues; i++)
		{
			int			j;

			for (j = 0; j < sslot2.nvalues; j++)
			{
				if (hasmatch2[j])
					continue;
				if (DatumGetBool(FunctionCall2(&eqproc,
											   sslot1.values[i],
											   sslot2.values[j])))
				{
					hasmatch1[i] = hasmatch2[j] = true;
					matchprodfreq += sslot1.numbers[i] * sslot2.numbers[j];
					nmatches++;
					break;
				}
			}
		}
		CLAMP_PROBABILITY(matchprodfreq);
		/* Sum up frequencies of matched and unmatched MCVs */
		matchfreq1 = unmatchfreq1 = 0.0;
		for (i = 0; i < sslot1.nvalues; i++)
		{
			if (hasmatch1[i])
				matchfreq1 += sslot1.numbers[i];
			else
				unmatchfreq1 += sslot1.numbers[i];
		}
		CLAMP_PROBABILITY(matchfreq1);
		CLAMP_PROBABILITY(unmatchfreq1);
		matchfreq2 = unmatchfreq2 = 0.0;
		for (i = 0; i < sslot2.nvalues; i++)
		{
			if (hasmatch2[i])
				matchfreq2 += sslot2.numbers[i];
			else
				unmatchfreq2 += sslot2.numbers[i];
		}
		CLAMP_PROBABILITY(matchfreq2);
		CLAMP_PROBABILITY(unmatchfreq2);
		pfree(hasmatch1);
		pfree(hasmatch2);

		/*
		 * Compute total frequency of non-null values that are not in the MCV
		 * lists.
		 */
		otherfreq1 = 1.0 - nullfrac1 - matchfreq1 - unmatchfreq1;
		otherfreq2 = 1.0 - nullfrac2 - matchfreq2 - unmatchfreq2;
		CLAMP_PROBABILITY(otherfreq1);
		CLAMP_PROBABILITY(otherfreq2);

		/*
		 * We can estimate the total selectivity from the point of view of
		 * relation 1 as: the known selectivity for matched MCVs, plus
		 * unmatched MCVs that are assumed to match against random members of
		 * relation 2's non-MCV population, plus non-MCV values that are
		 * assumed to match against random members of relation 2's unmatched
		 * MCVs plus non-MCV values.
		 */
		totalsel1 = matchprodfreq;
		if (nd2 > sslot2.nvalues)
			totalsel1 += unmatchfreq1 * otherfreq2 / (nd2 - sslot2.nvalues);
		if (nd2 > nmatches)
			totalsel1 += otherfreq1 * (otherfreq2 + unmatchfreq2) /
				(nd2 - nmatches);
		/* Same estimate from the point of view of relation 2. */
		totalsel2 = matchprodfreq;
		if (nd1 > sslot1.nvalues)
			totalsel2 += unmatchfreq2 * otherfreq1 / (nd1 - sslot1.nvalues);
		if (nd1 > nmatches)
			totalsel2 += otherfreq2 * (otherfreq1 + unmatchfreq1) /
				(nd1 - nmatches);

		/*
		 * Use the smaller of the two estimates.  This can be justified in
		 * essentially the same terms as given below for the no-stats case: to
		 * a first approximation, we are estimating from the point of view of
		 * the relation with smaller nd.
		 */
		selec = (totalsel1 < totalsel2) ? totalsel1 : totalsel2;
	}
	else
	{
		/*
		 * We do not have MCV lists for both sides.  Estimate the join
		 * selectivity as MIN(1/nd1,1/nd2)*(1-nullfrac1)*(1-nullfrac2). This
		 * is plausible if we assume that the join operator is strict and the
		 * non-null values are about equally distributed: a given non-null
		 * tuple of rel1 will join to either zero or N2*(1-nullfrac2)/nd2 rows
		 * of rel2, so total join rows are at most
		 * N1*(1-nullfrac1)*N2*(1-nullfrac2)/nd2 giving a join selectivity of
		 * not more than (1-nullfrac1)*(1-nullfrac2)/nd2. By the same logic it
		 * is not more than (1-nullfrac1)*(1-nullfrac2)/nd1, so the expression
		 * with MIN() is an upper bound.  Using the MIN() means we estimate
		 * from the point of view of the relation with smaller nd (since the
		 * larger nd is determining the MIN).  It is reasonable to assume that
		 * most tuples in this rel will have join partners, so the bound is
		 * probably reasonably tight and should be taken as-is.
		 *
		 * XXX Can we be smarter if we have an MCV list for just one side? It
		 * seems that if we assume equal distribution for the other side, we
		 * end up with the same answer anyway.
		 *
		 * An additional hack we use here is to clamp the nd1 and nd2 values
		 * to not more than what we are estimating the input relation sizes to
		 * be, providing a crude correction for the selectivity of restriction
		 * clauses on those relations.	(We don't do that in the other path
		 * since there we are comparing the nd values to stats for the whole
		 * relations.)
		 */
		double		nullfrac1 = stats1 ? stats1->stanullfrac : 0.0;
		double		nullfrac2 = stats2 ? stats2->stanullfrac : 0.0;

		if (vardata1->rel)
			nd1 = Min(nd1, vardata1->rel->rows);
		if (vardata2->rel)
			nd2 = Min(nd2, vardata2->rel->rows);

		selec = (1.0 - nullfrac1) * (1.0 - nullfrac2);
		if (nd1 > nd2)
			selec /= nd1;
		else
			selec /= nd2;
	}

	free_attstatsslot(&sslot1);
	free_attstatsslot(&sslot2);

	return selec;
}

/*
 * eqjoinsel_semi --- eqjoinsel for semi join
 *
 * (Also used for anti join, which we are supposed to estimate the same way.)
 * Caller has ensured that vardata1 is the LHS variable.
 */
static double
eqjoinsel_semi(Oid operator,
			   VariableStatData *vardata1, VariableStatData *vardata2)
{
	double		selec;
	double		nd1;
	double		nd2;
	Form_pg_statistic stats1 = NULL;
	Form_pg_statistic stats2 = NULL;
	bool		have_mcvs1 = false;
	bool		have_mcvs2 = false;
	AttStatsSlot sslot1;
	AttStatsSlot sslot2;

	nd1 = get_variable_numdistinct(vardata1);
	nd2 = get_variable_numdistinct(vardata2);

	memset(&sslot1, 0, sizeof(sslot1));
	memset(&sslot2, 0, sizeof(sslot2));

	if (HeapTupleIsValid(vardata1->statsTuple))
	{
		stats1 = (Form_pg_statistic) GETSTRUCT(vardata1->statsTuple);
		have_mcvs1 = get_attstatsslot(&sslot1, vardata1->statsTuple,
									  STATISTIC_KIND_MCV, InvalidOid,
							 ATTSTATSSLOT_VALUES | ATTSTATSSLOT_NUMBERS);
	}

	if (HeapTupleIsValid(vardata2->statsTuple))
	{
		stats2 = (Form_pg_statistic) GETSTRUCT(vardata2->statsTuple);
		have_mcvs2 = get_attstatsslot(&sslot2, vardata2->statsTuple,
									  STATISTIC_KIND_MCV, InvalidOid,
									  ATTSTATSSLOT_VALUES);
		/* note: currently don't need stanumbers from RHS */
	}

	if (have_mcvs1 && have_mcvs2 && OidIsValid(operator))
	{
		/*
		 * We have most-common-value lists for both relations.	Run through
		 * the lists to see which MCVs actually join to each other with the
		 * given operator.	This allows us to determine the exact join
		 * selectivity for the portion of the relations represented by the MCV
		 * lists.  We still have to estimate for the remaining population, but
		 * in a skewed distribution this gives us a big leg up in accuracy.
		 */
		FmgrInfo	eqproc;
		bool	   *hasmatch1;
		bool	   *hasmatch2;
		double		nullfrac1 = stats1->stanullfrac;
		double		matchfreq1;
		int			i,
					nmatches;

		fmgr_info(get_opcode(operator), &eqproc);
		hasmatch1 = (bool *) palloc0(sslot1.nvalues * sizeof(bool));
		hasmatch2 = (bool *) palloc0(sslot2.nvalues * sizeof(bool));

		/*
		 * Note we assume that each MCV will match at most one member of the
		 * other MCV list.	If the operator isn't really equality, there could
		 * be multiple matches --- but we don't look for them, both for speed
		 * and because the math wouldn't add up...
		 */
		nmatches = 0;
		for (i = 0; i < sslot1.nvalues; i++)
		{
			int			j;

			for (j = 0; j < sslot2.nvalues; j++)
			{
				if (hasmatch2[j])
					continue;
				if (DatumGetBool(FunctionCall2(&eqproc,
											   sslot1.values[i],
											   sslot2.values[j])))
				{
					hasmatch1[i] = hasmatch2[j] = true;
					nmatches++;
					break;
				}
			}
		}
		/* Sum up frequencies of matched MCVs */
		matchfreq1 = 0.0;
		for (i = 0; i < sslot1.nvalues; i++)
		{
			if (hasmatch1[i])
				matchfreq1 += sslot1.numbers[i];
		}
		CLAMP_PROBABILITY(matchfreq1);
		pfree(hasmatch1);
		pfree(hasmatch2);

		/*
		 * Now we need to estimate the fraction of relation 1 that has at
		 * least one join partner.	We know for certain that the matched MCVs
		 * do, so that gives us a lower bound, but we're really in the dark
		 * about everything else.  Our crude approach is: if nd1 <= nd2 then
		 * assume all non-null rel1 rows have join partners, else assume for
		 * the uncertain rows that a fraction nd2/nd1 have join partners. We
		 * can discount the known-matched MCVs from the distinct-values counts
		 * before doing the division.
		 */
		nd1 -= nmatches;
		nd2 -= nmatches;
		if (nd1 <= nd2 || nd2 <= 0)
			selec = Max(matchfreq1, 1.0 - nullfrac1);
		else
		{
			double		uncertain = 1.0 - matchfreq1 - nullfrac1;

			CLAMP_PROBABILITY(uncertain);
			selec = matchfreq1 + (nd2 / nd1) * uncertain;
		}
	}
	else
	{
		/*
		 * Without MCV lists for both sides, we can only use the heuristic
		 * about nd1 vs nd2.
		 */
		double		nullfrac1 = stats1 ? stats1->stanullfrac : 0.0;

		if (vardata1->rel)
			nd1 = Min(nd1, vardata1->rel->rows);
		if (vardata2->rel)
			nd2 = Min(nd2, vardata2->rel->rows);

		if (nd1 <= nd2 || nd2 <= 0)
			selec = 1.0 - nullfrac1;
		else
			selec = (nd2 / nd1) * (1.0 - nullfrac1);
	}

	free_attstatsslot(&sslot1);
	free_attstatsslot(&sslot2);

	return selec;
}

/*
 *		neqjoinsel		- Join selectivity of "!="
 */
Datum
neqjoinsel(PG_FUNCTION_ARGS)
{
	PlannerInfo *root = (PlannerInfo *) PG_GETARG_POINTER(0);
	Oid			operator = PG_GETARG_OID(1);
	List	   *args = (List *) PG_GETARG_POINTER(2);
	JoinType	jointype = (JoinType) PG_GETARG_INT16(3);
	SpecialJoinInfo *sjinfo = (SpecialJoinInfo *) PG_GETARG_POINTER(4);
	Oid			eqop;
	float8		result;

	/*
	 * We want 1 - eqjoinsel() where the equality operator is the one
	 * associated with this != operator, that is, its negator.
	 */
	eqop = get_negator(operator);
	if (eqop)
	{
		result = DatumGetFloat8(DirectFunctionCall5(eqjoinsel,
													PointerGetDatum(root),
													ObjectIdGetDatum(eqop),
													PointerGetDatum(args),
													Int16GetDatum(jointype),
													PointerGetDatum(sjinfo)));
	}
	else
	{
		/* Use default selectivity (should we raise an error instead?) */
		result = DEFAULT_EQ_SEL;
	}
	result = 1.0 - result;
	PG_RETURN_FLOAT8(result);
}

/*
 *		scalarltjoinsel - Join selectivity of "<" and "<=" for scalars
 */
Datum
scalarltjoinsel(PG_FUNCTION_ARGS)
{
	PG_RETURN_FLOAT8(DEFAULT_INEQ_SEL);
}

/*
 *		scalargtjoinsel - Join selectivity of ">" and ">=" for scalars
 */
Datum
scalargtjoinsel(PG_FUNCTION_ARGS)
{
	PG_RETURN_FLOAT8(DEFAULT_INEQ_SEL);
}

/*
 * patternjoinsel		- Generic code for pattern-match join selectivity.
 */
static double
patternjoinsel(PG_FUNCTION_ARGS, Pattern_Type ptype, bool negate)
{
	/* For the moment we just punt. */
	return negate ? (1.0 - DEFAULT_MATCH_SEL) : DEFAULT_MATCH_SEL;
}

/*
 *		regexeqjoinsel	- Join selectivity of regular-expression pattern match.
 */
Datum
regexeqjoinsel(PG_FUNCTION_ARGS)
{
	PG_RETURN_FLOAT8(patternjoinsel(fcinfo, Pattern_Type_Regex, false));
}

/*
 *		icregexeqjoinsel	- Join selectivity of case-insensitive regex match.
 */
Datum
icregexeqjoinsel(PG_FUNCTION_ARGS)
{
	PG_RETURN_FLOAT8(patternjoinsel(fcinfo, Pattern_Type_Regex_IC, false));
}

/*
 *		likejoinsel			- Join selectivity of LIKE pattern match.
 */
Datum
likejoinsel(PG_FUNCTION_ARGS)
{
	PG_RETURN_FLOAT8(patternjoinsel(fcinfo, Pattern_Type_Like, false));
}

/*
 *		iclikejoinsel			- Join selectivity of ILIKE pattern match.
 */
Datum
iclikejoinsel(PG_FUNCTION_ARGS)
{
	PG_RETURN_FLOAT8(patternjoinsel(fcinfo, Pattern_Type_Like_IC, false));
}

/*
 *		regexnejoinsel	- Join selectivity of regex non-match.
 */
Datum
regexnejoinsel(PG_FUNCTION_ARGS)
{
	PG_RETURN_FLOAT8(patternjoinsel(fcinfo, Pattern_Type_Regex, true));
}

/*
 *		icregexnejoinsel	- Join selectivity of case-insensitive regex non-match.
 */
Datum
icregexnejoinsel(PG_FUNCTION_ARGS)
{
	PG_RETURN_FLOAT8(patternjoinsel(fcinfo, Pattern_Type_Regex_IC, true));
}

/*
 *		nlikejoinsel		- Join selectivity of LIKE pattern non-match.
 */
Datum
nlikejoinsel(PG_FUNCTION_ARGS)
{
	PG_RETURN_FLOAT8(patternjoinsel(fcinfo, Pattern_Type_Like, true));
}

/*
 *		icnlikejoinsel		- Join selectivity of ILIKE pattern non-match.
 */
Datum
icnlikejoinsel(PG_FUNCTION_ARGS)
{
	PG_RETURN_FLOAT8(patternjoinsel(fcinfo, Pattern_Type_Like_IC, true));
}

/*
 * mergejoinscansel			- Scan selectivity of merge join.
 *
 * A merge join will stop as soon as it exhausts either input stream.
 * Therefore, if we can estimate the ranges of both input variables,
 * we can estimate how much of the input will actually be read.  This
 * can have a considerable impact on the cost when using indexscans.
 *
 * Also, we can estimate how much of each input has to be read before the
 * first join pair is found, which will affect the join's startup time.
 *
 * clause should be a clause already known to be mergejoinable.  opfamily,
 * strategy, and nulls_first specify the sort ordering being used.
 *
 * The outputs are:
 *		*leftstart is set to the fraction of the left-hand variable expected
 *		 to be scanned before the first join pair is found (0 to 1).
 *		*leftend is set to the fraction of the left-hand variable expected
 *		 to be scanned before the join terminates (0 to 1).
 *		*rightstart, *rightend similarly for the right-hand variable.
 */
void
mergejoinscansel(PlannerInfo *root, Node *clause,
				 Oid opfamily, int strategy, bool nulls_first,
				 Selectivity *leftstart, Selectivity *leftend,
				 Selectivity *rightstart, Selectivity *rightend)
{
	Node	   *left,
			   *right;
	VariableStatData leftvar,
				rightvar;
	int			op_strategy;
	Oid			op_lefttype;
	Oid			op_righttype;
	Oid			opno,
				lsortop,
				rsortop,
				lstatop,
				rstatop,
				ltop,
				leop,
				revltop,
				revleop;
	bool		isgt;
	Datum		leftmin,
				leftmax,
				rightmin,
				rightmax;
	double		selec;

	/* Set default results if we can't figure anything out. */
	/* XXX should default "start" fraction be a bit more than 0? */
	*leftstart = *rightstart = 0.0;
	*leftend = *rightend = 1.0;

	/* Deconstruct the merge clause */
	if (!is_opclause(clause))
		return;					/* shouldn't happen */
	opno = ((OpExpr *) clause)->opno;
	left = get_leftop((Expr *) clause);
	right = get_rightop((Expr *) clause);
	if (!right)
		return;					/* shouldn't happen */

	/* Look for stats for the inputs */
	examine_variable(root, left, 0, &leftvar);
	examine_variable(root, right, 0, &rightvar);

	/* Extract the operator's declared left/right datatypes */
	get_op_opfamily_properties(opno, opfamily,
							   &op_strategy,
							   &op_lefttype,
							   &op_righttype);
	Assert(op_strategy == BTEqualStrategyNumber);

	/*
	 * Look up the various operators we need.  If we don't find them all, it
	 * probably means the opfamily is broken, but we just fail silently.
	 *
	 * Note: we expect that pg_statistic histograms will be sorted by the '<'
	 * operator, regardless of which sort direction we are considering.
	 */
	switch (strategy)
	{
		case BTLessStrategyNumber:
			isgt = false;
			if (op_lefttype == op_righttype)
			{
				/* easy case */
				ltop = get_opfamily_member(opfamily,
										   op_lefttype, op_righttype,
										   BTLessStrategyNumber);
				leop = get_opfamily_member(opfamily,
										   op_lefttype, op_righttype,
										   BTLessEqualStrategyNumber);
				lsortop = ltop;
				rsortop = ltop;
				lstatop = lsortop;
				rstatop = rsortop;
				revltop = ltop;
				revleop = leop;
			}
			else
			{
				ltop = get_opfamily_member(opfamily,
										   op_lefttype, op_righttype,
										   BTLessStrategyNumber);
				leop = get_opfamily_member(opfamily,
										   op_lefttype, op_righttype,
										   BTLessEqualStrategyNumber);
				lsortop = get_opfamily_member(opfamily,
											  op_lefttype, op_lefttype,
											  BTLessStrategyNumber);
				rsortop = get_opfamily_member(opfamily,
											  op_righttype, op_righttype,
											  BTLessStrategyNumber);
				lstatop = lsortop;
				rstatop = rsortop;
				revltop = get_opfamily_member(opfamily,
											  op_righttype, op_lefttype,
											  BTLessStrategyNumber);
				revleop = get_opfamily_member(opfamily,
											  op_righttype, op_lefttype,
											  BTLessEqualStrategyNumber);
			}
			break;
		case BTGreaterStrategyNumber:
			/* descending-order case */
			isgt = true;
			if (op_lefttype == op_righttype)
			{
				/* easy case */
				ltop = get_opfamily_member(opfamily,
										   op_lefttype, op_righttype,
										   BTGreaterStrategyNumber);
				leop = get_opfamily_member(opfamily,
										   op_lefttype, op_righttype,
										   BTGreaterEqualStrategyNumber);
				lsortop = ltop;
				rsortop = ltop;
				lstatop = get_opfamily_member(opfamily,
											  op_lefttype, op_lefttype,
											  BTLessStrategyNumber);
				rstatop = lstatop;
				revltop = ltop;
				revleop = leop;
			}
			else
			{
				ltop = get_opfamily_member(opfamily,
										   op_lefttype, op_righttype,
										   BTGreaterStrategyNumber);
				leop = get_opfamily_member(opfamily,
										   op_lefttype, op_righttype,
										   BTGreaterEqualStrategyNumber);
				lsortop = get_opfamily_member(opfamily,
											  op_lefttype, op_lefttype,
											  BTGreaterStrategyNumber);
				rsortop = get_opfamily_member(opfamily,
											  op_righttype, op_righttype,
											  BTGreaterStrategyNumber);
				lstatop = get_opfamily_member(opfamily,
											  op_lefttype, op_lefttype,
											  BTLessStrategyNumber);
				rstatop = get_opfamily_member(opfamily,
											  op_righttype, op_righttype,
											  BTLessStrategyNumber);
				revltop = get_opfamily_member(opfamily,
											  op_righttype, op_lefttype,
											  BTGreaterStrategyNumber);
				revleop = get_opfamily_member(opfamily,
											  op_righttype, op_lefttype,
											  BTGreaterEqualStrategyNumber);
			}
			break;
		default:
			goto fail;			/* shouldn't get here */
	}

	if (!OidIsValid(lsortop) ||
		!OidIsValid(rsortop) ||
		!OidIsValid(lstatop) ||
		!OidIsValid(rstatop) ||
		!OidIsValid(ltop) ||
		!OidIsValid(leop) ||
		!OidIsValid(revltop) ||
		!OidIsValid(revleop))
		goto fail;				/* insufficient info in catalogs */

	/* Try to get ranges of both inputs */
	if (!isgt)
	{
		if (!get_variable_range(root, &leftvar, lstatop,
								&leftmin, &leftmax))
			goto fail;			/* no range available from stats */
		if (!get_variable_range(root, &rightvar, rstatop,
								&rightmin, &rightmax))
			goto fail;			/* no range available from stats */
	}
	else
	{
		/* need to swap the max and min */
		if (!get_variable_range(root, &leftvar, lstatop,
								&leftmax, &leftmin))
			goto fail;			/* no range available from stats */
		if (!get_variable_range(root, &rightvar, rstatop,
								&rightmax, &rightmin))
			goto fail;			/* no range available from stats */
	}

	/*
	 * Now, the fraction of the left variable that will be scanned is the
	 * fraction that's <= the right-side maximum value.  But only believe
	 * non-default estimates, else stick with our 1.0.
	 */
	selec = scalarineqsel(root, leop, isgt, &leftvar,
						  rightmax, op_righttype);
	if (selec != DEFAULT_INEQ_SEL)
		*leftend = selec;

	/* And similarly for the right variable. */
	selec = scalarineqsel(root, revleop, isgt, &rightvar,
						  leftmax, op_lefttype);
	if (selec != DEFAULT_INEQ_SEL)
		*rightend = selec;

	/*
	 * Only one of the two "end" fractions can really be less than 1.0;
	 * believe the smaller estimate and reset the other one to exactly 1.0. If
	 * we get exactly equal estimates (as can easily happen with self-joins),
	 * believe neither.
	 */
	if (*leftend > *rightend)
		*leftend = 1.0;
	else if (*leftend < *rightend)
		*rightend = 1.0;
	else
		*leftend = *rightend = 1.0;

	/*
	 * Also, the fraction of the left variable that will be scanned before the
	 * first join pair is found is the fraction that's < the right-side
	 * minimum value.  But only believe non-default estimates, else stick with
	 * our own default.
	 */
	selec = scalarineqsel(root, ltop, isgt, &leftvar,
						  rightmin, op_righttype);
	if (selec != DEFAULT_INEQ_SEL)
		*leftstart = selec;

	/* And similarly for the right variable. */
	selec = scalarineqsel(root, revltop, isgt, &rightvar,
						  leftmin, op_lefttype);
	if (selec != DEFAULT_INEQ_SEL)
		*rightstart = selec;

	/*
	 * Only one of the two "start" fractions can really be more than zero;
	 * believe the larger estimate and reset the other one to exactly 0.0. If
	 * we get exactly equal estimates (as can easily happen with self-joins),
	 * believe neither.
	 */
	if (*leftstart < *rightstart)
		*leftstart = 0.0;
	else if (*leftstart > *rightstart)
		*rightstart = 0.0;
	else
		*leftstart = *rightstart = 0.0;

	/*
	 * If the sort order is nulls-first, we're going to have to skip over any
	 * nulls too.  These would not have been counted by scalarineqsel, and we
	 * can safely add in this fraction regardless of whether we believe
	 * scalarineqsel's results or not.  But be sure to clamp the sum to 1.0!
	 */
	if (nulls_first)
	{
		Form_pg_statistic stats;
		HeapTuple leftStatsTuple;
		HeapTuple rightStatsTuple;

		leftStatsTuple = getStatsTuple(&leftvar);
		if (HeapTupleIsValid(leftStatsTuple))
		{
			stats = (Form_pg_statistic) GETSTRUCT(leftStatsTuple);
			*leftstart += stats->stanullfrac;
			CLAMP_PROBABILITY(*leftstart);
			*leftend += stats->stanullfrac;
			CLAMP_PROBABILITY(*leftend);
		}
		rightStatsTuple = getStatsTuple(&rightvar);
		if (HeapTupleIsValid(rightStatsTuple))
		{
			stats = (Form_pg_statistic) GETSTRUCT(rightStatsTuple);
			*rightstart += stats->stanullfrac;
			CLAMP_PROBABILITY(*rightstart);
			*rightend += stats->stanullfrac;
			CLAMP_PROBABILITY(*rightend);
		}
	}

	/* Disbelieve start >= end, just in case that can happen */
	if (*leftstart >= *leftend)
	{
		*leftstart = 0.0;
		*leftend = 1.0;
	}
	if (*rightstart >= *rightend)
	{
		*rightstart = 0.0;
		*rightend = 1.0;
	}

fail:
	ReleaseVariableStats(leftvar);
	ReleaseVariableStats(rightvar);
}


/*
 * Helper routine for estimate_num_groups: add an item to a list of
 * GroupVarInfos, but only if it's not known equal to any of the existing
 * entries.
 */
typedef struct
{
	Node	   *var;			/* might be an expression, not just a Var */
	RelOptInfo *rel;			/* relation it belongs to */
	double		ndistinct;		/* # distinct values */
} GroupVarInfo;

static List *
add_unique_group_var(PlannerInfo *root, List *varinfos,
					 Node *var, VariableStatData *vardata)
{
	GroupVarInfo *varinfo;
	double		ndistinct;
	ListCell   *lc;

	ndistinct = get_variable_numdistinct(vardata);

	/* cannot use foreach here because of possible list_delete */
	lc = list_head(varinfos);
	while (lc)
	{
		varinfo = (GroupVarInfo *) lfirst(lc);

		/* must advance lc before list_delete possibly pfree's it */
		lc = lnext(lc);

		/* Drop exact duplicates */
		if (equal(var, varinfo->var))
			return varinfos;

		/*
		 * Drop known-equal vars, but only if they belong to different
		 * relations (see comments for estimate_num_groups)
		 */
		if (vardata->rel != varinfo->rel &&
			exprs_known_equal(root, var, varinfo->var))
		{
			if (varinfo->ndistinct <= ndistinct)
			{
				/* Keep older item, forget new one */
				return varinfos;
			}
			else
			{
				/* Delete the older item */
				varinfos = list_delete_ptr(varinfos, varinfo);
			}
		}
	}

	varinfo = (GroupVarInfo *) palloc(sizeof(GroupVarInfo));

	varinfo->var = var;
	varinfo->rel = vardata->rel;
	varinfo->ndistinct = ndistinct;
	varinfos = lappend(varinfos, varinfo);
	return varinfos;
}

/*
 * estimate_num_groups		- Estimate number of groups in a grouped query
 *
 * Given a query having a GROUP BY clause, estimate how many groups there
 * will be --- ie, the number of distinct combinations of the GROUP BY
 * expressions.
 *
 * This routine is also used to estimate the number of rows emitted by
 * a DISTINCT filtering step; that is an isomorphic problem.  (Note:
 * actually, we only use it for DISTINCT when there's no grouping or
 * aggregation ahead of the DISTINCT.)
 *
 * Inputs:
 *	root - the query
 *	groupExprs - list of expressions being grouped by
 *	input_rows - number of rows estimated to arrive at the group/unique
 *		filter step
 *
 * Given the lack of any cross-correlation statistics in the system, it's
 * impossible to do anything really trustworthy with GROUP BY conditions
 * involving multiple Vars.  We should however avoid assuming the worst
 * case (all possible cross-product terms actually appear as groups) since
 * very often the grouped-by Vars are highly correlated.  Our current approach
 * is as follows:
 *	1.	Expressions yielding boolean are assumed to contribute two groups,
 *		independently of their content, and are ignored in the subsequent
 *		steps.	This is mainly because tests like "col IS NULL" break the
 *		heuristic used in step 2 especially badly.
 *	2.	Reduce the given expressions to a list of unique Vars used.  For
 *		example, GROUP BY a, a + b is treated the same as GROUP BY a, b.
 *		It is clearly correct not to count the same Var more than once.
 *		It is also reasonable to treat f(x) the same as x: f() cannot
 *		increase the number of distinct values (unless it is volatile,
 *		which we consider unlikely for grouping), but it probably won't
 *		reduce the number of distinct values much either.
 *		As a special case, if a GROUP BY expression can be matched to an
 *		expressional index for which we have statistics, then we treat the
 *		whole expression as though it were just a Var.
 *	3.	If the list contains Vars of different relations that are known equal
 *		due to equivalence classes, then drop all but one of the Vars from each
 *		known-equal set, keeping the one with smallest estimated # of values
 *		(since the extra values of the others can't appear in joined rows).
 *		Note the reason we only consider Vars of different relations is that
 *		if we considered ones of the same rel, we'd be double-counting the
 *		restriction selectivity of the equality in the next step.
 *	4.	For Vars within a single source rel, we multiply together the numbers
 *		of values, clamp to the number of rows in the rel (divided by 10 if
 *		more than one Var), and then multiply by the selectivity of the
 *		restriction clauses for that rel.  When there's more than one Var,
 *		the initial product is probably too high (it's the worst case) but
 *		clamping to a fraction of the rel's rows seems to be a helpful
 *		heuristic for not letting the estimate get out of hand.  (The factor
 *		of 10 is derived from pre-Postgres-7.4 practice.)  Multiplying
 *		by the restriction selectivity is effectively assuming that the
 *		restriction clauses are independent of the grouping, which is a crummy
 *		assumption, but it's hard to do better.
 *	5.	If there are Vars from multiple rels, we repeat step 4 for each such
 *		rel, and multiply the results together.
 * Note that rels not containing grouped Vars are ignored completely, as are
 * join clauses.  Such rels cannot increase the number of groups, and we
 * assume such clauses do not reduce the number either (somewhat bogus,
 * but we don't have the info to do better).
 */
double
estimate_num_groups(PlannerInfo *root, List *groupExprs, double input_rows)
{
	List	   *varinfos = NIL;
	double		numdistinct;
	ListCell   *l;

	/*
	 * If no grouping columns, there's exactly one group.  (This can't happen
	 * for normal cases with GROUP BY or DISTINCT, but it is possible for
	 * corner cases with set operations.)
	 */
	if (groupExprs == NIL)
		return 1.0;

	/*
	 * Count groups derived from boolean grouping expressions.	For other
	 * expressions, find the unique Vars used, treating an expression as a Var
	 * if we can find stats for it.  For each one, record the statistical
	 * estimate of number of distinct values (total in its table, without
	 * regard for filtering).
	 */
	numdistinct = 1.0;

	foreach(l, groupExprs)
	{
		Node	   *groupexpr = (Node *) lfirst(l);
		VariableStatData vardata;
		List	   *varshere;
		ListCell   *l2;

		/* Short-circuit for expressions returning boolean */
		if (exprType(groupexpr) == BOOLOID)
		{
			numdistinct *= 2.0;
			continue;
		}

		/*
		 * If examine_variable is able to deduce anything about the GROUP BY
		 * expression, treat it as a single variable even if it's really more
		 * complicated.
		 */
		examine_variable(root, groupexpr, 0, &vardata);
		if (HeapTupleIsValid(getStatsTuple(&vardata)) || vardata.isunique)
		{
			varinfos = add_unique_group_var(root, varinfos,
											groupexpr, &vardata);
			ReleaseVariableStats(vardata);
			continue;
		}
		ReleaseVariableStats(vardata);

		/*
		 * Else pull out the component Vars.  Handle PlaceHolderVars by
		 * recursing into their arguments (effectively assuming that the
		 * PlaceHolderVar doesn't change the number of groups, which boils
		 * down to ignoring the possible addition of nulls to the result set).
		 */
		varshere = pull_var_clause(groupexpr,
								   PVC_RECURSE_AGGREGATES,
								   PVC_RECURSE_PLACEHOLDERS);

		/*
		 * If we find any variable-free GROUP BY item, then either it is a
		 * constant (and we can ignore it) or it contains a volatile function;
		 * in the latter case we punt and assume that each input row will
		 * yield a distinct group.
		 */
		if (varshere == NIL)
		{
			if (contain_volatile_functions(groupexpr))
				return input_rows;
			continue;
		}

		/*
		 * Else add variables to varinfos list
		 */
		foreach(l2, varshere)
		{
			Node	   *var = (Node *) lfirst(l2);

			examine_variable(root, var, 0, &vardata);
			varinfos = add_unique_group_var(root, varinfos, var, &vardata);
			ReleaseVariableStats(vardata);
		}
	}

	/*
	 * If now no Vars, we must have an all-constant or all-boolean GROUP BY
	 * list.
	 */
	if (varinfos == NIL)
	{
		/* Guard against out-of-range answers */
		if (numdistinct > input_rows)
			numdistinct = input_rows;
		return numdistinct;
	}

	/*
	 * Group Vars by relation and estimate total numdistinct.
	 *
	 * For each iteration of the outer loop, we process the frontmost Var in
	 * varinfos, plus all other Vars in the same relation.	We remove these
	 * Vars from the newvarinfos list for the next iteration. This is the
	 * easiest way to group Vars of same rel together.
	 */
	do
	{
		GroupVarInfo *varinfo1 = (GroupVarInfo *) linitial(varinfos);
		RelOptInfo *rel = varinfo1->rel;
		double		reldistinct = varinfo1->ndistinct;
		double		relmaxndistinct = reldistinct;
		int			relvarcount = 1;
		List	   *newvarinfos = NIL;

		/*
		 * Get the product of numdistinct estimates of the Vars for this rel.
		 * Also, construct new varinfos list of remaining Vars.
		 */
		for_each_cell(l, lnext(list_head(varinfos)))
		{
			GroupVarInfo *varinfo2 = (GroupVarInfo *) lfirst(l);

			if (varinfo2->rel == varinfo1->rel)
			{
				reldistinct *= varinfo2->ndistinct;
				if (relmaxndistinct < varinfo2->ndistinct)
					relmaxndistinct = varinfo2->ndistinct;
				relvarcount++;
			}
			else
			{
				/* not time to process varinfo2 yet */
				newvarinfos = lcons(varinfo2, newvarinfos);
			}
		}

		/*
		 * Sanity check --- don't divide by zero if empty relation.
		 */
		Assert(rel->reloptkind == RELOPT_BASEREL ||
			   (rel->reloptkind == RELOPT_OTHER_MEMBER_REL &&
				rel->rtekind == RTE_RELATION));
		if (rel->tuples > 0)
		{
			/*
			 * Clamp to size of rel, or size of rel / 10 if multiple Vars. The
			 * fudge factor is because the Vars are probably correlated but we
			 * don't know by how much.  We should never clamp to less than the
			 * largest ndistinct value for any of the Vars, though, since
			 * there will surely be at least that many groups.
			 */
			double		clamp = rel->tuples;

			if (relvarcount > 1)
			{
				clamp *= 0.1;
				if (clamp < relmaxndistinct)
				{
					clamp = relmaxndistinct;
					/* for sanity in case some ndistinct is too large: */
					if (clamp > rel->tuples)
						clamp = rel->tuples;
				}
			}
			if (reldistinct > clamp)
				reldistinct = clamp;

			/*
			 * Multiply by restriction selectivity.
			 */
			reldistinct *= rel->rows / rel->tuples;

			/*
			 * Update estimate of total distinct groups.
			 */
			numdistinct *= reldistinct;
		}

		varinfos = newvarinfos;
	} while (varinfos != NIL);

	numdistinct = ceil(numdistinct);

	/* Guard against out-of-range answers */
	if (numdistinct > input_rows)
		numdistinct = input_rows;
	if (numdistinct < 1.0)
		numdistinct = 1.0;

	return numdistinct;
}

/*
 * Estimate hash bucketsize fraction (ie, number of entries in a bucket
 * divided by total tuples in relation) if the specified expression is used
 * as a hash key.
 *
 * XXX This is really pretty bogus since we're effectively assuming that the
 * distribution of hash keys will be the same after applying restriction
 * clauses as it was in the underlying relation.  However, we are not nearly
 * smart enough to figure out how the restrict clauses might change the
 * distribution, so this will have to do for now.
 *
 * We are passed the number of buckets the executor will use for the given
 * input relation.	If the data were perfectly distributed, with the same
 * number of tuples going into each available bucket, then the bucketsize
 * fraction would be 1/nbuckets.  But this happy state of affairs will occur
 * only if (a) there are at least nbuckets distinct data values, and (b)
 * we have a not-too-skewed data distribution.	Otherwise the buckets will
 * be nonuniformly occupied.  If the other relation in the join has a key
 * distribution similar to this one's, then the most-loaded buckets are
 * exactly those that will be probed most often.  Therefore, the "average"
 * bucket size for costing purposes should really be taken as something close
 * to the "worst case" bucket size.  We try to estimate this by adjusting the
 * fraction if there are too few distinct data values, and then scaling up
 * by the ratio of the most common value's frequency to the average frequency.
 *
 * If no statistics are available, use a default estimate of 0.1.  This will
 * discourage use of a hash rather strongly if the inner relation is large,
 * which is what we want.  We do not want to hash unless we know that the
 * inner rel is well-dispersed (or the alternatives seem much worse).
 */
Selectivity
estimate_hash_bucketsize(PlannerInfo *root, Node *hashkey, double nbuckets)
{
	VariableStatData vardata;
	double		estfract,
				ndistinct,
				stanullfrac,
				mcvfreq,
				avgfreq;
	AttStatsSlot sslot;

	examine_variable(root, hashkey, 0, &vardata);

	/* Get number of distinct values and fraction that are null */
	ndistinct = get_variable_numdistinct(&vardata);

	if (HeapTupleIsValid(getStatsTuple(&vardata)))
	{
		HeapTuple tp = getStatsTuple(&vardata);
		Form_pg_statistic stats;

		stats = (Form_pg_statistic) GETSTRUCT(tp);
		stanullfrac = stats->stanullfrac;
	}
	else
	{
		/*
		 * Believe a default ndistinct only if it came from stats. Otherwise
		 * punt and return 0.1, per comments above.
		 */
		if (ndistinct == DEFAULT_NUM_DISTINCT)
		{
			ReleaseVariableStats(vardata);
			return (Selectivity) 0.1;
		}

		stanullfrac = 0.0;
	}

	/* Compute avg freq of all distinct data values in raw relation */
	avgfreq = (1.0 - stanullfrac) / ndistinct;

	/*
	 * Adjust ndistinct to account for restriction clauses.  Observe we are
	 * assuming that the data distribution is affected uniformly by the
	 * restriction clauses!
	 *
	 * XXX Possibly better way, but much more expensive: multiply by
	 * selectivity of rel's restriction clauses that mention the target Var.
	 */
	if (vardata.rel)
		ndistinct *= vardata.rel->rows / vardata.rel->tuples;

	/*
	 * Initial estimate of bucketsize fraction is 1/nbuckets as long as the
	 * number of buckets is less than the expected number of distinct values;
	 * otherwise it is 1/ndistinct.
	 */
	if (ndistinct > nbuckets)
		estfract = 1.0 / nbuckets;
	else
		estfract = 1.0 / ndistinct;

	/*
	 * Look up the frequency of the most common value, if available.
	 */
	mcvfreq = 0.0;

	if (HeapTupleIsValid(getStatsTuple(&vardata)))
	{
		HeapTuple tp = getStatsTuple(&vardata);
		if (get_attstatsslot(&sslot, tp,
							 STATISTIC_KIND_MCV, InvalidOid,
							 ATTSTATSSLOT_NUMBERS))
		{
			/*
			 * The first MCV stat is for the most common value.
			 */
			if (sslot.nnumbers > 0)
				mcvfreq = sslot.numbers[0];
			free_attstatsslot(&sslot);
		}
	}

	/*
	 * Adjust estimated bucketsize upward to account for skewed distribution.
	 */
	if (avgfreq > 0.0 && mcvfreq > avgfreq)
		estfract *= mcvfreq / avgfreq;

	/*
	 * Clamp bucketsize to sane range (the above adjustment could easily
	 * produce an out-of-range result).  We set the lower bound a little above
	 * zero, since zero isn't a very sane result.
	 */
	if (estfract < 1.0e-6)
		estfract = 1.0e-6;
	else if (estfract > 1.0)
		estfract = 1.0;

	ReleaseVariableStats(vardata);

	return (Selectivity) estfract;
}


/*-------------------------------------------------------------------------
 *
 * Support routines
 *
 *-------------------------------------------------------------------------
 */

/*
 * convert_to_scalar
 *	  Convert non-NULL values of the indicated types to the comparison
 *	  scale needed by scalarineqsel().
 *	  Returns "true" if successful.
 *
 * XXX this routine is a hack: ideally we should look up the conversion
 * subroutines in pg_type.
 *
 * All numeric datatypes are simply converted to their equivalent
 * "double" values.  (NUMERIC values that are outside the range of "double"
 * are clamped to +/- HUGE_VAL.)
 *
 * String datatypes are converted to have hi and lo bound be constants, with
 *    the scaledvalue equally either hi or lo, depending on the value of isgt
 *    (done so that the caller will include the entire bucket in the final
 *     computed selectivity, even after inverting for the isgt case)
 *
 * The bytea datatype is just enough different from strings that it has
 * to be treated separately.
 *
 * The several datatypes representing absolute times are all converted
 * to Timestamp, which is actually a double, and then we just use that
 * double value.  Note this will give correct results even for the "special"
 * values of Timestamp, since those are chosen to compare correctly;
 * see timestamp_cmp.
 *
 * The several datatypes representing relative times (intervals) are all
 * converted to measurements expressed in seconds.
 *
 * isgt can be used by datatypes which cannot interpolate and instead must
 *   return an appropriate default
 *
 */
static bool
convert_to_scalar(Datum value, Oid valuetypid, double *scaledvalue,
				  Datum lobound, Datum hibound, Oid boundstypid,
				  double *scaledlobound, double *scaledhibound,
				  bool isgt)
{
	/*
	 * Both the valuetypid and the boundstypid should exactly match the
	 * declared input type(s) of the operator we are invoked for, so we just
	 * error out if either is not recognized.
	 *
	 * XXX The histogram we are interpolating between points of could belong
	 * to a column that's only binary-compatible with the declared type. In
	 * essence we are assuming that the semantics of binary-compatible types
	 * are enough alike that we can use a histogram generated with one type's
	 * operators to estimate selectivity for the other's.  This is outright
	 * wrong in some cases --- in particular signed versus unsigned
	 * interpretation could trip us up.  But it's useful enough in the
	 * majority of cases that we do it anyway.	Should think about more
	 * rigorous ways to do it.
	 */
	switch (valuetypid)
	{
			/*
			 * Built-in numeric types
			 */
		case BOOLOID:
		case INT2OID:
		case INT4OID:
		case INT8OID:
		case FLOAT4OID:
		case FLOAT8OID:
		case NUMERICOID:
		case OIDOID:
		case REGPROCOID:
		case REGPROCEDUREOID:
		case REGOPEROID:
		case REGOPERATOROID:
		case REGCLASSOID:
		case REGTYPEOID:
		case REGCONFIGOID:
		case REGDICTIONARYOID:
			*scaledvalue = convert_numeric_to_scalar(value, valuetypid);
			*scaledlobound = convert_numeric_to_scalar(lobound, boundstypid);
			*scaledhibound = convert_numeric_to_scalar(hibound, boundstypid);
			return true;

			/*
			 * Built-in string types
			 */
		case CHAROID:
		case BPCHAROID:
		case VARCHAROID:
		case TEXTOID:
		case NAMEOID:
			{
			    *scaledlobound = 1;
			    *scaledhibound = 2;
			    *scaledvalue = isgt ? 1 : 2;
				return true;
			}

			/*
			 * Built-in bytea type
			 */
		case BYTEAOID:
			{
				convert_bytea_to_scalar(value, scaledvalue,
										lobound, scaledlobound,
										hibound, scaledhibound);
				return true;
			}

			/*
			 * Built-in time types
			 */
		case TIMESTAMPOID:
		case TIMESTAMPTZOID:
		case ABSTIMEOID:
		case DATEOID:
		case INTERVALOID:
		case RELTIMEOID:
		case TINTERVALOID:
		case TIMEOID:
		case TIMETZOID:
			*scaledvalue = convert_timevalue_to_scalar(value, valuetypid);
			*scaledlobound = convert_timevalue_to_scalar(lobound, boundstypid);
			*scaledhibound = convert_timevalue_to_scalar(hibound, boundstypid);
			return true;

			/*
			 * Built-in network types
			 */
		case INETOID:
		case CIDROID:
		case MACADDROID:
			*scaledvalue = convert_network_to_scalar(value, valuetypid);
			*scaledlobound = convert_network_to_scalar(lobound, boundstypid);
			*scaledhibound = convert_network_to_scalar(hibound, boundstypid);
			return true;
	}
	/* Don't know how to convert */
	*scaledvalue = *scaledlobound = *scaledhibound = 0;
	return false;
}

/*
 * Do convert_to_scalar()'s work for any numeric data type.
 */
static double
convert_numeric_to_scalar(Datum value, Oid typid)
{
	switch (typid)
	{
		case BOOLOID:
			return (double) DatumGetBool(value);
		case INT2OID:
			return (double) DatumGetInt16(value);
		case INT4OID:
			return (double) DatumGetInt32(value);
		case INT8OID:
			return (double) DatumGetInt64(value);
		case FLOAT4OID:
			return (double) DatumGetFloat4(value);
		case FLOAT8OID:
			return (double) DatumGetFloat8(value);
		case NUMERICOID:
			/* Note: out-of-range values will be clamped to +-HUGE_VAL */
			return (double)
				DatumGetFloat8(DirectFunctionCall1(numeric_float8_no_overflow,
												   value));
		case OIDOID:
		case REGPROCOID:
		case REGPROCEDUREOID:
		case REGOPEROID:
		case REGOPERATOROID:
		case REGCLASSOID:
		case REGTYPEOID:
		case REGCONFIGOID:
		case REGDICTIONARYOID:
			/* we can treat OIDs as integers... */
			return (double) DatumGetObjectId(value);
	}

	/*
	 * Can't get here unless someone tries to use scalarltsel/scalargtsel on
	 * an operator with one numeric and one non-numeric operand.
	 */
	elog(ERROR, "unsupported type: %u", typid);
	return 0;
}

#ifdef NOT_USED
/*
 * Do convert_to_scalar()'s work for any character-string data type.
 *
 * String datatypes are converted to a scale that ranges from 0 to 1,
 * where we visualize the bytes of the string as fractional digits.
 *
 * We do not want the base to be 256, however, since that tends to
 * generate inflated selectivity estimates; few databases will have
 * occurrences of all 256 possible byte values at each position.
 * Instead, use the smallest and largest byte values seen in the bounds
 * as the estimated range for each byte, after some fudging to deal with
 * the fact that we probably aren't going to see the full range that way.
 *
 * An additional refinement is that we discard any common prefix of the
 * three strings before computing the scaled values.  This allows us to
 * "zoom in" when we encounter a narrow data range.  An example is a phone
 * number database where all the values begin with the same area code.
 * (Actually, the bounds will be adjacent histogram-bin-boundary values,
 * so this is more likely to happen than you might think.)
 */
static void
convert_string_to_scalar(char *value,
						 double *scaledvalue,
						 char *lobound,
						 double *scaledlobound,
						 char *hibound,
						 double *scaledhibound)
{
	int			rangelo,
				rangehi;
	char	   *sptr;

	rangelo = rangehi = (unsigned char) hibound[0];
	for (sptr = lobound; *sptr; sptr++)
	{
		if (rangelo > (unsigned char) *sptr)
			rangelo = (unsigned char) *sptr;
		if (rangehi < (unsigned char) *sptr)
			rangehi = (unsigned char) *sptr;
	}
	for (sptr = hibound; *sptr; sptr++)
	{
		if (rangelo > (unsigned char) *sptr)
			rangelo = (unsigned char) *sptr;
		if (rangehi < (unsigned char) *sptr)
			rangehi = (unsigned char) *sptr;
	}
	/* If range includes any upper-case ASCII chars, make it include all */
	if (rangelo <= 'Z' && rangehi >= 'A')
	{
		if (rangelo > 'A')
			rangelo = 'A';
		if (rangehi < 'Z')
			rangehi = 'Z';
	}
	/* Ditto lower-case */
	if (rangelo <= 'z' && rangehi >= 'a')
	{
		if (rangelo > 'a')
			rangelo = 'a';
		if (rangehi < 'z')
			rangehi = 'z';
	}
	/* Ditto digits */
	if (rangelo <= '9' && rangehi >= '0')
	{
		if (rangelo > '0')
			rangelo = '0';
		if (rangehi < '9')
			rangehi = '9';
	}

	/*
	 * If range includes less than 10 chars, assume we have not got enough
	 * data, and make it include regular ASCII set.
	 */
	if (rangehi - rangelo < 9)
	{
		rangelo = ' ';
		rangehi = 127;
	}

	/*
	 * Now strip any common prefix of the three strings.
	 */
	while (*lobound)
	{
		if (*lobound != *hibound || *lobound != *value)
			break;
		lobound++, hibound++, value++;
	}

	/*
	 * Now we can do the conversions.
	 */
	*scaledvalue = convert_one_string_to_scalar(value, rangelo, rangehi);
	*scaledlobound = convert_one_string_to_scalar(lobound, rangelo, rangehi);
	*scaledhibound = convert_one_string_to_scalar(hibound, rangelo, rangehi);
}
#endif

#ifdef NOT_USED
static double
convert_one_string_to_scalar(char *value, int rangelo, int rangehi)
{
	int			slen = strlen(value);
	double		num,
				denom,
				base;

	if (slen <= 0)
		return 0.0;				/* empty string has scalar value 0 */

	/*
	 * Since base is at least 10, need not consider more than about 20 chars
	 */
	if (slen > 20)
		slen = 20;

	/* Convert initial characters to fraction */
	base = rangehi - rangelo + 1;
	num = 0.0;
	denom = base;
	while (slen-- > 0)
	{
		int			ch = (unsigned char) *value++;

		if (ch < rangelo)
			ch = rangelo - 1;
		else if (ch > rangehi)
			ch = rangehi + 1;
		num += ((double) (ch - rangelo)) / denom;
		denom *= base;
	}

	return num;
}
#endif

#ifdef NOT_USED
/*
 * Convert a string-type Datum into a palloc'd, null-terminated string.
 *
 * When using a non-C locale, we must pass the string through strxfrm()
 * before continuing, so as to generate correct locale-specific results.
 */
static char *
convert_string_datum(Datum value, Oid typid)
{
	char	   *val;

	switch (typid)
	{
		case CHAROID:
			val = (char *) palloc(2);
			val[0] = DatumGetChar(value);
			val[1] = '\0';
			break;
		case BPCHAROID:
		case VARCHAROID:
		case TEXTOID:
			val = TextDatumGetCString(value);
			break;
		case NAMEOID:
			{
				NameData   *nm = (NameData *) DatumGetPointer(value);

				val = pstrdup(NameStr(*nm));
				break;
			}
		default:

			/*
			 * Can't get here unless someone tries to use scalarltsel on an
			 * operator with one string and one non-string operand.
			 */
			elog(ERROR, "unsupported type: %u", typid);
			return NULL;
	}

	if (!lc_collate_is_c())
	{
		char	   *xfrmstr;
		size_t		xfrmlen;
		size_t		xfrmlen2;

		/*
		 * Note: originally we guessed at a suitable output buffer size, and
		 * only needed to call strxfrm twice if our guess was too small.
		 * However, it seems that some versions of Solaris have buggy strxfrm
		 * that can write past the specified buffer length in that scenario.
		 * So, do it the dumb way for portability.
		 *
		 * Yet other systems (e.g., glibc) sometimes return a smaller value
		 * from the second call than the first; thus the Assert must be <= not
		 * == as you'd expect.  Can't any of these people program their way
		 * out of a paper bag?
		 *
		 * XXX: strxfrm doesn't support UTF-8 encoding on Win32, it can return
		 * bogus data or set an error. This is not really a problem unless it
		 * crashes since it will only give an estimation error and nothing
		 * fatal.
		 */
#if _MSC_VER == 1400			/* VS.Net 2005 */

		/*
		 *
		 * http://connect.microsoft.com/VisualStudio/feedback/ViewFeedback.aspx?
		 * FeedbackID=99694
		 */
		{
			char		x[1];

			xfrmlen = strxfrm(x, val, 0);
		}
#else
		xfrmlen = strxfrm(NULL, val, 0);
#endif
#ifdef WIN32

		/*
		 * On Windows, strxfrm returns INT_MAX when an error occurs. Instead
		 * of trying to allocate this much memory (and fail), just return the
		 * original string unmodified as if we were in the C locale.
		 */
		if (xfrmlen == INT_MAX)
			return val;
#endif
		xfrmstr = (char *) palloc(xfrmlen + 1);
		xfrmlen2 = strxfrm(xfrmstr, val, xfrmlen + 1);
		Assert(xfrmlen2 <= xfrmlen);
		pfree(val);
		val = xfrmstr;
	}

	return val;
}
#endif

/*
 * Do convert_to_scalar()'s work for any bytea data type.
 *
 * Very similar to the old convert_string_to_scalar except we can't assume
 * null-termination and therefore pass explicit lengths around.
 *
 * Also, assumptions about likely "normal" ranges of characters have been
 * removed - a data range of 0..255 is always used, for now.  (Perhaps
 * someday we will add information about actual byte data range to
 * pg_statistic.)
 */
static void
convert_bytea_to_scalar(Datum value,
						double *scaledvalue,
						Datum lobound,
						double *scaledlobound,
						Datum hibound,
						double *scaledhibound)
{
	int			rangelo,
				rangehi,
				valuelen = VARSIZE(DatumGetPointer(value)) - VARHDRSZ,
				loboundlen = VARSIZE(DatumGetPointer(lobound)) - VARHDRSZ,
				hiboundlen = VARSIZE(DatumGetPointer(hibound)) - VARHDRSZ,
				i,
				minlen;
	unsigned char *valstr = (unsigned char *) VARDATA(DatumGetPointer(value)),
			   *lostr = (unsigned char *) VARDATA(DatumGetPointer(lobound)),
			   *histr = (unsigned char *) VARDATA(DatumGetPointer(hibound));

	/*
	 * Assume bytea data is uniformly distributed across all byte values.
	 */
	rangelo = 0;
	rangehi = 255;

	/*
	 * Now strip any common prefix of the three strings.
	 */
	minlen = Min(Min(valuelen, loboundlen), hiboundlen);
	for (i = 0; i < minlen; i++)
	{
		if (*lostr != *histr || *lostr != *valstr)
			break;
		lostr++, histr++, valstr++;
		loboundlen--, hiboundlen--, valuelen--;
	}

	/*
	 * Now we can do the conversions.
	 */
	*scaledvalue = convert_one_bytea_to_scalar(valstr, valuelen, rangelo, rangehi);
	*scaledlobound = convert_one_bytea_to_scalar(lostr, loboundlen, rangelo, rangehi);
	*scaledhibound = convert_one_bytea_to_scalar(histr, hiboundlen, rangelo, rangehi);
}

static double
convert_one_bytea_to_scalar(unsigned char *value, int valuelen,
							int rangelo, int rangehi)
{
	double		num,
				denom,
				base;

	if (valuelen <= 0)
		return 0.0;				/* empty string has scalar value 0 */

	/*
	 * Since base is 256, need not consider more than about 10 chars (even
	 * this many seems like overkill)
	 */
	if (valuelen > 10)
		valuelen = 10;

	/* Convert initial characters to fraction */
	base = rangehi - rangelo + 1;
	num = 0.0;
	denom = base;
	while (valuelen-- > 0)
	{
		int			ch = *value++;

		if (ch < rangelo)
			ch = rangelo - 1;
		else if (ch > rangehi)
			ch = rangehi + 1;
		num += ((double) (ch - rangelo)) / denom;
		denom *= base;
	}

	return num;
}

/*
 * Do convert_to_scalar()'s work for any timevalue data type.
 */
double
convert_timevalue_to_scalar(Datum value, Oid typid)
{
	switch (typid)
	{
		case TIMESTAMPOID:
			return DatumGetTimestamp(value);
		case TIMESTAMPTZOID:
			return DatumGetTimestampTz(value);
		case ABSTIMEOID:
			return DatumGetTimestamp(DirectFunctionCall1(abstime_timestamp,
														 value));
		case DATEOID:
			return date2timestamp_no_overflow(DatumGetDateADT(value));
		case INTERVALOID:
			{
				Interval   *interval = DatumGetIntervalP(value);

				/*
				 * Convert the month part of Interval to days using assumed
				 * average month length of 365.25/12.0 days.  Not too
				 * accurate, but plenty good enough for our purposes.
				 */
#ifdef HAVE_INT64_TIMESTAMP
				return interval->time + interval->day * (double) USECS_PER_DAY +
					interval->month * ((DAYS_PER_YEAR / (double) MONTHS_PER_YEAR) * USECS_PER_DAY);
#else
				return interval->time + interval->day * SECS_PER_DAY +
					interval->month * ((DAYS_PER_YEAR / (double) MONTHS_PER_YEAR) * (double) SECS_PER_DAY);
#endif
			}
		case RELTIMEOID:
#ifdef HAVE_INT64_TIMESTAMP
			return (DatumGetRelativeTime(value) * 1000000.0);
#else
			return DatumGetRelativeTime(value);
#endif
		case TINTERVALOID:
			{
				TimeInterval tinterval = DatumGetTimeInterval(value);

#ifdef HAVE_INT64_TIMESTAMP
				if (tinterval->status != 0)
					return ((tinterval->data[1] - tinterval->data[0]) * 1000000.0);
#else
				if (tinterval->status != 0)
					return tinterval->data[1] - tinterval->data[0];
#endif
				return 0;		/* for lack of a better idea */
			}
		case TIMEOID:
			return DatumGetTimeADT(value);
		case TIMETZOID:
			{
				TimeTzADT  *timetz = DatumGetTimeTzADTP(value);

				/* use GMT-equivalent time */
#ifdef HAVE_INT64_TIMESTAMP
				return (double) (timetz->time + (timetz->zone * 1000000.0));
#else
				return (double) (timetz->time + timetz->zone);
#endif
			}
	}

	/*
	 * Can't get here unless someone tries to use scalarltsel/scalargtsel on
	 * an operator with one timevalue and one non-timevalue operand.
	 */
	elog(ERROR, "unsupported type: %u", typid);
	return 0;
}


/*
 * get_restriction_variable
 *		Examine the args of a restriction clause to see if it's of the
 *		form (variable op pseudoconstant) or (pseudoconstant op variable),
 *		where "variable" could be either a Var or an expression in vars of a
 *		single relation.  If so, extract information about the variable,
 *		and also indicate which side it was on and the other argument.
 *
 * Inputs:
 *	root: the planner info
 *	args: clause argument list
 *	varRelid: see specs for restriction selectivity functions
 *
 * Outputs: (these are valid only if TRUE is returned)
 *	*vardata: gets information about variable (see examine_variable)
 *	*other: gets other clause argument, aggressively reduced to a constant
 *	*varonleft: set TRUE if variable is on the left, FALSE if on the right
 *
 * Returns TRUE if a variable is identified, otherwise FALSE.
 *
 * Note: if there are Vars on both sides of the clause, we must fail, because
 * callers are expecting that the other side will act like a pseudoconstant.
 */
bool
get_restriction_variable(PlannerInfo *root, List *args, int varRelid,
						 VariableStatData *vardata, Node **other,
						 bool *varonleft)
{
	Node	   *left,
			   *right;
	VariableStatData rdata;

	/* Fail if not a binary opclause (probably shouldn't happen) */
	if (list_length(args) != 2)
		return false;

	left = (Node *) linitial(args);
	right = (Node *) lsecond(args);

	/*
	 * Examine both sides.	Note that when varRelid is nonzero, Vars of other
	 * relations will be treated as pseudoconstants.
	 */
	examine_variable(root, left, varRelid, vardata);
	examine_variable(root, right, varRelid, &rdata);

	/*
	 * If one side is a variable and the other not, we win.
	 */
	if (vardata->rel && rdata.rel == NULL)
	{
		*varonleft = true;
		*other = estimate_expression_value(root, rdata.var);
		/* Assume we need no ReleaseVariableStats(rdata) here */
		return true;
	}

	if (vardata->rel == NULL && rdata.rel)
	{
		*varonleft = false;
		*other = estimate_expression_value(root, vardata->var);
		/* Assume we need no ReleaseVariableStats(*vardata) here */
		*vardata = rdata;
		return true;
	}

	/* Ooops, clause has wrong structure (probably var op var) */
	ReleaseVariableStats(*vardata);
	ReleaseVariableStats(rdata);

	return false;
}

/*
 * get_join_variables
 *		Apply examine_variable() to each side of a join clause.
 *		Also, attempt to identify whether the join clause has the same
 *		or reversed sense compared to the SpecialJoinInfo.
 *
 * We consider the join clause "normal" if it is "lhs_var OP rhs_var",
 * or "reversed" if it is "rhs_var OP lhs_var".  In complicated cases
 * where we can't tell for sure, we default to assuming it's normal.
 */
void
get_join_variables(PlannerInfo *root, List *args, SpecialJoinInfo *sjinfo,
				   VariableStatData *vardata1, VariableStatData *vardata2,
				   bool *join_is_reversed)
{
	Node	   *left,
			   *right;

	if (list_length(args) != 2)
		elog(ERROR, "join operator should take two arguments");

	left = (Node *) linitial(args);
	right = (Node *) lsecond(args);

	examine_variable(root, left, 0, vardata1);
	examine_variable(root, right, 0, vardata2);

	if (vardata1->rel &&
		bms_is_subset(vardata1->rel->relids, sjinfo->syn_righthand))
		*join_is_reversed = true;		/* var1 is on RHS */
	else if (vardata2->rel &&
			 bms_is_subset(vardata2->rel->relids, sjinfo->syn_lefthand))
		*join_is_reversed = true;		/* var2 is on LHS */
	else
		*join_is_reversed = false;
}

/*
 * This method returns a pointer to the largest child relation for an inherited (incl partitioned)
 * relation. If there are multiple levels in the hierarchy, we delve down recursively till we
 * find the largest (as determined from the path structure).
 * Input: a partitioned table
 * Output: largest child partition. If there are no child partition because all of them have been eliminated, then
 *         returns NULL.
 */
static RelOptInfo* largest_child_relation(PlannerInfo *root, RelOptInfo *rel)
{
	AppendPath *append_path = NULL;
	ListCell *subpath_lc = NULL;
	RelOptInfo *largest_child_in_subpath = NULL;
	double max_rows = -1.0;

	Assert(IsA(rel->cheapest_total_path, AppendPath));

	append_path = (AppendPath *) rel->cheapest_total_path;

	foreach(subpath_lc, append_path->subpaths)
	{
		RelOptInfo *candidate_child = NULL;
		Path *subpath = lfirst(subpath_lc);

		if (IsA(subpath, AppendPath))
		{
			candidate_child = largest_child_relation(root, subpath->parent);
		}
		else
		{
			candidate_child = subpath->parent;
		}

		if (candidate_child && candidate_child->rows > max_rows)
		{
			max_rows = candidate_child->rows;
			largest_child_in_subpath = candidate_child;
		}
	}

	return largest_child_in_subpath;
}

/*
 * The purpose of this method is to make the statistics (on a specific column) of a child partition
 * representative of the parent relation. This entails the following assumptions:
 * 1.  if ndistinct<=-1.0 in child partition, the column is a unique column in the child partition. We
 * 	   expect the column to remain distinct in the master as well.
 * 2.  if -1.0 < ndistinct < 0.0, the absolute number of ndistinct values in the child partition is a fraction
 *     of the number of rows in the partition. We expect that the absolute number of ndistinct in the master
 *     to stay the same. Therefore, we convert this to a positive number.
 *     The method get_variable_numdistinct will multiply this by the number of tuples in the master relation.
 * 3.  if ndistinct is positive, it indicates a small absolute number of distinct values. We expect these
 * 	   values to be repeated in all partitions. Therefore, we expect no change in the ndistinct in the master.
 *
 * Input:
 * 	   statsTuple, which is a heaptuple representing statistics on a child relation. It expects statstuple to be non-null.
 * 	   scalefactor, which is in the range (0.0,1.0]
 *
 * Output:
 * 	   This method modifies the tuple passed to it.
 */
static void inline adjust_partition_table_statistic_for_parent(HeapTuple statsTuple, double childtuples)
{
	Form_pg_statistic stats;

	Assert(HeapTupleIsValid(statsTuple));

	stats = (Form_pg_statistic) GETSTRUCT(statsTuple);

	if (stats->stadistinct <= -1.0)
	{
		/*
		 * Case 1 as described above.
		 */

		return;
	}
	else if (stats->stadistinct < 0.0)
	{
		/*
		 * Case 2 as described above.
		 */

		stats->stadistinct = ((double) -1.0) * stats->stadistinct * childtuples;
	}
	else
	{
		/**
		 * Case 3 as described above.
		 */

		return;
	}
}

/*
 * examine_variable
 *		Try to look up statistical data about an expression.
 *		Fill in a VariableStatData struct to describe the expression.
 *
 * Inputs:
 *	root: the planner info
 *	node: the expression tree to examine
 *	varRelid: see specs for restriction selectivity functions
 *
 * Outputs: *vardata is filled as follows:
 *	var: the input expression (with any binary relabeling stripped, if
 *		it is or contains a variable; but otherwise the type is preserved)
 *	rel: RelOptInfo for relation containing variable; NULL if expression
 *		contains no Vars (NOTE this could point to a RelOptInfo of a
 *		subquery, not one in the current query).
 *	statsTuple: the pg_statistic entry for the variable, if one exists;
 *		otherwise NULL.
 *	freefunc: pointer to a function to release statsTuple with.
 *	vartype: exposed type of the expression; this should always match
 *		the declared input type of the operator we are estimating for.
 *	atttype, atttypmod: actual type/typmod of the "var" expression.  This is
 *		commonly the same as the exposed type of the variable argument,
 *		but can be different in binary-compatible-type cases.
 *	isunique: TRUE if we were able to match the var to a unique index,
 *		implying its values are unique for this query.
 *
 * Caller is responsible for doing ReleaseVariableStats() before exiting.
 */
void
examine_variable(PlannerInfo *root, Node *node, int varRelid,
				 VariableStatData *vardata)
{
	Node	   *basenode;
	Relids		varnos;
	RelOptInfo *onerel;

	/* Make sure we don't return dangling pointers in vardata */
	MemSet(vardata, 0, sizeof(VariableStatData));

	/* Save the exposed type of the expression */
	vardata->vartype = exprType(node);

	vardata->numdistinctFromPrimaryKey = -1.0; /* ignore by default*/

	/* Look inside any binary-compatible relabeling */

	if (IsA(node, RelabelType))
		basenode = (Node *) ((RelabelType *) node)->arg;
	else
		basenode = node;

	/* Fast path for a simple Var */

	if (IsA(basenode, Var) &&
		(varRelid == 0 || varRelid == ((Var *) basenode)->varno))
	{
		Var		   *var = (Var *) basenode;
		RangeTblEntry *rte;

		vardata->var = basenode;	/* return Var without relabeling */
		vardata->rel = find_base_rel(root, var->varno);
		vardata->atttype = var->vartype;
		vardata->atttypmod = var->vartypmod;
		vardata->isunique = has_unique_index(vardata->rel, var->varattno);

		rte = rt_fetch(var->varno, root->parse->rtable);

		/*
		 * If this attribute has a foreign key relationship, then first look
		 * at primary key statistics. If there exist stats on that attribute,
		 * we utilize those. If not, continue.
		 */

		if (gp_statistics_use_fkeys)
		{
			Oid         pkrelid = InvalidOid;
			AttrNumber  pkattno = -1;

			if (ConstraintGetPrimaryKeyOf(rte->relid, var->varattno, &pkrelid, &pkattno))
			{
				HeapTuple	pkStatsTuple;

				/* SELECT reltuples FROM pg_class */

				pkStatsTuple = SearchSysCache1(RELOID, ObjectIdGetDatum(pkrelid));
				if (HeapTupleIsValid(pkStatsTuple))
				{
					Form_pg_class classForm = (Form_pg_class) GETSTRUCT(pkStatsTuple);
					if (classForm->reltuples > 0)
					{
						vardata->numdistinctFromPrimaryKey = classForm->reltuples;
					}
				}

				ReleaseSysCache(pkStatsTuple);
			}
		}

		if (get_relation_stats_hook &&
			(*get_relation_stats_hook) (root, rte, var->varattno, vardata))
		{
			/*
			 * The hook took control of acquiring a stats tuple.  If it did
			 * supply a tuple, it'd better have supplied a freefunc.
			 */
			if (HeapTupleIsValid(vardata->statsTuple) &&
				!vardata->freefunc)
				elog(ERROR, "no function provided to release variable stats with");
		}
		else if (rte->inh)
		{
			/*
			 * If gp_statistics_pullup_from_child_partition is set, we attempt to pull up statistics from
			 * the largest child partition in an inherited or a partitioned table.
			 */
			if (gp_statistics_pullup_from_child_partition  &&
				vardata->rel->cheapest_total_path != NULL)
			{
				RelOptInfo *childrel = largest_child_relation(root, vardata->rel);
				vardata->statsTuple = NULL;

				if (childrel)
				{
					RangeTblEntry *child_rte = NULL;

					child_rte = rt_fetch(childrel->relid, root->parse->rtable);

					Assert(child_rte != NULL);

					/*
					 * Get statistics from the child partition.
					 */
					vardata->statsTuple = SearchSysCache(STATRELATT,
														 ObjectIdGetDatum(child_rte->relid),
														 Int16GetDatum(var->varattno),
														 0, 0);

					if (vardata->statsTuple != NULL)
					{
						adjust_partition_table_statistic_for_parent(vardata->statsTuple, childrel->tuples);
					}
					vardata->freefunc = ReleaseSysCache;
				}
			}
		}
		else if (rte->rtekind == RTE_RELATION)
		{
			vardata->statsTuple = SearchSysCache(STATRELATT,
												 ObjectIdGetDatum(rte->relid),
												 Int16GetDatum(var->varattno),
												 0, 0);
			vardata->freefunc = ReleaseSysCache;
		}
		else
		{
			/*
			 * XXX This means the Var comes from a JOIN or sub-SELECT. Later
			 * add code to dig down into the join etc and see if we can trace
			 * the variable to something with stats.  (But beware of
			 * sub-SELECTs with DISTINCT/GROUP BY/etc.	Perhaps there are no
			 * cases where this would really be useful, because we'd have
			 * flattened the subselect if it is??)
			 */
		}

		return;
	}

	/*
	 * Okay, it's a more complicated expression.  Determine variable
	 * membership.	Note that when varRelid isn't zero, only vars of that
	 * relation are considered "real" vars.
	 */
	varnos = pull_varnos(basenode);

	onerel = NULL;

	switch (bms_membership(varnos))
	{
		case BMS_EMPTY_SET:
			/* No Vars at all ... must be pseudo-constant clause */
			break;
		case BMS_SINGLETON:
			if (varRelid == 0 || bms_is_member(varRelid, varnos))
			{
				onerel = find_base_rel(root,
					   (varRelid ? varRelid : bms_singleton_member(varnos)));
				vardata->rel = onerel;
				node = basenode;	/* strip any relabeling */
			}
			/* else treat it as a constant */
			break;
		case BMS_MULTIPLE:
			if (varRelid == 0)
			{
				/* treat it as a variable of a join relation */
				vardata->rel = find_join_rel(root, varnos);
				node = basenode;	/* strip any relabeling */
			}
			else if (bms_is_member(varRelid, varnos))
			{
				/* ignore the vars belonging to other relations */
				vardata->rel = find_base_rel(root, varRelid);
				node = basenode;	/* strip any relabeling */
				/* note: no point in expressional-index search here */
			}
			/* else treat it as a constant */
			break;
	}

	bms_free(varnos);

	vardata->var = node;
	vardata->atttype = exprType(node);
	vardata->atttypmod = exprTypmod(node);

	if (onerel)
	{
		/*
		 * We have an expression in vars of a single relation.	Try to match
		 * it to expressional index columns, in hopes of finding some
		 * statistics.
		 *
		 * XXX it's conceivable that there are multiple matches with different
		 * index opfamilies; if so, we need to pick one that matches the
		 * operator we are estimating for.	FIXME later.
		 */
		ListCell   *ilist;

		foreach(ilist, onerel->indexlist)
		{
			IndexOptInfo *index = (IndexOptInfo *) lfirst(ilist);
			ListCell   *indexpr_item;
			int			pos;

			indexpr_item = list_head(index->indexprs);
			if (indexpr_item == NULL)
				continue;		/* no expressions here... */

			for (pos = 0; pos < index->ncolumns; pos++)
			{
				if (index->indexkeys[pos] == 0)
				{
					Node	   *indexkey;

					if (indexpr_item == NULL)
						elog(ERROR, "too few entries in indexprs list");
					indexkey = (Node *) lfirst(indexpr_item);
					if (indexkey && IsA(indexkey, RelabelType))
						indexkey = (Node *) ((RelabelType *) indexkey)->arg;
					if (equal(node, indexkey))
					{
						/*
						 * Found a match ... is it a unique index? Tests here
						 * should match has_unique_index().
						 */
						if (index->unique &&
							index->ncolumns == 1 &&
							(index->indpred == NIL || index->predOK))
							vardata->isunique = true;

						/*
						 * Has it got stats?  We only consider stats for
						 * non-partial indexes, since partial indexes probably
						 * don't reflect whole-relation statistics; the above
						 * check for uniqueness is the only info we take from
						 * a partial index.
						 *
						 * An index stats hook, however, must make its own
						 * decisions about what to do with partial indexes.
						 */
						if (get_index_stats_hook &&
							(*get_index_stats_hook) (root, index->indexoid,
													 pos + 1, vardata))
						{
							/*
							 * The hook took control of acquiring a stats
							 * tuple.  If it did supply a tuple, it'd better
							 * have supplied a freefunc.
							 */
							if (HeapTupleIsValid(vardata->statsTuple) &&
								!vardata->freefunc)
								elog(ERROR, "no function provided to release variable stats with");
						}
						else if (index->indpred == NIL)
						{
							vardata->statsTuple =
								SearchSysCache(STATRELATT,
										   ObjectIdGetDatum(index->indexoid),
											   Int16GetDatum(pos + 1),
											   0, 0);
							vardata->freefunc = ReleaseSysCache;
						}
						if (vardata->statsTuple)
							break;
					}
					indexpr_item = lnext(indexpr_item);
				}
			}
			if (HeapTupleIsValid(getStatsTuple(vardata)))
				break;
		}
	}
}

/*
 * get_variable_numdistinct
 *	  Estimate the number of distinct values of a variable.
 *
 * vardata: results of examine_variable
 *
 * NB: be careful to produce an integral result, since callers may compare
 * the result to exact integer counts.
 */
double
get_variable_numdistinct(VariableStatData *vardata)
{
	double		stadistinct;
	double		ntuples;

	/**
	 * If we have an estimate from the primary key, then that is the most accurate value.
	 */
	if (gp_statistics_use_fkeys &&
			vardata->numdistinctFromPrimaryKey > 0.0)
	{
		return vardata->numdistinctFromPrimaryKey;
	}

	/*
	 * Determine the stadistinct value to use.	There are cases where we can
	 * get an estimate even without a pg_statistic entry, or can get a better
	 * value than is in pg_statistic.
	 */
	if (HeapTupleIsValid(getStatsTuple(vardata)))
	{
		/* Use the pg_statistic entry */
		Form_pg_statistic stats;
		HeapTuple tp = getStatsTuple(vardata);

		stats = (Form_pg_statistic) GETSTRUCT(tp);
		stadistinct = stats->stadistinct;
	}
	else if (vardata->vartype == BOOLOID)
	{
		/*
		 * Special-case boolean columns: presumably, two distinct values.
		 *
		 * Are there any other datatypes we should wire in special estimates
		 * for?
		 */
		stadistinct = 2.0;
	}
	else
	{
		/*
		 * We don't keep statistics for system columns, but in some cases we
		 * can infer distinctness anyway.
		 */
		if (vardata->var && IsA(vardata->var, Var))
		{
			switch (((Var *) vardata->var)->varattno)
			{
				case ObjectIdAttributeNumber:
				case SelfItemPointerAttributeNumber:
					stadistinct = -1.0; /* unique */
					break;
				case TableOidAttributeNumber:
					stadistinct = 1.0;	/* only 1 value */
					break;
				case GpSegmentIdAttributeNumber:   /*CDB*/
					stadistinct = getgpsegmentCount();
					break;
				default:
					stadistinct = 0.0;	/* means "unknown" */
					break;
			}
		}
		else
			stadistinct = 0.0;	/* means "unknown" */

		/*
		 * XXX consider using estimate_num_groups on expressions?
		 */
	}

	/*
	 * If there is a unique index for the variable, assume it is unique no
	 * matter what pg_statistic says; the statistics could be out of date, or
	 * we might have found a partial unique index that proves the var is
	 * unique for this query.
	 */
	if (vardata->isunique)
		stadistinct = -1.0;

	/*
	 * If we had an absolute estimate, use that.
	 */
	if (stadistinct > 0.0)
		return stadistinct;

	/*
	 * Otherwise we need to get the relation size; punt if not available.
	 */
	if (vardata->rel == NULL)
		return DEFAULT_NUM_DISTINCT;
	ntuples = vardata->rel->tuples;
	if (ntuples <= 0.0)
		return DEFAULT_NUM_DISTINCT;

	/*
	 * If we had a relative estimate, use that.
	 */
	if (stadistinct < 0.0)
		return floor((-stadistinct * ntuples) + 0.5);

	/*
	 * With no data, estimate ndistinct = ntuples if the table is small, else
	 * use default.
	 */
	if (ntuples < DEFAULT_NUM_DISTINCT)
		return ntuples;

	return DEFAULT_NUM_DISTINCT;
}

/*
 * get_variable_range
 *		Estimate the minimum and maximum value of the specified variable.
 *		If successful, store values in *min and *max, and return TRUE.
 *		If no data available, return FALSE.
 *
 * sortop is the "<" comparison operator to use.  This should generally
 * be "<" not ">", as only the former is likely to be found in pg_statistic.
 */
static bool
get_variable_range(PlannerInfo *root, VariableStatData *vardata, Oid sortop,
				   Datum *min, Datum *max)
{
	Datum		tmin = 0;
	Datum		tmax = 0;
	bool		have_data = false;
	Form_pg_statistic stats;
	int16		typLen;
	bool		typByVal;
	AttStatsSlot sslot;
	int			i;
	HeapTuple	tp = getStatsTuple(vardata);

	if (!HeapTupleIsValid(tp))
	{
		/* no stats available, so default result */
		return false;
	}
	stats = (Form_pg_statistic) GETSTRUCT(tp);

	get_typlenbyval(vardata->atttype, &typLen, &typByVal);

	/*
	 * If there is a histogram, grab the first and last values.
	 *
	 * If there is a histogram that is sorted with some other operator than
	 * the one we want, fail --- this suggests that there is data we can't
	 * use.
	 */
	if (get_attstatsslot(&sslot, tp,
						 STATISTIC_KIND_HISTOGRAM, sortop,
						 ATTSTATSSLOT_VALUES))
	{
		if (sslot.nvalues > 0)
		{
			tmin = datumCopy(sslot.values[0], typByVal, typLen);
			tmax = datumCopy(sslot.values[sslot.nvalues - 1], typByVal, typLen);
			have_data = true;
		}
		free_attstatsslot(&sslot);
	}
	else if (get_attstatsslot(&sslot, tp,
							  STATISTIC_KIND_HISTOGRAM, InvalidOid,
							  0))
	{
		free_attstatsslot(&sslot);
		return false;
	}

	/*
	 * If we have most-common-values info, look for extreme MCVs.  This is
	 * needed even if we also have a histogram, since the histogram excludes
	 * the MCVs.  However, usually the MCVs will not be the extreme values, so
	 * avoid unnecessary data copying.
	 */
	if (get_attstatsslot(&sslot, tp,
						 STATISTIC_KIND_MCV, InvalidOid,
						 ATTSTATSSLOT_VALUES))
	{
		bool		tmin_is_mcv = false;
		bool		tmax_is_mcv = false;
		FmgrInfo	opproc;

		fmgr_info(get_opcode(sortop), &opproc);

		/*
		 * GPDB: Some extra paranoia. GPDB allows users to modify
		 * pg_statistics.stavalues with UPDATEs (PostgreSQL complaints about
		 * the table row type not matching). So just in case that the type of
		 * the values in pg_statistics isn't what we'd expect, give an error
		 * rather than crash. That shouldn't happen, but better safe than sorry.
		 */
		if (!IsBinaryCoercible(sslot.valuetype, vardata->atttype))
			elog(ERROR, "invalid MCV array of type %s, for attribute of type %s",
				 format_type_be(sslot.valuetype), format_type_be(vardata->atttype));

		for (i = 0; i < sslot.nvalues; i++)
		{
			if (!have_data)
			{
				tmin = tmax = sslot.values[i];
				tmin_is_mcv = tmax_is_mcv = have_data = true;
				continue;
			}
			if (DatumGetBool(FunctionCall2(&opproc, sslot.values[i], tmin)))
			{
				tmin = sslot.values[i];
				tmin_is_mcv = true;
			}
			if (DatumGetBool(FunctionCall2(&opproc, tmax, sslot.values[i])))
			{
				tmax = sslot.values[i];
				tmax_is_mcv = true;
			}
		}
		if (tmin_is_mcv)
			tmin = datumCopy(tmin, typByVal, typLen);
		if (tmax_is_mcv)
			tmax = datumCopy(tmax, typByVal, typLen);
		free_attstatsslot(&sslot);
	}

	*min = tmin;
	*max = tmax;
	return have_data;
}


/*-------------------------------------------------------------------------
 *
 * Pattern analysis functions
 *
 * These routines support analysis of LIKE and regular-expression patterns
 * by the planner/optimizer.  It's important that they agree with the
 * regular-expression code in backend/regex/ and the LIKE code in
 * backend/utils/adt/like.c.  Also, the computation of the fixed prefix
 * must be conservative: if we report a string longer than the true fixed
 * prefix, the query may produce actually wrong answers, rather than just
 * getting a bad selectivity estimate!
 *
 * Note that the prefix-analysis functions are called from
 * backend/optimizer/path/indxpath.c as well as from routines in this file.
 *
 *-------------------------------------------------------------------------
 */

/*
 * Extract the fixed prefix, if any, for a pattern.
 *
 * *prefix is set to a palloc'd prefix string (in the form of a Const node),
 *	or to NULL if no fixed prefix exists for the pattern.
 * If rest_selec is not NULL, *rest_selec is set to an estimate of the
 *	selectivity of the remainder of the pattern (without any fixed prefix).
 * The prefix Const has the same type (TEXT or BYTEA) as the input pattern.
 *
 * The return value distinguishes no fixed prefix, a partial prefix,
 * or an exact-match-only pattern.
 */

static Pattern_Prefix_Status
like_fixed_prefix(Const *patt_const, bool case_insensitive,
				  Const **prefix_const, Selectivity *rest_selec)
{
	char	   *match;
	char	   *patt;
	int			pattlen;
	Oid			typeid = patt_const->consttype;
	int			pos,
				match_pos;
	bool		is_multibyte = (pg_database_encoding_max_length() > 1);

	/* the right-hand const is type text or bytea */
	Assert(typeid == BYTEAOID || typeid == TEXTOID);

	if (typeid == BYTEAOID && case_insensitive)
		ereport(ERROR,
				(errcode(ERRCODE_FEATURE_NOT_SUPPORTED),
		   errmsg("case insensitive matching not supported on type bytea")));

	if (typeid != BYTEAOID)
	{
		patt = TextDatumGetCString(patt_const->constvalue);
		pattlen = strlen(patt);
	}
	else
	{
		bytea	   *bstr = DatumGetByteaP(patt_const->constvalue);

		pattlen = VARSIZE(bstr) - VARHDRSZ;
		patt = (char *) palloc(pattlen);
		memcpy(patt, VARDATA(bstr), pattlen);
		if ((Pointer) bstr != DatumGetPointer(patt_const->constvalue))
			pfree(bstr);
	}

	match = palloc(pattlen + 1);
	match_pos = 0;
	for (pos = 0; pos < pattlen; pos++)
	{
		/* % and _ are wildcard characters in LIKE */
		if (patt[pos] == '%' ||
			patt[pos] == '_')
			break;

		/* Backslash escapes the next character */
		if (patt[pos] == '\\')
		{
			pos++;
			if (pos >= pattlen)
				break;
		}

		/*
		 * XXX In multibyte character sets, we can't trust isalpha, so assume
		 * any multibyte char is potentially case-varying.
		 */
		if (case_insensitive)
		{
			if (is_multibyte && (unsigned char) patt[pos] >= 0x80)
				break;
			if (isalpha((unsigned char) patt[pos]))
				break;
		}

		/*
		 * NOTE: this code used to think that %% meant a literal %, but
		 * textlike() itself does not think that, and the SQL92 spec doesn't
		 * say any such thing either.
		 */
		match[match_pos++] = patt[pos];
	}

	match[match_pos] = '\0';

	if (typeid != BYTEAOID)
		*prefix_const = string_to_const(match, typeid);
	else
		*prefix_const = string_to_bytea_const(match, match_pos);

	if (rest_selec != NULL)
		*rest_selec = like_selectivity(&patt[pos], pattlen - pos,
									   case_insensitive);

	pfree(patt);
	pfree(match);

	/* in LIKE, an empty pattern is an exact match! */
	if (pos == pattlen)
		return Pattern_Prefix_Exact;	/* reached end of pattern, so exact */

	if (match_pos > 0)
		return Pattern_Prefix_Partial;

	return Pattern_Prefix_None;
}

static Pattern_Prefix_Status
regex_fixed_prefix(Const *patt_const, bool case_insensitive,
				   Const **prefix_const, Selectivity *rest_selec)
{
	Oid			typeid = patt_const->consttype;
<<<<<<< HEAD
	char	   *prefix;
	bool		exact;
=======
	bool		is_multibyte = (pg_database_encoding_max_length() > 1);
>>>>>>> 78a09145

	/*
	 * Should be unnecessary, there are no bytea regex operators defined. As
	 * such, it should be noted that the rest of this function has *not* been
	 * made safe for binary (possibly NULL containing) strings.
	 */
	if (typeid == BYTEAOID)
		ereport(ERROR,
				(errcode(ERRCODE_FEATURE_NOT_SUPPORTED),
		 errmsg("regular-expression matching not supported on type bytea")));

	/* Use the regexp machinery to extract the prefix, if any */
	prefix = regexp_fixed_prefix(DatumGetTextPP(patt_const->constvalue),
								 case_insensitive,
								 &exact);

<<<<<<< HEAD
	if (prefix == NULL)
	{
=======
	/*
	 * Check for ARE director prefix.  It's worth our trouble to recognize
	 * this because similar_escape() used to use it, and some other code
	 * might still use it, to force ARE mode.
	 */
	pos = 0;
	if (strncmp(patt, "***:", 4) == 0)
		pos = 4;

	/* Pattern must be anchored left */
	if (patt[pos] != '^')
	{
		rest = patt;

>>>>>>> 78a09145
		*prefix_const = NULL;

		if (rest_selec != NULL)
		{
			char   *patt = DatumGetCString(DirectFunctionCall1(textout, patt_const->constvalue));

			*rest_selec = regex_selectivity(patt, strlen(patt),
											case_insensitive,
											0);
			pfree(patt);
		}

		return Pattern_Prefix_None;
	}

	*prefix_const = string_to_const(prefix, typeid);

<<<<<<< HEAD
	if (rest_selec != NULL)
	{
		if (exact)
=======
	/*
	 * We special-case the syntax '^(...)$' because psql uses it.  But beware:
	 * sequences beginning "(?" are not what they seem, unless they're "(?:".
	 * (We must recognize that because of similar_escape().)
	 */
	have_leading_paren = false;
	if (patt[pos] == '(' &&
		(patt[pos + 1] != '?' || patt[pos + 2] == ':'))
	{
		have_leading_paren = true;
		pos += (patt[pos + 1] != '?' ? 1 : 3);
	}

	/* Scan remainder of pattern */
	prev_pos = pos;
	while (patt[pos])
	{
		int			len;

		/*
		 * Check for characters that indicate multiple possible matches here.
		 * Also, drop out at ')' or '$' so the termination test works right.
		 */
		if (patt[pos] == '.' ||
			patt[pos] == '(' ||
			patt[pos] == ')' ||
			patt[pos] == '[' ||
			patt[pos] == '^' ||
			patt[pos] == '$')
			break;

		/*
		 * XXX In multibyte character sets, we can't trust isalpha, so assume
		 * any multibyte char is potentially case-varying.
		 */
		if (case_insensitive)
		{
			if (is_multibyte && (unsigned char) patt[pos] >= 0x80)
				break;
			if (isalpha((unsigned char) patt[pos]))
				break;
		}

		/*
		 * Check for quantifiers.  Except for +, this means the preceding
		 * character is optional, so we must remove it from the prefix too!
		 */
		if (patt[pos] == '*' ||
			patt[pos] == '?' ||
			patt[pos] == '{')
>>>>>>> 78a09145
		{
			/* Exact match, so there's no additional selectivity */
			*rest_selec = 1.0;
		}
		else
		{
			char   *patt = DatumGetCString(DirectFunctionCall1(textout, patt_const->constvalue));

<<<<<<< HEAD
			*rest_selec = regex_selectivity(patt, strlen(patt),
											case_insensitive,
											strlen(prefix));
			pfree(patt);
=======
		/*
		 * Normally, backslash quotes the next character.  But in AREs,
		 * backslash followed by alphanumeric is an escape, not a quoted
		 * character.  Must treat it as having multiple possible matches.
		 * Note: since only ASCII alphanumerics are escapes, we don't have to
		 * be paranoid about multibyte here.
		 */
		if (patt[pos] == '\\')
		{
			if (isalnum((unsigned char) patt[pos + 1]))
				break;
			pos++;
			if (patt[pos] == '\0')
				break;
>>>>>>> 78a09145
		}
	}

	pfree(prefix);

	if (exact)
		return Pattern_Prefix_Exact;	/* pattern specifies exact match */
	else
		return Pattern_Prefix_Partial;
}

Pattern_Prefix_Status
pattern_fixed_prefix(Const *patt, Pattern_Type ptype,
					 Const **prefix, Selectivity *rest_selec)
{
	Pattern_Prefix_Status result;

	switch (ptype)
	{
		case Pattern_Type_Like:
			result = like_fixed_prefix(patt, false, prefix, rest_selec);
			break;
		case Pattern_Type_Like_IC:
			result = like_fixed_prefix(patt, true, prefix, rest_selec);
			break;
		case Pattern_Type_Regex:
			result = regex_fixed_prefix(patt, false, prefix, rest_selec);
			break;
		case Pattern_Type_Regex_IC:
			result = regex_fixed_prefix(patt, true, prefix, rest_selec);
			break;
		default:
			elog(ERROR, "unrecognized ptype: %d", (int) ptype);
			result = Pattern_Prefix_None;		/* keep compiler quiet */
			break;
	}
	return result;
}

/*
 * Estimate the selectivity of a fixed prefix for a pattern match.
 *
 * A fixed prefix "foo" is estimated as the selectivity of the expression
 * "variable >= 'foo' AND variable < 'fop'" (see also indxpath.c).
 *
 * The selectivity estimate is with respect to the portion of the column
 * population represented by the histogram --- the caller must fold this
 * together with info about MCVs and NULLs.
 *
 * We use the >= and < operators from the specified btree opfamily to do the
 * estimation.	The given variable and Const must be of the associated
 * datatype.
 *
 * XXX Note: we make use of the upper bound to estimate operator selectivity
 * even if the locale is such that we cannot rely on the upper-bound string.
 * The selectivity only needs to be approximately right anyway, so it seems
 * more useful to use the upper-bound code than not.
 */
static Selectivity
prefix_selectivity(VariableStatData *vardata,
				   Oid vartype, Oid opfamily, Const *prefixcon)
{
	Selectivity prefixsel;
	Oid			cmpopr;
	FmgrInfo	opproc;
	Const	   *greaterstrcon;
	Selectivity eq_sel;

	cmpopr = get_opfamily_member(opfamily, vartype, vartype,
								 BTGreaterEqualStrategyNumber);
	if (cmpopr == InvalidOid)
		elog(ERROR, "no >= operator for opfamily %u", opfamily);
	fmgr_info(get_opcode(cmpopr), &opproc);

	prefixsel = ineq_histogram_selectivity(vardata, &opproc, true,
										   prefixcon->constvalue,
										   prefixcon->consttype);

	if (prefixsel <= 0.0)
	{
		/* No histogram is present ... return a suitable default estimate */
		return DEFAULT_MATCH_SEL;
	}

	/*-------
	 * If we can create a string larger than the prefix, say
	 *	"x < greaterstr".
	 *-------
	 */
	cmpopr = get_opfamily_member(opfamily, vartype, vartype,
								 BTLessStrategyNumber);
	if (cmpopr == InvalidOid)
		elog(ERROR, "no < operator for opfamily %u", opfamily);
	fmgr_info(get_opcode(cmpopr), &opproc);

	greaterstrcon = make_greater_string(prefixcon, &opproc);
	if (greaterstrcon)
	{
		Selectivity topsel;

		topsel = ineq_histogram_selectivity(vardata, &opproc, false,
											greaterstrcon->constvalue,
											greaterstrcon->consttype);

		/* ineq_histogram_selectivity worked before, it shouldn't fail now */
		Assert(topsel > 0.0);

		/*
		 * Merge the two selectivities in the same way as for a range query
		 * (see clauselist_selectivity()).	Note that we don't need to worry
		 * about double-exclusion of nulls, since ineq_histogram_selectivity
		 * doesn't count those anyway.
		 */
		prefixsel = topsel + prefixsel - 1.0;
	}

	/*
	 * If the prefix is long then the two bounding values might be too close
	 * together for the histogram to distinguish them usefully, resulting in a
	 * zero estimate (plus or minus roundoff error). To avoid returning a
	 * ridiculously small estimate, compute the estimated selectivity for
	 * "variable = 'foo'", and clamp to that. (Obviously, the resultant
	 * estimate should be at least that.)
	 *
	 * We apply this even if we couldn't make a greater string.  That case
	 * suggests that the prefix is near the maximum possible, and thus
	 * probably off the end of the histogram, and thus we probably got a very
	 * small estimate from the >= condition; so we still need to clamp.
	 */
	cmpopr = get_opfamily_member(opfamily, vartype, vartype,
								 BTEqualStrategyNumber);
	if (cmpopr == InvalidOid)
		elog(ERROR, "no = operator for opfamily %u", opfamily);
	eq_sel = var_eq_const(vardata, cmpopr, prefixcon->constvalue,
						  false, true);

	prefixsel = Max(prefixsel, eq_sel);

	return prefixsel;
}


/*
 * Estimate the selectivity of a pattern of the specified type.
 * Note that any fixed prefix of the pattern will have been removed already,
 * so actually we may be looking at just a fragment of the pattern.
 *
 * For now, we use a very simplistic approach: fixed characters reduce the
 * selectivity a good deal, character ranges reduce it a little,
 * wildcards (such as % for LIKE or .* for regex) increase it.
 *
 * CDB: There is a gradual lessening of the change in selectivity as more
 * fixed characters or character ranges are added.
 */

#define FIXED_CHAR_SEL	0.20	/* about 1/5 */
#define CHAR_RANGE_SEL	0.25
#define ANY_CHAR_SEL	0.99	/* not 1, since it won't match end-of-string */
#define FULL_WILDCARD_SEL 5.0
#define CDB_RANCHOR_SEL 0.95
#define CDB_ROLLOFF_SEL 0.14

static Selectivity
like_selectivity(const char *patt, int pattlen, bool case_insensitive)
{
	Selectivity sel = 1.0;
    Selectivity fixed_char_sel = FIXED_CHAR_SEL;
	int			pos;

	/* Skip any leading wildcard; it's already factored into initial sel */
	for (pos = 0; pos < pattlen; pos++)
	{
		if (patt[pos] != '%' && patt[pos] != '_')
			break;
	}

	for (; pos < pattlen; pos++)
	{
		/* % and _ are wildcard characters in LIKE */
		if (patt[pos] == '%')
        {}
		else if (patt[pos] == '_')
			sel *= ANY_CHAR_SEL;
		else
        {
            if (patt[pos] == '\\')
		    {
			    /* Backslash quotes the next character */
			    pos++;
			    if (pos >= pattlen)
				    break;
		    }

			sel *= fixed_char_sel;
            fixed_char_sel += (1.0 - fixed_char_sel) * CDB_ROLLOFF_SEL;
        }
	}

	/* CDB: If no trailing wildcard, reduce selectivity slightly. */
	if (pos > 0 && patt[pos-1] != '%')
		sel *= CDB_RANCHOR_SEL;
	else if (pos >= 2 && patt[pos-2] == '\\')
		sel *= CDB_RANCHOR_SEL;

	return sel;
}

static Selectivity
regex_selectivity_sub(const char *patt, int pattlen, bool case_insensitive)
{
	Selectivity sel = 1.0;
    Selectivity fixed_char_sel = FIXED_CHAR_SEL;
    Selectivity csel;
    int			paren_depth = 0;
	int			paren_pos = 0;	/* dummy init to keep compiler quiet */
	int			pos;

	for (pos = 0; pos < pattlen; pos++)
	{
		if (patt[pos] == '(')
		{
			if (paren_depth == 0)
				paren_pos = pos;	/* remember start of parenthesized item */
			paren_depth++;
		}
		else if (patt[pos] == ')' && paren_depth > 0)
		{
			paren_depth--;
			if (paren_depth == 0)
				sel *= regex_selectivity_sub(patt + (paren_pos + 1),
											 pos - (paren_pos + 1),
											 case_insensitive);
		}
		else if (patt[pos] == '|' && paren_depth == 0)
		{
			/*
			 * If unquoted | is present at paren level 0 in pattern, we have
			 * multiple alternatives; sum their probabilities.
			 */
			sel += regex_selectivity_sub(patt + (pos + 1),
										 pattlen - (pos + 1),
										 case_insensitive);
			break;				/* rest of pattern is now processed */
		}
		else if (patt[pos] == '[')
		{
			bool		negclass = false;

			if (patt[++pos] == '^')
			{
				negclass = true;
				pos++;
			}
			if (patt[pos] == ']')		/* ']' at start of class is not
										 * special */
				pos++;
			while (pos < pattlen && patt[pos] != ']')
				pos++;
			if (paren_depth == 0)
            {
                csel = CHAR_RANGE_SEL / FIXED_CHAR_SEL * fixed_char_sel;
                sel *= (negclass ? (1.0 - csel) : csel);
                fixed_char_sel += (1.0 - fixed_char_sel) * CDB_ROLLOFF_SEL;
            }
		}
		else if (patt[pos] == '.')
		{
			if (paren_depth == 0)
                sel *= Max(ANY_CHAR_SEL, fixed_char_sel);
		}
		else if (patt[pos] == '*' ||
				 patt[pos] == '?' ||
				 patt[pos] == '+')
        {}
		else if (patt[pos] == '{')
		{
			while (pos < pattlen && patt[pos] != '}')
				pos++;
		}
		else
		{
			/* backslash quotes the next character */
            if (patt[pos] == '\\')
            {
                pos++;
                if (pos >= pattlen)
                    break;
            }
			if (paren_depth == 0)
            {
                sel *= fixed_char_sel;
                fixed_char_sel += (1.0 - fixed_char_sel) * CDB_ROLLOFF_SEL;
            }
		}
	}
	if (sel > 1.0)
		sel = 1.0;
	return sel;
}

static Selectivity
regex_selectivity(const char *patt, int pattlen, bool case_insensitive,
				  int fixed_prefix_len)
{
	Selectivity sel;

	/* If patt doesn't end with $, consider it to have a trailing wildcard */
	if (pattlen > 0 && patt[pattlen - 1] == '$' &&
		(pattlen == 1 || patt[pattlen - 2] != '\\'))
	{
		/* has trailing $ */
		sel = regex_selectivity_sub(patt, pattlen - 1, case_insensitive);
        sel *= CDB_RANCHOR_SEL;
    }
	else
	{
		/* no trailing $ */
		sel = regex_selectivity_sub(patt, pattlen, case_insensitive);
		sel *= FULL_WILDCARD_SEL;
	}

	/* If there's a fixed prefix, discount its selectivity */
	if (fixed_prefix_len > 0)
		sel /= pow(FIXED_CHAR_SEL, fixed_prefix_len);

	/* Make sure result stays in range */
	CLAMP_PROBABILITY(sel);
	return sel;
}


/*
 * Try to generate a string greater than the given string or any
 * string it is a prefix of.  If successful, return a palloc'd string
 * in the form of a Const node; else return NULL.
 *
 * The caller must provide the appropriate "less than" comparison function
 * for testing the strings.
 *
 * The key requirement here is that given a prefix string, say "foo",
 * we must be able to generate another string "fop" that is greater than
 * all strings "foobar" starting with "foo".  We can test that we have
 * generated a string greater than the prefix string, but in non-C locales
 * that is not a bulletproof guarantee that an extension of the string might
 * not sort after it; an example is that "foo " is less than "foo!", but it
 * is not clear that a "dictionary" sort ordering will consider "foo!" less
 * than "foo bar".	CAUTION: Therefore, this function should be used only for
 * estimation purposes when working in a non-C locale.
 *
 * To try to catch most cases where an extended string might otherwise sort
 * before the result value, we determine which of the strings "Z", "z", "y",
 * and "9" is seen as largest by the locale, and append that to the given
 * prefix before trying to find a string that compares as larger.
 *
 * If we max out the righthand byte, truncate off the last character
 * and start incrementing the next.  For example, if "z" were the last
 * character in the sort order, then we could produce "foo" as a
 * string greater than "fonz".
 *
 * This could be rather slow in the worst case, but in most cases we
 * won't have to try more than one or two strings before succeeding.
 */
Const *
make_greater_string(const Const *str_const, FmgrInfo *ltproc)
{
	Oid			datatype = str_const->consttype;
	char	   *workstr;
	int			len;
	Datum		cmpstr;
	text	   *cmptxt = NULL;

	/*
	 * Get a modifiable copy of the prefix string in C-string format, and set
	 * up the string we will compare to as a Datum.  In C locale this can just
	 * be the given prefix string, otherwise we need to add a suffix.  Types
	 * NAME and BYTEA sort bytewise so they don't need a suffix either.
	 */
	if (datatype == NAMEOID)
	{
		workstr = DatumGetCString(DirectFunctionCall1(nameout,
													  str_const->constvalue));
		len = strlen(workstr);
		cmpstr = str_const->constvalue;
	}
	else if (datatype == BYTEAOID)
	{
		bytea	   *bstr = DatumGetByteaP(str_const->constvalue);

		len = VARSIZE(bstr) - VARHDRSZ;
		workstr = (char *) palloc(len);
		memcpy(workstr, VARDATA(bstr), len);
		if ((Pointer) bstr != DatumGetPointer(str_const->constvalue))
			pfree(bstr);
		cmpstr = str_const->constvalue;
	}
	else
	{
		workstr = TextDatumGetCString(str_const->constvalue);
		len = strlen(workstr);
		if (lc_collate_is_c() || len == 0)
			cmpstr = str_const->constvalue;
		else
		{
			/* If first time through, determine the suffix to use */
			static char suffixchar = 0;

			if (!suffixchar)
			{
				char	   *best;

				best = "Z";
				if (varstr_cmp(best, 1, "z", 1) < 0)
					best = "z";
				if (varstr_cmp(best, 1, "y", 1) < 0)
					best = "y";
				if (varstr_cmp(best, 1, "9", 1) < 0)
					best = "9";
				suffixchar = *best;
			}

			/* And build the string to compare to */
			cmptxt = (text *) palloc(VARHDRSZ + len + 1);
			SET_VARSIZE(cmptxt, VARHDRSZ + len + 1);
			memcpy(VARDATA(cmptxt), workstr, len);
			*(VARDATA(cmptxt) + len) = suffixchar;
			cmpstr = PointerGetDatum(cmptxt);
		}
	}

	while (len > 0)
	{
		unsigned char *lastchar = (unsigned char *) (workstr + len - 1);
		unsigned char savelastchar = *lastchar;

		/*
		 * Try to generate a larger string by incrementing the last byte.
		 */
		while (*lastchar < (unsigned char) 255)
		{
			Const	   *workstr_const;

			(*lastchar)++;

			if (datatype != BYTEAOID)
			{
				/* do not generate invalid encoding sequences */
				if (!pg_verifymbstr(workstr, len, true))
					continue;
				workstr_const = string_to_const(workstr, datatype);
			}
			else
				workstr_const = string_to_bytea_const(workstr, len);

			if (DatumGetBool(FunctionCall2(ltproc,
										   cmpstr,
										   workstr_const->constvalue)))
			{
				/* Successfully made a string larger than cmpstr */
				if (cmptxt)
					pfree(cmptxt);
				pfree(workstr);
				return workstr_const;
			}

			/* No good, release unusable value and try again */
			pfree(DatumGetPointer(workstr_const->constvalue));
			pfree(workstr_const);
		}

		/* restore last byte so we don't confuse pg_mbcliplen */
		*lastchar = savelastchar;

		/*
		 * Truncate off the last character, which might be more than 1 byte,
		 * depending on the character encoding.
		 */
		if (datatype != BYTEAOID && pg_database_encoding_max_length() > 1)
			len = pg_mbcliplen(workstr, len, len - 1);
		else
			len -= 1;

		if (datatype != BYTEAOID)
			workstr[len] = '\0';
	}

	/* Failed... */
	if (cmptxt)
		pfree(cmptxt);
	pfree(workstr);

	return NULL;
}

/*
 * Generate a Datum of the appropriate type from a C string.
 * Note that all of the supported types are pass-by-ref, so the
 * returned value should be pfree'd if no longer needed.
 */
static Datum
string_to_datum(const char *str, Oid datatype)
{
	Assert(str != NULL);

	/*
	 * We cheat a little by assuming that CStringGetTextDatum() will do for
	 * bpchar and varchar constants too...
	 */
	if (datatype == NAMEOID)
		return DirectFunctionCall1(namein, CStringGetDatum((char *) str));
	else if (datatype == BYTEAOID)
		return DirectFunctionCall1(byteain, CStringGetDatum((char *) str));
	else
		return CStringGetTextDatum(str);
}

/*
 * Generate a Const node of the appropriate type from a C string.
 */
static Const *
string_to_const(const char *str, Oid datatype)
{
	Datum		conval = string_to_datum(str, datatype);

	return makeConst(datatype, -1,
					 ((datatype == NAMEOID) ? NAMEDATALEN : -1),
					 conval, false, false);
}

/*
 * Generate a Const node of bytea type from a binary C string and a length.
 */
static Const *
string_to_bytea_const(const char *str, size_t str_len)
{
	bytea	   *bstr = palloc(VARHDRSZ + str_len);
	Datum		conval;

	memcpy(VARDATA(bstr), str, str_len);
	SET_VARSIZE(bstr, VARHDRSZ + str_len);
	conval = PointerGetDatum(bstr);

	return makeConst(BYTEAOID, -1, -1, conval, false, false);
}

/*-------------------------------------------------------------------------
 *
 * Index cost estimation functions
 *
 * genericcostestimate is a general-purpose estimator for use when we
 * don't have any better idea about how to estimate.  Index-type-specific
 * knowledge can be incorporated in the type-specific routines.
 *
 * One bit of index-type-specific knowledge we can relatively easily use
 * in genericcostestimate is the estimate of the number of index tuples
 * visited.  If numIndexTuples is not 0 then it is used as the estimate,
 * otherwise we compute a generic estimate.
 *
 *-------------------------------------------------------------------------
 */

static void
genericcostestimate(PlannerInfo *root,
					IndexOptInfo *index, List *indexQuals,
					RelOptInfo *outer_rel,
					double numIndexTuples,
					Cost *indexStartupCost,
					Cost *indexTotalCost,
					Selectivity *indexSelectivity,
					double *indexCorrelation)
{
	double		numIndexPages;
	double		num_sa_scans;
	double		num_outer_scans;
	double		num_scans;
	QualCost	index_qual_cost;
	double		qual_op_cost;
	double		qual_arg_cost;
	List	   *selectivityQuals;
	ListCell   *l;

	/*----------
	 * If the index is partial, AND the index predicate with the explicitly
	 * given indexquals to produce a more accurate idea of the index
	 * selectivity.  However, we need to be careful not to insert redundant
	 * clauses, because clauselist_selectivity() is easily fooled into
	 * computing a too-low selectivity estimate.  Our approach is to add
	 * only the index predicate clause(s) that cannot be proven to be implied
	 * by the given indexquals.  This successfully handles cases such as a
	 * qual "x = 42" used with a partial index "WHERE x >= 40 AND x < 50".
	 * There are many other cases where we won't detect redundancy, leading
	 * to a too-low selectivity estimate, which will bias the system in favor
	 * of using partial indexes where possible.  That is not necessarily bad
	 * though.
	 *
	 * Note that indexQuals contains RestrictInfo nodes while the indpred
	 * does not.  This is OK for both predicate_implied_by() and
	 * clauselist_selectivity().
	 *----------
	 */
	if (index->indpred != NIL)
	{
		List	   *predExtraQuals = NIL;

		foreach(l, index->indpred)
		{
			Node	   *predQual = (Node *) lfirst(l);
			List	   *oneQual = list_make1(predQual);

			if (!predicate_implied_by(oneQual, indexQuals))
				predExtraQuals = list_concat(predExtraQuals, oneQual);
		}
		/* list_concat avoids modifying the passed-in indexQuals list */
		selectivityQuals = list_concat(predExtraQuals, indexQuals);
	}
	else
		selectivityQuals = indexQuals;

	/*
	 * Check for ScalarArrayOpExpr index quals, and estimate the number of
	 * index scans that will be performed.
	 */
	num_sa_scans = 1;
	foreach(l, indexQuals)
	{
		RestrictInfo *rinfo = (RestrictInfo *) lfirst(l);

		if (IsA(rinfo->clause, ScalarArrayOpExpr))
		{
			ScalarArrayOpExpr *saop = (ScalarArrayOpExpr *) rinfo->clause;
			int			alength = estimate_array_length(lsecond(saop->args));

			if (alength > 1)
				num_sa_scans *= alength;
		}
	}

	/* Estimate the fraction of main-table tuples that will be visited */
	*indexSelectivity = clauselist_selectivity(root, selectivityQuals,
											   index->rel->relid,
											   JOIN_INNER,
											   NULL,
											   false /* use_damping */);

	/*
	 * If caller didn't give us an estimate, estimate the number of index
	 * tuples that will be visited.  We do it in this rather peculiar-looking
	 * way in order to get the right answer for partial indexes.
	 */
	if (numIndexTuples <= 0.0)
	{
		numIndexTuples = *indexSelectivity * index->rel->tuples;

		/*
		 * The above calculation counts all the tuples visited across all
		 * scans induced by ScalarArrayOpExpr nodes.  We want to consider the
		 * average per-indexscan number, so adjust.  This is a handy place to
		 * round to integer, too.  (If caller supplied tuple estimate, it's
		 * responsible for handling these considerations.)
		 */
		numIndexTuples = rint(numIndexTuples / num_sa_scans);
	}

	/*
	 * We can bound the number of tuples by the index size in any case. Also,
	 * always estimate at least one tuple is touched, even when
	 * indexSelectivity estimate is tiny.
	 */
	if (numIndexTuples > index->tuples)
		numIndexTuples = index->tuples;
	if (numIndexTuples < 1.0)
		numIndexTuples = 1.0;

	/*
	 * Estimate the number of index pages that will be retrieved.
	 *
	 * We use the simplistic method of taking a pro-rata fraction of the total
	 * number of index pages.  In effect, this counts only leaf pages and not
	 * any overhead such as index metapage or upper tree levels. In practice
	 * this seems a better approximation than charging for access to the upper
	 * levels, perhaps because those tend to stay in cache under load.
	 */
	if (index->pages > 1 && index->tuples > 1)
		numIndexPages = ceil(numIndexTuples * index->pages / index->tuples);
	else
		numIndexPages = 1.0;

	/*
	 * Now compute the disk access costs.
	 *
	 * The above calculations are all per-index-scan.  However, if we are in a
	 * nestloop inner scan, we can expect the scan to be repeated (with
	 * different search keys) for each row of the outer relation.  Likewise,
	 * ScalarArrayOpExpr quals result in multiple index scans.	This creates
	 * the potential for cache effects to reduce the number of disk page
	 * fetches needed.	We want to estimate the average per-scan I/O cost in
	 * the presence of caching.
	 *
	 * We use the Mackert-Lohman formula (see costsize.c for details) to
	 * estimate the total number of page fetches that occur.  While this
	 * wasn't what it was designed for, it seems a reasonable model anyway.
	 * Note that we are counting pages not tuples anymore, so we take N = T =
	 * index size, as if there were one "tuple" per page.
	 */
	if (outer_rel != NULL && outer_rel->rows > 1)
	{
		num_outer_scans = outer_rel->rows;
		num_scans = num_sa_scans * num_outer_scans;
	}
	else
	{
		num_outer_scans = 1;
		num_scans = num_sa_scans;
	}

	if (num_scans > 1)
	{
		double		pages_fetched;

		/* total page fetches ignoring cache effects */
		pages_fetched = numIndexPages * num_scans;

		/* use Mackert and Lohman formula to adjust for cache effects */
		pages_fetched = index_pages_fetched(pages_fetched,
											index->pages,
											(double) index->pages,
											root);

		/*
		 * Now compute the total disk access cost, and then report a pro-rated
		 * share for each outer scan.  (Don't pro-rate for ScalarArrayOpExpr,
		 * since that's internal to the indexscan.)
		 */
		*indexTotalCost = (pages_fetched * random_page_cost) / num_outer_scans;
	}
	else
	{
		/*
		 * For a single index scan, we just charge random_page_cost per page
		 * touched.
		 */
		*indexTotalCost = numIndexPages * random_page_cost;
	}

	/*
	 * A difficulty with the leaf-pages-only cost approach is that for small
	 * selectivities (eg, single index tuple fetched) all indexes will look
	 * equally attractive because we will estimate exactly 1 leaf page to be
	 * fetched.  All else being equal, we should prefer physically smaller
	 * indexes over larger ones.  (An index might be smaller because it is
	 * partial or because it contains fewer columns; presumably the other
	 * columns in the larger index aren't useful to the query, or the larger
	 * index would have better selectivity.)
	 *
	 * We can deal with this by adding a very small "fudge factor" that
	 * depends on the index size.  The fudge factor used here is one
	 * random_page_cost per 100000 index pages, which should be small enough
	 * to not alter index-vs-seqscan decisions, but will prevent indexes of
	 * different sizes from looking exactly equally attractive.
	 */
	*indexTotalCost += index->pages * random_page_cost / 100000.0;

	/*
	 * CPU cost: any complex expressions in the indexquals will need to be
	 * evaluated once at the start of the scan to reduce them to runtime keys
	 * to pass to the index AM (see nodeIndexscan.c).  We model the per-tuple
	 * CPU costs as cpu_index_tuple_cost plus one cpu_operator_cost per
	 * indexqual operator.	Because we have numIndexTuples as a per-scan
	 * number, we have to multiply by num_sa_scans to get the correct result
	 * for ScalarArrayOpExpr cases.
	 *
	 * Note: this neglects the possible costs of rechecking lossy operators
	 * and OR-clause expressions.  Detecting that that might be needed seems
	 * more expensive than it's worth, though, considering all the other
	 * inaccuracies here ...
	 */
	cost_qual_eval(&index_qual_cost, indexQuals, root);
	qual_op_cost = cpu_operator_cost * list_length(indexQuals);
	qual_arg_cost = index_qual_cost.startup +
		index_qual_cost.per_tuple - qual_op_cost;
	if (qual_arg_cost < 0)		/* just in case... */
		qual_arg_cost = 0;
	*indexStartupCost = qual_arg_cost;
	*indexTotalCost += qual_arg_cost;
	*indexTotalCost += numIndexTuples * num_sa_scans * (cpu_index_tuple_cost + qual_op_cost);

	/*
	 * We also add a CPU-cost component to represent the general costs of
	 * starting an indexscan, such as analysis of btree index keys and initial
	 * tree descent.  This is estimated at 100x cpu_operator_cost, which is a
	 * bit arbitrary but seems the right order of magnitude. (As noted above,
	 * we don't charge any I/O for touching upper tree levels, but charging
	 * nothing at all has been found too optimistic.)
	 *
	 * Although this is startup cost with respect to any one scan, we add it
	 * to the "total" cost component because it's only very interesting in the
	 * many-ScalarArrayOpExpr-scan case, and there it will be paid over the
	 * life of the scan node.
	 */
	*indexTotalCost += num_sa_scans * 100.0 * cpu_operator_cost;

	/*
	 * Generic assumption about index correlation: there isn't any.
	 */
	*indexCorrelation = 0.0;
}


Datum
btcostestimate(PG_FUNCTION_ARGS)
{
	PlannerInfo *root = (PlannerInfo *) PG_GETARG_POINTER(0);
	IndexOptInfo *index = (IndexOptInfo *) PG_GETARG_POINTER(1);
	List	   *indexQuals = (List *) PG_GETARG_POINTER(2);
	RelOptInfo *outer_rel = (RelOptInfo *) PG_GETARG_POINTER(3);
	Cost	   *indexStartupCost = (Cost *) PG_GETARG_POINTER(4);
	Cost	   *indexTotalCost = (Cost *) PG_GETARG_POINTER(5);
	Selectivity *indexSelectivity = (Selectivity *) PG_GETARG_POINTER(6);
	double	   *indexCorrelation = (double *) PG_GETARG_POINTER(7);
	Oid			relid;
	AttrNumber	colnum;
	VariableStatData vardata;
	double		numIndexTuples;
	List	   *indexBoundQuals;
	int			indexcol;
	bool		eqQualHere;
	bool		found_saop;
	bool		found_null_op;
	double		num_sa_scans;
	ListCell   *l;

    /*
     * CDB: Tell caller how many leading indexcols are matched by '=' quals.
     *
     * CDB TODO: The num_leading_eq field doesn't really belong in IndexOptInfo.
     * It's just a kludgy way to return an extra result parameter, because we
     * don't have access here to the IndexPath node where this info should go.
     */
    index->num_leading_eq = 0;

	/*
	 * For a btree scan, only leading '=' quals plus inequality quals for the
	 * immediately next attribute contribute to index selectivity (these are
	 * the "boundary quals" that determine the starting and stopping points of
	 * the index scan).  Additional quals can suppress visits to the heap, so
	 * it's OK to count them in indexSelectivity, but they should not count
	 * for estimating numIndexTuples.  So we must examine the given indexQuals
	 * to find out which ones count as boundary quals.	We rely on the
	 * knowledge that they are given in index column order.
	 *
	 * For a RowCompareExpr, we consider only the first column, just as
	 * rowcomparesel() does.
	 *
	 * If there's a ScalarArrayOpExpr in the quals, we'll actually perform N
	 * index scans not one, but the ScalarArrayOpExpr's operator can be
	 * considered to act the same as it normally does.
	 */
	indexBoundQuals = NIL;
	indexcol = 0;
	eqQualHere = false;
	found_saop = false;
	found_null_op = false;
	num_sa_scans = 1;
	foreach(l, indexQuals)
	{
		RestrictInfo *rinfo = (RestrictInfo *) lfirst(l);
		Expr	   *clause;
		Node	   *leftop,
				   *rightop;
		Oid			clause_op;
		int			op_strategy;
		bool		is_null_op = false;

		Assert(IsA(rinfo, RestrictInfo));
		clause = rinfo->clause;
		if (IsA(clause, OpExpr))
		{
			leftop = get_leftop(clause);
			rightop = get_rightop(clause);
			clause_op = ((OpExpr *) clause)->opno;
		}
		else if (IsA(clause, RowCompareExpr))
		{
			RowCompareExpr *rc = (RowCompareExpr *) clause;

			leftop = (Node *) linitial(rc->largs);
			rightop = (Node *) linitial(rc->rargs);
			clause_op = linitial_oid(rc->opnos);
		}
		else if (IsA(clause, ScalarArrayOpExpr))
		{
			ScalarArrayOpExpr *saop = (ScalarArrayOpExpr *) clause;

			leftop = (Node *) linitial(saop->args);
			rightop = (Node *) lsecond(saop->args);
			clause_op = saop->opno;
			found_saop = true;
		}
		else if (IsA(clause, NullTest))
		{
			NullTest   *nt = (NullTest *) clause;

			Assert(nt->nulltesttype == IS_NULL);
			leftop = (Node *) nt->arg;
			rightop = NULL;
			clause_op = InvalidOid;
			found_null_op = true;
			is_null_op = true;
		}
		else
		{
			elog(ERROR, "unsupported indexqual type: %d",
				 (int) nodeTag(clause));
			continue;			/* keep compiler quiet */
		}
		if (match_index_to_operand(leftop, indexcol, index))
		{
			/* clause_op is correct */
		}
		else if (match_index_to_operand(rightop, indexcol, index))
		{
			/* Must flip operator to get the opfamily member */
			clause_op = get_commutator(clause_op);
		}
		else
		{
			/* Must be past the end of quals for indexcol, try next */
			if (!eqQualHere)
				break;			/* done if no '=' qual for indexcol */
			indexcol++;
			eqQualHere = false;
			if (match_index_to_operand(leftop, indexcol, index))
			{
				/* clause_op is correct */
			}
			else if (match_index_to_operand(rightop, indexcol, index))
			{
				/* Must flip operator to get the opfamily member */
				clause_op = get_commutator(clause_op);
			}
			else
			{
				/* No quals for new indexcol, so we are done */
				break;
			}
		}
		/* check for equality operator */
		if (is_null_op)
		{
			/* IS NULL is like = for purposes of selectivity determination */
			eqQualHere = true;

            /* CDB: Count leading indexcols having '=' quals. */
            if (!IsA(clause, ScalarArrayOpExpr))
                index->num_leading_eq = indexcol + 1;
		}
		else
		{
			op_strategy = get_op_opfamily_strategy(clause_op,
												   index->opfamily[indexcol]);
			Assert(op_strategy != 0);	/* not a member of opfamily?? */
			if (op_strategy == BTEqualStrategyNumber)
			{
				eqQualHere = true;

				/* CDB: Count leading indexcols having '=' quals. */
				if (!IsA(clause, ScalarArrayOpExpr))
					index->num_leading_eq = indexcol + 1;
			}
		}
		/* count up number of SA scans induced by indexBoundQuals only */
		if (IsA(clause, ScalarArrayOpExpr))
		{
			ScalarArrayOpExpr *saop = (ScalarArrayOpExpr *) clause;
			int			alength = estimate_array_length(lsecond(saop->args));

			if (alength > 1)
				num_sa_scans *= alength;
		}
		indexBoundQuals = lappend(indexBoundQuals, rinfo);
	}

	/*
	 * If index is unique and we found an '=' clause for each column, we can
	 * just assume numIndexTuples = 1 and skip the expensive
	 * clauselist_selectivity calculations.  However, a ScalarArrayOp or
	 * NullTest invalidates that theory, even though it sets eqQualHere.
	 */
	if (index->unique &&
        index->num_leading_eq == index->ncolumns &&
		eqQualHere &&
		!found_saop &&
		!found_null_op)
		numIndexTuples = 1.0;
	else
	{
		Selectivity btreeSelectivity;

		btreeSelectivity = clauselist_selectivity(root, indexBoundQuals,
												  index->rel->relid,
												  JOIN_INNER,
												  NULL,
												  false /* use_damping */);
		numIndexTuples = btreeSelectivity * index->rel->tuples;

		/*
		 * As in genericcostestimate(), we have to adjust for any
		 * ScalarArrayOpExpr quals included in indexBoundQuals, and then round
		 * to integer.
		 */
		numIndexTuples = rint(numIndexTuples / num_sa_scans);
	}

	genericcostestimate(root, index, indexQuals, outer_rel, numIndexTuples,
						indexStartupCost, indexTotalCost,
						indexSelectivity, indexCorrelation);

	/*
	 * If we can get an estimate of the first column's ordering correlation C
	 * from pg_statistic, estimate the index correlation as C for a
	 * single-column index, or C * 0.75 for multiple columns. (The idea here
	 * is that multiple columns dilute the importance of the first column's
	 * ordering, but don't negate it entirely.  Before 8.0 we divided the
	 * correlation by the number of columns, but that seems too strong.)
	 *
	 * We can skip all this if we found a ScalarArrayOpExpr, because then the
	 * call must be for a bitmap index scan, and the caller isn't going to
	 * care what the index correlation is.
	 */
	if (found_saop)
		PG_RETURN_VOID();

	MemSet(&vardata, 0, sizeof(vardata));

	if (index->indexkeys[0] != 0)
	{
		/* Simple variable --- look to stats for the underlying table */
		RangeTblEntry *rte = planner_rt_fetch(index->rel->relid, root);

		Assert(rte->rtekind == RTE_RELATION);
		relid = rte->relid;
		Assert(relid != InvalidOid);
		colnum = index->indexkeys[0];

		if (get_relation_stats_hook &&
			(*get_relation_stats_hook) (root, rte, colnum, &vardata))
		{
			/*
			 * The hook took control of acquiring a stats tuple.  If it did
			 * supply a tuple, it'd better have supplied a freefunc.
			 */
			if (HeapTupleIsValid(vardata.statsTuple) &&
				!vardata.freefunc)
				elog(ERROR, "no function provided to release variable stats with");
		}
		else
		{
			vardata.statsTuple = SearchSysCache(STATRELATT,
												ObjectIdGetDatum(relid),
												Int16GetDatum(colnum),
												0, 0);
			vardata.freefunc = ReleaseSysCache;
		}
	}
	else
	{
		/* Expression --- maybe there are stats for the index itself */
		relid = index->indexoid;
		colnum = 1;

		if (get_index_stats_hook &&
			(*get_index_stats_hook) (root, relid, colnum, &vardata))
		{
			/*
			 * The hook took control of acquiring a stats tuple.  If it did
			 * supply a tuple, it'd better have supplied a freefunc.
			 */
			if (HeapTupleIsValid(vardata.statsTuple) &&
				!vardata.freefunc)
				elog(ERROR, "no function provided to release variable stats with");
		}
		else
		{
			vardata.statsTuple = SearchSysCache(STATRELATT,
												ObjectIdGetDatum(relid),
												Int16GetDatum(colnum),
												0, 0);
			vardata.freefunc = ReleaseSysCache;
		}
	}

	if (HeapTupleIsValid(vardata.statsTuple))
	{
		AttStatsSlot sslot;

		if (get_attstatsslot(&sslot, vardata.statsTuple,
							 STATISTIC_KIND_CORRELATION, index->fwdsortop[0],
							 ATTSTATSSLOT_NUMBERS))
		{
			double		varCorrelation;

			Assert(sslot.nnumbers == 1);
			varCorrelation = sslot.numbers[0];

			if (index->ncolumns > 1)
				*indexCorrelation = varCorrelation * 0.75;
			else
				*indexCorrelation = varCorrelation;

			free_attstatsslot(&sslot);
		}
		else if (get_attstatsslot(&sslot, vardata.statsTuple,
							      STATISTIC_KIND_CORRELATION, index->revsortop[0],
							      ATTSTATSSLOT_NUMBERS))
		{
			double		varCorrelation;

			Assert(sslot.nnumbers == 1);
			varCorrelation = sslot.numbers[0];

			if (index->ncolumns > 1)
				*indexCorrelation = -varCorrelation * 0.75;
			else
				*indexCorrelation = -varCorrelation;

			free_attstatsslot(&sslot);
		}
	}

	ReleaseVariableStats(vardata);

	PG_RETURN_VOID();
}

Datum
hashcostestimate(PG_FUNCTION_ARGS)
{
	PlannerInfo *root = (PlannerInfo *) PG_GETARG_POINTER(0);
	IndexOptInfo *index = (IndexOptInfo *) PG_GETARG_POINTER(1);
	List	   *indexQuals = (List *) PG_GETARG_POINTER(2);
	RelOptInfo *outer_rel = (RelOptInfo *) PG_GETARG_POINTER(3);
	Cost	   *indexStartupCost = (Cost *) PG_GETARG_POINTER(4);
	Cost	   *indexTotalCost = (Cost *) PG_GETARG_POINTER(5);
	Selectivity *indexSelectivity = (Selectivity *) PG_GETARG_POINTER(6);
	double	   *indexCorrelation = (double *) PG_GETARG_POINTER(7);

	genericcostestimate(root, index, indexQuals, outer_rel, 0.0,
						indexStartupCost, indexTotalCost,
						indexSelectivity, indexCorrelation);

	PG_RETURN_VOID();
}

Datum
gistcostestimate(PG_FUNCTION_ARGS)
{
	PlannerInfo *root = (PlannerInfo *) PG_GETARG_POINTER(0);
	IndexOptInfo *index = (IndexOptInfo *) PG_GETARG_POINTER(1);
	List	   *indexQuals = (List *) PG_GETARG_POINTER(2);
	RelOptInfo *outer_rel = (RelOptInfo *) PG_GETARG_POINTER(3);
	Cost	   *indexStartupCost = (Cost *) PG_GETARG_POINTER(4);
	Cost	   *indexTotalCost = (Cost *) PG_GETARG_POINTER(5);
	Selectivity *indexSelectivity = (Selectivity *) PG_GETARG_POINTER(6);
	double	   *indexCorrelation = (double *) PG_GETARG_POINTER(7);

	genericcostestimate(root, index, indexQuals, outer_rel, 0.0,
						indexStartupCost, indexTotalCost,
						indexSelectivity, indexCorrelation);

	PG_RETURN_VOID();
}

Datum
gincostestimate(PG_FUNCTION_ARGS)
{
	PlannerInfo *root = (PlannerInfo *) PG_GETARG_POINTER(0);
	IndexOptInfo *index = (IndexOptInfo *) PG_GETARG_POINTER(1);
	List	   *indexQuals = (List *) PG_GETARG_POINTER(2);
	RelOptInfo *outer_rel = (RelOptInfo *) PG_GETARG_POINTER(3);
	Cost	   *indexStartupCost = (Cost *) PG_GETARG_POINTER(4);
	Cost	   *indexTotalCost = (Cost *) PG_GETARG_POINTER(5);
	Selectivity *indexSelectivity = (Selectivity *) PG_GETARG_POINTER(6);
	double	   *indexCorrelation = (double *) PG_GETARG_POINTER(7);

	genericcostestimate(root, index, indexQuals, outer_rel, 0.0,
						indexStartupCost, indexTotalCost,
						indexSelectivity, indexCorrelation);

	PG_RETURN_VOID();
}

Datum
bmcostestimate(PG_FUNCTION_ARGS)
{
	PlannerInfo *root = (PlannerInfo *) PG_GETARG_POINTER(0);
	IndexOptInfo *index = (IndexOptInfo *) PG_GETARG_POINTER(1);
	List	   *indexQuals = (List *) PG_GETARG_POINTER(2);
	RelOptInfo *outer_rel = (RelOptInfo *) PG_GETARG_POINTER(3);
	Cost	   *indexStartupCost = (Cost *) PG_GETARG_POINTER(4);
	Cost	   *indexTotalCost = (Cost *) PG_GETARG_POINTER(5);
	Selectivity *indexSelectivity = (Selectivity *) PG_GETARG_POINTER(6);
	double	   *indexCorrelation = (double *) PG_GETARG_POINTER(7);

	List *selectivityQuals;
	double numIndexTuples;
	List *groupExprs = NIL;
	int i;
	double numDistinctValues;

	/*
	 * Estimate the number of index tuples. This is basically the same
	 * as the one in genericcostestimate(), except that
	 * (1) We don't consider ScalarArrayOpExpr in the calculation, since
	 *     each value has its own bit vector.
	 * (2) since the bitmap index stores bit vectors, one for each distinct
	 *     value, we adjust the number of index tuples by dividing the
	 *     value with the number of distinct values.
	 */
	if (index->indpred != NIL)
	{
		List	   *strippedQuals;
		List	   *predExtraQuals;

		strippedQuals = get_actual_clauses(indexQuals);
		predExtraQuals = list_difference(index->indpred, strippedQuals);
		selectivityQuals = list_concat(predExtraQuals, indexQuals);
	}
	else
		selectivityQuals = indexQuals;

	/* Estimate the fraction of main-table tuples that will be visited */
	*indexSelectivity = clauselist_selectivity(root, selectivityQuals,
											   index->rel->relid,
											   JOIN_INNER,
											   NULL,
											   false /* use_damping */);

	/*
	 * Construct a list of index keys, so that we can estimate the number
	 * of distinct values for those keys.
	 */
	for (i = 0; i < index->ncolumns; i ++)
	{
		if (index->indexkeys[i] > 0)
		{
			Var *var = find_indexkey_var(root, index->rel, (AttrNumber) index->indexkeys[i]);

			groupExprs = lappend(groupExprs, var);
		}
	}
	if (index->indexprs != NULL)
		groupExprs = list_concat_unique(groupExprs, index->indexprs);

	Assert(groupExprs != NULL);
	numDistinctValues = estimate_num_groups(root, groupExprs, index->rel->rows);
	if (numDistinctValues == 0)
		numDistinctValues = 1;

	numIndexTuples = *indexSelectivity * index->rel->tuples;
	numIndexTuples = rint(numIndexTuples / numDistinctValues);

	genericcostestimate(root, index, indexQuals, outer_rel, numIndexTuples,
						indexStartupCost, indexTotalCost,
						indexSelectivity, indexCorrelation);

	PG_RETURN_VOID();
}<|MERGE_RESOLUTION|>--- conflicted
+++ resolved
@@ -4741,12 +4741,8 @@
 				   Const **prefix_const, Selectivity *rest_selec)
 {
 	Oid			typeid = patt_const->consttype;
-<<<<<<< HEAD
 	char	   *prefix;
 	bool		exact;
-=======
-	bool		is_multibyte = (pg_database_encoding_max_length() > 1);
->>>>>>> 78a09145
 
 	/*
 	 * Should be unnecessary, there are no bytea regex operators defined. As
@@ -4763,25 +4759,8 @@
 								 case_insensitive,
 								 &exact);
 
-<<<<<<< HEAD
 	if (prefix == NULL)
 	{
-=======
-	/*
-	 * Check for ARE director prefix.  It's worth our trouble to recognize
-	 * this because similar_escape() used to use it, and some other code
-	 * might still use it, to force ARE mode.
-	 */
-	pos = 0;
-	if (strncmp(patt, "***:", 4) == 0)
-		pos = 4;
-
-	/* Pattern must be anchored left */
-	if (patt[pos] != '^')
-	{
-		rest = patt;
-
->>>>>>> 78a09145
 		*prefix_const = NULL;
 
 		if (rest_selec != NULL)
@@ -4799,62 +4778,9 @@
 
 	*prefix_const = string_to_const(prefix, typeid);
 
-<<<<<<< HEAD
 	if (rest_selec != NULL)
 	{
 		if (exact)
-=======
-	/*
-	 * We special-case the syntax '^(...)$' because psql uses it.  But beware:
-	 * sequences beginning "(?" are not what they seem, unless they're "(?:".
-	 * (We must recognize that because of similar_escape().)
-	 */
-	have_leading_paren = false;
-	if (patt[pos] == '(' &&
-		(patt[pos + 1] != '?' || patt[pos + 2] == ':'))
-	{
-		have_leading_paren = true;
-		pos += (patt[pos + 1] != '?' ? 1 : 3);
-	}
-
-	/* Scan remainder of pattern */
-	prev_pos = pos;
-	while (patt[pos])
-	{
-		int			len;
-
-		/*
-		 * Check for characters that indicate multiple possible matches here.
-		 * Also, drop out at ')' or '$' so the termination test works right.
-		 */
-		if (patt[pos] == '.' ||
-			patt[pos] == '(' ||
-			patt[pos] == ')' ||
-			patt[pos] == '[' ||
-			patt[pos] == '^' ||
-			patt[pos] == '$')
-			break;
-
-		/*
-		 * XXX In multibyte character sets, we can't trust isalpha, so assume
-		 * any multibyte char is potentially case-varying.
-		 */
-		if (case_insensitive)
-		{
-			if (is_multibyte && (unsigned char) patt[pos] >= 0x80)
-				break;
-			if (isalpha((unsigned char) patt[pos]))
-				break;
-		}
-
-		/*
-		 * Check for quantifiers.  Except for +, this means the preceding
-		 * character is optional, so we must remove it from the prefix too!
-		 */
-		if (patt[pos] == '*' ||
-			patt[pos] == '?' ||
-			patt[pos] == '{')
->>>>>>> 78a09145
 		{
 			/* Exact match, so there's no additional selectivity */
 			*rest_selec = 1.0;
@@ -4863,27 +4789,10 @@
 		{
 			char   *patt = DatumGetCString(DirectFunctionCall1(textout, patt_const->constvalue));
 
-<<<<<<< HEAD
 			*rest_selec = regex_selectivity(patt, strlen(patt),
 											case_insensitive,
 											strlen(prefix));
 			pfree(patt);
-=======
-		/*
-		 * Normally, backslash quotes the next character.  But in AREs,
-		 * backslash followed by alphanumeric is an escape, not a quoted
-		 * character.  Must treat it as having multiple possible matches.
-		 * Note: since only ASCII alphanumerics are escapes, we don't have to
-		 * be paranoid about multibyte here.
-		 */
-		if (patt[pos] == '\\')
-		{
-			if (isalnum((unsigned char) patt[pos + 1]))
-				break;
-			pos++;
-			if (patt[pos] == '\0')
-				break;
->>>>>>> 78a09145
 		}
 	}
 
