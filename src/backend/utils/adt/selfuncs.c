/*-------------------------------------------------------------------------
 *
 * selfuncs.c
 *	  Selectivity functions and index cost estimation functions for
 *	  standard operators and index access methods.
 *
 *	  Selectivity routines are registered in the pg_operator catalog
 *	  in the "oprrest" and "oprjoin" attributes.
 *
 *	  Index cost functions are located via the index AM's API struct,
 *	  which is obtained from the handler function registered in pg_am.
 *
<<<<<<< HEAD
 * Portions Copyright (c) 2006-2009, Greenplum inc
 * Portions Copyright (c) 2012-Present Pivotal Software, Inc.
 * Portions Copyright (c) 1996-2015, PostgreSQL Global Development Group
=======
 * Portions Copyright (c) 1996-2016, PostgreSQL Global Development Group
>>>>>>> b5bce6c1
 * Portions Copyright (c) 1994, Regents of the University of California
 *
 *
 * IDENTIFICATION
 *	  src/backend/utils/adt/selfuncs.c
 *
 *-------------------------------------------------------------------------
 */

/*----------
 * Operator selectivity estimation functions are called to estimate the
 * selectivity of WHERE clauses whose top-level operator is their operator.
 * We divide the problem into two cases:
 *		Restriction clause estimation: the clause involves vars of just
 *			one relation.
 *		Join clause estimation: the clause involves vars of multiple rels.
 * Join selectivity estimation is far more difficult and usually less accurate
 * than restriction estimation.
 *
 * When dealing with the inner scan of a nestloop join, we consider the
 * join's joinclauses as restriction clauses for the inner relation, and
 * treat vars of the outer relation as parameters (a/k/a constants of unknown
 * values).  So, restriction estimators need to be able to accept an argument
 * telling which relation is to be treated as the variable.
 *
 * The call convention for a restriction estimator (oprrest function) is
 *
 *		Selectivity oprrest (PlannerInfo *root,
 *							 Oid operator,
 *							 List *args,
 *							 int varRelid);
 *
 * root: general information about the query (rtable and RelOptInfo lists
 * are particularly important for the estimator).
 * operator: OID of the specific operator in question.
 * args: argument list from the operator clause.
 * varRelid: if not zero, the relid (rtable index) of the relation to
 * be treated as the variable relation.  May be zero if the args list
 * is known to contain vars of only one relation.
 *
 * This is represented at the SQL level (in pg_proc) as
 *
 *		float8 oprrest (internal, oid, internal, int4);
 *
 * The result is a selectivity, that is, a fraction (0 to 1) of the rows
 * of the relation that are expected to produce a TRUE result for the
 * given operator.
 *
 * The call convention for a join estimator (oprjoin function) is similar
 * except that varRelid is not needed, and instead join information is
 * supplied:
 *
 *		Selectivity oprjoin (PlannerInfo *root,
 *							 Oid operator,
 *							 List *args,
 *							 JoinType jointype,
 *							 SpecialJoinInfo *sjinfo);
 *
 *		float8 oprjoin (internal, oid, internal, int2, internal);
 *
 * (Before Postgres 8.4, join estimators had only the first four of these
 * parameters.  That signature is still allowed, but deprecated.)  The
 * relationship between jointype and sjinfo is explained in the comments for
 * clause_selectivity() --- the short version is that jointype is usually
 * best ignored in favor of examining sjinfo.
 *
 * Join selectivity for regular inner and outer joins is defined as the
 * fraction (0 to 1) of the cross product of the relations that is expected
 * to produce a TRUE result for the given operator.  For both semi and anti
 * joins, however, the selectivity is defined as the fraction of the left-hand
 * side relation's rows that are expected to have a match (ie, at least one
 * row with a TRUE result) in the right-hand side.
 *
 * For both oprrest and oprjoin functions, the operator's input collation OID
 * (if any) is passed using the standard fmgr mechanism, so that the estimator
 * function can fetch it with PG_GET_COLLATION().  Note, however, that all
 * statistics in pg_statistic are currently built using the database's default
 * collation.  Thus, in most cases where we are looking at statistics, we
 * should ignore the actual operator collation and use DEFAULT_COLLATION_OID.
 * We expect that the error induced by doing this is usually not large enough
 * to justify complicating matters.
 *----------
 */

#include "postgres.h"

#include <ctype.h>
#include <math.h>

#include "access/gin.h"
#include "access/htup_details.h"
#include "access/sysattr.h"
#include "catalog/index.h"
#include "catalog/pg_am.h"
#include "catalog/pg_collation.h"
#include "catalog/pg_operator.h"
#include "catalog/pg_opfamily.h"
#include "catalog/pg_statistic.h"
#include "catalog/pg_type.h"
#include "catalog/pg_constraint.h"
#include "cdb/cdbgroup.h" /* cdbpathlocus_collocates_expressions */
#include "executor/executor.h"
#include "mb/pg_wchar.h"
#include "miscadmin.h"
#include "nodes/makefuncs.h"
#include "nodes/nodeFuncs.h"
#include "optimizer/clauses.h"
#include "optimizer/cost.h"
#include "optimizer/pathnode.h"
#include "optimizer/paths.h"
#include "optimizer/plancat.h"
#include "optimizer/predtest.h"
#include "optimizer/restrictinfo.h"
#include "optimizer/var.h"
#include "parser/parse_clause.h"
#include "parser/parse_coerce.h"
#include "parser/parsetree.h"
#include "utils/acl.h"
#include "utils/builtins.h"
#include "utils/bytea.h"
#include "utils/date.h"
#include "utils/datum.h"
#include "utils/fmgroids.h"
#include "utils/index_selfuncs.h"
#include "utils/lsyscache.h"
#include "utils/nabstime.h"
#include "utils/pg_locale.h"
#include "utils/rel.h"
#include "utils/selfuncs.h"
#include "utils/spccache.h"
#include "utils/syscache.h"
#include "utils/timestamp.h"
#include "utils/tqual.h"
#include "utils/typcache.h"

#include "cdb/cdbutil.h"
#include "cdb/cdbvars.h"

/* Hooks for plugins to get control when we ask for stats */
get_relation_stats_hook_type get_relation_stats_hook = NULL;
get_index_stats_hook_type get_index_stats_hook = NULL;

static double var_eq_const(VariableStatData *vardata, Oid operator,
			 Datum constval, bool constisnull,
			 bool varonleft);
static double var_eq_non_const(VariableStatData *vardata, Oid operator,
				 Node *other,
				 bool varonleft);
static double ineq_histogram_selectivity(PlannerInfo *root,
						   VariableStatData *vardata,
						   FmgrInfo *opproc, bool isgt,
						   Datum constval, Oid consttype);
static double eqjoinsel_inner(Oid operator,
				VariableStatData *vardata1, VariableStatData *vardata2);
static double eqjoinsel_semi(Oid operator,
			   VariableStatData *vardata1, VariableStatData *vardata2,
			   RelOptInfo *inner_rel);
static bool convert_to_scalar(Datum value, Oid valuetypid, double *scaledvalue,
				  Datum lobound, Datum hibound, Oid boundstypid,
				  double *scaledlobound, double *scaledhibound, bool isgt);
static double convert_numeric_to_scalar(Datum value, Oid typid, bool *failure);
static void convert_bytea_to_scalar(Datum value,
						double *scaledvalue,
						Datum lobound,
						double *scaledlobound,
						Datum hibound,
						double *scaledhibound);
static double convert_one_bytea_to_scalar(unsigned char *value, int valuelen,
							int rangelo, int rangehi);
static void examine_simple_variable(PlannerInfo *root, Var *var,
						VariableStatData *vardata);
static bool get_variable_range(PlannerInfo *root, VariableStatData *vardata,
				   Oid sortop, Datum *min, Datum *max);
static bool get_actual_variable_range(PlannerInfo *root,
						  VariableStatData *vardata,
						  Oid sortop,
						  Datum *min, Datum *max);
static RelOptInfo *find_join_input_rel(PlannerInfo *root, Relids relids);
static Selectivity prefix_selectivity(PlannerInfo *root,
				   VariableStatData *vardata,
				   Oid vartype, Oid opfamily, Const *prefixcon);
static Selectivity like_selectivity(const char *patt, int pattlen,
				 bool case_insensitive);
static Selectivity regex_selectivity(const char *patt, int pattlen,
				  bool case_insensitive,
				  int fixed_prefix_len);
static Datum string_to_datum(const char *str, Oid datatype);
static Const *string_to_const(const char *str, Oid datatype);
static Const *string_to_bytea_const(const char *str, size_t str_len);
static List *add_predicate_to_quals(IndexOptInfo *index, List *indexQuals);
static void try_fetch_rel_stats(RangeTblEntry *rte, const char *attname,
								VariableStatData* vardata);
static void try_fetch_largest_child_stats(PlannerInfo *root, RelOptInfo *parent_rel,
										  const char *attname, VariableStatData* vardata);

/*
 *		eqsel			- Selectivity of "=" for any data types.
 *
 * Note: this routine is also used to estimate selectivity for some
 * operators that are not "=" but have comparable selectivity behavior,
 * such as "~=" (geometric approximate-match).  Even for "=", we must
 * keep in mind that the left and right datatypes may differ.
 */
Datum
eqsel(PG_FUNCTION_ARGS)
{
	PlannerInfo *root = (PlannerInfo *) PG_GETARG_POINTER(0);
	Oid			operator = PG_GETARG_OID(1);
	List	   *args = (List *) PG_GETARG_POINTER(2);
	int			varRelid = PG_GETARG_INT32(3);
	VariableStatData vardata;
	Node	   *other;
	bool		varonleft;
	double		selec;

	/*
	 * If expression is not variable = something or something = variable, then
	 * punt and return a default estimate.
	 */
	if (!get_restriction_variable(root, args, varRelid,
								  &vardata, &other, &varonleft))
		PG_RETURN_FLOAT8(DEFAULT_EQ_SEL);

	/*
	 * We can do a lot better if the something is a constant.  (Note: the
	 * Const might result from estimation rather than being a simple constant
	 * in the query.)
	 */
	if (IsA(other, Const))
		selec = var_eq_const(&vardata, operator,
							 ((Const *) other)->constvalue,
							 ((Const *) other)->constisnull,
							 varonleft);
	else
		selec = var_eq_non_const(&vardata, operator, other,
								 varonleft);

	ReleaseVariableStats(vardata);

	PG_RETURN_FLOAT8((float8) selec);
}

/*
 * var_eq_const --- eqsel for var = const case
 *
 * This is split out so that some other estimation functions can use it.
 */
static double
var_eq_const(VariableStatData *vardata, Oid operator,
			 Datum constval, bool constisnull,
			 bool varonleft)
{
	double		selec;
	bool		isdefault;
	Oid			opfuncoid;

	/*
	 * If the constant is NULL, assume operator is strict and return zero, ie,
	 * operator will never return TRUE.
	 */
	if (constisnull)
		return 0.0;

	/*
	 * If we matched the var to a unique index or DISTINCT clause, assume
	 * there is exactly one match regardless of anything else.  (This is
	 * slightly bogus, since the index or clause's equality operator might be
	 * different from ours, but it's much more likely to be right than
	 * ignoring the information.)
	 */
	if (vardata->isunique && vardata->rel && vardata->rel->tuples >= 1.0)
		return 1.0 / vardata->rel->tuples;

	if (HeapTupleIsValid(vardata->statsTuple) &&
		statistic_proc_security_check(vardata,
									  (opfuncoid = get_opcode(operator))))
	{
		Form_pg_statistic stats;
		AttStatsSlot sslot;
		bool		match = false;
		int			i;

		stats = (Form_pg_statistic) GETSTRUCT(vardata->statsTuple);

		/*
		 * Is the constant "=" to any of the column's most common values?
		 * (Although the given operator may not really be "=", we will assume
		 * that seeing whether it returns TRUE is an appropriate test.  If you
		 * don't like this, maybe you shouldn't be using eqsel for your
		 * operator...)
		 */
		if (get_attstatsslot(&sslot, vardata->statsTuple,
							 STATISTIC_KIND_MCV, InvalidOid,
							 ATTSTATSSLOT_VALUES | ATTSTATSSLOT_NUMBERS))
		{
			FmgrInfo	eqproc;

			fmgr_info(opfuncoid, &eqproc);

			for (i = 0; i < sslot.nvalues; i++)
			{
				/* be careful to apply operator right way 'round */
				if (varonleft)
					match = DatumGetBool(FunctionCall2Coll(&eqproc,
														   DEFAULT_COLLATION_OID,
														   sslot.values[i],
														   constval));
				else
					match = DatumGetBool(FunctionCall2Coll(&eqproc,
														   DEFAULT_COLLATION_OID,
														   constval,
														   sslot.values[i]));
				if (match)
					break;
			}
		}
		else
		{
			/* no most-common-value info available */
			i = 0;				/* keep compiler quiet */
		}

		if (match)
		{
			/*
			 * Constant is "=" to this common value.  We know selectivity
			 * exactly (or as exactly as ANALYZE could calculate it, anyway).
			 */
			selec = sslot.numbers[i];
		}
		else
		{
			/*
			 * Comparison is against a constant that is neither NULL nor any
			 * of the common values.  Its selectivity cannot be more than
			 * this:
			 */
			double		sumcommon = 0.0;
			double		otherdistinct;

			for (i = 0; i < sslot.nnumbers; i++)
				sumcommon += sslot.numbers[i];
			selec = 1.0 - sumcommon - stats->stanullfrac;
			CLAMP_PROBABILITY(selec);

			/*
			 * and in fact it's probably a good deal less. We approximate that
			 * all the not-common values share this remaining fraction
			 * equally, so we divide by the number of other distinct values.
			 */
			otherdistinct = get_variable_numdistinct(vardata, &isdefault) - sslot.nnumbers;
			if (otherdistinct > 1)
				selec /= otherdistinct;

			/*
			 * Another cross-check: selectivity shouldn't be estimated as more
			 * than the least common "most common value".
			 */
			if (sslot.nnumbers > 0 && selec > sslot.numbers[sslot.nnumbers - 1])
				selec = sslot.numbers[sslot.nnumbers - 1];
		}

		free_attstatsslot(&sslot);
	}
	else
	{
		/*
		 * No ANALYZE stats available, so make a guess using estimated number
		 * of distinct values and assuming they are equally common. (The guess
		 * is unlikely to be very good, but we do know a few special cases.)
		 */
		selec = 1.0 / get_variable_numdistinct(vardata, &isdefault);
	}

	/* result should be in range, but make sure... */
	CLAMP_PROBABILITY(selec);

	return selec;
}

/*
 * var_eq_non_const --- eqsel for var = something-other-than-const case
 */
static double
var_eq_non_const(VariableStatData *vardata, Oid operator,
				 Node *other,
				 bool varonleft)
{
	double		selec;
	bool		isdefault;

	/*
	 * If we matched the var to a unique index or DISTINCT clause, assume
	 * there is exactly one match regardless of anything else.  (This is
	 * slightly bogus, since the index or clause's equality operator might be
	 * different from ours, but it's much more likely to be right than
	 * ignoring the information.)
	 */
	if (vardata->isunique && vardata->rel && vardata->rel->tuples >= 1.0)
		return 1.0 / vardata->rel->tuples;

	if (HeapTupleIsValid(vardata->statsTuple))
	{
		Form_pg_statistic stats;
		double		ndistinct;
		AttStatsSlot sslot;

		stats = (Form_pg_statistic) GETSTRUCT(vardata->statsTuple);

		/*
		 * Search is for a value that we do not know a priori, but we will
		 * assume it is not NULL.  Estimate the selectivity as non-null
		 * fraction divided by number of distinct values, so that we get a
		 * result averaged over all possible values whether common or
		 * uncommon.  (Essentially, we are assuming that the not-yet-known
		 * comparison value is equally likely to be any of the possible
		 * values, regardless of their frequency in the table.  Is that a good
		 * idea?)
		 */
		selec = 1.0 - stats->stanullfrac;
		ndistinct = get_variable_numdistinct(vardata, &isdefault);
		if (ndistinct > 1)
			selec /= ndistinct;

		/*
		 * Cross-check: selectivity should never be estimated as more than the
		 * most common value's.
		 */
		if (get_attstatsslot(&sslot, vardata->statsTuple,
							 STATISTIC_KIND_MCV, InvalidOid,
							 ATTSTATSSLOT_NUMBERS))
		{
			if (sslot.nnumbers > 0 && selec > sslot.numbers[0])
				selec = sslot.numbers[0];
			free_attstatsslot(&sslot);
		}
	}
	else
	{
		/*
		 * No ANALYZE stats available, so make a guess using estimated number
		 * of distinct values and assuming they are equally common. (The guess
		 * is unlikely to be very good, but we do know a few special cases.)
		 */
		selec = 1.0 / get_variable_numdistinct(vardata, &isdefault);
	}

	/* result should be in range, but make sure... */
	CLAMP_PROBABILITY(selec);

	return selec;
}

/*
 *		neqsel			- Selectivity of "!=" for any data types.
 *
 * This routine is also used for some operators that are not "!="
 * but have comparable selectivity behavior.  See above comments
 * for eqsel().
 */
Datum
neqsel(PG_FUNCTION_ARGS)
{
	PlannerInfo *root = (PlannerInfo *) PG_GETARG_POINTER(0);
	Oid			operator = PG_GETARG_OID(1);
	List	   *args = (List *) PG_GETARG_POINTER(2);
	int			varRelid = PG_GETARG_INT32(3);
	Oid			eqop;
	float8		result;

	/*
	 * We want 1 - eqsel() where the equality operator is the one associated
	 * with this != operator, that is, its negator.
	 */
	eqop = get_negator(operator);
	if (eqop)
	{
		result = DatumGetFloat8(DirectFunctionCall4(eqsel,
													PointerGetDatum(root),
													ObjectIdGetDatum(eqop),
													PointerGetDatum(args),
													Int32GetDatum(varRelid)));
	}
	else
	{
		/* Use default selectivity (should we raise an error instead?) */
		result = DEFAULT_EQ_SEL;
	}
	result = 1.0 - result;
	PG_RETURN_FLOAT8(result);
}

/*
 *	scalarineqsel		- Selectivity of "<", "<=", ">", ">=" for scalars.
 *
 * This is the guts of both scalarltsel and scalargtsel.  The caller has
 * commuted the clause, if necessary, so that we can treat the variable as
 * being on the left.  The caller must also make sure that the other side
 * of the clause is a non-null Const, and dissect same into a value and
 * datatype.
 *
 * This routine works for any datatype (or pair of datatypes) known to
 * convert_to_scalar().  If it is applied to some other datatype,
 * it will return an approximate estimate based on assuming that the constant
 * value falls in the middle of the bin identified by binary search.
 */
static double
scalarineqsel(PlannerInfo *root, Oid operator, bool isgt,
			  VariableStatData *vardata, Datum constval, Oid consttype)
{
	Form_pg_statistic stats;
	FmgrInfo	opproc;
	double		mcv_selec,
				hist_selec,
				sumcommon;
	double		selec;
	HeapTuple	tp = getStatsTuple(vardata);

	if (!HeapTupleIsValid(getStatsTuple(vardata)))
	{
		/* no stats available, so default result */
		return DEFAULT_INEQ_SEL;
	}
	stats = (Form_pg_statistic) GETSTRUCT(tp);

	fmgr_info(get_opcode(operator), &opproc);

	/*
	 * If we have most-common-values info, add up the fractions of the MCV
	 * entries that satisfy MCV OP CONST.  These fractions contribute directly
	 * to the result selectivity.  Also add up the total fraction represented
	 * by MCV entries.
	 */
	mcv_selec = mcv_selectivity(vardata, &opproc, constval, true,
								&sumcommon);

	/*
	 * If there is a histogram, determine which bin the constant falls in, and
	 * compute the resulting contribution to selectivity.
	 */
	hist_selec = ineq_histogram_selectivity(root, vardata, &opproc, isgt,
											constval, consttype);

	/*
	 * Now merge the results from the MCV and histogram calculations,
	 * realizing that the histogram covers only the non-null values that are
	 * not listed in MCV.
	 */
	selec = 1.0 - stats->stanullfrac - sumcommon;

	if (hist_selec >= 0.0)
		selec *= hist_selec;
	else
	{
		/*
		 * If no histogram but there are values not accounted for by MCV,
		 * arbitrarily assume half of them will match.
		 */
		selec *= 0.5;
	}

	selec += mcv_selec;

	/* result should be in range, but make sure... */
	CLAMP_PROBABILITY(selec);

	return selec;
}

/*
 *	mcv_selectivity			- Examine the MCV list for selectivity estimates
 *
 * Determine the fraction of the variable's MCV population that satisfies
 * the predicate (VAR OP CONST), or (CONST OP VAR) if !varonleft.  Also
 * compute the fraction of the total column population represented by the MCV
 * list.  This code will work for any boolean-returning predicate operator.
 *
 * The function result is the MCV selectivity, and the fraction of the
 * total population is returned into *sumcommonp.  Zeroes are returned
 * if there is no MCV list.
 */
double
mcv_selectivity(VariableStatData *vardata, FmgrInfo *opproc,
				Datum constval, bool varonleft,
				double *sumcommonp)
{
	double		mcv_selec,
				sumcommon;
	AttStatsSlot sslot;
	int			i;
	HeapTuple	tp = getStatsTuple(vardata);

	mcv_selec = 0.0;
	sumcommon = 0.0;

	if (HeapTupleIsValid(tp) &&
		statistic_proc_security_check(vardata, opproc->fn_oid) &&
		get_attstatsslot(&sslot, tp,
						 STATISTIC_KIND_MCV, InvalidOid,
						 ATTSTATSSLOT_VALUES | ATTSTATSSLOT_NUMBERS))
	{
		for (i = 0; i < sslot.nvalues; i++)
		{
			if (varonleft ?
				DatumGetBool(FunctionCall2Coll(opproc,
											   DEFAULT_COLLATION_OID,
											   sslot.values[i],
											   constval)) :
				DatumGetBool(FunctionCall2Coll(opproc,
											   DEFAULT_COLLATION_OID,
											   constval,
											   sslot.values[i])))
				mcv_selec += sslot.numbers[i];
			sumcommon += sslot.numbers[i];
		}
		free_attstatsslot(&sslot);
	}

	*sumcommonp = sumcommon;
	return mcv_selec;
}

/*
 *	histogram_selectivity	- Examine the histogram for selectivity estimates
 *
 * Determine the fraction of the variable's histogram entries that satisfy
 * the predicate (VAR OP CONST), or (CONST OP VAR) if !varonleft.
 *
 * This code will work for any boolean-returning predicate operator, whether
 * or not it has anything to do with the histogram sort operator.  We are
 * essentially using the histogram just as a representative sample.  However,
 * small histograms are unlikely to be all that representative, so the caller
 * should be prepared to fall back on some other estimation approach when the
 * histogram is missing or very small.  It may also be prudent to combine this
 * approach with another one when the histogram is small.
 *
 * If the actual histogram size is not at least min_hist_size, we won't bother
 * to do the calculation at all.  Also, if the n_skip parameter is > 0, we
 * ignore the first and last n_skip histogram elements, on the grounds that
 * they are outliers and hence not very representative.  Typical values for
 * these parameters are 10 and 1.
 *
 * The function result is the selectivity, or -1 if there is no histogram
 * or it's smaller than min_hist_size.
 *
 * The output parameter *hist_size receives the actual histogram size,
 * or zero if no histogram.  Callers may use this number to decide how
 * much faith to put in the function result.
 *
 * Note that the result disregards both the most-common-values (if any) and
 * null entries.  The caller is expected to combine this result with
 * statistics for those portions of the column population.  It may also be
 * prudent to clamp the result range, ie, disbelieve exact 0 or 1 outputs.
 */
double
histogram_selectivity(VariableStatData *vardata, FmgrInfo *opproc,
					  Datum constval, bool varonleft,
					  int min_hist_size, int n_skip,
					  int *hist_size)
{
	double		result;
	HeapTuple	tp = getStatsTuple(vardata);
	AttStatsSlot sslot;

	/* check sanity of parameters */
	Assert(n_skip >= 0);
	Assert(min_hist_size > 2 * n_skip);

	if (HeapTupleIsValid(tp) &&
		statistic_proc_security_check(vardata, opproc->fn_oid) &&
		get_attstatsslot(&sslot, tp,
						 STATISTIC_KIND_HISTOGRAM, InvalidOid,
						 ATTSTATSSLOT_VALUES))
	{
		*hist_size = sslot.nvalues;
		if (sslot.nvalues >= min_hist_size)
		{
			int			nmatch = 0;
			int			i;

			for (i = n_skip; i < sslot.nvalues - n_skip; i++)
			{
				if (varonleft ?
					DatumGetBool(FunctionCall2Coll(opproc,
												   DEFAULT_COLLATION_OID,
												   sslot.values[i],
												   constval)) :
					DatumGetBool(FunctionCall2Coll(opproc,
												   DEFAULT_COLLATION_OID,
												   constval,
												   sslot.values[i])))
					nmatch++;
			}
			result = ((double) nmatch) / ((double) (sslot.nvalues - 2 * n_skip));
		}
		else
			result = -1;
		free_attstatsslot(&sslot);
	}
	else
	{
		*hist_size = 0;
		result = -1;
	}

	return result;
}

/*
 *	ineq_histogram_selectivity	- Examine the histogram for scalarineqsel
 *
 * Determine the fraction of the variable's histogram population that
 * satisfies the inequality condition, ie, VAR < CONST or VAR > CONST.
 *
 * Returns -1 if there is no histogram (valid results will always be >= 0).
 *
 * Note that the result disregards both the most-common-values (if any) and
 * null entries.  The caller is expected to combine this result with
 * statistics for those portions of the column population.
 */
static double
ineq_histogram_selectivity(PlannerInfo *root,
						   VariableStatData *vardata,
						   FmgrInfo *opproc, bool isgt,
						   Datum constval, Oid consttype)
{
	double		hist_selec;
	HeapTuple	tp = getStatsTuple(vardata);
	AttStatsSlot sslot;

	hist_selec = -1.0;

	/*
	 * Someday, ANALYZE might store more than one histogram per rel/att,
	 * corresponding to more than one possible sort ordering defined for the
	 * column type.  However, to make that work we will need to figure out
	 * which staop to search for --- it's not necessarily the one we have at
	 * hand!  (For example, we might have a '<=' operator rather than the '<'
	 * operator that will appear in staop.)  For now, assume that whatever
	 * appears in pg_statistic is sorted the same way our operator sorts, or
	 * the reverse way if isgt is TRUE.
	 */
	if (HeapTupleIsValid(tp) &&
		statistic_proc_security_check(vardata, opproc->fn_oid) &&
		get_attstatsslot(&sslot, tp,
						 STATISTIC_KIND_HISTOGRAM, InvalidOid,
						 ATTSTATSSLOT_VALUES))
	{
		if (sslot.nvalues > 1)
		{
			/*
			 * Use binary search to find proper location, ie, the first slot
			 * at which the comparison fails.  (If the given operator isn't
			 * actually sort-compatible with the histogram, you'll get garbage
			 * results ... but probably not any more garbage-y than you would
			 * from the old linear search.)
			 *
			 * If the binary search accesses the first or last histogram
			 * entry, we try to replace that endpoint with the true column min
			 * or max as found by get_actual_variable_range().  This
			 * ameliorates misestimates when the min or max is moving as a
			 * result of changes since the last ANALYZE.  Note that this could
			 * result in effectively including MCVs into the histogram that
			 * weren't there before, but we don't try to correct for that.
			 */
			double		histfrac;
			int			lobound = 0;	/* first possible slot to search */
			int			hibound = sslot.nvalues;		/* last+1 slot to search */
			bool		have_end = false;

			/*
			 * If there are only two histogram entries, we'll want up-to-date
			 * values for both.  (If there are more than two, we need at most
			 * one of them to be updated, so we deal with that within the
			 * loop.)
			 */
			if (sslot.nvalues == 2)
				have_end = get_actual_variable_range(root,
													 vardata,
													 sslot.staop,
													 &sslot.values[0],
													 &sslot.values[1]);

			while (lobound < hibound)
			{
				int			probe = (lobound + hibound) / 2;
				bool		ltcmp;

				/*
				 * If we find ourselves about to compare to the first or last
				 * histogram entry, first try to replace it with the actual
				 * current min or max (unless we already did so above).
				 */
				if (probe == 0 && sslot.nvalues > 2)
					have_end = get_actual_variable_range(root,
														 vardata,
														 sslot.staop,
														 &sslot.values[0],
														 NULL);
				else if (probe == sslot.nvalues - 1 && sslot.nvalues > 2)
					have_end = get_actual_variable_range(root,
														 vardata,
														 sslot.staop,
														 NULL,
														 &sslot.values[probe]);

				ltcmp = DatumGetBool(FunctionCall2Coll(opproc,
													   DEFAULT_COLLATION_OID,
													   sslot.values[probe],
													   constval));
				if (isgt)
					ltcmp = !ltcmp;
				if (ltcmp)
					lobound = probe + 1;
				else
					hibound = probe;
			}

			if (lobound <= 0)
			{
				/* Constant is below lower histogram boundary. */
				histfrac = 0.0;
			}
			else if (lobound >= sslot.nvalues)
			{
				/* Constant is above upper histogram boundary. */
				histfrac = 1.0;
			}
			else
			{
				int			i = lobound;
				double		val,
							high,
							low;
				double		binfrac;

				/*
				 * We have values[i-1] <= constant <= values[i].
				 *
				 * Convert the constant and the two nearest bin boundary
				 * values to a uniform comparison scale, and do a linear
				 * interpolation within this bin.
				 */
				if (convert_to_scalar(constval, consttype, &val,
									  sslot.values[i - 1], sslot.values[i],
									  vardata->vartype,
									  &low, &high, isgt))
				{
					if (high <= low)
					{
						/* cope if bin boundaries appear identical */
						binfrac = 0.5;
					}
					else if (val <= low)
						binfrac = 0.0;
					else if (val >= high)
						binfrac = 1.0;
					else
					{
						binfrac = (val - low) / (high - low);

						/*
						 * Watch out for the possibility that we got a NaN or
						 * Infinity from the division.  This can happen
						 * despite the previous checks, if for example "low"
						 * is -Infinity.
						 */
						if (isnan(binfrac) ||
							binfrac < 0.0 || binfrac > 1.0)
							binfrac = 0.5;
					}
				}
				else
				{
					/*
					 * Ideally we'd produce an error here, on the grounds that
					 * the given operator shouldn't have scalarXXsel
					 * registered as its selectivity func unless we can deal
					 * with its operand types.  But currently, all manner of
					 * stuff is invoking scalarXXsel, so give a default
					 * estimate until that can be fixed.
					 */
					binfrac = 0.5;
				}

				/*
				 * Now, compute the overall selectivity across the values
				 * represented by the histogram.  We have i-1 full bins and
				 * binfrac partial bin below the constant.
				 */
				histfrac = (double) (i - 1) + binfrac;
				histfrac /= (double) (sslot.nvalues - 1);
			}

			/*
			 * Now histfrac = fraction of histogram entries below the
			 * constant.
			 *
			 * Account for "<" vs ">"
			 */
			hist_selec = isgt ? (1.0 - histfrac) : histfrac;

			/*
			 * The histogram boundaries are only approximate to begin with,
			 * and may well be out of date anyway.  Therefore, don't believe
			 * extremely small or large selectivity estimates --- unless we
			 * got actual current endpoint values from the table.
			 */
			if (have_end)
				CLAMP_PROBABILITY(hist_selec);
			else
			{
				if (hist_selec < 0.0001)
					hist_selec = 0.0001;
				else if (hist_selec > 0.9999)
					hist_selec = 0.9999;
			}
		}

		free_attstatsslot(&sslot);
	}

	return hist_selec;
}

/*
 *		scalarltsel		- Selectivity of "<" (also "<=") for scalars.
 */
Datum
scalarltsel(PG_FUNCTION_ARGS)
{
	PlannerInfo *root = (PlannerInfo *) PG_GETARG_POINTER(0);
	Oid			operator = PG_GETARG_OID(1);
	List	   *args = (List *) PG_GETARG_POINTER(2);
	int			varRelid = PG_GETARG_INT32(3);
	VariableStatData vardata;
	Node	   *other = NULL;
	bool		varonleft = false;
	Datum		constval;
	Oid			consttype;
	bool		isgt;
	double		selec;

	/*
	 * If expression is not variable op something or something op variable,
	 * then punt and return a default estimate.
	 */
	if (!get_restriction_variable(root, args, varRelid,
								  &vardata, &other, &varonleft))
		PG_RETURN_FLOAT8(DEFAULT_INEQ_SEL);

	/*
	 * Can't do anything useful if the something is not a constant, either.
	 */
	if (!IsA(other, Const))
	{
		ReleaseVariableStats(vardata);
		PG_RETURN_FLOAT8(DEFAULT_INEQ_SEL);
	}

	/*
	 * If the constant is NULL, assume operator is strict and return zero, ie,
	 * operator will never return TRUE.
	 */
	if (((Const *) other)->constisnull)
	{
		ReleaseVariableStats(vardata);
		PG_RETURN_FLOAT8(0.0);
	}
	constval = ((Const *) other)->constvalue;
	consttype = ((Const *) other)->consttype;

	/*
	 * Force the var to be on the left to simplify logic in scalarineqsel.
	 */
	if (varonleft)
	{
		/* we have var < other */
		isgt = false;
	}
	else
	{
		/* we have other < var, commute to make var > other */
		operator = get_commutator(operator);
		if (!operator)
		{
			/* Use default selectivity (should we raise an error instead?) */
			ReleaseVariableStats(vardata);
			PG_RETURN_FLOAT8(DEFAULT_INEQ_SEL);
		}
		isgt = true;
	}

	selec = scalarineqsel(root, operator, isgt, &vardata, constval, consttype);

	ReleaseVariableStats(vardata);

	PG_RETURN_FLOAT8((float8) selec);
}

/*
 *		scalargtsel		- Selectivity of ">" (also ">=") for integers.
 */
Datum
scalargtsel(PG_FUNCTION_ARGS)
{
	PlannerInfo *root = (PlannerInfo *) PG_GETARG_POINTER(0);
	Oid			operator = PG_GETARG_OID(1);
	List	   *args = (List *) PG_GETARG_POINTER(2);
	int			varRelid = PG_GETARG_INT32(3);
	VariableStatData vardata;
	Node	   *other = NULL;
	bool		varonleft = false;
	Datum		constval;
	Oid			consttype;
	bool		isgt;
	double		selec;

	/*
	 * If expression is not variable op something or something op variable,
	 * then punt and return a default estimate.
	 */
	if (!get_restriction_variable(root, args, varRelid,
								  &vardata, &other, &varonleft))
		PG_RETURN_FLOAT8(DEFAULT_INEQ_SEL);

	/*
	 * Can't do anything useful if the something is not a constant, either.
	 */
	if (!IsA(other, Const))
	{
		ReleaseVariableStats(vardata);
		PG_RETURN_FLOAT8(DEFAULT_INEQ_SEL);
	}

	/*
	 * If the constant is NULL, assume operator is strict and return zero, ie,
	 * operator will never return TRUE.
	 */
	if (((Const *) other)->constisnull)
	{
		ReleaseVariableStats(vardata);
		PG_RETURN_FLOAT8(0.0);
	}
	constval = ((Const *) other)->constvalue;
	consttype = ((Const *) other)->consttype;

	/*
	 * Force the var to be on the left to simplify logic in scalarineqsel.
	 */
	if (varonleft)
	{
		/* we have var > other */
		isgt = true;
	}
	else
	{
		/* we have other > var, commute to make var < other */
		operator = get_commutator(operator);
		if (!operator)
		{
			/* Use default selectivity (should we raise an error instead?) */
			ReleaseVariableStats(vardata);
			PG_RETURN_FLOAT8(DEFAULT_INEQ_SEL);
		}
		isgt = false;
	}

	selec = scalarineqsel(root, operator, isgt, &vardata, constval, consttype);

	ReleaseVariableStats(vardata);

	PG_RETURN_FLOAT8((float8) selec);
}

/*
 * patternsel			- Generic code for pattern-match selectivity.
 */
static double
patternsel(PG_FUNCTION_ARGS, Pattern_Type ptype, bool negate)
{
	PlannerInfo *root = (PlannerInfo *) PG_GETARG_POINTER(0);
	Oid			operator = PG_GETARG_OID(1);
	List	   *args = (List *) PG_GETARG_POINTER(2);
	int			varRelid = PG_GETARG_INT32(3);
	Oid			collation = PG_GET_COLLATION();
	VariableStatData vardata;
	Node	   *other=NULL;
	bool		varonleft=false;
	Datum		constval;
	Oid			consttype;
	Oid			vartype;
	Oid			opfamily;
	Pattern_Prefix_Status pstatus;
	Const	   *patt;
	Const	   *prefix = NULL;
	Selectivity rest_selec = 0;
	double		result;

	/*
	 * If this is for a NOT LIKE or similar operator, get the corresponding
	 * positive-match operator and work with that.  Set result to the correct
	 * default estimate, too.
	 */
	if (negate)
	{
		operator = get_negator(operator);
		if (!OidIsValid(operator))
			elog(ERROR, "patternsel called for operator without a negator");
		result = 1.0 - DEFAULT_MATCH_SEL;
	}
	else
	{
		result = DEFAULT_MATCH_SEL;
	}

	/*
	 * If expression is not variable op constant, then punt and return a
	 * default estimate.
	 */
	if (!get_restriction_variable(root, args, varRelid,
								  &vardata, &other, &varonleft))
		return result;
	if (!varonleft || !IsA(other, Const))
	{
		ReleaseVariableStats(vardata);
		return result;
	}

	/*
	 * If the constant is NULL, assume operator is strict and return zero, ie,
	 * operator will never return TRUE.  (It's zero even for a negator op.)
	 */
	if (((Const *) other)->constisnull)
	{
		ReleaseVariableStats(vardata);
		return 0.0;
	}
	constval = ((Const *) other)->constvalue;
	consttype = ((Const *) other)->consttype;

	/*
	 * The right-hand const is type text or bytea for all supported operators.
	 * We do not expect to see binary-compatible types here, since
	 * const-folding should have relabeled the const to exactly match the
	 * operator's declared type.
	 */
	if (consttype != TEXTOID && consttype != BYTEAOID)
	{
		ReleaseVariableStats(vardata);
		return result;
	}

	/*
	 * Similarly, the exposed type of the left-hand side should be one of
	 * those we know.  (Do not look at vardata.atttype, which might be
	 * something binary-compatible but different.)	We can use it to choose
	 * the index opfamily from which we must draw the comparison operators.
	 *
	 * NOTE: It would be more correct to use the PATTERN opfamilies than the
	 * simple ones, but at the moment ANALYZE will not generate statistics for
	 * the PATTERN operators.  But our results are so approximate anyway that
	 * it probably hardly matters.
	 */
	vartype = vardata.vartype;

	switch (vartype)
	{
		case TEXTOID:
			opfamily = TEXT_BTREE_FAM_OID;
			break;
		case BPCHAROID:
			opfamily = BPCHAR_BTREE_FAM_OID;
			break;
		case NAMEOID:
			opfamily = NAME_BTREE_FAM_OID;
			break;
		case BYTEAOID:
			opfamily = BYTEA_BTREE_FAM_OID;
			break;
		default:
			ReleaseVariableStats(vardata);
			return result;
	}

	/*
	 * Pull out any fixed prefix implied by the pattern, and estimate the
	 * fractional selectivity of the remainder of the pattern.  Unlike many of
	 * the other functions in this file, we use the pattern operator's actual
	 * collation for this step.  This is not because we expect the collation
	 * to make a big difference in the selectivity estimate (it seldom would),
	 * but because we want to be sure we cache compiled regexps under the
	 * right cache key, so that they can be re-used at runtime.
	 */
	patt = (Const *) other;
	pstatus = pattern_fixed_prefix(patt, ptype, collation,
								   &prefix, &rest_selec);

	/*
	 * If necessary, coerce the prefix constant to the right type.
	 */
	if (prefix && prefix->consttype != vartype)
	{
		char	   *prefixstr;

		switch (prefix->consttype)
		{
			case TEXTOID:
				prefixstr = TextDatumGetCString(prefix->constvalue);
				break;
			case BYTEAOID:
				prefixstr = DatumGetCString(DirectFunctionCall1(byteaout,
														prefix->constvalue));
				break;
			default:
				elog(ERROR, "unrecognized consttype: %u",
					 prefix->consttype);
				ReleaseVariableStats(vardata);
				return result;
		}
		prefix = string_to_const(prefixstr, vartype);
		pfree(prefixstr);
	}

	if (pstatus == Pattern_Prefix_Exact)
	{
		/*
		 * Pattern specifies an exact match, so pretend operator is '='
		 */
		Oid			eqopr = get_opfamily_member(opfamily, vartype, vartype,
												BTEqualStrategyNumber);

		if (eqopr == InvalidOid)
			elog(ERROR, "no = operator for opfamily %u", opfamily);
		result = var_eq_const(&vardata, eqopr, prefix->constvalue,
							  false, true);
	}
	else
	{
		/*
		 * Not exact-match pattern.  If we have a sufficiently large
		 * histogram, estimate selectivity for the histogram part of the
		 * population by counting matches in the histogram.  If not, estimate
		 * selectivity of the fixed prefix and remainder of pattern
		 * separately, then combine the two to get an estimate of the
		 * selectivity for the part of the column population represented by
		 * the histogram.  (For small histograms, we combine these
		 * approaches.)
		 *
		 * We then add up data for any most-common-values values; these are
		 * not in the histogram population, and we can get exact answers for
		 * them by applying the pattern operator, so there's no reason to
		 * approximate.  (If the MCVs cover a significant part of the total
		 * population, this gives us a big leg up in accuracy.)
		 */
		Selectivity selec;
		int			hist_size;
		FmgrInfo	opproc;
		double		nullfrac,
					mcv_selec,
					sumcommon;

		/* Try to use the histogram entries to get selectivity */
		fmgr_info(get_opcode(operator), &opproc);

		selec = histogram_selectivity(&vardata, &opproc, constval, true,
									  10, 1, &hist_size);

		/* If not at least 100 entries, use the heuristic method */
		if (hist_size < 100)
		{
			Selectivity heursel;
			Selectivity prefixsel;

			if (pstatus == Pattern_Prefix_Partial)
				prefixsel = prefix_selectivity(root, &vardata, vartype,
											   opfamily, prefix);
			else
				prefixsel = 1.0;
			heursel = prefixsel * rest_selec;

			if (selec < 0)		/* fewer than 10 histogram entries? */
				selec = heursel;
			else
			{
				/*
				 * For histogram sizes from 10 to 100, we combine the
				 * histogram and heuristic selectivities, putting increasingly
				 * more trust in the histogram for larger sizes.
				 */
				double		hist_weight = hist_size / 100.0;

				selec = selec * hist_weight + heursel * (1.0 - hist_weight);
			}
		}

		/* In any case, don't believe extremely small or large estimates. */
		if (selec < 0.0001)
			selec = 0.0001;
		else if (selec > 0.9999)
			selec = 0.9999;

		/*
		 * If we have most-common-values info, add up the fractions of the MCV
		 * entries that satisfy MCV OP PATTERN.  These fractions contribute
		 * directly to the result selectivity.  Also add up the total fraction
		 * represented by MCV entries.
		 */
		mcv_selec = mcv_selectivity(&vardata, &opproc, constval, true,
									&sumcommon);

		if (HeapTupleIsValid(getStatsTuple(&vardata)))
		{
			HeapTuple tp = getStatsTuple(&vardata);
			nullfrac = ((Form_pg_statistic) GETSTRUCT(tp))->stanullfrac;
		}
		else
			nullfrac = 0.0;

		/*
		 * Now merge the results from the MCV and histogram calculations,
		 * realizing that the histogram covers only the non-null values that
		 * are not listed in MCV.
		 */
		selec *= 1.0 - nullfrac - sumcommon;
		selec += mcv_selec;

		/* result should be in range, but make sure... */
		CLAMP_PROBABILITY(selec);
		result = selec;
	}

	if (prefix)
	{
		pfree(DatumGetPointer(prefix->constvalue));
		pfree(prefix);
	}

	ReleaseVariableStats(vardata);

	return negate ? (1.0 - result) : result;
}

/*
 *		regexeqsel		- Selectivity of regular-expression pattern match.
 */
Datum
regexeqsel(PG_FUNCTION_ARGS)
{
	PG_RETURN_FLOAT8(patternsel(fcinfo, Pattern_Type_Regex, false));
}

/*
 *		icregexeqsel	- Selectivity of case-insensitive regex match.
 */
Datum
icregexeqsel(PG_FUNCTION_ARGS)
{
	PG_RETURN_FLOAT8(patternsel(fcinfo, Pattern_Type_Regex_IC, false));
}

/*
 *		likesel			- Selectivity of LIKE pattern match.
 */
Datum
likesel(PG_FUNCTION_ARGS)
{
	PG_RETURN_FLOAT8(patternsel(fcinfo, Pattern_Type_Like, false));
}

/*
 *		iclikesel			- Selectivity of ILIKE pattern match.
 */
Datum
iclikesel(PG_FUNCTION_ARGS)
{
	PG_RETURN_FLOAT8(patternsel(fcinfo, Pattern_Type_Like_IC, false));
}

/*
 *		regexnesel		- Selectivity of regular-expression pattern non-match.
 */
Datum
regexnesel(PG_FUNCTION_ARGS)
{
	PG_RETURN_FLOAT8(patternsel(fcinfo, Pattern_Type_Regex, true));
}

/*
 *		icregexnesel	- Selectivity of case-insensitive regex non-match.
 */
Datum
icregexnesel(PG_FUNCTION_ARGS)
{
	PG_RETURN_FLOAT8(patternsel(fcinfo, Pattern_Type_Regex_IC, true));
}

/*
 *		nlikesel		- Selectivity of LIKE pattern non-match.
 */
Datum
nlikesel(PG_FUNCTION_ARGS)
{
	PG_RETURN_FLOAT8(patternsel(fcinfo, Pattern_Type_Like, true));
}

/*
 *		icnlikesel		- Selectivity of ILIKE pattern non-match.
 */
Datum
icnlikesel(PG_FUNCTION_ARGS)
{
	PG_RETURN_FLOAT8(patternsel(fcinfo, Pattern_Type_Like_IC, true));
}

/*
 *		boolvarsel		- Selectivity of Boolean variable.
 *
 * This can actually be called on any boolean-valued expression.  If it
 * involves only Vars of the specified relation, and if there are statistics
 * about the Var or expression (the latter is possible if it's indexed) then
 * we'll produce a real estimate; otherwise it's just a default.
 */
Selectivity
boolvarsel(PlannerInfo *root, Node *arg, int varRelid)
{
	VariableStatData vardata;
	double		selec;

	examine_variable(root, arg, varRelid, &vardata);
	if (HeapTupleIsValid(vardata.statsTuple))
	{
		/*
		 * A boolean variable V is equivalent to the clause V = 't', so we
		 * compute the selectivity as if that is what we have.
		 */
		selec = var_eq_const(&vardata, BooleanEqualOperator,
							 BoolGetDatum(true), false, true);
	}
	else if (is_funcclause(arg))
	{
		/*
		 * If we have no stats and it's a function call, estimate 0.3333333.
		 * This seems a pretty unprincipled choice, but Postgres has been
		 * using that estimate for function calls since 1992.  The hoariness
		 * of this behavior suggests that we should not be in too much hurry
		 * to use another value.
		 */
		selec = 0.3333333;
	}
	else
	{
		/* Otherwise, the default estimate is 0.5 */
		selec = 0.5;
	}
	ReleaseVariableStats(vardata);
	return selec;
}

/*
 *		booltestsel		- Selectivity of BooleanTest Node.
 */
Selectivity
booltestsel(PlannerInfo *root, BoolTestType booltesttype, Node *arg,
			int varRelid, JoinType jointype, SpecialJoinInfo *sjinfo)
{
	VariableStatData vardata;
	double		selec;

	examine_variable(root, arg, varRelid, &vardata);

	if (HeapTupleIsValid(getStatsTuple(&vardata)))
	{
		Form_pg_statistic stats;
		double		freq_null;
		AttStatsSlot sslot;

		HeapTuple	tp = getStatsTuple(&vardata);

		stats = (Form_pg_statistic) GETSTRUCT(tp);
		freq_null = stats->stanullfrac;

		if (get_attstatsslot(&sslot, tp,
							 STATISTIC_KIND_MCV, InvalidOid,
							 ATTSTATSSLOT_VALUES | ATTSTATSSLOT_NUMBERS)
			&& sslot.nnumbers > 0)
		{
			double		freq_true;
			double		freq_false;

			/*
			 * Get first MCV frequency and derive frequency for true.
			 */
			if (DatumGetBool(sslot.values[0]))
				freq_true = sslot.numbers[0];
			else
				freq_true = 1.0 - sslot.numbers[0] - freq_null;

			/*
			 * Next derive frequency for false. Then use these as appropriate
			 * to derive frequency for each case.
			 */
			freq_false = 1.0 - freq_true - freq_null;

			switch (booltesttype)
			{
				case IS_UNKNOWN:
					/* select only NULL values */
					selec = freq_null;
					break;
				case IS_NOT_UNKNOWN:
					/* select non-NULL values */
					selec = 1.0 - freq_null;
					break;
				case IS_TRUE:
					/* select only TRUE values */
					selec = freq_true;
					break;
				case IS_NOT_TRUE:
					/* select non-TRUE values */
					selec = 1.0 - freq_true;
					break;
				case IS_FALSE:
					/* select only FALSE values */
					selec = freq_false;
					break;
				case IS_NOT_FALSE:
					/* select non-FALSE values */
					selec = 1.0 - freq_false;
					break;
				default:
					elog(ERROR, "unrecognized booltesttype: %d",
						 (int) booltesttype);
					selec = 0.0;	/* Keep compiler quiet */
					break;
			}

			free_attstatsslot(&sslot);
		}
		else
		{
			/*
			 * No most-common-value info available. Still have null fraction
			 * information, so use it for IS [NOT] UNKNOWN. Otherwise adjust
			 * for null fraction and assume a 50-50 split of TRUE and FALSE.
			 */
			switch (booltesttype)
			{
				case IS_UNKNOWN:
					/* select only NULL values */
					selec = freq_null;
					break;
				case IS_NOT_UNKNOWN:
					/* select non-NULL values */
					selec = 1.0 - freq_null;
					break;
				case IS_TRUE:
				case IS_FALSE:
					/* Assume we select half of the non-NULL values */
					selec = (1.0 - freq_null) / 2.0;
					break;
				case IS_NOT_TRUE:
				case IS_NOT_FALSE:
					/* Assume we select NULLs plus half of the non-NULLs */
					/* equiv. to freq_null + (1.0 - freq_null) / 2.0 */
					selec = (freq_null + 1.0) / 2.0;
					break;
				default:
					elog(ERROR, "unrecognized booltesttype: %d",
						 (int) booltesttype);
					selec = 0.0;	/* Keep compiler quiet */
					break;
			}
		}
	}
	else
	{
		/*
		 * If we can't get variable statistics for the argument, perhaps
		 * clause_selectivity can do something with it.  We ignore the
		 * possibility of a NULL value when using clause_selectivity, and just
		 * assume the value is either TRUE or FALSE.
		 */
		switch (booltesttype)
		{
			case IS_UNKNOWN:
				selec = DEFAULT_UNK_SEL;
				break;
			case IS_NOT_UNKNOWN:
				selec = DEFAULT_NOT_UNK_SEL;
				break;
			case IS_TRUE:
			case IS_NOT_FALSE:
				selec = (double) clause_selectivity(root, arg,
													varRelid,
													jointype, sjinfo,
													false /* use_damping */);
				break;
			case IS_FALSE:
			case IS_NOT_TRUE:
				selec = 1.0 - (double) clause_selectivity(root, arg,
														  varRelid,
														  jointype, sjinfo,
														  false /* use_damping */);
				break;
			default:
				elog(ERROR, "unrecognized booltesttype: %d",
					 (int) booltesttype);
				selec = 0.0;	/* Keep compiler quiet */
				break;
		}
	}

	ReleaseVariableStats(vardata);

	/* result should be in range, but make sure... */
	CLAMP_PROBABILITY(selec);

	return (Selectivity) selec;
}

/*
 *		nulltestsel		- Selectivity of NullTest Node.
 */
Selectivity
nulltestsel(PlannerInfo *root, NullTestType nulltesttype, Node *arg,
			int varRelid, JoinType jointype, SpecialJoinInfo *sjinfo)
{
	VariableStatData vardata;
	double		selec;

	/*
	 * GPDB_84_MERGE_NOTE: Following hack is removed in the upstream commit e006a24a.
	 * However, removing this causes cost differences for some ICG queries.
	 * Hence, keeping the hack in GPDB
	 * Special hack: an IS NULL test being applied at an outer join should not
	 * be taken at face value, since it's very likely being used to select the
	 * outer-side rows that don't have a match, and thus its selectivity has
	 * nothing whatever to do with the statistics of the original table
	 * column.	We do not have nearly enough context here to determine its
	 * true selectivity, so for the moment punt and guess at 0.5.  Eventually
	 * the planner should be made to provide enough info about the clause's
	 * context to let us do better.
	 */
	if (IS_OUTER_JOIN(jointype) && nulltesttype == IS_NULL)
		return (Selectivity) 0.5;

	examine_variable(root, arg, varRelid, &vardata);

	if (HeapTupleIsValid(getStatsTuple(&vardata)))
	{
		Form_pg_statistic stats;
		HeapTuple tp = getStatsTuple(&vardata);
		double		freq_null;

		stats = (Form_pg_statistic) GETSTRUCT(tp);
		freq_null = stats->stanullfrac;

		switch (nulltesttype)
		{
			case IS_NULL:

				/*
				 * Use freq_null directly.
				 */
				selec = freq_null;
				break;
			case IS_NOT_NULL:

				/*
				 * Select not unknown (not null) values. Calculate from
				 * freq_null.
				 */
				selec = 1.0 - freq_null;
				break;
			default:
				elog(ERROR, "unrecognized nulltesttype: %d",
					 (int) nulltesttype);
				return (Selectivity) 0; /* keep compiler quiet */
		}
	}
	else
	{
		/*
		 * No ANALYZE stats available, so make a guess
		 */
		switch (nulltesttype)
		{
			case IS_NULL:
				selec = DEFAULT_UNK_SEL;
				break;
			case IS_NOT_NULL:
				selec = DEFAULT_NOT_UNK_SEL;
				break;
			default:
				elog(ERROR, "unrecognized nulltesttype: %d",
					 (int) nulltesttype);
				return (Selectivity) 0; /* keep compiler quiet */
		}
	}

	ReleaseVariableStats(vardata);

	/* result should be in range, but make sure... */
	CLAMP_PROBABILITY(selec);

	return (Selectivity) selec;
}

/*
 * strip_array_coercion - strip binary-compatible relabeling from an array expr
 *
 * For array values, the parser normally generates ArrayCoerceExpr conversions,
 * but it seems possible that RelabelType might show up.  Also, the planner
 * is not currently tense about collapsing stacked ArrayCoerceExpr nodes,
 * so we need to be ready to deal with more than one level.
 */
static Node *
strip_array_coercion(Node *node)
{
	for (;;)
	{
		if (node && IsA(node, ArrayCoerceExpr) &&
			((ArrayCoerceExpr *) node)->elemfuncid == InvalidOid)
		{
			node = (Node *) ((ArrayCoerceExpr *) node)->arg;
		}
		else if (node && IsA(node, RelabelType))
		{
			/* We don't really expect this case, but may as well cope */
			node = (Node *) ((RelabelType *) node)->arg;
		}
		else
			break;
	}
	return node;
}

/*
 *		scalararraysel		- Selectivity of ScalarArrayOpExpr Node.
 */
Selectivity
scalararraysel(PlannerInfo *root,
			   ScalarArrayOpExpr *clause,
			   bool is_join_clause,
			   int varRelid,
			   JoinType jointype,
			   SpecialJoinInfo *sjinfo)
{
	Oid			operator = clause->opno;
	bool		useOr = clause->useOr;
	bool		isEquality = false;
	bool		isInequality = false;
	Node	   *leftop;
	Node	   *rightop;
	Oid			nominal_element_type;
	Oid			nominal_element_collation;
	TypeCacheEntry *typentry;
	RegProcedure oprsel;
	FmgrInfo	oprselproc;
	Selectivity s1;
	Selectivity s1disjoint;

	/* First, deconstruct the expression */
	Assert(list_length(clause->args) == 2);
	leftop = (Node *) linitial(clause->args);
	rightop = (Node *) lsecond(clause->args);

	/* aggressively reduce both sides to constants */
	leftop = estimate_expression_value(root, leftop);
	rightop = estimate_expression_value(root, rightop);

	/* get nominal (after relabeling) element type of rightop */
	nominal_element_type = get_base_element_type(exprType(rightop));
	if (!OidIsValid(nominal_element_type))
		return (Selectivity) 0.5;		/* probably shouldn't happen */
	/* get nominal collation, too, for generating constants */
	nominal_element_collation = exprCollation(rightop);

	/* look through any binary-compatible relabeling of rightop */
	rightop = strip_array_coercion(rightop);

	/*
	 * Detect whether the operator is the default equality or inequality
	 * operator of the array element type.
	 */
	typentry = lookup_type_cache(nominal_element_type, TYPECACHE_EQ_OPR);
	if (OidIsValid(typentry->eq_opr))
	{
		if (operator == typentry->eq_opr)
			isEquality = true;
		else if (get_negator(operator) == typentry->eq_opr)
			isInequality = true;
	}

	/*
	 * If it is equality or inequality, we might be able to estimate this as a
	 * form of array containment; for instance "const = ANY(column)" can be
	 * treated as "ARRAY[const] <@ column".  scalararraysel_containment tries
	 * that, and returns the selectivity estimate if successful, or -1 if not.
	 */
	if ((isEquality || isInequality) && !is_join_clause)
	{
		s1 = scalararraysel_containment(root, leftop, rightop,
										nominal_element_type,
										isEquality, useOr, varRelid);
		if (s1 >= 0.0)
			return s1;
	}

	/*
	 * Look up the underlying operator's selectivity estimator. Punt if it
	 * hasn't got one.
	 */
	if (is_join_clause)
		oprsel = get_oprjoin(operator);
	else
		oprsel = get_oprrest(operator);
	if (!oprsel)
		return (Selectivity) 0.5;
	fmgr_info(oprsel, &oprselproc);

	/*
	 * In the array-containment check above, we must only believe that an
	 * operator is equality or inequality if it is the default btree equality
	 * operator (or its negator) for the element type, since those are the
	 * operators that array containment will use.  But in what follows, we can
	 * be a little laxer, and also believe that any operators using eqsel() or
	 * neqsel() as selectivity estimator act like equality or inequality.
	 */
	if (oprsel == F_EQSEL || oprsel == F_EQJOINSEL)
		isEquality = true;
	else if (oprsel == F_NEQSEL || oprsel == F_NEQJOINSEL)
		isInequality = true;

	/*
	 * We consider three cases:
	 *
	 * 1. rightop is an Array constant: deconstruct the array, apply the
	 * operator's selectivity function for each array element, and merge the
	 * results in the same way that clausesel.c does for AND/OR combinations.
	 *
	 * 2. rightop is an ARRAY[] construct: apply the operator's selectivity
	 * function for each element of the ARRAY[] construct, and merge.
	 *
	 * 3. otherwise, make a guess ...
	 */
	if (rightop && IsA(rightop, Const))
	{
		Datum		arraydatum = ((Const *) rightop)->constvalue;
		bool		arrayisnull = ((Const *) rightop)->constisnull;
		ArrayType  *arrayval;
		int16		elmlen;
		bool		elmbyval;
		char		elmalign;
		int			num_elems;
		Datum	   *elem_values;
		bool	   *elem_nulls;
		int			i;

		if (arrayisnull)		/* qual can't succeed if null array */
			return (Selectivity) 0.0;
		arrayval = DatumGetArrayTypeP(arraydatum);
		get_typlenbyvalalign(ARR_ELEMTYPE(arrayval),
							 &elmlen, &elmbyval, &elmalign);
		deconstruct_array(arrayval,
						  ARR_ELEMTYPE(arrayval),
						  elmlen, elmbyval, elmalign,
						  &elem_values, &elem_nulls, &num_elems);

		/*
		 * For generic operators, we assume the probability of success is
		 * independent for each array element.  But for "= ANY" or "<> ALL",
		 * if the array elements are distinct (which'd typically be the case)
		 * then the probabilities are disjoint, and we should just sum them.
		 *
		 * If we were being really tense we would try to confirm that the
		 * elements are all distinct, but that would be expensive and it
		 * doesn't seem to be worth the cycles; it would amount to penalizing
		 * well-written queries in favor of poorly-written ones.  However, we
		 * do protect ourselves a little bit by checking whether the
		 * disjointness assumption leads to an impossible (out of range)
		 * probability; if so, we fall back to the normal calculation.
		 */
		s1 = s1disjoint = (useOr ? 0.0 : 1.0);

		for (i = 0; i < num_elems; i++)
		{
			List	   *args;
			Selectivity s2;

			args = list_make2(leftop,
							  makeConst(nominal_element_type,
										-1,
										nominal_element_collation,
										elmlen,
										elem_values[i],
										elem_nulls[i],
										elmbyval));
			if (is_join_clause)
				s2 = DatumGetFloat8(FunctionCall5Coll(&oprselproc,
													  clause->inputcollid,
													  PointerGetDatum(root),
												  ObjectIdGetDatum(operator),
													  PointerGetDatum(args),
													  Int16GetDatum(jointype),
												   PointerGetDatum(sjinfo)));
			else
				s2 = DatumGetFloat8(FunctionCall4Coll(&oprselproc,
													  clause->inputcollid,
													  PointerGetDatum(root),
												  ObjectIdGetDatum(operator),
													  PointerGetDatum(args),
												   Int32GetDatum(varRelid)));

			if (useOr)
			{
				s1 = s1 + s2 - s1 * s2;
				if (isEquality)
					s1disjoint += s2;
			}
			else
			{
				s1 = s1 * s2;
				if (isInequality)
					s1disjoint += s2 - 1.0;
			}
		}

		/* accept disjoint-probability estimate if in range */
		if ((useOr ? isEquality : isInequality) &&
			s1disjoint >= 0.0 && s1disjoint <= 1.0)
			s1 = s1disjoint;
	}
	else if (rightop && IsA(rightop, ArrayExpr) &&
			 !((ArrayExpr *) rightop)->multidims)
	{
		ArrayExpr  *arrayexpr = (ArrayExpr *) rightop;
		int16		elmlen;
		bool		elmbyval;
		ListCell   *l;

		get_typlenbyval(arrayexpr->element_typeid,
						&elmlen, &elmbyval);

		/*
		 * We use the assumption of disjoint probabilities here too, although
		 * the odds of equal array elements are rather higher if the elements
		 * are not all constants (which they won't be, else constant folding
		 * would have reduced the ArrayExpr to a Const).  In this path it's
		 * critical to have the sanity check on the s1disjoint estimate.
		 */
		s1 = s1disjoint = (useOr ? 0.0 : 1.0);

		foreach(l, arrayexpr->elements)
		{
			Node	   *elem = (Node *) lfirst(l);
			List	   *args;
			Selectivity s2;

			/*
			 * Theoretically, if elem isn't of nominal_element_type we should
			 * insert a RelabelType, but it seems unlikely that any operator
			 * estimation function would really care ...
			 */
			args = list_make2(leftop, elem);
			if (is_join_clause)
				s2 = DatumGetFloat8(FunctionCall5Coll(&oprselproc,
													  clause->inputcollid,
													  PointerGetDatum(root),
												  ObjectIdGetDatum(operator),
													  PointerGetDatum(args),
													  Int16GetDatum(jointype),
												   PointerGetDatum(sjinfo)));
			else
				s2 = DatumGetFloat8(FunctionCall4Coll(&oprselproc,
													  clause->inputcollid,
													  PointerGetDatum(root),
												  ObjectIdGetDatum(operator),
													  PointerGetDatum(args),
												   Int32GetDatum(varRelid)));

			if (useOr)
			{
				s1 = s1 + s2 - s1 * s2;
				if (isEquality)
					s1disjoint += s2;
			}
			else
			{
				s1 = s1 * s2;
				if (isInequality)
					s1disjoint += s2 - 1.0;
			}
		}

		/* accept disjoint-probability estimate if in range */
		if ((useOr ? isEquality : isInequality) &&
			s1disjoint >= 0.0 && s1disjoint <= 1.0)
			s1 = s1disjoint;
	}
	else
	{
		CaseTestExpr *dummyexpr;
		List	   *args;
		Selectivity s2;
		int			i;

		/*
		 * We need a dummy rightop to pass to the operator selectivity
		 * routine.  It can be pretty much anything that doesn't look like a
		 * constant; CaseTestExpr is a convenient choice.
		 */
		dummyexpr = makeNode(CaseTestExpr);
		dummyexpr->typeId = nominal_element_type;
		dummyexpr->typeMod = -1;
		dummyexpr->collation = clause->inputcollid;
		args = list_make2(leftop, dummyexpr);
		if (is_join_clause)
			s2 = DatumGetFloat8(FunctionCall5Coll(&oprselproc,
												  clause->inputcollid,
												  PointerGetDatum(root),
												  ObjectIdGetDatum(operator),
												  PointerGetDatum(args),
												  Int16GetDatum(jointype),
												  PointerGetDatum(sjinfo)));
		else
			s2 = DatumGetFloat8(FunctionCall4Coll(&oprselproc,
												  clause->inputcollid,
												  PointerGetDatum(root),
												  ObjectIdGetDatum(operator),
												  PointerGetDatum(args),
												  Int32GetDatum(varRelid)));
		s1 = useOr ? 0.0 : 1.0;

		/*
		 * Arbitrarily assume 10 elements in the eventual array value (see
		 * also estimate_array_length).  We don't risk an assumption of
		 * disjoint probabilities here.
		 */
		for (i = 0; i < 10; i++)
		{
			if (useOr)
				s1 = s1 + s2 - s1 * s2;
			else
				s1 = s1 * s2;
		}
	}

	/* result should be in range, but make sure... */
	CLAMP_PROBABILITY(s1);

	return s1;
}

/*
 * Estimate number of elements in the array yielded by an expression.
 *
 * It's important that this agree with scalararraysel.
 */
int
estimate_array_length(Node *arrayexpr)
{
	/* look through any binary-compatible relabeling of arrayexpr */
	arrayexpr = strip_array_coercion(arrayexpr);

	if (arrayexpr && IsA(arrayexpr, Const))
	{
		Datum		arraydatum = ((Const *) arrayexpr)->constvalue;
		bool		arrayisnull = ((Const *) arrayexpr)->constisnull;
		ArrayType  *arrayval;

		if (arrayisnull)
			return 0;
		arrayval = DatumGetArrayTypeP(arraydatum);
		return ArrayGetNItems(ARR_NDIM(arrayval), ARR_DIMS(arrayval));
	}
	else if (arrayexpr && IsA(arrayexpr, ArrayExpr) &&
			 !((ArrayExpr *) arrayexpr)->multidims)
	{
		return list_length(((ArrayExpr *) arrayexpr)->elements);
	}
	else
	{
		/* default guess --- see also scalararraysel */
		return 10;
	}
}

/*
 *		rowcomparesel		- Selectivity of RowCompareExpr Node.
 *
 * We estimate RowCompare selectivity by considering just the first (high
 * order) columns, which makes it equivalent to an ordinary OpExpr.  While
 * this estimate could be refined by considering additional columns, it
 * seems unlikely that we could do a lot better without multi-column
 * statistics.
 */
Selectivity
rowcomparesel(PlannerInfo *root,
			  RowCompareExpr *clause,
			  int varRelid, JoinType jointype, SpecialJoinInfo *sjinfo)
{
	Selectivity s1;
	Oid			opno = linitial_oid(clause->opnos);
	Oid			inputcollid = linitial_oid(clause->inputcollids);
	List	   *opargs;
	bool		is_join_clause;

	/* Build equivalent arg list for single operator */
	opargs = list_make2(linitial(clause->largs), linitial(clause->rargs));

	/*
	 * Decide if it's a join clause.  This should match clausesel.c's
	 * treat_as_join_clause(), except that we intentionally consider only the
	 * leading columns and not the rest of the clause.
	 */
	if (varRelid != 0)
	{
		/*
		 * Caller is forcing restriction mode (eg, because we are examining an
		 * inner indexscan qual).
		 */
		is_join_clause = false;
	}
	else if (sjinfo == NULL)
	{
		/*
		 * It must be a restriction clause, since it's being evaluated at a
		 * scan node.
		 */
		is_join_clause = false;
	}
	else
	{
		/*
		 * Otherwise, it's a join if there's more than one relation used.
		 */
		is_join_clause = (NumRelids((Node *) opargs) > 1);
	}

	if (is_join_clause)
	{
		/* Estimate selectivity for a join clause. */
		s1 = join_selectivity(root, opno,
							  opargs,
							  inputcollid,
							  jointype,
							  sjinfo);
	}
	else
	{
		/* Estimate selectivity for a restriction clause. */
		s1 = restriction_selectivity(root, opno,
									 opargs,
									 inputcollid,
									 varRelid);
	}

	return s1;
}

/*
 *		eqjoinsel		- Join selectivity of "="
 */
Datum
eqjoinsel(PG_FUNCTION_ARGS)
{
	PlannerInfo *root = (PlannerInfo *) PG_GETARG_POINTER(0);
	Oid			operator = PG_GETARG_OID(1);
	List	   *args = (List *) PG_GETARG_POINTER(2);

#ifdef NOT_USED
	JoinType	jointype = (JoinType) PG_GETARG_INT16(3);
#endif
	SpecialJoinInfo *sjinfo = (SpecialJoinInfo *) PG_GETARG_POINTER(4);
	double		selec;
	VariableStatData vardata1;
	VariableStatData vardata2;
	bool		join_is_reversed;
	RelOptInfo *inner_rel;

	get_join_variables(root, args, sjinfo,
					   &vardata1, &vardata2, &join_is_reversed);

	switch (sjinfo->jointype)
	{
		case JOIN_INNER:
		case JOIN_LEFT:
		case JOIN_FULL:
			selec = eqjoinsel_inner(operator, &vardata1, &vardata2);
			break;
		case JOIN_SEMI:
		case JOIN_ANTI:
		case JOIN_LASJ_NOTIN:

			/*
			 * Look up the join's inner relation.  min_righthand is sufficient
			 * information because neither SEMI nor ANTI joins permit any
			 * reassociation into or out of their RHS, so the righthand will
			 * always be exactly that set of rels.
			 */
			inner_rel = find_join_input_rel(root, sjinfo->min_righthand);

			if (!join_is_reversed)
				selec = eqjoinsel_semi(operator, &vardata1, &vardata2,
									   inner_rel);
			else
				selec = eqjoinsel_semi(get_commutator(operator),
									   &vardata2, &vardata1,
									   inner_rel);
			break;
		default:
			/* other values not expected here */
			elog(ERROR, "unrecognized join type: %d",
				 (int) sjinfo->jointype);
			selec = 0;			/* keep compiler quiet */
			break;
	}

	ReleaseVariableStats(vardata1);
	ReleaseVariableStats(vardata2);

	CLAMP_PROBABILITY(selec);

	PG_RETURN_FLOAT8((float8) selec);
}

/*
 * eqjoinsel_inner --- eqjoinsel for normal inner join
 *
 * We also use this for LEFT/FULL outer joins; it's not presently clear
 * that it's worth trying to distinguish them here.
 */
static double
eqjoinsel_inner(Oid operator,
				VariableStatData *vardata1, VariableStatData *vardata2)
{
	double		selec;
	double		nd1;
	double		nd2;
	bool		isdefault1;
	bool		isdefault2;
	Oid			opfuncoid;
	Form_pg_statistic stats1 = NULL;
	Form_pg_statistic stats2 = NULL;
	bool		have_mcvs1 = false;
	bool		have_mcvs2 = false;
	AttStatsSlot sslot1;
	AttStatsSlot sslot2;

	nd1 = get_variable_numdistinct(vardata1, &isdefault1);
	nd2 = get_variable_numdistinct(vardata2, &isdefault2);

	memset(&sslot1, 0, sizeof(sslot1));
	memset(&sslot2, 0, sizeof(sslot2));

	opfuncoid = get_opcode(operator);
	if (HeapTupleIsValid(getStatsTuple(vardata1)))
	{
		HeapTuple tp = getStatsTuple(vardata1);
		stats1 = (Form_pg_statistic) GETSTRUCT(tp);
		if (statistic_proc_security_check(vardata1, opfuncoid))
			have_mcvs1 = get_attstatsslot(&sslot1, tp,
										  STATISTIC_KIND_MCV, InvalidOid,
										  ATTSTATSSLOT_VALUES | ATTSTATSSLOT_NUMBERS);



	}

	if (HeapTupleIsValid(getStatsTuple(vardata2)))
	{
		HeapTuple tp = getStatsTuple(vardata2);
		stats2 = (Form_pg_statistic) GETSTRUCT(tp);
		if (statistic_proc_security_check(vardata2, opfuncoid))
			have_mcvs2 = get_attstatsslot(&sslot2, tp,
										  STATISTIC_KIND_MCV, InvalidOid,
										  ATTSTATSSLOT_VALUES | ATTSTATSSLOT_NUMBERS);
	}

	if (have_mcvs1 && have_mcvs2)
	{
		/*
		 * We have most-common-value lists for both relations.  Run through
		 * the lists to see which MCVs actually join to each other with the
		 * given operator.  This allows us to determine the exact join
		 * selectivity for the portion of the relations represented by the MCV
		 * lists.  We still have to estimate for the remaining population, but
		 * in a skewed distribution this gives us a big leg up in accuracy.
		 * For motivation see the analysis in Y. Ioannidis and S.
		 * Christodoulakis, "On the propagation of errors in the size of join
		 * results", Technical Report 1018, Computer Science Dept., University
		 * of Wisconsin, Madison, March 1991 (available from ftp.cs.wisc.edu).
		 */
		FmgrInfo	eqproc;
		bool	   *hasmatch1;
		bool	   *hasmatch2;
		double		nullfrac1 = stats1->stanullfrac;
		double		nullfrac2 = stats2->stanullfrac;
		double		matchprodfreq,
					matchfreq1,
					matchfreq2,
					unmatchfreq1,
					unmatchfreq2,
					otherfreq1,
					otherfreq2,
					totalsel1,
					totalsel2;
		int			i,
					nmatches;

		fmgr_info(get_opcode(operator), &eqproc);
		hasmatch1 = (bool *) palloc0(sslot1.nvalues * sizeof(bool));
		hasmatch2 = (bool *) palloc0(sslot2.nvalues * sizeof(bool));

		/*
		 * Note we assume that each MCV will match at most one member of the
		 * other MCV list.  If the operator isn't really equality, there could
		 * be multiple matches --- but we don't look for them, both for speed
		 * and because the math wouldn't add up...
		 */
		matchprodfreq = 0.0;
		nmatches = 0;
		for (i = 0; i < sslot1.nvalues; i++)
		{
			int			j;

			for (j = 0; j < sslot2.nvalues; j++)
			{
				if (hasmatch2[j])
					continue;
				if (DatumGetBool(FunctionCall2Coll(&eqproc,
												   DEFAULT_COLLATION_OID,
												   sslot1.values[i],
												   sslot2.values[j])))
				{
					hasmatch1[i] = hasmatch2[j] = true;
					matchprodfreq += sslot1.numbers[i] * sslot2.numbers[j];
					nmatches++;
					break;
				}
			}
		}
		CLAMP_PROBABILITY(matchprodfreq);
		/* Sum up frequencies of matched and unmatched MCVs */
		matchfreq1 = unmatchfreq1 = 0.0;
		for (i = 0; i < sslot1.nvalues; i++)
		{
			if (hasmatch1[i])
				matchfreq1 += sslot1.numbers[i];
			else
				unmatchfreq1 += sslot1.numbers[i];
		}
		CLAMP_PROBABILITY(matchfreq1);
		CLAMP_PROBABILITY(unmatchfreq1);
		matchfreq2 = unmatchfreq2 = 0.0;
		for (i = 0; i < sslot2.nvalues; i++)
		{
			if (hasmatch2[i])
				matchfreq2 += sslot2.numbers[i];
			else
				unmatchfreq2 += sslot2.numbers[i];
		}
		CLAMP_PROBABILITY(matchfreq2);
		CLAMP_PROBABILITY(unmatchfreq2);
		pfree(hasmatch1);
		pfree(hasmatch2);

		/*
		 * Compute total frequency of non-null values that are not in the MCV
		 * lists.
		 */
		otherfreq1 = 1.0 - nullfrac1 - matchfreq1 - unmatchfreq1;
		otherfreq2 = 1.0 - nullfrac2 - matchfreq2 - unmatchfreq2;
		CLAMP_PROBABILITY(otherfreq1);
		CLAMP_PROBABILITY(otherfreq2);

		/*
		 * We can estimate the total selectivity from the point of view of
		 * relation 1 as: the known selectivity for matched MCVs, plus
		 * unmatched MCVs that are assumed to match against random members of
		 * relation 2's non-MCV population, plus non-MCV values that are
		 * assumed to match against random members of relation 2's unmatched
		 * MCVs plus non-MCV values.
		 */
		totalsel1 = matchprodfreq;
		if (nd2 > sslot2.nvalues)
			totalsel1 += unmatchfreq1 * otherfreq2 / (nd2 - sslot2.nvalues);
		if (nd2 > nmatches)
			totalsel1 += otherfreq1 * (otherfreq2 + unmatchfreq2) /
				(nd2 - nmatches);
		/* Same estimate from the point of view of relation 2. */
		totalsel2 = matchprodfreq;
		if (nd1 > sslot1.nvalues)
			totalsel2 += unmatchfreq2 * otherfreq1 / (nd1 - sslot1.nvalues);
		if (nd1 > nmatches)
			totalsel2 += otherfreq2 * (otherfreq1 + unmatchfreq1) /
				(nd1 - nmatches);

		/*
		 * Use the smaller of the two estimates.  This can be justified in
		 * essentially the same terms as given below for the no-stats case: to
		 * a first approximation, we are estimating from the point of view of
		 * the relation with smaller nd.
		 */
		selec = (totalsel1 < totalsel2) ? totalsel1 : totalsel2;
	}
	else
	{
		/*
		 * We do not have MCV lists for both sides.  Estimate the join
		 * selectivity as MIN(1/nd1,1/nd2)*(1-nullfrac1)*(1-nullfrac2). This
		 * is plausible if we assume that the join operator is strict and the
		 * non-null values are about equally distributed: a given non-null
		 * tuple of rel1 will join to either zero or N2*(1-nullfrac2)/nd2 rows
		 * of rel2, so total join rows are at most
		 * N1*(1-nullfrac1)*N2*(1-nullfrac2)/nd2 giving a join selectivity of
		 * not more than (1-nullfrac1)*(1-nullfrac2)/nd2. By the same logic it
		 * is not more than (1-nullfrac1)*(1-nullfrac2)/nd1, so the expression
		 * with MIN() is an upper bound.  Using the MIN() means we estimate
		 * from the point of view of the relation with smaller nd (since the
		 * larger nd is determining the MIN).  It is reasonable to assume that
		 * most tuples in this rel will have join partners, so the bound is
		 * probably reasonably tight and should be taken as-is.
		 *
		 * XXX Can we be smarter if we have an MCV list for just one side? It
		 * seems that if we assume equal distribution for the other side, we
		 * end up with the same answer anyway.
		 */
		double		nullfrac1 = stats1 ? stats1->stanullfrac : 0.0;
		double		nullfrac2 = stats2 ? stats2->stanullfrac : 0.0;

		selec = (1.0 - nullfrac1) * (1.0 - nullfrac2);
		if (nd1 > nd2)
			selec /= nd1;
		else
			selec /= nd2;
	}

	free_attstatsslot(&sslot1);
	free_attstatsslot(&sslot2);

	return selec;
}

/*
 * eqjoinsel_semi --- eqjoinsel for semi join
 *
 * (Also used for anti join, which we are supposed to estimate the same way.)
 * Caller has ensured that vardata1 is the LHS variable.
 * Unlike eqjoinsel_inner, we have to cope with operator being InvalidOid.
 */
static double
eqjoinsel_semi(Oid operator,
			   VariableStatData *vardata1, VariableStatData *vardata2,
			   RelOptInfo *inner_rel)
{
	double		selec;
	double		nd1;
	double		nd2;
	bool		isdefault1;
	bool		isdefault2;
	Oid			opfuncoid;
	Form_pg_statistic stats1 = NULL;
	bool		have_mcvs1 = false;
	bool		have_mcvs2 = false;
	AttStatsSlot sslot1;
	AttStatsSlot sslot2;

	nd1 = get_variable_numdistinct(vardata1, &isdefault1);
	nd2 = get_variable_numdistinct(vardata2, &isdefault2);

	opfuncoid = OidIsValid(operator) ? get_opcode(operator) : InvalidOid;

	/*
	 * We clamp nd2 to be not more than what we estimate the inner relation's
	 * size to be.  This is intuitively somewhat reasonable since obviously
	 * there can't be more than that many distinct values coming from the
	 * inner rel.  The reason for the asymmetry (ie, that we don't clamp nd1
	 * likewise) is that this is the only pathway by which restriction clauses
	 * applied to the inner rel will affect the join result size estimate,
	 * since set_joinrel_size_estimates will multiply SEMI/ANTI selectivity by
	 * only the outer rel's size.  If we clamped nd1 we'd be double-counting
	 * the selectivity of outer-rel restrictions.
	 *
	 * We can apply this clamping both with respect to the base relation from
	 * which the join variable comes (if there is just one), and to the
	 * immediate inner input relation of the current join.
	 */
	if (vardata2->rel)
		nd2 = Min(nd2, vardata2->rel->rows);
	nd2 = Min(nd2, inner_rel->rows);

	memset(&sslot1, 0, sizeof(sslot1));
	memset(&sslot2, 0, sizeof(sslot2));

	if (HeapTupleIsValid(vardata1->statsTuple))
	{
		/* note we allow use of nullfrac regardless of security check */
		stats1 = (Form_pg_statistic) GETSTRUCT(vardata1->statsTuple);
		if (statistic_proc_security_check(vardata1, opfuncoid))
			have_mcvs1 = get_attstatsslot(&sslot1, vardata1->statsTuple,
										  STATISTIC_KIND_MCV, InvalidOid,
										  ATTSTATSSLOT_VALUES | ATTSTATSSLOT_NUMBERS);
	}

	if (HeapTupleIsValid(vardata2->statsTuple) &&
		statistic_proc_security_check(vardata2, opfuncoid))
	{
		have_mcvs2 = get_attstatsslot(&sslot2, vardata2->statsTuple,
									  STATISTIC_KIND_MCV, InvalidOid,
									  ATTSTATSSLOT_VALUES);
		/* note: currently don't need stanumbers from RHS */
	}

	if (have_mcvs1 && have_mcvs2 && OidIsValid(operator))
	{
		/*
		 * We have most-common-value lists for both relations.  Run through
		 * the lists to see which MCVs actually join to each other with the
		 * given operator.  This allows us to determine the exact join
		 * selectivity for the portion of the relations represented by the MCV
		 * lists.  We still have to estimate for the remaining population, but
		 * in a skewed distribution this gives us a big leg up in accuracy.
		 */
		FmgrInfo	eqproc;
		bool	   *hasmatch1;
		bool	   *hasmatch2;
		double		nullfrac1 = stats1->stanullfrac;
		double		matchfreq1,
					uncertainfrac,
					uncertain;
		int			i,
					nmatches,
					clamped_nvalues2;

		/*
		 * The clamping above could have resulted in nd2 being less than
		 * nvalues2; in which case, we assume that precisely the nd2 most
		 * common values in the relation will appear in the join input, and so
		 * compare to only the first nd2 members of the MCV list.  Of course
		 * this is frequently wrong, but it's the best bet we can make.
		 */
		clamped_nvalues2 = Min(sslot2.nvalues, nd2);

		fmgr_info(get_opcode(operator), &eqproc);
		hasmatch1 = (bool *) palloc0(sslot1.nvalues * sizeof(bool));
		hasmatch2 = (bool *) palloc0(sslot2.nvalues * sizeof(bool));

		/*
		 * Note we assume that each MCV will match at most one member of the
		 * other MCV list.  If the operator isn't really equality, there could
		 * be multiple matches --- but we don't look for them, both for speed
		 * and because the math wouldn't add up...
		 */
		nmatches = 0;
		for (i = 0; i < sslot1.nvalues; i++)
		{
			int			j;

			for (j = 0; j < sslot2.nvalues; j++)
			{
				if (hasmatch2[j])
					continue;
				if (DatumGetBool(FunctionCall2Coll(&eqproc,
												   DEFAULT_COLLATION_OID,
												   sslot1.values[i],
												   sslot2.values[j])))
				{
					hasmatch1[i] = hasmatch2[j] = true;
					nmatches++;
					break;
				}
			}
		}
		/* Sum up frequencies of matched MCVs */
		matchfreq1 = 0.0;
		for (i = 0; i < sslot1.nvalues; i++)
		{
			if (hasmatch1[i])
				matchfreq1 += sslot1.numbers[i];
		}
		CLAMP_PROBABILITY(matchfreq1);
		pfree(hasmatch1);
		pfree(hasmatch2);

		/*
		 * Now we need to estimate the fraction of relation 1 that has at
		 * least one join partner.  We know for certain that the matched MCVs
		 * do, so that gives us a lower bound, but we're really in the dark
		 * about everything else.  Our crude approach is: if nd1 <= nd2 then
		 * assume all non-null rel1 rows have join partners, else assume for
		 * the uncertain rows that a fraction nd2/nd1 have join partners. We
		 * can discount the known-matched MCVs from the distinct-values counts
		 * before doing the division.
		 *
		 * Crude as the above is, it's completely useless if we don't have
		 * reliable ndistinct values for both sides.  Hence, if either nd1 or
		 * nd2 is default, punt and assume half of the uncertain rows have
		 * join partners.
		 */
		if (!isdefault1 && !isdefault2)
		{
			nd1 -= nmatches;
			nd2 -= nmatches;
			if (nd1 <= nd2 || nd2 < 0)
				uncertainfrac = 1.0;
			else
				uncertainfrac = nd2 / nd1;
		}
		else
			uncertainfrac = 0.5;
		uncertain = 1.0 - matchfreq1 - nullfrac1;
		CLAMP_PROBABILITY(uncertain);
		selec = matchfreq1 + uncertainfrac * uncertain;
	}
	else
	{
		/*
		 * Without MCV lists for both sides, we can only use the heuristic
		 * about nd1 vs nd2.
		 */
		double		nullfrac1 = stats1 ? stats1->stanullfrac : 0.0;

		if (!isdefault1 && !isdefault2)
		{
			if (nd1 <= nd2 || nd2 < 0)
				selec = 1.0 - nullfrac1;
			else
				selec = (nd2 / nd1) * (1.0 - nullfrac1);
		}
		else
			selec = 0.5 * (1.0 - nullfrac1);
	}

	free_attstatsslot(&sslot1);
	free_attstatsslot(&sslot2);

	return selec;
}

/*
 *		neqjoinsel		- Join selectivity of "!="
 */
Datum
neqjoinsel(PG_FUNCTION_ARGS)
{
	PlannerInfo *root = (PlannerInfo *) PG_GETARG_POINTER(0);
	Oid			operator = PG_GETARG_OID(1);
	List	   *args = (List *) PG_GETARG_POINTER(2);
	JoinType	jointype = (JoinType) PG_GETARG_INT16(3);
	SpecialJoinInfo *sjinfo = (SpecialJoinInfo *) PG_GETARG_POINTER(4);
	Oid			eqop;
	float8		result;

	/*
	 * We want 1 - eqjoinsel() where the equality operator is the one
	 * associated with this != operator, that is, its negator.
	 */
	eqop = get_negator(operator);
	if (eqop)
	{
		result = DatumGetFloat8(DirectFunctionCall5(eqjoinsel,
													PointerGetDatum(root),
													ObjectIdGetDatum(eqop),
													PointerGetDatum(args),
													Int16GetDatum(jointype),
													PointerGetDatum(sjinfo)));
	}
	else
	{
		/* Use default selectivity (should we raise an error instead?) */
		result = DEFAULT_EQ_SEL;
	}
	result = 1.0 - result;
	PG_RETURN_FLOAT8(result);
}

/*
 *		scalarltjoinsel - Join selectivity of "<" and "<=" for scalars
 */
Datum
scalarltjoinsel(PG_FUNCTION_ARGS)
{
	PG_RETURN_FLOAT8(DEFAULT_INEQ_SEL);
}

/*
 *		scalargtjoinsel - Join selectivity of ">" and ">=" for scalars
 */
Datum
scalargtjoinsel(PG_FUNCTION_ARGS)
{
	PG_RETURN_FLOAT8(DEFAULT_INEQ_SEL);
}

/*
 * patternjoinsel		- Generic code for pattern-match join selectivity.
 */
static double
patternjoinsel(PG_FUNCTION_ARGS, Pattern_Type ptype, bool negate)
{
	/* For the moment we just punt. */
	return negate ? (1.0 - DEFAULT_MATCH_SEL) : DEFAULT_MATCH_SEL;
}

/*
 *		regexeqjoinsel	- Join selectivity of regular-expression pattern match.
 */
Datum
regexeqjoinsel(PG_FUNCTION_ARGS)
{
	PG_RETURN_FLOAT8(patternjoinsel(fcinfo, Pattern_Type_Regex, false));
}

/*
 *		icregexeqjoinsel	- Join selectivity of case-insensitive regex match.
 */
Datum
icregexeqjoinsel(PG_FUNCTION_ARGS)
{
	PG_RETURN_FLOAT8(patternjoinsel(fcinfo, Pattern_Type_Regex_IC, false));
}

/*
 *		likejoinsel			- Join selectivity of LIKE pattern match.
 */
Datum
likejoinsel(PG_FUNCTION_ARGS)
{
	PG_RETURN_FLOAT8(patternjoinsel(fcinfo, Pattern_Type_Like, false));
}

/*
 *		iclikejoinsel			- Join selectivity of ILIKE pattern match.
 */
Datum
iclikejoinsel(PG_FUNCTION_ARGS)
{
	PG_RETURN_FLOAT8(patternjoinsel(fcinfo, Pattern_Type_Like_IC, false));
}

/*
 *		regexnejoinsel	- Join selectivity of regex non-match.
 */
Datum
regexnejoinsel(PG_FUNCTION_ARGS)
{
	PG_RETURN_FLOAT8(patternjoinsel(fcinfo, Pattern_Type_Regex, true));
}

/*
 *		icregexnejoinsel	- Join selectivity of case-insensitive regex non-match.
 */
Datum
icregexnejoinsel(PG_FUNCTION_ARGS)
{
	PG_RETURN_FLOAT8(patternjoinsel(fcinfo, Pattern_Type_Regex_IC, true));
}

/*
 *		nlikejoinsel		- Join selectivity of LIKE pattern non-match.
 */
Datum
nlikejoinsel(PG_FUNCTION_ARGS)
{
	PG_RETURN_FLOAT8(patternjoinsel(fcinfo, Pattern_Type_Like, true));
}

/*
 *		icnlikejoinsel		- Join selectivity of ILIKE pattern non-match.
 */
Datum
icnlikejoinsel(PG_FUNCTION_ARGS)
{
	PG_RETURN_FLOAT8(patternjoinsel(fcinfo, Pattern_Type_Like_IC, true));
}

/*
 * mergejoinscansel			- Scan selectivity of merge join.
 *
 * A merge join will stop as soon as it exhausts either input stream.
 * Therefore, if we can estimate the ranges of both input variables,
 * we can estimate how much of the input will actually be read.  This
 * can have a considerable impact on the cost when using indexscans.
 *
 * Also, we can estimate how much of each input has to be read before the
 * first join pair is found, which will affect the join's startup time.
 *
 * clause should be a clause already known to be mergejoinable.  opfamily,
 * strategy, and nulls_first specify the sort ordering being used.
 *
 * The outputs are:
 *		*leftstart is set to the fraction of the left-hand variable expected
 *		 to be scanned before the first join pair is found (0 to 1).
 *		*leftend is set to the fraction of the left-hand variable expected
 *		 to be scanned before the join terminates (0 to 1).
 *		*rightstart, *rightend similarly for the right-hand variable.
 */
void
mergejoinscansel(PlannerInfo *root, Node *clause,
				 Oid opfamily, int strategy, bool nulls_first,
				 Selectivity *leftstart, Selectivity *leftend,
				 Selectivity *rightstart, Selectivity *rightend)
{
	Node	   *left,
			   *right;
	VariableStatData leftvar,
				rightvar;
	int			op_strategy;
	Oid			op_lefttype;
	Oid			op_righttype;
	Oid			opno,
				lsortop,
				rsortop,
				lstatop,
				rstatop,
				ltop,
				leop,
				revltop,
				revleop;
	bool		isgt;
	Datum		leftmin,
				leftmax,
				rightmin,
				rightmax;
	double		selec;

	/* Set default results if we can't figure anything out. */
	/* XXX should default "start" fraction be a bit more than 0? */
	*leftstart = *rightstart = 0.0;
	*leftend = *rightend = 1.0;

	/* Deconstruct the merge clause */
	if (!is_opclause(clause))
		return;					/* shouldn't happen */
	opno = ((OpExpr *) clause)->opno;
	left = get_leftop((Expr *) clause);
	right = get_rightop((Expr *) clause);
	if (!right)
		return;					/* shouldn't happen */

	/* Look for stats for the inputs */
	examine_variable(root, left, 0, &leftvar);
	examine_variable(root, right, 0, &rightvar);

	/* Extract the operator's declared left/right datatypes */
	get_op_opfamily_properties(opno, opfamily, false,
							   &op_strategy,
							   &op_lefttype,
							   &op_righttype);
	Assert(op_strategy == BTEqualStrategyNumber);

	/*
	 * Look up the various operators we need.  If we don't find them all, it
	 * probably means the opfamily is broken, but we just fail silently.
	 *
	 * Note: we expect that pg_statistic histograms will be sorted by the '<'
	 * operator, regardless of which sort direction we are considering.
	 */
	switch (strategy)
	{
		case BTLessStrategyNumber:
			isgt = false;
			if (op_lefttype == op_righttype)
			{
				/* easy case */
				ltop = get_opfamily_member(opfamily,
										   op_lefttype, op_righttype,
										   BTLessStrategyNumber);
				leop = get_opfamily_member(opfamily,
										   op_lefttype, op_righttype,
										   BTLessEqualStrategyNumber);
				lsortop = ltop;
				rsortop = ltop;
				lstatop = lsortop;
				rstatop = rsortop;
				revltop = ltop;
				revleop = leop;
			}
			else
			{
				ltop = get_opfamily_member(opfamily,
										   op_lefttype, op_righttype,
										   BTLessStrategyNumber);
				leop = get_opfamily_member(opfamily,
										   op_lefttype, op_righttype,
										   BTLessEqualStrategyNumber);
				lsortop = get_opfamily_member(opfamily,
											  op_lefttype, op_lefttype,
											  BTLessStrategyNumber);
				rsortop = get_opfamily_member(opfamily,
											  op_righttype, op_righttype,
											  BTLessStrategyNumber);
				lstatop = lsortop;
				rstatop = rsortop;
				revltop = get_opfamily_member(opfamily,
											  op_righttype, op_lefttype,
											  BTLessStrategyNumber);
				revleop = get_opfamily_member(opfamily,
											  op_righttype, op_lefttype,
											  BTLessEqualStrategyNumber);
			}
			break;
		case BTGreaterStrategyNumber:
			/* descending-order case */
			isgt = true;
			if (op_lefttype == op_righttype)
			{
				/* easy case */
				ltop = get_opfamily_member(opfamily,
										   op_lefttype, op_righttype,
										   BTGreaterStrategyNumber);
				leop = get_opfamily_member(opfamily,
										   op_lefttype, op_righttype,
										   BTGreaterEqualStrategyNumber);
				lsortop = ltop;
				rsortop = ltop;
				lstatop = get_opfamily_member(opfamily,
											  op_lefttype, op_lefttype,
											  BTLessStrategyNumber);
				rstatop = lstatop;
				revltop = ltop;
				revleop = leop;
			}
			else
			{
				ltop = get_opfamily_member(opfamily,
										   op_lefttype, op_righttype,
										   BTGreaterStrategyNumber);
				leop = get_opfamily_member(opfamily,
										   op_lefttype, op_righttype,
										   BTGreaterEqualStrategyNumber);
				lsortop = get_opfamily_member(opfamily,
											  op_lefttype, op_lefttype,
											  BTGreaterStrategyNumber);
				rsortop = get_opfamily_member(opfamily,
											  op_righttype, op_righttype,
											  BTGreaterStrategyNumber);
				lstatop = get_opfamily_member(opfamily,
											  op_lefttype, op_lefttype,
											  BTLessStrategyNumber);
				rstatop = get_opfamily_member(opfamily,
											  op_righttype, op_righttype,
											  BTLessStrategyNumber);
				revltop = get_opfamily_member(opfamily,
											  op_righttype, op_lefttype,
											  BTGreaterStrategyNumber);
				revleop = get_opfamily_member(opfamily,
											  op_righttype, op_lefttype,
											  BTGreaterEqualStrategyNumber);
			}
			break;
		default:
			goto fail;			/* shouldn't get here */
	}

	if (!OidIsValid(lsortop) ||
		!OidIsValid(rsortop) ||
		!OidIsValid(lstatop) ||
		!OidIsValid(rstatop) ||
		!OidIsValid(ltop) ||
		!OidIsValid(leop) ||
		!OidIsValid(revltop) ||
		!OidIsValid(revleop))
		goto fail;				/* insufficient info in catalogs */

	/* Try to get ranges of both inputs */
	if (!isgt)
	{
		if (!get_variable_range(root, &leftvar, lstatop,
								&leftmin, &leftmax))
			goto fail;			/* no range available from stats */
		if (!get_variable_range(root, &rightvar, rstatop,
								&rightmin, &rightmax))
			goto fail;			/* no range available from stats */
	}
	else
	{
		/* need to swap the max and min */
		if (!get_variable_range(root, &leftvar, lstatop,
								&leftmax, &leftmin))
			goto fail;			/* no range available from stats */
		if (!get_variable_range(root, &rightvar, rstatop,
								&rightmax, &rightmin))
			goto fail;			/* no range available from stats */
	}

	/*
	 * Now, the fraction of the left variable that will be scanned is the
	 * fraction that's <= the right-side maximum value.  But only believe
	 * non-default estimates, else stick with our 1.0.
	 */
	selec = scalarineqsel(root, leop, isgt, &leftvar,
						  rightmax, op_righttype);
	if (selec != DEFAULT_INEQ_SEL)
		*leftend = selec;

	/* And similarly for the right variable. */
	selec = scalarineqsel(root, revleop, isgt, &rightvar,
						  leftmax, op_lefttype);
	if (selec != DEFAULT_INEQ_SEL)
		*rightend = selec;

	/*
	 * Only one of the two "end" fractions can really be less than 1.0;
	 * believe the smaller estimate and reset the other one to exactly 1.0. If
	 * we get exactly equal estimates (as can easily happen with self-joins),
	 * believe neither.
	 */
	if (*leftend > *rightend)
		*leftend = 1.0;
	else if (*leftend < *rightend)
		*rightend = 1.0;
	else
		*leftend = *rightend = 1.0;

	/*
	 * Also, the fraction of the left variable that will be scanned before the
	 * first join pair is found is the fraction that's < the right-side
	 * minimum value.  But only believe non-default estimates, else stick with
	 * our own default.
	 */
	selec = scalarineqsel(root, ltop, isgt, &leftvar,
						  rightmin, op_righttype);
	if (selec != DEFAULT_INEQ_SEL)
		*leftstart = selec;

	/* And similarly for the right variable. */
	selec = scalarineqsel(root, revltop, isgt, &rightvar,
						  leftmin, op_lefttype);
	if (selec != DEFAULT_INEQ_SEL)
		*rightstart = selec;

	/*
	 * Only one of the two "start" fractions can really be more than zero;
	 * believe the larger estimate and reset the other one to exactly 0.0. If
	 * we get exactly equal estimates (as can easily happen with self-joins),
	 * believe neither.
	 */
	if (*leftstart < *rightstart)
		*leftstart = 0.0;
	else if (*leftstart > *rightstart)
		*rightstart = 0.0;
	else
		*leftstart = *rightstart = 0.0;

	/*
	 * If the sort order is nulls-first, we're going to have to skip over any
	 * nulls too.  These would not have been counted by scalarineqsel, and we
	 * can safely add in this fraction regardless of whether we believe
	 * scalarineqsel's results or not.  But be sure to clamp the sum to 1.0!
	 */
	if (nulls_first)
	{
		Form_pg_statistic stats;
		HeapTuple leftStatsTuple;
		HeapTuple rightStatsTuple;

		leftStatsTuple = getStatsTuple(&leftvar);
		if (HeapTupleIsValid(leftStatsTuple))
		{
			stats = (Form_pg_statistic) GETSTRUCT(leftStatsTuple);
			*leftstart += stats->stanullfrac;
			CLAMP_PROBABILITY(*leftstart);
			*leftend += stats->stanullfrac;
			CLAMP_PROBABILITY(*leftend);
		}
		rightStatsTuple = getStatsTuple(&rightvar);
		if (HeapTupleIsValid(rightStatsTuple))
		{
			stats = (Form_pg_statistic) GETSTRUCT(rightStatsTuple);
			*rightstart += stats->stanullfrac;
			CLAMP_PROBABILITY(*rightstart);
			*rightend += stats->stanullfrac;
			CLAMP_PROBABILITY(*rightend);
		}
	}

	/* Disbelieve start >= end, just in case that can happen */
	if (*leftstart >= *leftend)
	{
		*leftstart = 0.0;
		*leftend = 1.0;
	}
	if (*rightstart >= *rightend)
	{
		*rightstart = 0.0;
		*rightend = 1.0;
	}

fail:
	ReleaseVariableStats(leftvar);
	ReleaseVariableStats(rightvar);
}


/*
 * Helper routine for estimate_num_groups: add an item to a list of
 * GroupVarInfos, but only if it's not known equal to any of the existing
 * entries.
 */
typedef struct
{
	Node	   *var;			/* might be an expression, not just a Var */
	RelOptInfo *rel;			/* relation it belongs to */
	double		ndistinct;		/* # distinct values */
} GroupVarInfo;

static List *
add_unique_group_var(PlannerInfo *root, List *varinfos,
					 Node *var, VariableStatData *vardata)
{
	GroupVarInfo *varinfo;
	double		ndistinct;
	bool		isdefault;
	ListCell   *lc;

	ndistinct = get_variable_numdistinct(vardata, &isdefault);

	/* cannot use foreach here because of possible list_delete */
	lc = list_head(varinfos);
	while (lc)
	{
		varinfo = (GroupVarInfo *) lfirst(lc);

		/* must advance lc before list_delete possibly pfree's it */
		lc = lnext(lc);

		/* Drop exact duplicates */
		if (equal(var, varinfo->var))
			return varinfos;

		/*
		 * Drop known-equal vars, but only if they belong to different
		 * relations (see comments for estimate_num_groups)
		 */
		if (vardata->rel != varinfo->rel &&
			exprs_known_equal(root, var, varinfo->var))
		{
			if (varinfo->ndistinct <= ndistinct)
			{
				/* Keep older item, forget new one */
				return varinfos;
			}
			else
			{
				/* Delete the older item */
				varinfos = list_delete_ptr(varinfos, varinfo);
			}
		}
	}

	varinfo = (GroupVarInfo *) palloc(sizeof(GroupVarInfo));

	varinfo->var = var;
	varinfo->rel = vardata->rel;
	varinfo->ndistinct = ndistinct;
	varinfos = lappend(varinfos, varinfo);
	return varinfos;
}

/*
 * estimate_num_groups		- Estimate number of groups in a grouped query
 *
 * Given a query having a GROUP BY clause, estimate how many groups there
 * will be --- ie, the number of distinct combinations of the GROUP BY
 * expressions.
 *
 * This routine is also used to estimate the number of rows emitted by
 * a DISTINCT filtering step; that is an isomorphic problem.  (Note:
 * actually, we only use it for DISTINCT when there's no grouping or
 * aggregation ahead of the DISTINCT.)
 *
 * Inputs:
 *	root - the query
 *	groupExprs - list of expressions being grouped by
 *	input_rows - number of rows estimated to arrive at the group/unique
 *		filter step
 *	pgset - NULL, or a List** pointing to a grouping set to filter the
 *		groupExprs against
 *
 * Given the lack of any cross-correlation statistics in the system, it's
 * impossible to do anything really trustworthy with GROUP BY conditions
 * involving multiple Vars.  We should however avoid assuming the worst
 * case (all possible cross-product terms actually appear as groups) since
 * very often the grouped-by Vars are highly correlated.  Our current approach
 * is as follows:
 *	1.  Expressions yielding boolean are assumed to contribute two groups,
 *		independently of their content, and are ignored in the subsequent
 *		steps.  This is mainly because tests like "col IS NULL" break the
 *		heuristic used in step 2 especially badly.
 *	2.  Reduce the given expressions to a list of unique Vars used.  For
 *		example, GROUP BY a, a + b is treated the same as GROUP BY a, b.
 *		It is clearly correct not to count the same Var more than once.
 *		It is also reasonable to treat f(x) the same as x: f() cannot
 *		increase the number of distinct values (unless it is volatile,
 *		which we consider unlikely for grouping), but it probably won't
 *		reduce the number of distinct values much either.
 *		As a special case, if a GROUP BY expression can be matched to an
 *		expressional index for which we have statistics, then we treat the
 *		whole expression as though it were just a Var.
 *	3.  If the list contains Vars of different relations that are known equal
 *		due to equivalence classes, then drop all but one of the Vars from each
 *		known-equal set, keeping the one with smallest estimated # of values
 *		(since the extra values of the others can't appear in joined rows).
 *		Note the reason we only consider Vars of different relations is that
 *		if we considered ones of the same rel, we'd be double-counting the
 *		restriction selectivity of the equality in the next step.
 *	4.  For Vars within a single source rel, we multiply together the numbers
 *		of values, clamp to the number of rows in the rel (divided by 10 if
 *		more than one Var), and then multiply by a factor based on the
 *		selectivity of the restriction clauses for that rel.  When there's
 *		more than one Var, the initial product is probably too high (it's the
 *		worst case) but clamping to a fraction of the rel's rows seems to be a
 *		helpful heuristic for not letting the estimate get out of hand.  (The
 *		factor of 10 is derived from pre-Postgres-7.4 practice.)  The factor
 *		we multiply by to adjust for the restriction selectivity assumes that
 *		the restriction clauses are independent of the grouping, which may not
 *		be a valid assumption, but it's hard to do better.
 *	5.  If there are Vars from multiple rels, we repeat step 4 for each such
 *		rel, and multiply the results together.
 * Note that rels not containing grouped Vars are ignored completely, as are
 * join clauses.  Such rels cannot increase the number of groups, and we
 * assume such clauses do not reduce the number either (somewhat bogus,
 * but we don't have the info to do better).
 */
double
estimate_num_groups(PlannerInfo *root, List *groupExprs, double input_rows,
					List **pgset)
{
	List	   *varinfos = NIL;
	double		numdistinct;
	ListCell   *l;
	int			i;

	/*
	 * We don't ever want to return an estimate of zero groups, as that tends
	 * to lead to division-by-zero and other unpleasantness.  The input_rows
	 * estimate is usually already at least 1, but clamp it just in case it
	 * isn't.
	 */
	input_rows = clamp_row_est(input_rows);

	/*
	 * If no grouping columns, there's exactly one group.  (This can't happen
	 * for normal cases with GROUP BY or DISTINCT, but it is possible for
	 * corner cases with set operations.)
	 */
	if (groupExprs == NIL || (pgset && list_length(*pgset) < 1))
		return 1.0;

	/*
	 * Count groups derived from boolean grouping expressions.  For other
	 * expressions, find the unique Vars used, treating an expression as a Var
	 * if we can find stats for it.  For each one, record the statistical
	 * estimate of number of distinct values (total in its table, without
	 * regard for filtering).
	 */
	numdistinct = 1.0;

	i = 0;
	foreach(l, groupExprs)
	{
		Node	   *groupexpr = (Node *) lfirst(l);
		VariableStatData vardata;
		List	   *varshere;
		ListCell   *l2;

		/* is expression in this grouping set? */
		if (pgset && !list_member_int(*pgset, i++))
			continue;

		/* Short-circuit for expressions returning boolean */
		if (exprType(groupexpr) == BOOLOID)
		{
			numdistinct *= 2.0;
			continue;
		}

		/*
		 * If examine_variable is able to deduce anything about the GROUP BY
		 * expression, treat it as a single variable even if it's really more
		 * complicated.
		 */
		examine_variable(root, groupexpr, 0, &vardata);
		if (HeapTupleIsValid(getStatsTuple(&vardata)) || vardata.isunique)
		{
			varinfos = add_unique_group_var(root, varinfos,
											groupexpr, &vardata);
			ReleaseVariableStats(vardata);
			continue;
		}
		ReleaseVariableStats(vardata);

		/*
		 * Else pull out the component Vars.  Handle PlaceHolderVars by
		 * recursing into their arguments (effectively assuming that the
		 * PlaceHolderVar doesn't change the number of groups, which boils
		 * down to ignoring the possible addition of nulls to the result set).
		 */
		varshere = pull_var_clause(groupexpr,
								   PVC_RECURSE_AGGREGATES |
								   PVC_RECURSE_WINDOWFUNCS |
								   PVC_RECURSE_PLACEHOLDERS);

		/*
		 * If we find any variable-free GROUP BY item, then either it is a
		 * constant (and we can ignore it) or it contains a volatile function;
		 * in the latter case we punt and assume that each input row will
		 * yield a distinct group.
		 */
		if (varshere == NIL)
		{
			if (contain_volatile_functions(groupexpr))
				return input_rows;
			continue;
		}

		/*
		 * Else add variables to varinfos list
		 */
		foreach(l2, varshere)
		{
			Node	   *var = (Node *) lfirst(l2);

			examine_variable(root, var, 0, &vardata);
			varinfos = add_unique_group_var(root, varinfos, var, &vardata);
			ReleaseVariableStats(vardata);
		}
	}

	/*
	 * If now no Vars, we must have an all-constant or all-boolean GROUP BY
	 * list.
	 */
	if (varinfos == NIL)
	{
		/* Guard against out-of-range answers */
		if (numdistinct > input_rows)
			numdistinct = input_rows;
		return numdistinct;
	}

	/*
	 * Group Vars by relation and estimate total numdistinct.
	 *
	 * For each iteration of the outer loop, we process the frontmost Var in
	 * varinfos, plus all other Vars in the same relation.  We remove these
	 * Vars from the newvarinfos list for the next iteration. This is the
	 * easiest way to group Vars of same rel together.
	 */
	do
	{
		GroupVarInfo *varinfo1 = (GroupVarInfo *) linitial(varinfos);
		RelOptInfo *rel = varinfo1->rel;
		double		reldistinct = varinfo1->ndistinct;
		double		relmaxndistinct = reldistinct;
		int			relvarcount = 1;
		List	   *newvarinfos = NIL;

		/*
		 * Get the product of numdistinct estimates of the Vars for this rel.
		 * Also, construct new varinfos list of remaining Vars.
		 */
		for_each_cell(l, lnext(list_head(varinfos)))
		{
			GroupVarInfo *varinfo2 = (GroupVarInfo *) lfirst(l);

			if (varinfo2->rel == varinfo1->rel)
			{
				reldistinct *= varinfo2->ndistinct;
				if (relmaxndistinct < varinfo2->ndistinct)
					relmaxndistinct = varinfo2->ndistinct;
				relvarcount++;
			}
			else
			{
				/* not time to process varinfo2 yet */
				newvarinfos = lcons(varinfo2, newvarinfos);
			}
		}

		/*
		 * Sanity check --- don't divide by zero if empty relation.
		 */
		Assert(rel->reloptkind == RELOPT_BASEREL ||
			   (rel->reloptkind == RELOPT_OTHER_MEMBER_REL &&
				rel->rtekind == RTE_RELATION));
		if (rel->tuples > 0)
		{
			/*
			 * Clamp to size of rel, or size of rel / 10 if multiple Vars. The
			 * fudge factor is because the Vars are probably correlated but we
			 * don't know by how much.  We should never clamp to less than the
			 * largest ndistinct value for any of the Vars, though, since
			 * there will surely be at least that many groups.
			 */
			double		clamp = rel->tuples;

			if (relvarcount > 1)
			{
				clamp *= 0.1;
				if (clamp < relmaxndistinct)
				{
					clamp = relmaxndistinct;
					/* for sanity in case some ndistinct is too large: */
					if (clamp > rel->tuples)
						clamp = rel->tuples;
				}
			}
			if (reldistinct > clamp)
				reldistinct = clamp;

			/*
			 * Update the estimate based on the restriction selectivity,
			 * guarding against division by zero when reldistinct is zero.
			 * Also skip this if we know that we are returning all rows.
			 */
			if (reldistinct > 0 && rel->rows < rel->tuples)
			{
				/*
				 * Given a table containing N rows with n distinct values in a
				 * uniform distribution, if we select p rows at random then
				 * the expected number of distinct values selected is
				 *
				 * n * (1 - product((N-N/n-i)/(N-i), i=0..p-1))
				 *
				 * = n * (1 - (N-N/n)! / (N-N/n-p)! * (N-p)! / N!)
				 *
				 * See "Approximating block accesses in database
				 * organizations", S. B. Yao, Communications of the ACM,
				 * Volume 20 Issue 4, April 1977 Pages 260-261.
				 *
				 * Alternatively, re-arranging the terms from the factorials,
				 * this may be written as
				 *
				 * n * (1 - product((N-p-i)/(N-i), i=0..N/n-1))
				 *
				 * This form of the formula is more efficient to compute in
				 * the common case where p is larger than N/n.  Additionally,
				 * as pointed out by Dell'Era, if i << N for all terms in the
				 * product, it can be approximated by
				 *
				 * n * (1 - ((N-p)/N)^(N/n))
				 *
				 * See "Expected distinct values when selecting from a bag
				 * without replacement", Alberto Dell'Era,
				 * http://www.adellera.it/investigations/distinct_balls/.
				 *
				 * The condition i << N is equivalent to n >> 1, so this is a
				 * good approximation when the number of distinct values in
				 * the table is large.  It turns out that this formula also
				 * works well even when n is small.
				 */
				reldistinct *=
					(1 - pow((rel->tuples - rel->rows) / rel->tuples,
							 rel->tuples / reldistinct));
			}
			reldistinct = clamp_row_est(reldistinct);

			/*
			 * Update estimate of total distinct groups.
			 */
			numdistinct *= reldistinct;
		}

		varinfos = newvarinfos;
	} while (varinfos != NIL);

	numdistinct = ceil(numdistinct);

	/* Guard against out-of-range answers */
	if (numdistinct > input_rows)
		numdistinct = input_rows;
	if (numdistinct < 1.0)
		numdistinct = 1.0;

	return numdistinct;
}

/*
 * Estimate hash bucketsize fraction (ie, number of entries in a bucket
 * divided by total tuples in relation) if the specified expression is used
 * as a hash key.
 *
 * XXX This is really pretty bogus since we're effectively assuming that the
 * distribution of hash keys will be the same after applying restriction
 * clauses as it was in the underlying relation.  However, we are not nearly
 * smart enough to figure out how the restrict clauses might change the
 * distribution, so this will have to do for now.
 *
 * We are passed the number of buckets the executor will use for the given
 * input relation.  If the data were perfectly distributed, with the same
 * number of tuples going into each available bucket, then the bucketsize
 * fraction would be 1/nbuckets.  But this happy state of affairs will occur
 * only if (a) there are at least nbuckets distinct data values, and (b)
 * we have a not-too-skewed data distribution.  Otherwise the buckets will
 * be nonuniformly occupied.  If the other relation in the join has a key
 * distribution similar to this one's, then the most-loaded buckets are
 * exactly those that will be probed most often.  Therefore, the "average"
 * bucket size for costing purposes should really be taken as something close
 * to the "worst case" bucket size.  We try to estimate this by adjusting the
 * fraction if there are too few distinct data values, and then scaling up
 * by the ratio of the most common value's frequency to the average frequency.
 *
 * If no statistics are available, use a default estimate of 0.1.  This will
 * discourage use of a hash rather strongly if the inner relation is large,
 * which is what we want.  We do not want to hash unless we know that the
 * inner rel is well-dispersed (or the alternatives seem much worse).
 *
 * NB: Greenplum add an extra parameter path for this function, since
 * Greenplum is MPP database consist of many segments, we have to use
 * it to correct the estimation. For details, please refer the comments
 * in the code.
 */
Selectivity
estimate_hash_bucketsize(PlannerInfo *root, Node *hashkey, double nbuckets,
						 Path *path)
{
	VariableStatData vardata;
	double		estfract,
				ndistinct,
				stanullfrac,
				mcvfreq,
				avgfreq;
	AttStatsSlot sslot;
	bool		isdefault;
	int         numsegments = path->locus.numsegments;

	examine_variable(root, hashkey, 0, &vardata);

	/* Get number of distinct values */
	ndistinct = get_variable_numdistinct(&vardata, &isdefault);

	/*
	 * Greenplum specific behavior: the above ndistinct is from
	 * a global view. When estimating hash_bucketsize, we should
	 * shift to a local view. For this function, rows is seen from
	 * a global view, so to make compensation for it, we have to
	 * multiply numsegments for some cases.
	 */
	if (CdbPathLocus_IsReplicated(path->locus) ||
		CdbPathLocus_IsGeneral(path->locus) ||
		CdbPathLocus_IsSegmentGeneral(path->locus))
	{
		/*
		 * These types of locus means on each segment
		 * we have ndistinct groups. Do the compensation by
		 * multiply numsegments.
		 */
		ndistinct *= numsegments;
	}
	else
	{
		if (cdbpathlocus_collocates_expressions(root, path->locus,
												list_make1(hashkey), false))
		{
			/*
			 * This is the case the path's distribution is collcated with
			 * the hash table's hash key, then on each segment, we only
			 * contains (ndistinct/numsegments) distinct groups. So, no need
			 * to do the compensation.
			 */
		}
		else
		{
			Assert(CdbPathLocus_IsPartitioned(path->locus));
			/*
			 * This is the case the path's distribution is not collcated with
			 * the hash table's hash key, then we use the following formula to
			 * compute the number of distinct groups on each segment and then
			 * do the compensation.
			 */
			ndistinct = estimate_num_groups_per_segment(ndistinct, path->rows, numsegments) * numsegments;
		}
	}

	/* If ndistinct isn't real, punt and return 0.1, per comments above */
	if (isdefault)
	{
		ReleaseVariableStats(vardata);
		return (Selectivity) 0.1;
	}

	if (HeapTupleIsValid(getStatsTuple(&vardata)))
	{
		HeapTuple tp = getStatsTuple(&vardata);
		Form_pg_statistic stats;

		stats = (Form_pg_statistic) GETSTRUCT(tp);
		stanullfrac = stats->stanullfrac;
	}
	else
		stanullfrac = 0.0;

	/* Compute avg freq of all distinct data values in raw relation */
	avgfreq = (1.0 - stanullfrac) / ndistinct;

	/*
	 * Adjust ndistinct to account for restriction clauses.  Observe we are
	 * assuming that the data distribution is affected uniformly by the
	 * restriction clauses!
	 *
	 * XXX Possibly better way, but much more expensive: multiply by
	 * selectivity of rel's restriction clauses that mention the target Var.
	 */
	if (vardata.rel && vardata.rel->tuples > 0)
	{
		ndistinct *= vardata.rel->rows / vardata.rel->tuples;
		ndistinct = clamp_row_est(ndistinct);
	}

	/*
	 * Initial estimate of bucketsize fraction is 1/nbuckets as long as the
	 * number of buckets is less than the expected number of distinct values;
	 * otherwise it is 1/ndistinct.
	 */
	if (ndistinct > nbuckets)
		estfract = 1.0 / nbuckets;
	else
		estfract = 1.0 / ndistinct;

	/*
	 * Look up the frequency of the most common value, if available.
	 */
	mcvfreq = 0.0;

	if (HeapTupleIsValid(getStatsTuple(&vardata)))
	{
		HeapTuple tp = getStatsTuple(&vardata);
		if (get_attstatsslot(&sslot, tp,
							 STATISTIC_KIND_MCV, InvalidOid,
							 ATTSTATSSLOT_NUMBERS))
		{
			/*
			 * The first MCV stat is for the most common value.
			 */
			if (sslot.nnumbers > 0)
				mcvfreq = sslot.numbers[0];
			free_attstatsslot(&sslot);
		}
	}

	/*
	 * Adjust estimated bucketsize upward to account for skewed distribution.
	 */
	if (avgfreq > 0.0 && mcvfreq > avgfreq)
		estfract *= mcvfreq / avgfreq;

	/*
	 * Clamp bucketsize to sane range (the above adjustment could easily
	 * produce an out-of-range result).  We set the lower bound a little above
	 * zero, since zero isn't a very sane result.
	 */
	if (estfract < 1.0e-6)
		estfract = 1.0e-6;
	else if (estfract > 1.0)
		estfract = 1.0;

	ReleaseVariableStats(vardata);

	return (Selectivity) estfract;
}


/*-------------------------------------------------------------------------
 *
 * Support routines
 *
 *-------------------------------------------------------------------------
 */

/*
 * convert_to_scalar
 *	  Convert non-NULL values of the indicated types to the comparison
 *	  scale needed by scalarineqsel().
 *	  Returns "true" if successful.
 *
 * XXX this routine is a hack: ideally we should look up the conversion
 * subroutines in pg_type.
 *
 * All numeric datatypes are simply converted to their equivalent
 * "double" values.  (NUMERIC values that are outside the range of "double"
 * are clamped to +/- HUGE_VAL.)
 *
 * String datatypes are converted to have hi and lo bound be constants, with
 *    the scaledvalue equally either hi or lo, depending on the value of isgt
 *    (done so that the caller will include the entire bucket in the final
 *     computed selectivity, even after inverting for the isgt case)
 *
 * The bytea datatype is just enough different from strings that it has
 * to be treated separately.
 *
 * The several datatypes representing absolute times are all converted
 * to Timestamp, which is actually a double, and then we just use that
 * double value.  Note this will give correct results even for the "special"
 * values of Timestamp, since those are chosen to compare correctly;
 * see timestamp_cmp.
 *
 * The several datatypes representing relative times (intervals) are all
 * converted to measurements expressed in seconds.
 *
 * isgt can be used by datatypes which cannot interpolate and instead must
 *   return an appropriate default
 *
 */
static bool
convert_to_scalar(Datum value, Oid valuetypid, double *scaledvalue,
				  Datum lobound, Datum hibound, Oid boundstypid,
				  double *scaledlobound, double *scaledhibound,
				  bool isgt)
{
	bool		failure = false;

	/*
	 * Both the valuetypid and the boundstypid should exactly match the
	 * declared input type(s) of the operator we are invoked for.  However,
	 * extensions might try to use scalarineqsel as estimator for operators
	 * with input type(s) we don't handle here; in such cases, we want to
	 * return false, not fail.  In any case, we mustn't assume that valuetypid
	 * and boundstypid are identical.
	 *
	 * XXX The histogram we are interpolating between points of could belong
	 * to a column that's only binary-compatible with the declared type. In
	 * essence we are assuming that the semantics of binary-compatible types
	 * are enough alike that we can use a histogram generated with one type's
	 * operators to estimate selectivity for the other's.  This is outright
	 * wrong in some cases --- in particular signed versus unsigned
	 * interpretation could trip us up.  But it's useful enough in the
	 * majority of cases that we do it anyway.  Should think about more
	 * rigorous ways to do it.
	 */
	switch (valuetypid)
	{
			/*
			 * Built-in numeric types
			 */
		case BOOLOID:
		case INT2OID:
		case INT4OID:
		case INT8OID:
		case FLOAT4OID:
		case FLOAT8OID:
		case NUMERICOID:
		case OIDOID:
		case REGPROCOID:
		case REGPROCEDUREOID:
		case REGOPEROID:
		case REGOPERATOROID:
		case REGCLASSOID:
		case REGTYPEOID:
		case REGCONFIGOID:
		case REGDICTIONARYOID:
		case REGROLEOID:
		case REGNAMESPACEOID:
			*scaledvalue = convert_numeric_to_scalar(value, valuetypid,
													 &failure);
			*scaledlobound = convert_numeric_to_scalar(lobound, boundstypid,
													   &failure);
			*scaledhibound = convert_numeric_to_scalar(hibound, boundstypid,
													   &failure);
			return !failure;

			/*
			 * Built-in string types
			 */
		case CHAROID:
		case BPCHAROID:
		case VARCHAROID:
		case TEXTOID:
		case NAMEOID:
			{
			    *scaledlobound = 1;
			    *scaledhibound = 2;
			    *scaledvalue = isgt ? 1 : 2;
				return true;
			}

			/*
			 * Built-in bytea type
			 */
		case BYTEAOID:
			{
				/* We only support bytea vs bytea comparison */
				if (boundstypid != BYTEAOID)
					return false;
				convert_bytea_to_scalar(value, scaledvalue,
										lobound, scaledlobound,
										hibound, scaledhibound);
				return true;
			}

			/*
			 * Built-in time types
			 */
		case TIMESTAMPOID:
		case TIMESTAMPTZOID:
		case ABSTIMEOID:
		case DATEOID:
		case INTERVALOID:
		case RELTIMEOID:
		case TINTERVALOID:
		case TIMEOID:
		case TIMETZOID:
			*scaledvalue = convert_timevalue_to_scalar(value, valuetypid,
													   &failure);
			*scaledlobound = convert_timevalue_to_scalar(lobound, boundstypid,
														 &failure);
			*scaledhibound = convert_timevalue_to_scalar(hibound, boundstypid,
														 &failure);
			return !failure;

			/*
			 * Built-in network types
			 */
		case INETOID:
		case CIDROID:
		case MACADDROID:
			*scaledvalue = convert_network_to_scalar(value, valuetypid,
													 &failure);
			*scaledlobound = convert_network_to_scalar(lobound, boundstypid,
													   &failure);
			*scaledhibound = convert_network_to_scalar(hibound, boundstypid,
													   &failure);
			return !failure;
	}
	/* Don't know how to convert */
	*scaledvalue = *scaledlobound = *scaledhibound = 0;
	return false;
}

/*
 * Do convert_to_scalar()'s work for any numeric data type.
 *
 * On failure (e.g., unsupported typid), set *failure to true;
 * otherwise, that variable is not changed.
 */
static double
convert_numeric_to_scalar(Datum value, Oid typid, bool *failure)
{
	switch (typid)
	{
		case BOOLOID:
			return (double) DatumGetBool(value);
		case INT2OID:
			return (double) DatumGetInt16(value);
		case INT4OID:
			return (double) DatumGetInt32(value);
		case INT8OID:
			return (double) DatumGetInt64(value);
		case FLOAT4OID:
			return (double) DatumGetFloat4(value);
		case FLOAT8OID:
			return (double) DatumGetFloat8(value);
		case NUMERICOID:
			/* Note: out-of-range values will be clamped to +-HUGE_VAL */
			return (double)
				DatumGetFloat8(DirectFunctionCall1(numeric_float8_no_overflow,
												   value));
		case OIDOID:
		case REGPROCOID:
		case REGPROCEDUREOID:
		case REGOPEROID:
		case REGOPERATOROID:
		case REGCLASSOID:
		case REGTYPEOID:
		case REGCONFIGOID:
		case REGDICTIONARYOID:
		case REGROLEOID:
		case REGNAMESPACEOID:
			/* we can treat OIDs as integers... */
			return (double) DatumGetObjectId(value);
	}

	*failure = true;
	return 0;
}

#ifdef NOT_USED
/*
 * Do convert_to_scalar()'s work for any character-string data type.
 *
 * String datatypes are converted to a scale that ranges from 0 to 1,
 * where we visualize the bytes of the string as fractional digits.
 *
 * We do not want the base to be 256, however, since that tends to
 * generate inflated selectivity estimates; few databases will have
 * occurrences of all 256 possible byte values at each position.
 * Instead, use the smallest and largest byte values seen in the bounds
 * as the estimated range for each byte, after some fudging to deal with
 * the fact that we probably aren't going to see the full range that way.
 *
 * An additional refinement is that we discard any common prefix of the
 * three strings before computing the scaled values.  This allows us to
 * "zoom in" when we encounter a narrow data range.  An example is a phone
 * number database where all the values begin with the same area code.
 * (Actually, the bounds will be adjacent histogram-bin-boundary values,
 * so this is more likely to happen than you might think.)
 */
static void
convert_string_to_scalar(char *value,
						 double *scaledvalue,
						 char *lobound,
						 double *scaledlobound,
						 char *hibound,
						 double *scaledhibound)
{
	int			rangelo,
				rangehi;
	char	   *sptr;

	rangelo = rangehi = (unsigned char) hibound[0];
	for (sptr = lobound; *sptr; sptr++)
	{
		if (rangelo > (unsigned char) *sptr)
			rangelo = (unsigned char) *sptr;
		if (rangehi < (unsigned char) *sptr)
			rangehi = (unsigned char) *sptr;
	}
	for (sptr = hibound; *sptr; sptr++)
	{
		if (rangelo > (unsigned char) *sptr)
			rangelo = (unsigned char) *sptr;
		if (rangehi < (unsigned char) *sptr)
			rangehi = (unsigned char) *sptr;
	}
	/* If range includes any upper-case ASCII chars, make it include all */
	if (rangelo <= 'Z' && rangehi >= 'A')
	{
		if (rangelo > 'A')
			rangelo = 'A';
		if (rangehi < 'Z')
			rangehi = 'Z';
	}
	/* Ditto lower-case */
	if (rangelo <= 'z' && rangehi >= 'a')
	{
		if (rangelo > 'a')
			rangelo = 'a';
		if (rangehi < 'z')
			rangehi = 'z';
	}
	/* Ditto digits */
	if (rangelo <= '9' && rangehi >= '0')
	{
		if (rangelo > '0')
			rangelo = '0';
		if (rangehi < '9')
			rangehi = '9';
	}

	/*
	 * If range includes less than 10 chars, assume we have not got enough
	 * data, and make it include regular ASCII set.
	 */
	if (rangehi - rangelo < 9)
	{
		rangelo = ' ';
		rangehi = 127;
	}

	/*
	 * Now strip any common prefix of the three strings.
	 */
	while (*lobound)
	{
		if (*lobound != *hibound || *lobound != *value)
			break;
		lobound++, hibound++, value++;
	}

	/*
	 * Now we can do the conversions.
	 */
	*scaledvalue = convert_one_string_to_scalar(value, rangelo, rangehi);
	*scaledlobound = convert_one_string_to_scalar(lobound, rangelo, rangehi);
	*scaledhibound = convert_one_string_to_scalar(hibound, rangelo, rangehi);
}
#endif

#ifdef NOT_USED
static double
convert_one_string_to_scalar(char *value, int rangelo, int rangehi)
{
	int			slen = strlen(value);
	double		num,
				denom,
				base;

	if (slen <= 0)
		return 0.0;				/* empty string has scalar value 0 */

	/*
	 * There seems little point in considering more than a dozen bytes from
	 * the string.  Since base is at least 10, that will give us nominal
	 * resolution of at least 12 decimal digits, which is surely far more
	 * precision than this estimation technique has got anyway (especially in
	 * non-C locales).  Also, even with the maximum possible base of 256, this
	 * ensures denom cannot grow larger than 256^13 = 2.03e31, which will not
	 * overflow on any known machine.
	 */
	if (slen > 12)
		slen = 12;

	/* Convert initial characters to fraction */
	base = rangehi - rangelo + 1;
	num = 0.0;
	denom = base;
	while (slen-- > 0)
	{
		int			ch = (unsigned char) *value++;

		if (ch < rangelo)
			ch = rangelo - 1;
		else if (ch > rangehi)
			ch = rangehi + 1;
		num += ((double) (ch - rangelo)) / denom;
		denom *= base;
	}

	return num;
}
#endif

#ifdef NOT_USED
/*
 * Convert a string-type Datum into a palloc'd, null-terminated string.
 *
 * On failure (e.g., unsupported typid), set *failure to true;
 * otherwise, that variable is not changed.  (We'll return NULL on failure.)
 *
 * When using a non-C locale, we must pass the string through strxfrm()
 * before continuing, so as to generate correct locale-specific results.
 */
static char *
convert_string_datum(Datum value, Oid typid, bool *failure)
{
	char	   *val;

	switch (typid)
	{
		case CHAROID:
			val = (char *) palloc(2);
			val[0] = DatumGetChar(value);
			val[1] = '\0';
			break;
		case BPCHAROID:
		case VARCHAROID:
		case TEXTOID:
			val = TextDatumGetCString(value);
			break;
		case NAMEOID:
			{
				NameData   *nm = (NameData *) DatumGetPointer(value);

				val = pstrdup(NameStr(*nm));
				break;
			}
		default:
			*failure = true;
			return NULL;
	}

	if (!lc_collate_is_c(DEFAULT_COLLATION_OID))
	{
		char	   *xfrmstr;
		size_t		xfrmlen;
		size_t xfrmlen2 PG_USED_FOR_ASSERTS_ONLY;

		/*
		 * XXX: We could guess at a suitable output buffer size and only call
		 * strxfrm twice if our guess is too small.
		 *
		 * XXX: strxfrm doesn't support UTF-8 encoding on Win32, it can return
		 * bogus data or set an error. This is not really a problem unless it
		 * crashes since it will only give an estimation error and nothing
		 * fatal.
		 */
#if _MSC_VER == 1400			/* VS.Net 2005 */

		/*
		 *
		 * http://connect.microsoft.com/VisualStudio/feedback/ViewFeedback.aspx?
		 * FeedbackID=99694 */
		{
			char		x[1];

			xfrmlen = strxfrm(x, val, 0);
		}
#else
		xfrmlen = strxfrm(NULL, val, 0);
#endif
#ifdef WIN32

		/*
		 * On Windows, strxfrm returns INT_MAX when an error occurs. Instead
		 * of trying to allocate this much memory (and fail), just return the
		 * original string unmodified as if we were in the C locale.
		 */
		if (xfrmlen == INT_MAX)
			return val;
#endif
		xfrmstr = (char *) palloc(xfrmlen + 1);
		xfrmlen2 = strxfrm(xfrmstr, val, xfrmlen + 1);

		/*
		 * Some systems (e.g., glibc) can return a smaller value from the
		 * second call than the first; thus the Assert must be <= not ==.
		 */
		Assert(xfrmlen2 <= xfrmlen);
		pfree(val);
		val = xfrmstr;
	}

	return val;
}
#endif

/*
 * Do convert_to_scalar()'s work for any bytea data type.
 *
 * Very similar to the old convert_string_to_scalar except we can't assume
 * null-termination and therefore pass explicit lengths around.
 *
 * Also, assumptions about likely "normal" ranges of characters have been
 * removed - a data range of 0..255 is always used, for now.  (Perhaps
 * someday we will add information about actual byte data range to
 * pg_statistic.)
 */
static void
convert_bytea_to_scalar(Datum value,
						double *scaledvalue,
						Datum lobound,
						double *scaledlobound,
						Datum hibound,
						double *scaledhibound)
{
	bytea	   *valuep = DatumGetByteaPP(value);
	bytea	   *loboundp = DatumGetByteaPP(lobound);
	bytea	   *hiboundp = DatumGetByteaPP(hibound);
	int			rangelo,
				rangehi,
				valuelen = VARSIZE_ANY_EXHDR(valuep),
				loboundlen = VARSIZE_ANY_EXHDR(loboundp),
				hiboundlen = VARSIZE_ANY_EXHDR(hiboundp),
				i,
				minlen;
	unsigned char *valstr = (unsigned char *) VARDATA_ANY(valuep);
	unsigned char *lostr = (unsigned char *) VARDATA_ANY(loboundp);
	unsigned char *histr = (unsigned char *) VARDATA_ANY(hiboundp);

	/*
	 * Assume bytea data is uniformly distributed across all byte values.
	 */
	rangelo = 0;
	rangehi = 255;

	/*
	 * Now strip any common prefix of the three strings.
	 */
	minlen = Min(Min(valuelen, loboundlen), hiboundlen);
	for (i = 0; i < minlen; i++)
	{
		if (*lostr != *histr || *lostr != *valstr)
			break;
		lostr++, histr++, valstr++;
		loboundlen--, hiboundlen--, valuelen--;
	}

	/*
	 * Now we can do the conversions.
	 */
	*scaledvalue = convert_one_bytea_to_scalar(valstr, valuelen, rangelo, rangehi);
	*scaledlobound = convert_one_bytea_to_scalar(lostr, loboundlen, rangelo, rangehi);
	*scaledhibound = convert_one_bytea_to_scalar(histr, hiboundlen, rangelo, rangehi);
}

static double
convert_one_bytea_to_scalar(unsigned char *value, int valuelen,
							int rangelo, int rangehi)
{
	double		num,
				denom,
				base;

	if (valuelen <= 0)
		return 0.0;				/* empty string has scalar value 0 */

	/*
	 * Since base is 256, need not consider more than about 10 chars (even
	 * this many seems like overkill)
	 */
	if (valuelen > 10)
		valuelen = 10;

	/* Convert initial characters to fraction */
	base = rangehi - rangelo + 1;
	num = 0.0;
	denom = base;
	while (valuelen-- > 0)
	{
		int			ch = *value++;

		if (ch < rangelo)
			ch = rangelo - 1;
		else if (ch > rangehi)
			ch = rangehi + 1;
		num += ((double) (ch - rangelo)) / denom;
		denom *= base;
	}

	return num;
}

/*
 * Do convert_to_scalar()'s work for any timevalue data type.
 *
 * On failure (e.g., unsupported typid), set *failure to true;
 * otherwise, that variable is not changed.
 */
double
convert_timevalue_to_scalar(Datum value, Oid typid, bool *failure)
{
	switch (typid)
	{
		case TIMESTAMPOID:
			return DatumGetTimestamp(value);
		case TIMESTAMPTZOID:
			return DatumGetTimestampTz(value);
		case ABSTIMEOID:
			return DatumGetTimestamp(DirectFunctionCall1(abstime_timestamp,
														 value));
		case DATEOID:
			return date2timestamp_no_overflow(DatumGetDateADT(value));
		case INTERVALOID:
			{
				Interval   *interval = DatumGetIntervalP(value);

				/*
				 * Convert the month part of Interval to days using assumed
				 * average month length of 365.25/12.0 days.  Not too
				 * accurate, but plenty good enough for our purposes.
				 */
#ifdef HAVE_INT64_TIMESTAMP
				return interval->time + interval->day * (double) USECS_PER_DAY +
					interval->month * ((DAYS_PER_YEAR / (double) MONTHS_PER_YEAR) * USECS_PER_DAY);
#else
				return interval->time + interval->day * SECS_PER_DAY +
					interval->month * ((DAYS_PER_YEAR / (double) MONTHS_PER_YEAR) * (double) SECS_PER_DAY);
#endif
			}
		case RELTIMEOID:
#ifdef HAVE_INT64_TIMESTAMP
			return (DatumGetRelativeTime(value) * 1000000.0);
#else
			return DatumGetRelativeTime(value);
#endif
		case TINTERVALOID:
			{
				TimeInterval tinterval = DatumGetTimeInterval(value);

#ifdef HAVE_INT64_TIMESTAMP
				if (tinterval->status != 0)
					return ((tinterval->data[1] - tinterval->data[0]) * 1000000.0);
#else
				if (tinterval->status != 0)
					return tinterval->data[1] - tinterval->data[0];
#endif
				return 0;		/* for lack of a better idea */
			}
		case TIMEOID:
			return DatumGetTimeADT(value);
		case TIMETZOID:
			{
				TimeTzADT  *timetz = DatumGetTimeTzADTP(value);

				/* use GMT-equivalent time */
#ifdef HAVE_INT64_TIMESTAMP
				return (double) (timetz->time + (timetz->zone * 1000000.0));
#else
				return (double) (timetz->time + timetz->zone);
#endif
			}
	}

	*failure = true;
	return 0;
}


/*
 * get_restriction_variable
 *		Examine the args of a restriction clause to see if it's of the
 *		form (variable op pseudoconstant) or (pseudoconstant op variable),
 *		where "variable" could be either a Var or an expression in vars of a
 *		single relation.  If so, extract information about the variable,
 *		and also indicate which side it was on and the other argument.
 *
 * Inputs:
 *	root: the planner info
 *	args: clause argument list
 *	varRelid: see specs for restriction selectivity functions
 *
 * Outputs: (these are valid only if TRUE is returned)
 *	*vardata: gets information about variable (see examine_variable)
 *	*other: gets other clause argument, aggressively reduced to a constant
 *	*varonleft: set TRUE if variable is on the left, FALSE if on the right
 *
 * Returns TRUE if a variable is identified, otherwise FALSE.
 *
 * Note: if there are Vars on both sides of the clause, we must fail, because
 * callers are expecting that the other side will act like a pseudoconstant.
 */
bool
get_restriction_variable(PlannerInfo *root, List *args, int varRelid,
						 VariableStatData *vardata, Node **other,
						 bool *varonleft)
{
	Node	   *left,
			   *right;
	VariableStatData rdata;

	/* Fail if not a binary opclause (probably shouldn't happen) */
	if (list_length(args) != 2)
		return false;

	left = (Node *) linitial(args);
	right = (Node *) lsecond(args);

	/*
	 * Examine both sides.  Note that when varRelid is nonzero, Vars of other
	 * relations will be treated as pseudoconstants.
	 */
	examine_variable(root, left, varRelid, vardata);
	examine_variable(root, right, varRelid, &rdata);

	/*
	 * If one side is a variable and the other not, we win.
	 */
	if (vardata->rel && rdata.rel == NULL)
	{
		*varonleft = true;
		*other = estimate_expression_value(root, rdata.var);
		/* Assume we need no ReleaseVariableStats(rdata) here */
		return true;
	}

	if (vardata->rel == NULL && rdata.rel)
	{
		*varonleft = false;
		*other = estimate_expression_value(root, vardata->var);
		/* Assume we need no ReleaseVariableStats(*vardata) here */
		*vardata = rdata;
		return true;
	}

	/* Ooops, clause has wrong structure (probably var op var) */
	ReleaseVariableStats(*vardata);
	ReleaseVariableStats(rdata);

	return false;
}

/*
 * get_join_variables
 *		Apply examine_variable() to each side of a join clause.
 *		Also, attempt to identify whether the join clause has the same
 *		or reversed sense compared to the SpecialJoinInfo.
 *
 * We consider the join clause "normal" if it is "lhs_var OP rhs_var",
 * or "reversed" if it is "rhs_var OP lhs_var".  In complicated cases
 * where we can't tell for sure, we default to assuming it's normal.
 */
void
get_join_variables(PlannerInfo *root, List *args, SpecialJoinInfo *sjinfo,
				   VariableStatData *vardata1, VariableStatData *vardata2,
				   bool *join_is_reversed)
{
	Node	   *left,
			   *right;

	if (list_length(args) != 2)
		elog(ERROR, "join operator should take two arguments");

	left = (Node *) linitial(args);
	right = (Node *) lsecond(args);

	examine_variable(root, left, 0, vardata1);
	examine_variable(root, right, 0, vardata2);

	if (vardata1->rel &&
		bms_is_subset(vardata1->rel->relids, sjinfo->syn_righthand))
		*join_is_reversed = true;		/* var1 is on RHS */
	else if (vardata2->rel &&
			 bms_is_subset(vardata2->rel->relids, sjinfo->syn_lefthand))
		*join_is_reversed = true;		/* var2 is on LHS */
	else
		*join_is_reversed = false;
}

/*
 * This method returns a pointer to the largest child relation for an inherited (incl partitioned)
 * relation. If there are multiple levels in the hierarchy, we delve down recursively till we
 * find the largest (as determined from the path structure).
 * Input: a partitioned table
 * Output: largest child partition. If there are no child partition because all of them have been eliminated, then
 *         returns NULL.
 */
static RelOptInfo* largest_child_relation(PlannerInfo *root, RelOptInfo *rel)
{
	AppendPath *append_path = NULL;
	ListCell *subpath_lc = NULL;
	RelOptInfo *largest_child_in_subpath = NULL;
	double max_rows = -1.0;

	Assert(IsA(rel->cheapest_total_path, AppendPath));

	append_path = (AppendPath *) rel->cheapest_total_path;

	foreach(subpath_lc, append_path->subpaths)
	{
		RelOptInfo *candidate_child = NULL;
		Path *subpath = lfirst(subpath_lc);

		if (IsA(subpath, AppendPath))
		{
			candidate_child = largest_child_relation(root, subpath->parent);
		}
		else
		{
			candidate_child = subpath->parent;
		}

		if (candidate_child && candidate_child->rows > max_rows)
		{
			max_rows = candidate_child->rows;
			largest_child_in_subpath = candidate_child;
		}
	}

	return largest_child_in_subpath;
}

/*
 * The purpose of this method is to make the statistics (on a specific column) of a child partition
 * representative of the parent relation. This entails the following assumptions:
 * 1.  if ndistinct<=-1.0 in child partition, the column is a unique column in the child partition. We
 * 	   expect the column to remain distinct in the master as well.
 * 2.  if -1.0 < ndistinct < 0.0, the absolute number of ndistinct values in the child partition is a fraction
 *     of the number of rows in the partition. We expect that the absolute number of ndistinct in the master
 *     to stay the same. Therefore, we convert this to a positive number.
 *     The method get_variable_numdistinct will multiply this by the number of tuples in the master relation.
 * 3.  if ndistinct is positive, it indicates a small absolute number of distinct values. We expect these
 * 	   values to be repeated in all partitions. Therefore, we expect no change in the ndistinct in the master.
 *
 * Input:
 * 	   statsTuple, which is a heaptuple representing statistics on a child relation. It expects statstuple to be non-null.
 * 	   scalefactor, which is in the range (0.0,1.0]
 *
 * Output:
 * 	   This method modifies the tuple passed to it.
 */
static void inline adjust_partition_table_statistic_for_parent(HeapTuple statsTuple, double childtuples)
{
	Form_pg_statistic stats;

	Assert(HeapTupleIsValid(statsTuple));

	stats = (Form_pg_statistic) GETSTRUCT(statsTuple);

	if (stats->stadistinct <= -1.0)
	{
		/*
		 * Case 1 as described above.
		 */

		return;
	}
	else if (stats->stadistinct < 0.0)
	{
		/*
		 * Case 2 as described above.
		 */

		stats->stadistinct = ((double) -1.0) * stats->stadistinct * childtuples;
	}
	else
	{
		/**
		 * Case 3 as described above.
		 */

		return;
	}
}

/*
 * examine_variable
 *		Try to look up statistical data about an expression.
 *		Fill in a VariableStatData struct to describe the expression.
 *
 * Inputs:
 *	root: the planner info
 *	node: the expression tree to examine
 *	varRelid: see specs for restriction selectivity functions
 *
 * Outputs: *vardata is filled as follows:
 *	var: the input expression (with any binary relabeling stripped, if
 *		it is or contains a variable; but otherwise the type is preserved)
 *	rel: RelOptInfo for relation containing variable; NULL if expression
 *		contains no Vars (NOTE this could point to a RelOptInfo of a
 *		subquery, not one in the current query).
 *	statsTuple: the pg_statistic entry for the variable, if one exists;
 *		otherwise NULL.
 *	freefunc: pointer to a function to release statsTuple with.
 *	vartype: exposed type of the expression; this should always match
 *		the declared input type of the operator we are estimating for.
 *	atttype, atttypmod: actual type/typmod of the "var" expression.  This is
 *		commonly the same as the exposed type of the variable argument,
 *		but can be different in binary-compatible-type cases.
 *	isunique: TRUE if we were able to match the var to a unique index or a
 *		single-column DISTINCT clause, implying its values are unique for
 *		this query.  (Caution: this should be trusted for statistical
 *		purposes only, since we do not check indimmediate nor verify that
 *		the exact same definition of equality applies.)
 *	acl_ok: TRUE if current user has permission to read the column(s)
 *		underlying the pg_statistic entry.  This is consulted by
 *		statistic_proc_security_check().
 *
 * Caller is responsible for doing ReleaseVariableStats() before exiting.
 */
void
examine_variable(PlannerInfo *root, Node *node, int varRelid,
				 VariableStatData *vardata)
{
	Node	   *basenode;
	Relids		varnos;
	RelOptInfo *onerel;

	/* Make sure we don't return dangling pointers in vardata */
	MemSet(vardata, 0, sizeof(VariableStatData));

	/* Save the exposed type of the expression */
	vardata->vartype = exprType(node);

	vardata->numdistinctFromPrimaryKey = -1.0; /* ignore by default*/

	/* Look inside any binary-compatible relabeling */

	if (IsA(node, RelabelType))
		basenode = (Node *) ((RelabelType *) node)->arg;
	else
		basenode = node;

	/* Fast path for a simple Var */

	if (IsA(basenode, Var) &&
		(varRelid == 0 || varRelid == ((Var *) basenode)->varno))
	{
		Var		   *var = (Var *) basenode;

		/* Set up result fields other than the stats tuple */
		vardata->var = basenode;	/* return Var without relabeling */
		vardata->rel = find_base_rel(root, var->varno);
		vardata->atttype = var->vartype;
		vardata->atttypmod = var->vartypmod;
		vardata->isunique = has_unique_index(vardata->rel, var->varattno);

		/* Try to locate some stats */
		examine_simple_variable(root, var, vardata);

		return;
	}

	/*
	 * Okay, it's a more complicated expression.  Determine variable
	 * membership.  Note that when varRelid isn't zero, only vars of that
	 * relation are considered "real" vars.
	 */
	varnos = pull_varnos(basenode);

	onerel = NULL;

	switch (bms_membership(varnos))
	{
		case BMS_EMPTY_SET:
			/* No Vars at all ... must be pseudo-constant clause */
			break;
		case BMS_SINGLETON:
			if (varRelid == 0 || bms_is_member(varRelid, varnos))
			{
				onerel = find_base_rel(root,
					   (varRelid ? varRelid : bms_singleton_member(varnos)));
				vardata->rel = onerel;
				node = basenode;	/* strip any relabeling */
			}
			/* else treat it as a constant */
			break;
		case BMS_MULTIPLE:
			if (varRelid == 0)
			{
				/* treat it as a variable of a join relation */
				vardata->rel = find_join_rel(root, varnos);
				node = basenode;	/* strip any relabeling */
			}
			else if (bms_is_member(varRelid, varnos))
			{
				/* ignore the vars belonging to other relations */
				vardata->rel = find_base_rel(root, varRelid);
				node = basenode;	/* strip any relabeling */
				/* note: no point in expressional-index search here */
			}
			/* else treat it as a constant */
			break;
	}

	bms_free(varnos);

	vardata->var = node;
	vardata->atttype = exprType(node);
	vardata->atttypmod = exprTypmod(node);

	if (onerel)
	{
		/*
		 * We have an expression in vars of a single relation.  Try to match
		 * it to expressional index columns, in hopes of finding some
		 * statistics.
		 *
		 * XXX it's conceivable that there are multiple matches with different
		 * index opfamilies; if so, we need to pick one that matches the
		 * operator we are estimating for.  FIXME later.
		 */
		ListCell   *ilist;

		foreach(ilist, onerel->indexlist)
		{
			IndexOptInfo *index = (IndexOptInfo *) lfirst(ilist);
			ListCell   *indexpr_item;
			int			pos;

			indexpr_item = list_head(index->indexprs);
			if (indexpr_item == NULL)
				continue;		/* no expressions here... */

			for (pos = 0; pos < index->ncolumns; pos++)
			{
				if (index->indexkeys[pos] == 0)
				{
					Node	   *indexkey;

					if (indexpr_item == NULL)
						elog(ERROR, "too few entries in indexprs list");
					indexkey = (Node *) lfirst(indexpr_item);
					if (indexkey && IsA(indexkey, RelabelType))
						indexkey = (Node *) ((RelabelType *) indexkey)->arg;
					if (equal(node, indexkey))
					{
						/*
						 * Found a match ... is it a unique index? Tests here
						 * should match has_unique_index().
						 */
						if (index->unique &&
							index->ncolumns == 1 &&
							(index->indpred == NIL || index->predOK))
							vardata->isunique = true;

						/*
						 * Has it got stats?  We only consider stats for
						 * non-partial indexes, since partial indexes probably
						 * don't reflect whole-relation statistics; the above
						 * check for uniqueness is the only info we take from
						 * a partial index.
						 *
						 * An index stats hook, however, must make its own
						 * decisions about what to do with partial indexes.
						 */
						if (get_index_stats_hook &&
							(*get_index_stats_hook) (root, index->indexoid,
													 pos + 1, vardata))
						{
							/*
							 * The hook took control of acquiring a stats
							 * tuple.  If it did supply a tuple, it'd better
							 * have supplied a freefunc.
							 */
							if (HeapTupleIsValid(vardata->statsTuple) &&
								!vardata->freefunc)
								elog(ERROR, "no function provided to release variable stats with");
						}
						else if (index->indpred == NIL)
						{
							vardata->statsTuple =
								SearchSysCache3(STATRELATTINH,
										   ObjectIdGetDatum(index->indexoid),
												Int16GetDatum(pos + 1),
												BoolGetDatum(false));
							vardata->freefunc = ReleaseSysCache;

							if (HeapTupleIsValid(vardata->statsTuple))
							{
								/* Get index's table for permission check */
								RangeTblEntry *rte;

								rte = planner_rt_fetch(index->rel->relid, root);
								Assert(rte->rtekind == RTE_RELATION);

								/*
								 * For simplicity, we insist on the whole
								 * table being selectable, rather than trying
								 * to identify which column(s) the index
								 * depends on.
								 */
								vardata->acl_ok =
									(pg_class_aclcheck(rte->relid, GetUserId(),
												 ACL_SELECT) == ACLCHECK_OK);
							}
							else
							{
								/* suppress leakproofness checks later */
								vardata->acl_ok = true;
							}
						}
						if (vardata->statsTuple)
							break;
					}
					indexpr_item = lnext(indexpr_item);
				}
			}
			if (HeapTupleIsValid(getStatsTuple(vardata)))
				break;
		}
	}
}

/*
 * examine_simple_variable
 *		Handle a simple Var for examine_variable
 *
 * This is split out as a subroutine so that we can recurse to deal with
 * Vars referencing subqueries.
 *
 * We already filled in all the fields of *vardata except for the stats tuple.
 */
static void
examine_simple_variable(PlannerInfo *root, Var *var,
						VariableStatData *vardata)
{
	RangeTblEntry *rte = root->simple_rte_array[var->varno];

	Assert(IsA(rte, RangeTblEntry));

	/*
	 * If this attribute has a foreign key relationship, then first look
	 * at primary key statistics. If there exist stats on that attribute,
	 * we utilize those. If not, continue.
	 */

	if (gp_statistics_use_fkeys)
	{
		Oid         pkrelid = InvalidOid;
		AttrNumber  pkattno = -1;

		if (ConstraintGetPrimaryKeyOf(rte->relid, var->varattno, &pkrelid, &pkattno))
		{
			HeapTuple	pkStatsTuple;

			/* SELECT reltuples FROM pg_class */

			pkStatsTuple = SearchSysCache1(RELOID, ObjectIdGetDatum(pkrelid));
			if (HeapTupleIsValid(pkStatsTuple))
			{
				Form_pg_class classForm = (Form_pg_class) GETSTRUCT(pkStatsTuple);
				if (classForm->reltuples > 0)
				{
					vardata->numdistinctFromPrimaryKey = classForm->reltuples;
				}
			}

			ReleaseSysCache(pkStatsTuple);
		}
	} 

	if (get_relation_stats_hook &&
		(*get_relation_stats_hook) (root, rte, var->varattno, vardata))
	{
		/*
		 * The hook took control of acquiring a stats tuple.  If it did supply
		 * a tuple, it'd better have supplied a freefunc.
		 */
		if (HeapTupleIsValid(vardata->statsTuple) &&
			!vardata->freefunc)
			elog(ERROR, "no function provided to release variable stats with");
	}
	else if (rte->inh)
	{
		RelOptInfo   *rel      = root->simple_rel_array[var->varno];
		const char *attname  = get_relid_attribute_name(rte->relid, var->varattno);

		vardata->statsTuple = NULL;

		if (gp_statistics_pullup_from_child_partition)
		{
			/*
			 * The GUC gp_statistics_pullup_from_child_partition is
			 * set false defaultly. If it is true, we always try
			 * to use largest child's stat.
			 */
			try_fetch_largest_child_stats(root, rel, attname, vardata);
		}
		else
		{
			try_fetch_rel_stats(rte, attname, vardata);
			if (vardata->statsTuple == NULL)
			{
				/*
				 * If root table does not have such stat info, we
				 * try to use largest child partition's stat info
				 * for the whole table.
				 */
				try_fetch_largest_child_stats(root, rel, attname, vardata);
			}
		}
	}
	else if (rte->rtekind == RTE_RELATION)
	{
		/*
		 * Plain table or parent of an inheritance appendrel, so look up the
		 * column in pg_statistic
		 */
		vardata->statsTuple = SearchSysCache3(STATRELATTINH,
											  ObjectIdGetDatum(rte->relid),
											  Int16GetDatum(var->varattno),
											  BoolGetDatum(rte->inh));
		vardata->freefunc = ReleaseSysCache;

		if (HeapTupleIsValid(vardata->statsTuple))
		{
			/* check if user has permission to read this column */
			vardata->acl_ok =
				(pg_class_aclcheck(rte->relid, GetUserId(),
								   ACL_SELECT) == ACLCHECK_OK) ||
				(pg_attribute_aclcheck(rte->relid, var->varattno, GetUserId(),
									   ACL_SELECT) == ACLCHECK_OK);
		}
		else
		{
			/* suppress any possible leakproofness checks later */
			vardata->acl_ok = true;
		}
	}
	else if (rte->rtekind == RTE_SUBQUERY && !rte->inh)
	{
		/*
		 * Plain subquery (not one that was converted to an appendrel).
		 */
		Query	   *subquery = rte->subquery;
		RelOptInfo *rel;
		TargetEntry *ste;

		/*
		 * Punt if it's a whole-row var rather than a plain column reference.
		 */
		if (var->varattno == InvalidAttrNumber)
			return;

		/*
		 * Punt if subquery uses set operations or GROUP BY, as these will
		 * mash underlying columns' stats beyond recognition.  (Set ops are
		 * particularly nasty; if we forged ahead, we would return stats
		 * relevant to only the leftmost subselect...)	DISTINCT is also
		 * problematic, but we check that later because there is a possibility
		 * of learning something even with it.
		 */
		if (subquery->setOperations ||
			subquery->groupClause)
			return;

		/*
		 * OK, fetch RelOptInfo for subquery.  Note that we don't change the
		 * rel returned in vardata, since caller expects it to be a rel of the
		 * caller's query level.  Because we might already be recursing, we
		 * can't use that rel pointer either, but have to look up the Var's
		 * rel afresh.
		 */
		rel = find_base_rel(root, var->varno);

		/* If the subquery hasn't been planned yet, we have to punt */
		if (rel->subroot == NULL)
			return;
		Assert(IsA(rel->subroot, PlannerInfo));

		/*
		 * Switch our attention to the subquery as mangled by the planner. It
		 * was okay to look at the pre-planning version for the tests above,
		 * but now we need a Var that will refer to the subroot's live
		 * RelOptInfos.  For instance, if any subquery pullup happened during
		 * planning, Vars in the targetlist might have gotten replaced, and we
		 * need to see the replacement expressions.
		 */
		subquery = rel->subroot->parse;
		Assert(IsA(subquery, Query));

		/* Get the subquery output expression referenced by the upper Var */
		ste = get_tle_by_resno(subquery->targetList, var->varattno);
		if (ste == NULL || ste->resjunk)
			elog(ERROR, "subquery %s does not have attribute %d",
				 rte->eref->aliasname, var->varattno);
		var = (Var *) ste->expr;

		/*
		 * If subquery uses DISTINCT, we can't make use of any stats for the
		 * variable ... but, if it's the only DISTINCT column, we are entitled
		 * to consider it unique.  We do the test this way so that it works
		 * for cases involving DISTINCT ON.
		 */
		if (subquery->distinctClause)
		{
			if (list_length(subquery->distinctClause) == 1 &&
				targetIsInSortList(ste, InvalidOid, subquery->distinctClause))
				vardata->isunique = true;
			/* cannot go further */
			return;
		}

		/*
		 * If the sub-query originated from a view with the security_barrier
		 * attribute, we must not look at the variable's statistics, though it
		 * seems all right to notice the existence of a DISTINCT clause. So
		 * stop here.
		 *
		 * This is probably a harsher restriction than necessary; it's
		 * certainly OK for the selectivity estimator (which is a C function,
		 * and therefore omnipotent anyway) to look at the statistics.  But
		 * many selectivity estimators will happily *invoke the operator
		 * function* to try to work out a good estimate - and that's not OK.
		 * So for now, don't dig down for stats.
		 */
		if (rte->security_barrier)
			return;

		/* Can only handle a simple Var of subquery's query level */
		if (var && IsA(var, Var) &&
			var->varlevelsup == 0)
		{
			/*
			 * OK, recurse into the subquery.  Note that the original setting
			 * of vardata->isunique (which will surely be false) is left
			 * unchanged in this situation.  That's what we want, since even
			 * if the underlying column is unique, the subquery may have
			 * joined to other tables in a way that creates duplicates.
			 */
			examine_simple_variable(rel->subroot, var, vardata);
		}
	}
	else
	{
		/*
		 * Otherwise, the Var comes from a FUNCTION, VALUES, or CTE RTE.  (We
		 * won't see RTE_JOIN here because join alias Vars have already been
		 * flattened.)	There's not much we can do with function outputs, but
		 * maybe someday try to be smarter about VALUES and/or CTEs.
		 */
	}
}

/*
 * Check whether it is permitted to call func_oid passing some of the
 * pg_statistic data in vardata.  We allow this either if the user has SELECT
 * privileges on the table or column underlying the pg_statistic data or if
 * the function is marked leak-proof.
 */
bool
statistic_proc_security_check(VariableStatData *vardata, Oid func_oid)
{
	if (vardata->acl_ok)
		return true;

	if (!OidIsValid(func_oid))
		return false;

	if (get_func_leakproof(func_oid))
		return true;

	ereport(DEBUG2,
			(errmsg_internal("not using statistics because function \"%s\" is not leak-proof",
							 get_func_name(func_oid))));
	return false;
}

/*
 * get_variable_numdistinct
 *	  Estimate the number of distinct values of a variable.
 *
 * vardata: results of examine_variable
 * *isdefault: set to TRUE if the result is a default rather than based on
 * anything meaningful.
 *
 * NB: be careful to produce a positive integral result, since callers may
 * compare the result to exact integer counts, or might divide by it.
 */
double
get_variable_numdistinct(VariableStatData *vardata, bool *isdefault)
{
	double		stadistinct;
	double		stanullfrac = 0.0;
	double		ntuples;

	*isdefault = false;

	/**
	 * If we have an estimate from the primary key, then that is the most accurate value.
	 */
	if (gp_statistics_use_fkeys &&
			vardata->numdistinctFromPrimaryKey > 0.0)
	{
		return vardata->numdistinctFromPrimaryKey;
	}

	/*
	 * Determine the stadistinct value to use.  There are cases where we can
	 * get an estimate even without a pg_statistic entry, or can get a better
	 * value than is in pg_statistic.  Grab stanullfrac too if we can find it
	 * (otherwise, assume no nulls, for lack of any better idea).
	 */
	if (HeapTupleIsValid(getStatsTuple(vardata)))
	{
		/* Use the pg_statistic entry */
		Form_pg_statistic stats;
		HeapTuple tp = getStatsTuple(vardata);

		stats = (Form_pg_statistic) GETSTRUCT(tp);
		stadistinct = stats->stadistinct;
		stanullfrac = stats->stanullfrac;
	}
	else if (vardata->vartype == BOOLOID)
	{
		/*
		 * Special-case boolean columns: presumably, two distinct values.
		 *
		 * Are there any other datatypes we should wire in special estimates
		 * for?
		 */
		stadistinct = 2.0;
	}
	else
	{
		/*
		 * We don't keep statistics for system columns, but in some cases we
		 * can infer distinctness anyway.
		 */
		if (vardata->var && IsA(vardata->var, Var))
		{
			switch (((Var *) vardata->var)->varattno)
			{
				case ObjectIdAttributeNumber:
				case SelfItemPointerAttributeNumber:
					stadistinct = -1.0; /* unique (and all non null) */
					break;
				case TableOidAttributeNumber:
					stadistinct = 1.0;	/* only 1 value */
					break;
				case GpSegmentIdAttributeNumber:   /*CDB*/
					stadistinct = getgpsegmentCount();
					break;
				default:
					stadistinct = 0.0;	/* means "unknown" */
					break;
			}
		}
		else
			stadistinct = 0.0;	/* means "unknown" */

		/*
		 * XXX consider using estimate_num_groups on expressions?
		 */
	}

	/*
	 * If there is a unique index or DISTINCT clause for the variable, assume
	 * it is unique no matter what pg_statistic says; the statistics could be
	 * out of date, or we might have found a partial unique index that proves
	 * the var is unique for this query.  However, we'd better still believe
	 * the null-fraction statistic.
	 */
	if (vardata->isunique)
		stadistinct = -1.0 * (1.0 - stanullfrac);

	/*
	 * If we had an absolute estimate, use that.
	 */
	if (stadistinct > 0.0)
		return clamp_row_est(stadistinct);

	/*
	 * Otherwise we need to get the relation size; punt if not available.
	 */
	if (vardata->rel == NULL)
	{
		*isdefault = true;
		return DEFAULT_NUM_DISTINCT;
	}
	ntuples = vardata->rel->tuples;
	if (ntuples <= 0.0)
	{
		*isdefault = true;
		return DEFAULT_NUM_DISTINCT;
	}

	/*
	 * If we had a relative estimate, use that.
	 */
	if (stadistinct < 0.0)
		return clamp_row_est(-stadistinct * ntuples);

	/*
	 * With no data, estimate ndistinct = ntuples if the table is small, else
	 * use default.  We use DEFAULT_NUM_DISTINCT as the cutoff for "small" so
	 * that the behavior isn't discontinuous.
	 */
	if (ntuples < DEFAULT_NUM_DISTINCT)
		return clamp_row_est(ntuples);

	*isdefault = true;
	return DEFAULT_NUM_DISTINCT;
}

/*
 * get_variable_range
 *		Estimate the minimum and maximum value of the specified variable.
 *		If successful, store values in *min and *max, and return TRUE.
 *		If no data available, return FALSE.
 *
 * sortop is the "<" comparison operator to use.  This should generally
 * be "<" not ">", as only the former is likely to be found in pg_statistic.
 */
static bool
get_variable_range(PlannerInfo *root, VariableStatData *vardata, Oid sortop,
				   Datum *min, Datum *max)
{
	Datum		tmin = 0;
	Datum		tmax = 0;
	bool		have_data = false;
	int16		typLen;
	bool		typByVal;
	AttStatsSlot sslot;
	Oid			opfuncoid;
	int			i;
	HeapTuple	tp = getStatsTuple(vardata);

	/*
	 * XXX It's very tempting to try to use the actual column min and max, if
	 * we can get them relatively-cheaply with an index probe.  However, since
	 * this function is called many times during join planning, that could
	 * have unpleasant effects on planning speed.  Need more investigation
	 * before enabling this.
	 */
#ifdef NOT_USED
	if (get_actual_variable_range(root, vardata, sortop, min, max))
		return true;
#endif

	if (!HeapTupleIsValid(tp))
	{
		/* no stats available, so default result */
		return false;
	}

	/*
	 * If we can't apply the sortop to the stats data, just fail.  In
	 * principle, if there's a histogram and no MCVs, we could return the
	 * histogram endpoints without ever applying the sortop ... but it's
	 * probably not worth trying, because whatever the caller wants to do with
	 * the endpoints would likely fail the security check too.
	 */
	if (!statistic_proc_security_check(vardata,
									   (opfuncoid = get_opcode(sortop))))
		return false;

	get_typlenbyval(vardata->atttype, &typLen, &typByVal);

	/*
	 * If there is a histogram, grab the first and last values.
	 *
	 * If there is a histogram that is sorted with some other operator than
	 * the one we want, fail --- this suggests that there is data we can't
	 * use.
	 */
	if (get_attstatsslot(&sslot, tp,
						 STATISTIC_KIND_HISTOGRAM, sortop,
						 ATTSTATSSLOT_VALUES))
	{
		/*
		 * GPDB: GPDB allows users to modify pg_statistics.stavalues with
		 * UPDATEs (PostgreSQL complaints about the table row type not
		 * matching). So just in case that the type of the values in
		 * pg_statistics isn't what we'd expect, give an error rather than
		 * crash. That shouldn't happen, but better safe than sorry.
		 *
		 * GPDB_91_MERGE_FIXME: this is the second place we've added this. Does
		 * it need to be pulled into get_attstatsslot() itself?
		 */
		if (!IsBinaryCoercible(sslot.valuetype, vardata->atttype))
			elog(ERROR, "invalid histogram of type %s, for attribute of type %s",
				 format_type_be(sslot.valuetype), format_type_be(vardata->atttype));

		if (sslot.nvalues > 0)
		{
			tmin = datumCopy(sslot.values[0], typByVal, typLen);
			tmax = datumCopy(sslot.values[sslot.nvalues - 1], typByVal, typLen);
			have_data = true;
		}
		free_attstatsslot(&sslot);
	}
	else if (get_attstatsslot(&sslot, tp,
							  STATISTIC_KIND_HISTOGRAM, InvalidOid,
							  0))
	{
		free_attstatsslot(&sslot);
		return false;
	}

	/*
	 * If we have most-common-values info, look for extreme MCVs.  This is
	 * needed even if we also have a histogram, since the histogram excludes
	 * the MCVs.  However, usually the MCVs will not be the extreme values, so
	 * avoid unnecessary data copying.
	 */
	if (get_attstatsslot(&sslot, tp,
						 STATISTIC_KIND_MCV, InvalidOid,
						 ATTSTATSSLOT_VALUES))
	{
		bool		tmin_is_mcv = false;
		bool		tmax_is_mcv = false;
		FmgrInfo	opproc;

		fmgr_info(opfuncoid, &opproc);

		/*
		 * GPDB: See the identical check, above, for histogram data.
		 */
		if (!IsBinaryCoercible(sslot.valuetype, vardata->atttype))
			elog(ERROR, "invalid MCV array of type %s, for attribute of type %s",
				 format_type_be(sslot.valuetype), format_type_be(vardata->atttype));

		for (i = 0; i < sslot.nvalues; i++)
		{
			if (!have_data)
			{
				tmin = tmax = sslot.values[i];
				tmin_is_mcv = tmax_is_mcv = have_data = true;
				continue;
			}
			if (DatumGetBool(FunctionCall2Coll(&opproc,
											   DEFAULT_COLLATION_OID,
											   sslot.values[i], tmin)))
			{
				tmin = sslot.values[i];
				tmin_is_mcv = true;
			}
			if (DatumGetBool(FunctionCall2Coll(&opproc,
											   DEFAULT_COLLATION_OID,
											   tmax, sslot.values[i])))
			{
				tmax = sslot.values[i];
				tmax_is_mcv = true;
			}
		}
		if (tmin_is_mcv)
			tmin = datumCopy(tmin, typByVal, typLen);
		if (tmax_is_mcv)
			tmax = datumCopy(tmax, typByVal, typLen);
		free_attstatsslot(&sslot);
	}

	*min = tmin;
	*max = tmax;
	return have_data;
}


/*
 * get_actual_variable_range
 *		Attempt to identify the current *actual* minimum and/or maximum
 *		of the specified variable, by looking for a suitable btree index
 *		and fetching its low and/or high values.
 *		If successful, store values in *min and *max, and return TRUE.
 *		(Either pointer can be NULL if that endpoint isn't needed.)
 *		If no data available, return FALSE.
 *
 * sortop is the "<" comparison operator to use.
 */
static bool
get_actual_variable_range(PlannerInfo *root, VariableStatData *vardata,
						  Oid sortop,
						  Datum *min, Datum *max)
{
	bool		have_data = false;
	RelOptInfo *rel = vardata->rel;
	RangeTblEntry *rte;
	ListCell   *lc;

	/* No hope if no relation or it doesn't have indexes */
	if (rel == NULL || rel->indexlist == NIL)
		return false;
	/* If it has indexes it must be a plain relation */
	rte = root->simple_rte_array[rel->relid];
	Assert(rte->rtekind == RTE_RELATION);

	/* Search through the indexes to see if any match our problem */
	foreach(lc, rel->indexlist)
	{
		IndexOptInfo *index = (IndexOptInfo *) lfirst(lc);
		ScanDirection indexscandir;

		/* Ignore non-btree indexes */
		if (index->relam != BTREE_AM_OID)
			continue;

		/*
		 * Ignore partial indexes --- we only want stats that cover the entire
		 * relation.
		 */
		if (index->indpred != NIL)
			continue;

		/*
		 * The index list might include hypothetical indexes inserted by a
		 * get_relation_info hook --- don't try to access them.
		 */
		if (index->hypothetical)
			continue;

		/*
		 * The first index column must match the desired variable and sort
		 * operator --- but we can use a descending-order index.
		 */
		if (!match_index_to_operand(vardata->var, 0, index))
			continue;
		switch (get_op_opfamily_strategy(sortop, index->sortopfamily[0]))
		{
			case BTLessStrategyNumber:
				if (index->reverse_sort[0])
					indexscandir = BackwardScanDirection;
				else
					indexscandir = ForwardScanDirection;
				break;
			case BTGreaterStrategyNumber:
				if (index->reverse_sort[0])
					indexscandir = ForwardScanDirection;
				else
					indexscandir = BackwardScanDirection;
				break;
			default:
				/* index doesn't match the sortop */
				continue;
		}

		/*
		 * Found a suitable index to extract data from.  We'll need an EState
		 * and a bunch of other infrastructure.
		 */
		{
			EState	   *estate;
			ExprContext *econtext;
			MemoryContext tmpcontext;
			MemoryContext oldcontext;
			Relation	heapRel;
			Relation	indexRel;
			IndexInfo  *indexInfo;
			TupleTableSlot *slot;
			int16		typLen;
			bool		typByVal;
			ScanKeyData scankeys[1];
			IndexScanDesc index_scan;
			HeapTuple	tup;
			Datum		values[INDEX_MAX_KEYS];
			bool		isnull[INDEX_MAX_KEYS];
			SnapshotData SnapshotDirty;

			estate = CreateExecutorState();
			econtext = GetPerTupleExprContext(estate);
			/* Make sure any cruft is generated in the econtext's memory */
			tmpcontext = econtext->ecxt_per_tuple_memory;
			oldcontext = MemoryContextSwitchTo(tmpcontext);

			/*
			 * Open the table and index so we can read from them.  We should
			 * already have at least AccessShareLock on the table, but not
			 * necessarily on the index.
			 */
			heapRel = heap_open(rte->relid, NoLock);
			indexRel = index_open(index->indexoid, AccessShareLock);

			/* extract index key information from the index's pg_index info */
			indexInfo = BuildIndexInfo(indexRel);

			/* some other stuff */
			slot = MakeSingleTupleTableSlot(RelationGetDescr(heapRel));
			econtext->ecxt_scantuple = slot;
			get_typlenbyval(vardata->atttype, &typLen, &typByVal);
			InitDirtySnapshot(SnapshotDirty);

			/* set up an IS NOT NULL scan key so that we ignore nulls */
			ScanKeyEntryInitialize(&scankeys[0],
								   SK_ISNULL | SK_SEARCHNOTNULL,
								   1,	/* index col to scan */
								   InvalidStrategy,		/* no strategy */
								   InvalidOid,	/* no strategy subtype */
								   InvalidOid,	/* no collation */
								   InvalidOid,	/* no reg proc for this */
								   (Datum) 0);	/* constant */

			have_data = true;

			/* If min is requested ... */
			if (min)
			{
				/*
				 * In principle, we should scan the index with our current
				 * active snapshot, which is the best approximation we've got
				 * to what the query will see when executed.  But that won't
				 * be exact if a new snap is taken before running the query,
				 * and it can be very expensive if a lot of uncommitted rows
				 * exist at the end of the index (because we'll laboriously
				 * fetch each one and reject it).  What seems like a good
				 * compromise is to use SnapshotDirty.  That will accept
				 * uncommitted rows, and thus avoid fetching multiple heap
				 * tuples in this scenario.  On the other hand, it will reject
				 * known-dead rows, and thus not give a bogus answer when the
				 * extreme value has been deleted; that case motivates not
				 * using SnapshotAny here.
				 */
				index_scan = index_beginscan(heapRel, indexRel, &SnapshotDirty,
											 1, 0);
				index_rescan(index_scan, scankeys, 1, NULL, 0);

				/* Fetch first tuple in sortop's direction */
				if ((tup = index_getnext(index_scan,
										 indexscandir)) != NULL)
				{
					/* Extract the index column values from the heap tuple */
					ExecStoreHeapTuple(tup, slot, InvalidBuffer, false);
					FormIndexDatum(indexInfo, slot, estate,
								   values, isnull);

					/* Shouldn't have got a null, but be careful */
					if (isnull[0])
						elog(ERROR, "found unexpected null value in index \"%s\"",
							 RelationGetRelationName(indexRel));

					/* Copy the index column value out to caller's context */
					MemoryContextSwitchTo(oldcontext);
					*min = datumCopy(values[0], typByVal, typLen);
					MemoryContextSwitchTo(tmpcontext);
				}
				else
					have_data = false;

				index_endscan(index_scan);
			}

			/* If max is requested, and we didn't find the index is empty */
			if (max && have_data)
			{
				index_scan = index_beginscan(heapRel, indexRel, &SnapshotDirty,
											 1, 0);
				index_rescan(index_scan, scankeys, 1, NULL, 0);

				/* Fetch first tuple in reverse direction */
				if ((tup = index_getnext(index_scan,
										 -indexscandir)) != NULL)
				{
					/* Extract the index column values from the heap tuple */
					ExecStoreHeapTuple(tup, slot, InvalidBuffer, false);
					FormIndexDatum(indexInfo, slot, estate,
								   values, isnull);

					/* Shouldn't have got a null, but be careful */
					if (isnull[0])
						elog(ERROR, "found unexpected null value in index \"%s\"",
							 RelationGetRelationName(indexRel));

					/* Copy the index column value out to caller's context */
					MemoryContextSwitchTo(oldcontext);
					*max = datumCopy(values[0], typByVal, typLen);
					MemoryContextSwitchTo(tmpcontext);
				}
				else
					have_data = false;

				index_endscan(index_scan);
			}

			/* Clean everything up */
			ExecDropSingleTupleTableSlot(slot);

			index_close(indexRel, AccessShareLock);
			heap_close(heapRel, NoLock);

			MemoryContextSwitchTo(oldcontext);
			FreeExecutorState(estate);

			/* And we're done */
			break;
		}
	}

	return have_data;
}

/*
 * find_join_input_rel
 *		Look up the input relation for a join.
 *
 * We assume that the input relation's RelOptInfo must have been constructed
 * already.
 */
static RelOptInfo *
find_join_input_rel(PlannerInfo *root, Relids relids)
{
	RelOptInfo *rel = NULL;

	switch (bms_membership(relids))
	{
		case BMS_EMPTY_SET:
			/* should not happen */
			break;
		case BMS_SINGLETON:
			rel = find_base_rel(root, bms_singleton_member(relids));
			break;
		case BMS_MULTIPLE:
			rel = find_join_rel(root, relids);
			break;
	}

	if (rel == NULL)
		elog(ERROR, "could not find RelOptInfo for given relids");

	return rel;
}


/*-------------------------------------------------------------------------
 *
 * Pattern analysis functions
 *
 * These routines support analysis of LIKE and regular-expression patterns
 * by the planner/optimizer.  It's important that they agree with the
 * regular-expression code in backend/regex/ and the LIKE code in
 * backend/utils/adt/like.c.  Also, the computation of the fixed prefix
 * must be conservative: if we report a string longer than the true fixed
 * prefix, the query may produce actually wrong answers, rather than just
 * getting a bad selectivity estimate!
 *
 * Note that the prefix-analysis functions are called from
 * backend/optimizer/path/indxpath.c as well as from routines in this file.
 *
 *-------------------------------------------------------------------------
 */

/*
 * Check whether char is a letter (and, hence, subject to case-folding)
 *
 * In multibyte character sets, we can't use isalpha, and it does not seem
 * worth trying to convert to wchar_t to use iswalpha.  Instead, just assume
 * any multibyte char is potentially case-varying.
 */
static int
pattern_char_isalpha(char c, bool is_multibyte,
					 pg_locale_t locale, bool locale_is_c)
{
	if (locale_is_c)
		return (c >= 'A' && c <= 'Z') || (c >= 'a' && c <= 'z');
	else if (is_multibyte && IS_HIGHBIT_SET(c))
		return true;
#ifdef HAVE_LOCALE_T
	else if (locale)
		return isalpha_l((unsigned char) c, locale);
#endif
	else
		return isalpha((unsigned char) c);
}

/*
 * Extract the fixed prefix, if any, for a pattern.
 *
 * *prefix is set to a palloc'd prefix string (in the form of a Const node),
 *	or to NULL if no fixed prefix exists for the pattern.
 * If rest_selec is not NULL, *rest_selec is set to an estimate of the
 *	selectivity of the remainder of the pattern (without any fixed prefix).
 * The prefix Const has the same type (TEXT or BYTEA) as the input pattern.
 *
 * The return value distinguishes no fixed prefix, a partial prefix,
 * or an exact-match-only pattern.
 */

static Pattern_Prefix_Status
like_fixed_prefix(Const *patt_const, bool case_insensitive, Oid collation,
				  Const **prefix_const, Selectivity *rest_selec)
{
	char	   *match;
	char	   *patt;
	int			pattlen;
	Oid			typeid = patt_const->consttype;
	int			pos,
				match_pos;
	bool		is_multibyte = (pg_database_encoding_max_length() > 1);
	pg_locale_t locale = 0;
	bool		locale_is_c = false;

	/* the right-hand const is type text or bytea */
	Assert(typeid == BYTEAOID || typeid == TEXTOID);

	if (case_insensitive)
	{
		if (typeid == BYTEAOID)
			ereport(ERROR,
					(errcode(ERRCODE_FEATURE_NOT_SUPPORTED),
			errmsg("case insensitive matching not supported on type bytea")));

		/* If case-insensitive, we need locale info */
		if (lc_ctype_is_c(collation))
			locale_is_c = true;
		else if (collation != DEFAULT_COLLATION_OID)
		{
			if (!OidIsValid(collation))
			{
				/*
				 * This typically means that the parser could not resolve a
				 * conflict of implicit collations, so report it that way.
				 */
				ereport(ERROR,
						(errcode(ERRCODE_INDETERMINATE_COLLATION),
						 errmsg("could not determine which collation to use for ILIKE"),
						 errhint("Use the COLLATE clause to set the collation explicitly.")));
			}
			locale = pg_newlocale_from_collation(collation);
		}
	}

	if (typeid != BYTEAOID)
	{
		patt = TextDatumGetCString(patt_const->constvalue);
		pattlen = strlen(patt);
	}
	else
	{
		bytea	   *bstr = DatumGetByteaP(patt_const->constvalue);

		pattlen = VARSIZE(bstr) - VARHDRSZ;
		patt = (char *) palloc(pattlen);
		memcpy(patt, VARDATA(bstr), pattlen);
		if ((Pointer) bstr != DatumGetPointer(patt_const->constvalue))
			pfree(bstr);
	}

	match = palloc(pattlen + 1);
	match_pos = 0;
	for (pos = 0; pos < pattlen; pos++)
	{
		/* % and _ are wildcard characters in LIKE */
		if (patt[pos] == '%' ||
			patt[pos] == '_')
			break;

		/* Backslash escapes the next character */
		if (patt[pos] == '\\')
		{
			pos++;
			if (pos >= pattlen)
				break;
		}

		/* Stop if case-varying character (it's sort of a wildcard) */
		if (case_insensitive &&
		  pattern_char_isalpha(patt[pos], is_multibyte, locale, locale_is_c))
			break;

		match[match_pos++] = patt[pos];
	}

	match[match_pos] = '\0';

	if (typeid != BYTEAOID)
		*prefix_const = string_to_const(match, typeid);
	else
		*prefix_const = string_to_bytea_const(match, match_pos);

	if (rest_selec != NULL)
		*rest_selec = like_selectivity(&patt[pos], pattlen - pos,
									   case_insensitive);

	pfree(patt);
	pfree(match);

	/* in LIKE, an empty pattern is an exact match! */
	if (pos == pattlen)
		return Pattern_Prefix_Exact;	/* reached end of pattern, so exact */

	if (match_pos > 0)
		return Pattern_Prefix_Partial;

	return Pattern_Prefix_None;
}

static Pattern_Prefix_Status
regex_fixed_prefix(Const *patt_const, bool case_insensitive, Oid collation,
				   Const **prefix_const, Selectivity *rest_selec)
{
	Oid			typeid = patt_const->consttype;
	char	   *prefix;
	bool		exact;

	/*
	 * Should be unnecessary, there are no bytea regex operators defined. As
	 * such, it should be noted that the rest of this function has *not* been
	 * made safe for binary (possibly NULL containing) strings.
	 */
	if (typeid == BYTEAOID)
		ereport(ERROR,
				(errcode(ERRCODE_FEATURE_NOT_SUPPORTED),
		 errmsg("regular-expression matching not supported on type bytea")));

	/* Use the regexp machinery to extract the prefix, if any */
	prefix = regexp_fixed_prefix(DatumGetTextPP(patt_const->constvalue),
								 case_insensitive, collation,
								 &exact);

	if (prefix == NULL)
	{
		*prefix_const = NULL;

		if (rest_selec != NULL)
		{
			char	   *patt = TextDatumGetCString(patt_const->constvalue);

			*rest_selec = regex_selectivity(patt, strlen(patt),
											case_insensitive,
											0);
			pfree(patt);
		}

		return Pattern_Prefix_None;
	}

	*prefix_const = string_to_const(prefix, typeid);

	if (rest_selec != NULL)
	{
		if (exact)
		{
			/* Exact match, so there's no additional selectivity */
			*rest_selec = 1.0;
		}
		else
		{
			char	   *patt = TextDatumGetCString(patt_const->constvalue);

			*rest_selec = regex_selectivity(patt, strlen(patt),
											case_insensitive,
											strlen(prefix));
			pfree(patt);
		}
	}

	pfree(prefix);

	if (exact)
		return Pattern_Prefix_Exact;	/* pattern specifies exact match */
	else
		return Pattern_Prefix_Partial;
}

Pattern_Prefix_Status
pattern_fixed_prefix(Const *patt, Pattern_Type ptype, Oid collation,
					 Const **prefix, Selectivity *rest_selec)
{
	Pattern_Prefix_Status result;

	switch (ptype)
	{
		case Pattern_Type_Like:
			result = like_fixed_prefix(patt, false, collation,
									   prefix, rest_selec);
			break;
		case Pattern_Type_Like_IC:
			result = like_fixed_prefix(patt, true, collation,
									   prefix, rest_selec);
			break;
		case Pattern_Type_Regex:
			result = regex_fixed_prefix(patt, false, collation,
										prefix, rest_selec);
			break;
		case Pattern_Type_Regex_IC:
			result = regex_fixed_prefix(patt, true, collation,
										prefix, rest_selec);
			break;
		default:
			elog(ERROR, "unrecognized ptype: %d", (int) ptype);
			result = Pattern_Prefix_None;		/* keep compiler quiet */
			break;
	}
	return result;
}

/*
 * Estimate the selectivity of a fixed prefix for a pattern match.
 *
 * A fixed prefix "foo" is estimated as the selectivity of the expression
 * "variable >= 'foo' AND variable < 'fop'" (see also indxpath.c).
 *
 * The selectivity estimate is with respect to the portion of the column
 * population represented by the histogram --- the caller must fold this
 * together with info about MCVs and NULLs.
 *
 * We use the >= and < operators from the specified btree opfamily to do the
 * estimation.  The given variable and Const must be of the associated
 * datatype.
 *
 * XXX Note: we make use of the upper bound to estimate operator selectivity
 * even if the locale is such that we cannot rely on the upper-bound string.
 * The selectivity only needs to be approximately right anyway, so it seems
 * more useful to use the upper-bound code than not.
 */
static Selectivity
prefix_selectivity(PlannerInfo *root, VariableStatData *vardata,
				   Oid vartype, Oid opfamily, Const *prefixcon)
{
	Selectivity prefixsel;
	Oid			cmpopr;
	FmgrInfo	opproc;
	Const	   *greaterstrcon;
	Selectivity eq_sel;

	cmpopr = get_opfamily_member(opfamily, vartype, vartype,
								 BTGreaterEqualStrategyNumber);
	if (cmpopr == InvalidOid)
		elog(ERROR, "no >= operator for opfamily %u", opfamily);
	fmgr_info(get_opcode(cmpopr), &opproc);

	prefixsel = ineq_histogram_selectivity(root, vardata, &opproc, true,
										   prefixcon->constvalue,
										   prefixcon->consttype);

	if (prefixsel < 0.0)
	{
		/* No histogram is present ... return a suitable default estimate */
		return DEFAULT_MATCH_SEL;
	}

	/*-------
	 * If we can create a string larger than the prefix, say
	 *	"x < greaterstr".
	 *-------
	 */
	cmpopr = get_opfamily_member(opfamily, vartype, vartype,
								 BTLessStrategyNumber);
	if (cmpopr == InvalidOid)
		elog(ERROR, "no < operator for opfamily %u", opfamily);
	fmgr_info(get_opcode(cmpopr), &opproc);
	greaterstrcon = make_greater_string(prefixcon, &opproc,
										DEFAULT_COLLATION_OID);
	if (greaterstrcon)
	{
		Selectivity topsel;

		topsel = ineq_histogram_selectivity(root, vardata, &opproc, false,
											greaterstrcon->constvalue,
											greaterstrcon->consttype);

		/* ineq_histogram_selectivity worked before, it shouldn't fail now */
		Assert(topsel >= 0.0);

		/*
		 * Merge the two selectivities in the same way as for a range query
		 * (see clauselist_selectivity()).  Note that we don't need to worry
		 * about double-exclusion of nulls, since ineq_histogram_selectivity
		 * doesn't count those anyway.
		 */
		prefixsel = topsel + prefixsel - 1.0;
	}

	/*
	 * If the prefix is long then the two bounding values might be too close
	 * together for the histogram to distinguish them usefully, resulting in a
	 * zero estimate (plus or minus roundoff error). To avoid returning a
	 * ridiculously small estimate, compute the estimated selectivity for
	 * "variable = 'foo'", and clamp to that. (Obviously, the resultant
	 * estimate should be at least that.)
	 *
	 * We apply this even if we couldn't make a greater string.  That case
	 * suggests that the prefix is near the maximum possible, and thus
	 * probably off the end of the histogram, and thus we probably got a very
	 * small estimate from the >= condition; so we still need to clamp.
	 */
	cmpopr = get_opfamily_member(opfamily, vartype, vartype,
								 BTEqualStrategyNumber);
	if (cmpopr == InvalidOid)
		elog(ERROR, "no = operator for opfamily %u", opfamily);
	eq_sel = var_eq_const(vardata, cmpopr, prefixcon->constvalue,
						  false, true);

	prefixsel = Max(prefixsel, eq_sel);

	return prefixsel;
}


/*
 * Estimate the selectivity of a pattern of the specified type.
 * Note that any fixed prefix of the pattern will have been removed already,
 * so actually we may be looking at just a fragment of the pattern.
 *
 * For now, we use a very simplistic approach: fixed characters reduce the
 * selectivity a good deal, character ranges reduce it a little,
 * wildcards (such as % for LIKE or .* for regex) increase it.
 *
 * CDB: There is a gradual lessening of the change in selectivity as more
 * fixed characters or character ranges are added.
 */

#define FIXED_CHAR_SEL	0.20	/* about 1/5 */
#define CHAR_RANGE_SEL	0.25
#define ANY_CHAR_SEL	0.99	/* not 1, since it won't match end-of-string */
#define FULL_WILDCARD_SEL 5.0
#define CDB_RANCHOR_SEL 0.95
#define CDB_ROLLOFF_SEL 0.14

static Selectivity
like_selectivity(const char *patt, int pattlen, bool case_insensitive)
{
	Selectivity sel = 1.0;
    Selectivity fixed_char_sel = FIXED_CHAR_SEL;
	int			pos;

	/* Skip any leading wildcard; it's already factored into initial sel */
	for (pos = 0; pos < pattlen; pos++)
	{
		if (patt[pos] != '%' && patt[pos] != '_')
			break;
	}

	for (; pos < pattlen; pos++)
	{
		/* % and _ are wildcard characters in LIKE */
		if (patt[pos] == '%')
        {}
		else if (patt[pos] == '_')
			sel *= ANY_CHAR_SEL;
		else
        {
            if (patt[pos] == '\\')
		    {
			    /* Backslash quotes the next character */
			    pos++;
			    if (pos >= pattlen)
				    break;
		    }

			sel *= fixed_char_sel;
            fixed_char_sel += (1.0 - fixed_char_sel) * CDB_ROLLOFF_SEL;
        }
	}

	/* CDB: If no trailing wildcard, reduce selectivity slightly. */
	if (pos > 0 && patt[pos-1] != '%')
		sel *= CDB_RANCHOR_SEL;
	else if (pos >= 2 && patt[pos-2] == '\\')
		sel *= CDB_RANCHOR_SEL;

	return sel;
}

static Selectivity
regex_selectivity_sub(const char *patt, int pattlen, bool case_insensitive)
{
	Selectivity sel = 1.0;
    Selectivity fixed_char_sel = FIXED_CHAR_SEL;
    Selectivity csel;
    int			paren_depth = 0;
	int			paren_pos = 0;	/* dummy init to keep compiler quiet */
	int			pos;

	for (pos = 0; pos < pattlen; pos++)
	{
		if (patt[pos] == '(')
		{
			if (paren_depth == 0)
				paren_pos = pos;	/* remember start of parenthesized item */
			paren_depth++;
		}
		else if (patt[pos] == ')' && paren_depth > 0)
		{
			paren_depth--;
			if (paren_depth == 0)
				sel *= regex_selectivity_sub(patt + (paren_pos + 1),
											 pos - (paren_pos + 1),
											 case_insensitive);
		}
		else if (patt[pos] == '|' && paren_depth == 0)
		{
			/*
			 * If unquoted | is present at paren level 0 in pattern, we have
			 * multiple alternatives; sum their probabilities.
			 */
			sel += regex_selectivity_sub(patt + (pos + 1),
										 pattlen - (pos + 1),
										 case_insensitive);
			break;				/* rest of pattern is now processed */
		}
		else if (patt[pos] == '[')
		{
			bool		negclass = false;

			if (patt[++pos] == '^')
			{
				negclass = true;
				pos++;
			}
			if (patt[pos] == ']')		/* ']' at start of class is not
										 * special */
				pos++;
			while (pos < pattlen && patt[pos] != ']')
				pos++;
			if (paren_depth == 0)
            {
                csel = CHAR_RANGE_SEL / FIXED_CHAR_SEL * fixed_char_sel;
                sel *= (negclass ? (1.0 - csel) : csel);
                fixed_char_sel += (1.0 - fixed_char_sel) * CDB_ROLLOFF_SEL;
            }
		}
		else if (patt[pos] == '.')
		{
			if (paren_depth == 0)
                sel *= Max(ANY_CHAR_SEL, fixed_char_sel);
		}
		else if (patt[pos] == '*' ||
				 patt[pos] == '?' ||
				 patt[pos] == '+')
        {}
		else if (patt[pos] == '{')
		{
			while (pos < pattlen && patt[pos] != '}')
				pos++;
		}
		else
		{
			/* backslash quotes the next character */
            if (patt[pos] == '\\')
            {
                pos++;
                if (pos >= pattlen)
                    break;
            }
			if (paren_depth == 0)
            {
                sel *= fixed_char_sel;
                fixed_char_sel += (1.0 - fixed_char_sel) * CDB_ROLLOFF_SEL;
            }
		}
	}
	if (sel > 1.0)
		sel = 1.0;
	return sel;
}

static Selectivity
regex_selectivity(const char *patt, int pattlen, bool case_insensitive,
				  int fixed_prefix_len)
{
	Selectivity sel;

	/* If patt doesn't end with $, consider it to have a trailing wildcard */
	if (pattlen > 0 && patt[pattlen - 1] == '$' &&
		(pattlen == 1 || patt[pattlen - 2] != '\\'))
	{
		/* has trailing $ */
		sel = regex_selectivity_sub(patt, pattlen - 1, case_insensitive);
        sel *= CDB_RANCHOR_SEL;
    }
	else
	{
		/* no trailing $ */
		sel = regex_selectivity_sub(patt, pattlen, case_insensitive);
		sel *= FULL_WILDCARD_SEL;
	}

	/* If there's a fixed prefix, discount its selectivity */
	if (fixed_prefix_len > 0)
		sel /= pow(FIXED_CHAR_SEL, fixed_prefix_len);

	/* Make sure result stays in range */
	CLAMP_PROBABILITY(sel);
	return sel;
}


/*
 * For bytea, the increment function need only increment the current byte
 * (there are no multibyte characters to worry about).
 */
static bool
byte_increment(unsigned char *ptr, int len)
{
	if (*ptr >= 255)
		return false;
	(*ptr)++;
	return true;
}

/*
 * Try to generate a string greater than the given string or any
 * string it is a prefix of.  If successful, return a palloc'd string
 * in the form of a Const node; else return NULL.
 *
 * The caller must provide the appropriate "less than" comparison function
 * for testing the strings, along with the collation to use.
 *
 * The key requirement here is that given a prefix string, say "foo",
 * we must be able to generate another string "fop" that is greater than
 * all strings "foobar" starting with "foo".  We can test that we have
 * generated a string greater than the prefix string, but in non-C collations
 * that is not a bulletproof guarantee that an extension of the string might
 * not sort after it; an example is that "foo " is less than "foo!", but it
 * is not clear that a "dictionary" sort ordering will consider "foo!" less
 * than "foo bar".  CAUTION: Therefore, this function should be used only for
 * estimation purposes when working in a non-C collation.
 *
 * To try to catch most cases where an extended string might otherwise sort
 * before the result value, we determine which of the strings "Z", "z", "y",
 * and "9" is seen as largest by the collation, and append that to the given
 * prefix before trying to find a string that compares as larger.
 *
 * To search for a greater string, we repeatedly "increment" the rightmost
 * character, using an encoding-specific character incrementer function.
 * When it's no longer possible to increment the last character, we truncate
 * off that character and start incrementing the next-to-rightmost.
 * For example, if "z" were the last character in the sort order, then we
 * could produce "foo" as a string greater than "fonz".
 *
 * This could be rather slow in the worst case, but in most cases we
 * won't have to try more than one or two strings before succeeding.
 *
 * Note that it's important for the character incrementer not to be too anal
 * about producing every possible character code, since in some cases the only
 * way to get a larger string is to increment a previous character position.
 * So we don't want to spend too much time trying every possible character
 * code at the last position.  A good rule of thumb is to be sure that we
 * don't try more than 256*K values for a K-byte character (and definitely
 * not 256^K, which is what an exhaustive search would approach).
 */
Const *
make_greater_string(const Const *str_const, FmgrInfo *ltproc, Oid collation)
{
	Oid			datatype = str_const->consttype;
	char	   *workstr;
	int			len;
	Datum		cmpstr;
	text	   *cmptxt = NULL;
	mbcharacter_incrementer charinc;

	/*
	 * Get a modifiable copy of the prefix string in C-string format, and set
	 * up the string we will compare to as a Datum.  In C locale this can just
	 * be the given prefix string, otherwise we need to add a suffix.  Types
	 * NAME and BYTEA sort bytewise so they don't need a suffix either.
	 */
	if (datatype == NAMEOID)
	{
		workstr = DatumGetCString(DirectFunctionCall1(nameout,
													  str_const->constvalue));
		len = strlen(workstr);
		cmpstr = str_const->constvalue;
	}
	else if (datatype == BYTEAOID)
	{
		bytea	   *bstr = DatumGetByteaP(str_const->constvalue);

		len = VARSIZE(bstr) - VARHDRSZ;
		workstr = (char *) palloc(len);
		memcpy(workstr, VARDATA(bstr), len);
		if ((Pointer) bstr != DatumGetPointer(str_const->constvalue))
			pfree(bstr);
		cmpstr = str_const->constvalue;
	}
	else
	{
		workstr = TextDatumGetCString(str_const->constvalue);
		len = strlen(workstr);
		if (lc_collate_is_c(collation) || len == 0)
			cmpstr = str_const->constvalue;
		else
		{
			/* If first time through, determine the suffix to use */
			static char suffixchar = 0;
			static Oid	suffixcollation = 0;

			if (!suffixchar || suffixcollation != collation)
			{
				char	   *best;

				best = "Z";
				if (varstr_cmp(best, 1, "z", 1, collation) < 0)
					best = "z";
				if (varstr_cmp(best, 1, "y", 1, collation) < 0)
					best = "y";
				if (varstr_cmp(best, 1, "9", 1, collation) < 0)
					best = "9";
				suffixchar = *best;
				suffixcollation = collation;
			}

			/* And build the string to compare to */
			cmptxt = (text *) palloc(VARHDRSZ + len + 1);
			SET_VARSIZE(cmptxt, VARHDRSZ + len + 1);
			memcpy(VARDATA(cmptxt), workstr, len);
			*(VARDATA(cmptxt) + len) = suffixchar;
			cmpstr = PointerGetDatum(cmptxt);
		}
	}

	/* Select appropriate character-incrementer function */
	if (datatype == BYTEAOID)
		charinc = byte_increment;
	else
		charinc = pg_database_encoding_character_incrementer();

	/* And search ... */
	while (len > 0)
	{
		int			charlen;
		unsigned char *lastchar;

		/* Identify the last character --- for bytea, just the last byte */
		if (datatype == BYTEAOID)
			charlen = 1;
		else
			charlen = len - pg_mbcliplen(workstr, len, len - 1);
		lastchar = (unsigned char *) (workstr + len - charlen);

		/*
		 * Try to generate a larger string by incrementing the last character
		 * (for BYTEA, we treat each byte as a character).
		 *
		 * Note: the incrementer function is expected to return true if it's
		 * generated a valid-per-the-encoding new character, otherwise false.
		 * The contents of the character on false return are unspecified.
		 */
		while (charinc(lastchar, charlen))
		{
			Const	   *workstr_const;

			if (datatype == BYTEAOID)
				workstr_const = string_to_bytea_const(workstr, len);
			else
				workstr_const = string_to_const(workstr, datatype);

			if (DatumGetBool(FunctionCall2Coll(ltproc,
											   collation,
											   cmpstr,
											   workstr_const->constvalue)))
			{
				/* Successfully made a string larger than cmpstr */
				if (cmptxt)
					pfree(cmptxt);
				pfree(workstr);
				return workstr_const;
			}

			/* No good, release unusable value and try again */
			pfree(DatumGetPointer(workstr_const->constvalue));
			pfree(workstr_const);
		}

		/*
		 * No luck here, so truncate off the last character and try to
		 * increment the next one.
		 */
		len -= charlen;
		workstr[len] = '\0';
	}

	/* Failed... */
	if (cmptxt)
		pfree(cmptxt);
	pfree(workstr);

	return NULL;
}

/*
 * Generate a Datum of the appropriate type from a C string.
 * Note that all of the supported types are pass-by-ref, so the
 * returned value should be pfree'd if no longer needed.
 */
static Datum
string_to_datum(const char *str, Oid datatype)
{
	Assert(str != NULL);

	/*
	 * We cheat a little by assuming that CStringGetTextDatum() will do for
	 * bpchar and varchar constants too...
	 */
	if (datatype == NAMEOID)
		return DirectFunctionCall1(namein, CStringGetDatum((char *) str));
	else if (datatype == BYTEAOID)
		return DirectFunctionCall1(byteain, CStringGetDatum((char *) str));
	else
		return CStringGetTextDatum(str);
}

/*
 * Generate a Const node of the appropriate type from a C string.
 */
static Const *
string_to_const(const char *str, Oid datatype)
{
	Datum		conval = string_to_datum(str, datatype);
	Oid			collation;
	int			constlen;

	/*
	 * We only need to support a few datatypes here, so hard-wire properties
	 * instead of incurring the expense of catalog lookups.
	 */
	switch (datatype)
	{
		case TEXTOID:
		case VARCHAROID:
		case BPCHAROID:
			collation = DEFAULT_COLLATION_OID;
			constlen = -1;
			break;

		case NAMEOID:
			collation = InvalidOid;
			constlen = NAMEDATALEN;
			break;

		case BYTEAOID:
			collation = InvalidOid;
			constlen = -1;
			break;

		default:
			elog(ERROR, "unexpected datatype in string_to_const: %u",
				 datatype);
			return NULL;
	}

	return makeConst(datatype, -1, collation, constlen,
					 conval, false, false);
}

/*
 * Generate a Const node of bytea type from a binary C string and a length.
 */
static Const *
string_to_bytea_const(const char *str, size_t str_len)
{
	bytea	   *bstr = palloc(VARHDRSZ + str_len);
	Datum		conval;

	memcpy(VARDATA(bstr), str, str_len);
	SET_VARSIZE(bstr, VARHDRSZ + str_len);
	conval = PointerGetDatum(bstr);

	return makeConst(BYTEAOID, -1, InvalidOid, -1, conval, false, false);
}

/*-------------------------------------------------------------------------
 *
 * Index cost estimation functions
 *
 *-------------------------------------------------------------------------
 */

List *
deconstruct_indexquals(IndexPath *path)
{
	List	   *result = NIL;
	IndexOptInfo *index = path->indexinfo;
	ListCell   *lcc,
			   *lci;

	forboth(lcc, path->indexquals, lci, path->indexqualcols)
	{
		RestrictInfo *rinfo = (RestrictInfo *) lfirst(lcc);
		int			indexcol = lfirst_int(lci);
		Expr	   *clause;
		Node	   *leftop,
				   *rightop;
		IndexQualInfo *qinfo;

		Assert(IsA(rinfo, RestrictInfo));
		clause = rinfo->clause;

		qinfo = (IndexQualInfo *) palloc(sizeof(IndexQualInfo));
		qinfo->rinfo = rinfo;
		qinfo->indexcol = indexcol;

		if (IsA(clause, OpExpr))
		{
			qinfo->clause_op = ((OpExpr *) clause)->opno;
			leftop = get_leftop(clause);
			rightop = get_rightop(clause);
			if (match_index_to_operand(leftop, indexcol, index))
			{
				qinfo->varonleft = true;
				qinfo->other_operand = rightop;
			}
			else
			{
				Assert(match_index_to_operand(rightop, indexcol, index));
				qinfo->varonleft = false;
				qinfo->other_operand = leftop;
			}
		}
		else if (IsA(clause, RowCompareExpr))
		{
			RowCompareExpr *rc = (RowCompareExpr *) clause;

			qinfo->clause_op = linitial_oid(rc->opnos);
			/* Examine only first columns to determine left/right sides */
			if (match_index_to_operand((Node *) linitial(rc->largs),
									   indexcol, index))
			{
				qinfo->varonleft = true;
				qinfo->other_operand = (Node *) rc->rargs;
			}
			else
			{
				Assert(match_index_to_operand((Node *) linitial(rc->rargs),
											  indexcol, index));
				qinfo->varonleft = false;
				qinfo->other_operand = (Node *) rc->largs;
			}
		}
		else if (IsA(clause, ScalarArrayOpExpr))
		{
			ScalarArrayOpExpr *saop = (ScalarArrayOpExpr *) clause;

			qinfo->clause_op = saop->opno;
			/* index column is always on the left in this case */
			Assert(match_index_to_operand((Node *) linitial(saop->args),
										  indexcol, index));
			qinfo->varonleft = true;
			qinfo->other_operand = (Node *) lsecond(saop->args);
		}
		else if (IsA(clause, NullTest))
		{
			qinfo->clause_op = InvalidOid;
			Assert(match_index_to_operand((Node *) ((NullTest *) clause)->arg,
										  indexcol, index));
			qinfo->varonleft = true;
			qinfo->other_operand = NULL;
		}
		else
		{
			elog(ERROR, "unsupported indexqual type: %d",
				 (int) nodeTag(clause));
		}

		result = lappend(result, qinfo);
	}
	return result;
}

/*
 * Simple function to compute the total eval cost of the "other operands"
 * in an IndexQualInfo list.  Since we know these will be evaluated just
 * once per scan, there's no need to distinguish startup from per-row cost.
 */
static Cost
other_operands_eval_cost(PlannerInfo *root, List *qinfos)
{
	Cost		qual_arg_cost = 0;
	ListCell   *lc;

	foreach(lc, qinfos)
	{
		IndexQualInfo *qinfo = (IndexQualInfo *) lfirst(lc);
		QualCost	index_qual_cost;

		cost_qual_eval_node(&index_qual_cost, qinfo->other_operand, root);
		qual_arg_cost += index_qual_cost.startup + index_qual_cost.per_tuple;
	}
	return qual_arg_cost;
}

/*
 * Get other-operand eval cost for an index orderby list.
 *
 * Index orderby expressions aren't represented as RestrictInfos (since they
 * aren't boolean, usually).  So we can't apply deconstruct_indexquals to
 * them.  However, they are much simpler to deal with since they are always
 * OpExprs and the index column is always on the left.
 */
static Cost
orderby_operands_eval_cost(PlannerInfo *root, IndexPath *path)
{
	Cost		qual_arg_cost = 0;
	ListCell   *lc;

	foreach(lc, path->indexorderbys)
	{
		Expr	   *clause = (Expr *) lfirst(lc);
		Node	   *other_operand;
		QualCost	index_qual_cost;

		if (IsA(clause, OpExpr))
		{
			other_operand = get_rightop(clause);
		}
		else
		{
			elog(ERROR, "unsupported indexorderby type: %d",
				 (int) nodeTag(clause));
			other_operand = NULL;		/* keep compiler quiet */
		}

		cost_qual_eval_node(&index_qual_cost, other_operand, root);
		qual_arg_cost += index_qual_cost.startup + index_qual_cost.per_tuple;
	}
	return qual_arg_cost;
}

void
genericcostestimate(PlannerInfo *root,
					IndexPath *path,
					double loop_count,
					List *qinfos,
					GenericCosts *costs)
{
	IndexOptInfo *index = path->indexinfo;
	List	   *indexQuals = path->indexquals;
	List	   *indexOrderBys = path->indexorderbys;
	Cost		indexStartupCost;
	Cost		indexTotalCost;
	Selectivity indexSelectivity;
	double		indexCorrelation;
	double		numIndexPages;
	double		numIndexTuples;
	double		spc_random_page_cost;
	double		num_sa_scans;
	double		num_outer_scans;
	double		num_scans;
	double		qual_op_cost;
	double		qual_arg_cost;
	List	   *selectivityQuals;
	ListCell   *l;

	/*
	 * If the index is partial, AND the index predicate with the explicitly
	 * given indexquals to produce a more accurate idea of the index
	 * selectivity.
	 */
	selectivityQuals = add_predicate_to_quals(index, indexQuals);

	/*
	 * Check for ScalarArrayOpExpr index quals, and estimate the number of
	 * index scans that will be performed.
	 */
	num_sa_scans = 1;
	foreach(l, indexQuals)
	{
		RestrictInfo *rinfo = (RestrictInfo *) lfirst(l);

		if (IsA(rinfo->clause, ScalarArrayOpExpr))
		{
			ScalarArrayOpExpr *saop = (ScalarArrayOpExpr *) rinfo->clause;
			int			alength = estimate_array_length(lsecond(saop->args));

			if (alength > 1)
				num_sa_scans *= alength;
		}
	}

	/* Estimate the fraction of main-table tuples that will be visited */
	indexSelectivity = clauselist_selectivity(root, selectivityQuals,
											  index->rel->relid,
											  JOIN_INNER,
											  NULL,
											  false /* use_damping */);

	/*
	 * If caller didn't give us an estimate, estimate the number of index
	 * tuples that will be visited.  We do it in this rather peculiar-looking
	 * way in order to get the right answer for partial indexes.
	 */
	numIndexTuples = costs->numIndexTuples;
	if (numIndexTuples <= 0.0)
	{
		numIndexTuples = indexSelectivity * index->rel->tuples;

		/*
		 * The above calculation counts all the tuples visited across all
		 * scans induced by ScalarArrayOpExpr nodes.  We want to consider the
		 * average per-indexscan number, so adjust.  This is a handy place to
		 * round to integer, too.  (If caller supplied tuple estimate, it's
		 * responsible for handling these considerations.)
		 */
		numIndexTuples = rint(numIndexTuples / num_sa_scans);
	}

	/*
	 * We can bound the number of tuples by the index size in any case. Also,
	 * always estimate at least one tuple is touched, even when
	 * indexSelectivity estimate is tiny.
	 */
	if (numIndexTuples > index->tuples)
		numIndexTuples = index->tuples;
	if (numIndexTuples < 1.0)
		numIndexTuples = 1.0;

	/*
	 * Estimate the number of index pages that will be retrieved.
	 *
	 * We use the simplistic method of taking a pro-rata fraction of the total
	 * number of index pages.  In effect, this counts only leaf pages and not
	 * any overhead such as index metapage or upper tree levels.
	 *
	 * In practice access to upper index levels is often nearly free because
	 * those tend to stay in cache under load; moreover, the cost involved is
	 * highly dependent on index type.  We therefore ignore such costs here
	 * and leave it to the caller to add a suitable charge if needed.
	 */
	if (index->pages > 1 && index->tuples > 1)
		numIndexPages = ceil(numIndexTuples * index->pages / index->tuples);
	else
		numIndexPages = 1.0;

	/* fetch estimated page cost for tablespace containing index */
	get_tablespace_page_costs(index->reltablespace,
							  &spc_random_page_cost,
							  NULL);

	/*
	 * Now compute the disk access costs.
	 *
	 * The above calculations are all per-index-scan.  However, if we are in a
	 * nestloop inner scan, we can expect the scan to be repeated (with
	 * different search keys) for each row of the outer relation.  Likewise,
	 * ScalarArrayOpExpr quals result in multiple index scans.  This creates
	 * the potential for cache effects to reduce the number of disk page
	 * fetches needed.  We want to estimate the average per-scan I/O cost in
	 * the presence of caching.
	 *
	 * We use the Mackert-Lohman formula (see costsize.c for details) to
	 * estimate the total number of page fetches that occur.  While this
	 * wasn't what it was designed for, it seems a reasonable model anyway.
	 * Note that we are counting pages not tuples anymore, so we take N = T =
	 * index size, as if there were one "tuple" per page.
	 */
	num_outer_scans = loop_count;
	num_scans = num_sa_scans * num_outer_scans;

	if (num_scans > 1)
	{
		double		pages_fetched;

		/* total page fetches ignoring cache effects */
		pages_fetched = numIndexPages * num_scans;

		/* use Mackert and Lohman formula to adjust for cache effects */
		pages_fetched = index_pages_fetched(pages_fetched,
											index->pages,
											(double) index->pages,
											root);

		/*
		 * Now compute the total disk access cost, and then report a pro-rated
		 * share for each outer scan.  (Don't pro-rate for ScalarArrayOpExpr,
		 * since that's internal to the indexscan.)
		 */
		indexTotalCost = (pages_fetched * spc_random_page_cost)
			/ num_outer_scans;
	}
	else
	{
		/*
		 * For a single index scan, we just charge spc_random_page_cost per
		 * page touched.
		 */
		indexTotalCost = numIndexPages * spc_random_page_cost;
	}

	/*
	 * CPU cost: any complex expressions in the indexquals will need to be
	 * evaluated once at the start of the scan to reduce them to runtime keys
	 * to pass to the index AM (see nodeIndexscan.c).  We model the per-tuple
	 * CPU costs as cpu_index_tuple_cost plus one cpu_operator_cost per
	 * indexqual operator.  Because we have numIndexTuples as a per-scan
	 * number, we have to multiply by num_sa_scans to get the correct result
	 * for ScalarArrayOpExpr cases.  Similarly add in costs for any index
	 * ORDER BY expressions.
	 *
	 * Note: this neglects the possible costs of rechecking lossy operators.
	 * Detecting that that might be needed seems more expensive than it's
	 * worth, though, considering all the other inaccuracies here ...
	 */
	qual_arg_cost = other_operands_eval_cost(root, qinfos) +
		orderby_operands_eval_cost(root, path);
	qual_op_cost = cpu_operator_cost *
		(list_length(indexQuals) + list_length(indexOrderBys));

	indexStartupCost = qual_arg_cost;
	indexTotalCost += qual_arg_cost;
	indexTotalCost += numIndexTuples * num_sa_scans * (cpu_index_tuple_cost + qual_op_cost);

	/*
	 * Generic assumption about index correlation: there isn't any.
	 */
	indexCorrelation = 0.0;

	/*
	 * Return everything to caller.
	 */
	costs->indexStartupCost = indexStartupCost;
	costs->indexTotalCost = indexTotalCost;
	costs->indexSelectivity = indexSelectivity;
	costs->indexCorrelation = indexCorrelation;
	costs->numIndexPages = numIndexPages;
	costs->numIndexTuples = numIndexTuples;
	costs->spc_random_page_cost = spc_random_page_cost;
	costs->num_sa_scans = num_sa_scans;
}

/*
 * If the index is partial, add its predicate to the given qual list.
 *
 * ANDing the index predicate with the explicitly given indexquals produces
 * a more accurate idea of the index's selectivity.  However, we need to be
 * careful not to insert redundant clauses, because clauselist_selectivity()
 * is easily fooled into computing a too-low selectivity estimate.  Our
 * approach is to add only the predicate clause(s) that cannot be proven to
 * be implied by the given indexquals.  This successfully handles cases such
 * as a qual "x = 42" used with a partial index "WHERE x >= 40 AND x < 50".
 * There are many other cases where we won't detect redundancy, leading to a
 * too-low selectivity estimate, which will bias the system in favor of using
 * partial indexes where possible.  That is not necessarily bad though.
 *
 * Note that indexQuals contains RestrictInfo nodes while the indpred
 * does not, so the output list will be mixed.  This is OK for both
 * predicate_implied_by() and clauselist_selectivity(), but might be
 * problematic if the result were passed to other things.
 */
static List *
add_predicate_to_quals(IndexOptInfo *index, List *indexQuals)
{
	List	   *predExtraQuals = NIL;
	ListCell   *lc;

	if (index->indpred == NIL)
		return indexQuals;

	foreach(lc, index->indpred)
	{
		Node	   *predQual = (Node *) lfirst(lc);
		List	   *oneQual = list_make1(predQual);

		if (!predicate_implied_by(oneQual, indexQuals))
			predExtraQuals = list_concat(predExtraQuals, oneQual);
	}
	/* list_concat avoids modifying the passed-in indexQuals list */
	return list_concat(predExtraQuals, indexQuals);
}


void
btcostestimate(PlannerInfo *root, IndexPath *path, double loop_count,
			   Cost *indexStartupCost, Cost *indexTotalCost,
			   Selectivity *indexSelectivity, double *indexCorrelation)
{
	IndexOptInfo *index = path->indexinfo;
	List	   *qinfos;
	GenericCosts costs;
	Oid			relid;
	AttrNumber	colnum;
	VariableStatData vardata;
	double		numIndexTuples;
	Cost		descentCost;
	List	   *indexBoundQuals;
	int			indexcol;
	bool		eqQualHere;
	bool		found_saop;
	bool		found_is_null_op;
	double		num_sa_scans;
	ListCell   *lc;

	/* Do preliminary analysis of indexquals */
	qinfos = deconstruct_indexquals(path);

    /*
     * CDB: Tell caller how many leading indexcols are matched by '=' quals.
     *
     * CDB TODO: The num_leading_eq field doesn't really belong in IndexOptInfo.
     * It's just a kludgy way to return an extra result parameter, because we
     * don't have access here to the IndexPath node where this info should go.
     */
    index->num_leading_eq = 0;

	/*
	 * For a btree scan, only leading '=' quals plus inequality quals for the
	 * immediately next attribute contribute to index selectivity (these are
	 * the "boundary quals" that determine the starting and stopping points of
	 * the index scan).  Additional quals can suppress visits to the heap, so
	 * it's OK to count them in indexSelectivity, but they should not count
	 * for estimating numIndexTuples.  So we must examine the given indexquals
	 * to find out which ones count as boundary quals.  We rely on the
	 * knowledge that they are given in index column order.
	 *
	 * For a RowCompareExpr, we consider only the first column, just as
	 * rowcomparesel() does.
	 *
	 * If there's a ScalarArrayOpExpr in the quals, we'll actually perform N
	 * index scans not one, but the ScalarArrayOpExpr's operator can be
	 * considered to act the same as it normally does.
	 */
	indexBoundQuals = NIL;
	indexcol = 0;
	eqQualHere = false;
	found_saop = false;
	found_is_null_op = false;
	num_sa_scans = 1;
	foreach(lc, qinfos)
	{
		IndexQualInfo *qinfo = (IndexQualInfo *) lfirst(lc);
		RestrictInfo *rinfo = qinfo->rinfo;
		Expr	   *clause = rinfo->clause;
		Oid			clause_op;
		int			op_strategy;

		if (indexcol != qinfo->indexcol)
		{
			/* Beginning of a new column's quals */
			if (!eqQualHere)
				break;			/* done if no '=' qual for indexcol */
			eqQualHere = false;
			indexcol++;
			if (indexcol != qinfo->indexcol)
				break;			/* no quals at all for indexcol */
		}

		if (IsA(clause, ScalarArrayOpExpr))
		{
			int			alength = estimate_array_length(qinfo->other_operand);

			found_saop = true;
			/* count up number of SA scans induced by indexBoundQuals only */
			if (alength > 1)
				num_sa_scans *= alength;
		}
		else if (IsA(clause, NullTest))
		{
			NullTest   *nt = (NullTest *) clause;

			if (nt->nulltesttype == IS_NULL)
			{
				found_is_null_op = true;
				/* IS NULL is like = for selectivity determination purposes */
				eqQualHere = true;
				/* CDB: Count leading indexcols having '=' quals. */
				index->num_leading_eq = indexcol + 1;
			}
		}

		/*
		 * We would need to commute the clause_op if not varonleft, except
		 * that we only care if it's equality or not, so that refinement is
		 * unnecessary.
		 */
		clause_op = qinfo->clause_op;

		/* check for equality operator */
		if (OidIsValid(clause_op))
		{
			op_strategy = get_op_opfamily_strategy(clause_op,
												   index->opfamily[indexcol]);
			Assert(op_strategy != 0);	/* not a member of opfamily?? */
			if (op_strategy == BTEqualStrategyNumber)
			{
				eqQualHere = true;

				/* CDB: Count leading indexcols having '=' quals. */
				if (!IsA(clause, ScalarArrayOpExpr))
					index->num_leading_eq = indexcol + 1;
			}
		}

		indexBoundQuals = lappend(indexBoundQuals, rinfo);
	}

	/*
	 * If index is unique and we found an '=' clause for each column, we can
	 * just assume numIndexTuples = 1 and skip the expensive
	 * clauselist_selectivity calculations.  However, a ScalarArrayOp or
	 * NullTest invalidates that theory, even though it sets eqQualHere.
	 */
	if (index->unique &&
        index->num_leading_eq == index->ncolumns &&
		eqQualHere &&
		!found_saop &&
		!found_is_null_op)
		numIndexTuples = 1.0;
	else
	{
		List	   *selectivityQuals;
		Selectivity btreeSelectivity;

		/*
		 * If the index is partial, AND the index predicate with the
		 * index-bound quals to produce a more accurate idea of the number of
		 * rows covered by the bound conditions.
		 */
		selectivityQuals = add_predicate_to_quals(index, indexBoundQuals);

		btreeSelectivity = clauselist_selectivity(root, selectivityQuals,
												  index->rel->relid,
												  JOIN_INNER,
												  NULL,
												  false /* use_damping */);
		numIndexTuples = btreeSelectivity * index->rel->tuples;

		/*
		 * As in genericcostestimate(), we have to adjust for any
		 * ScalarArrayOpExpr quals included in indexBoundQuals, and then round
		 * to integer.
		 */
		numIndexTuples = rint(numIndexTuples / num_sa_scans);
	}

	/*
	 * Now do generic index cost estimation.
	 */
	MemSet(&costs, 0, sizeof(costs));
	costs.numIndexTuples = numIndexTuples;

	genericcostestimate(root, path, loop_count, qinfos, &costs);

	/*
	 * Add a CPU-cost component to represent the costs of initial btree
	 * descent.  We don't charge any I/O cost for touching upper btree levels,
	 * since they tend to stay in cache, but we still have to do about log2(N)
	 * comparisons to descend a btree of N leaf tuples.  We charge one
	 * cpu_operator_cost per comparison.
	 *
	 * If there are ScalarArrayOpExprs, charge this once per SA scan.  The
	 * ones after the first one are not startup cost so far as the overall
	 * plan is concerned, so add them only to "total" cost.
	 */
	if (index->tuples > 1)		/* avoid computing log(0) */
	{
		descentCost = ceil(log(index->tuples) / log(2.0)) * cpu_operator_cost;
		costs.indexStartupCost += descentCost;
		costs.indexTotalCost += costs.num_sa_scans * descentCost;
	}

	/*
	 * Even though we're not charging I/O cost for touching upper btree pages,
	 * it's still reasonable to charge some CPU cost per page descended
	 * through.  Moreover, if we had no such charge at all, bloated indexes
	 * would appear to have the same search cost as unbloated ones, at least
	 * in cases where only a single leaf page is expected to be visited.  This
	 * cost is somewhat arbitrarily set at 50x cpu_operator_cost per page
	 * touched.  The number of such pages is btree tree height plus one (ie,
	 * we charge for the leaf page too).  As above, charge once per SA scan.
	 */
	descentCost = (index->tree_height + 1) * 50.0 * cpu_operator_cost;
	costs.indexStartupCost += descentCost;
	costs.indexTotalCost += costs.num_sa_scans * descentCost;

	/*
	 * If we can get an estimate of the first column's ordering correlation C
	 * from pg_statistic, estimate the index correlation as C for a
	 * single-column index, or C * 0.75 for multiple columns. (The idea here
	 * is that multiple columns dilute the importance of the first column's
	 * ordering, but don't negate it entirely.  Before 8.0 we divided the
	 * correlation by the number of columns, but that seems too strong.)
	 */
	MemSet(&vardata, 0, sizeof(vardata));

	if (index->indexkeys[0] != 0)
	{
		/* Simple variable --- look to stats for the underlying table */
		RangeTblEntry *rte = planner_rt_fetch(index->rel->relid, root);

		Assert(rte->rtekind == RTE_RELATION);
		relid = rte->relid;
		Assert(relid != InvalidOid);
		colnum = index->indexkeys[0];

		if (get_relation_stats_hook &&
			(*get_relation_stats_hook) (root, rte, colnum, &vardata))
		{
			/*
			 * The hook took control of acquiring a stats tuple.  If it did
			 * supply a tuple, it'd better have supplied a freefunc.
			 */
			if (HeapTupleIsValid(vardata.statsTuple) &&
				!vardata.freefunc)
				elog(ERROR, "no function provided to release variable stats with");
		}
		else
		{
			vardata.statsTuple = SearchSysCache3(STATRELATTINH,
												 ObjectIdGetDatum(relid),
												 Int16GetDatum(colnum),
												 BoolGetDatum(rte->inh));
			vardata.freefunc = ReleaseSysCache;
		}
	}
	else
	{
		/* Expression --- maybe there are stats for the index itself */
		relid = index->indexoid;
		colnum = 1;

		if (get_index_stats_hook &&
			(*get_index_stats_hook) (root, relid, colnum, &vardata))
		{
			/*
			 * The hook took control of acquiring a stats tuple.  If it did
			 * supply a tuple, it'd better have supplied a freefunc.
			 */
			if (HeapTupleIsValid(vardata.statsTuple) &&
				!vardata.freefunc)
				elog(ERROR, "no function provided to release variable stats with");
		}
		else
		{
			vardata.statsTuple = SearchSysCache3(STATRELATTINH,
												 ObjectIdGetDatum(relid),
												 Int16GetDatum(colnum),
												 BoolGetDatum(false));
			vardata.freefunc = ReleaseSysCache;
		}
	}

	if (HeapTupleIsValid(vardata.statsTuple))
	{
		Oid			sortop;
		AttStatsSlot sslot;

		sortop = get_opfamily_member(index->opfamily[0],
									 index->opcintype[0],
									 index->opcintype[0],
									 BTLessStrategyNumber);
		if (OidIsValid(sortop) &&
			get_attstatsslot(&sslot, vardata.statsTuple,
							 STATISTIC_KIND_CORRELATION, sortop,
							 ATTSTATSSLOT_NUMBERS))
		{
			double		varCorrelation;

			Assert(sslot.nnumbers == 1);
			varCorrelation = sslot.numbers[0];

			if (index->reverse_sort[0])
				varCorrelation = -varCorrelation;

			if (index->ncolumns > 1)
				costs.indexCorrelation = varCorrelation * 0.75;
			else
				costs.indexCorrelation = varCorrelation;

			free_attstatsslot(&sslot);
		}
	}

	ReleaseVariableStats(vardata);

	*indexStartupCost = costs.indexStartupCost;
	*indexTotalCost = costs.indexTotalCost;
	*indexSelectivity = costs.indexSelectivity;
	*indexCorrelation = costs.indexCorrelation;
}

void
hashcostestimate(PlannerInfo *root, IndexPath *path, double loop_count,
				 Cost *indexStartupCost, Cost *indexTotalCost,
				 Selectivity *indexSelectivity, double *indexCorrelation)
{
	List	   *qinfos;
	GenericCosts costs;

	/* Do preliminary analysis of indexquals */
	qinfos = deconstruct_indexquals(path);

	MemSet(&costs, 0, sizeof(costs));

	genericcostestimate(root, path, loop_count, qinfos, &costs);

	/*
	 * A hash index has no descent costs as such, since the index AM can go
	 * directly to the target bucket after computing the hash value.  There
	 * are a couple of other hash-specific costs that we could conceivably add
	 * here, though:
	 *
	 * Ideally we'd charge spc_random_page_cost for each page in the target
	 * bucket, not just the numIndexPages pages that genericcostestimate
	 * thought we'd visit.  However in most cases we don't know which bucket
	 * that will be.  There's no point in considering the average bucket size
	 * because the hash AM makes sure that's always one page.
	 *
	 * Likewise, we could consider charging some CPU for each index tuple in
	 * the bucket, if we knew how many there were.  But the per-tuple cost is
	 * just a hash value comparison, not a general datatype-dependent
	 * comparison, so any such charge ought to be quite a bit less than
	 * cpu_operator_cost; which makes it probably not worth worrying about.
	 *
	 * A bigger issue is that chance hash-value collisions will result in
	 * wasted probes into the heap.  We don't currently attempt to model this
	 * cost on the grounds that it's rare, but maybe it's not rare enough.
	 * (Any fix for this ought to consider the generic lossy-operator problem,
	 * though; it's not entirely hash-specific.)
	 */

	*indexStartupCost = costs.indexStartupCost;
	*indexTotalCost = costs.indexTotalCost;
	*indexSelectivity = costs.indexSelectivity;
	*indexCorrelation = costs.indexCorrelation;
}

void
gistcostestimate(PlannerInfo *root, IndexPath *path, double loop_count,
				 Cost *indexStartupCost, Cost *indexTotalCost,
				 Selectivity *indexSelectivity, double *indexCorrelation)
{
	IndexOptInfo *index = path->indexinfo;
	List	   *qinfos;
	GenericCosts costs;
	Cost		descentCost;

	/* Do preliminary analysis of indexquals */
	qinfos = deconstruct_indexquals(path);

	MemSet(&costs, 0, sizeof(costs));

	genericcostestimate(root, path, loop_count, qinfos, &costs);

	/*
	 * We model index descent costs similarly to those for btree, but to do
	 * that we first need an idea of the tree height.  We somewhat arbitrarily
	 * assume that the fanout is 100, meaning the tree height is at most
	 * log100(index->pages).
	 *
	 * Although this computation isn't really expensive enough to require
	 * caching, we might as well use index->tree_height to cache it.
	 */
	if (index->tree_height < 0) /* unknown? */
	{
		if (index->pages > 1)	/* avoid computing log(0) */
			index->tree_height = (int) (log(index->pages) / log(100.0));
		else
			index->tree_height = 0;
	}

	/*
	 * Add a CPU-cost component to represent the costs of initial descent. We
	 * just use log(N) here not log2(N) since the branching factor isn't
	 * necessarily two anyway.  As for btree, charge once per SA scan.
	 */
	if (index->tuples > 1)		/* avoid computing log(0) */
	{
		descentCost = ceil(log(index->tuples)) * cpu_operator_cost;
		costs.indexStartupCost += descentCost;
		costs.indexTotalCost += costs.num_sa_scans * descentCost;
	}

	/*
	 * Likewise add a per-page charge, calculated the same as for btrees.
	 */
	descentCost = (index->tree_height + 1) * 50.0 * cpu_operator_cost;
	costs.indexStartupCost += descentCost;
	costs.indexTotalCost += costs.num_sa_scans * descentCost;

	*indexStartupCost = costs.indexStartupCost;
	*indexTotalCost = costs.indexTotalCost;
	*indexSelectivity = costs.indexSelectivity;
	*indexCorrelation = costs.indexCorrelation;
}

void
spgcostestimate(PlannerInfo *root, IndexPath *path, double loop_count,
				Cost *indexStartupCost, Cost *indexTotalCost,
				Selectivity *indexSelectivity, double *indexCorrelation)
{
	IndexOptInfo *index = path->indexinfo;
	List	   *qinfos;
	GenericCosts costs;
	Cost		descentCost;

	/* Do preliminary analysis of indexquals */
	qinfos = deconstruct_indexquals(path);

	MemSet(&costs, 0, sizeof(costs));

	genericcostestimate(root, path, loop_count, qinfos, &costs);

	/*
	 * We model index descent costs similarly to those for btree, but to do
	 * that we first need an idea of the tree height.  We somewhat arbitrarily
	 * assume that the fanout is 100, meaning the tree height is at most
	 * log100(index->pages).
	 *
	 * Although this computation isn't really expensive enough to require
	 * caching, we might as well use index->tree_height to cache it.
	 */
	if (index->tree_height < 0) /* unknown? */
	{
		if (index->pages > 1)	/* avoid computing log(0) */
			index->tree_height = (int) (log(index->pages) / log(100.0));
		else
			index->tree_height = 0;
	}

	/*
	 * Add a CPU-cost component to represent the costs of initial descent. We
	 * just use log(N) here not log2(N) since the branching factor isn't
	 * necessarily two anyway.  As for btree, charge once per SA scan.
	 */
	if (index->tuples > 1)		/* avoid computing log(0) */
	{
		descentCost = ceil(log(index->tuples)) * cpu_operator_cost;
		costs.indexStartupCost += descentCost;
		costs.indexTotalCost += costs.num_sa_scans * descentCost;
	}

	/*
	 * Likewise add a per-page charge, calculated the same as for btrees.
	 */
	descentCost = (index->tree_height + 1) * 50.0 * cpu_operator_cost;
	costs.indexStartupCost += descentCost;
	costs.indexTotalCost += costs.num_sa_scans * descentCost;

	*indexStartupCost = costs.indexStartupCost;
	*indexTotalCost = costs.indexTotalCost;
	*indexSelectivity = costs.indexSelectivity;
	*indexCorrelation = costs.indexCorrelation;
}


/*
 * Support routines for gincostestimate
 */

typedef struct
{
	bool		haveFullScan;
	double		partialEntries;
	double		exactEntries;
	double		searchEntries;
	double		arrayScans;
} GinQualCounts;

/*
 * Estimate the number of index terms that need to be searched for while
 * testing the given GIN query, and increment the counts in *counts
 * appropriately.  If the query is unsatisfiable, return false.
 */
static bool
gincost_pattern(IndexOptInfo *index, int indexcol,
				Oid clause_op, Datum query,
				GinQualCounts *counts)
{
	Oid			extractProcOid;
	Oid			collation;
	int			strategy_op;
	Oid			lefttype,
				righttype;
	int32		nentries = 0;
	bool	   *partial_matches = NULL;
	Pointer    *extra_data = NULL;
	bool	   *nullFlags = NULL;
	int32		searchMode = GIN_SEARCH_MODE_DEFAULT;
	int32		i;

	/*
	 * Get the operator's strategy number and declared input data types within
	 * the index opfamily.  (We don't need the latter, but we use
	 * get_op_opfamily_properties because it will throw error if it fails to
	 * find a matching pg_amop entry.)
	 */
	get_op_opfamily_properties(clause_op, index->opfamily[indexcol], false,
							   &strategy_op, &lefttype, &righttype);

	/*
	 * GIN always uses the "default" support functions, which are those with
	 * lefttype == righttype == the opclass' opcintype (see
	 * IndexSupportInitialize in relcache.c).
	 */
	extractProcOid = get_opfamily_proc(index->opfamily[indexcol],
									   index->opcintype[indexcol],
									   index->opcintype[indexcol],
									   GIN_EXTRACTQUERY_PROC);

	if (!OidIsValid(extractProcOid))
	{
		/* should not happen; throw same error as index_getprocinfo */
		elog(ERROR, "missing support function %d for attribute %d of index \"%s\"",
			 GIN_EXTRACTQUERY_PROC, indexcol + 1,
			 get_rel_name(index->indexoid));
	}

	/*
	 * Choose collation to pass to extractProc (should match initGinState).
	 */
	if (OidIsValid(index->indexcollations[indexcol]))
		collation = index->indexcollations[indexcol];
	else
		collation = DEFAULT_COLLATION_OID;

	OidFunctionCall7Coll(extractProcOid,
						 collation,
						 query,
						 PointerGetDatum(&nentries),
						 UInt16GetDatum(strategy_op),
						 PointerGetDatum(&partial_matches),
						 PointerGetDatum(&extra_data),
						 PointerGetDatum(&nullFlags),
						 PointerGetDatum(&searchMode));

	if (nentries <= 0 && searchMode == GIN_SEARCH_MODE_DEFAULT)
	{
		/* No match is possible */
		return false;
	}

	for (i = 0; i < nentries; i++)
	{
		/*
		 * For partial match we haven't any information to estimate number of
		 * matched entries in index, so, we just estimate it as 100
		 */
		if (partial_matches && partial_matches[i])
			counts->partialEntries += 100;
		else
			counts->exactEntries++;

		counts->searchEntries++;
	}

	if (searchMode == GIN_SEARCH_MODE_INCLUDE_EMPTY)
	{
		/* Treat "include empty" like an exact-match item */
		counts->exactEntries++;
		counts->searchEntries++;
	}
	else if (searchMode != GIN_SEARCH_MODE_DEFAULT)
	{
		/* It's GIN_SEARCH_MODE_ALL */
		counts->haveFullScan = true;
	}

	return true;
}

/*
 * Estimate the number of index terms that need to be searched for while
 * testing the given GIN index clause, and increment the counts in *counts
 * appropriately.  If the query is unsatisfiable, return false.
 */
static bool
gincost_opexpr(PlannerInfo *root,
			   IndexOptInfo *index,
			   IndexQualInfo *qinfo,
			   GinQualCounts *counts)
{
	int			indexcol = qinfo->indexcol;
	Oid			clause_op = qinfo->clause_op;
	Node	   *operand = qinfo->other_operand;

	if (!qinfo->varonleft)
	{
		/* must commute the operator */
		clause_op = get_commutator(clause_op);
	}

	/* aggressively reduce to a constant, and look through relabeling */
	operand = estimate_expression_value(root, operand);

	if (IsA(operand, RelabelType))
		operand = (Node *) ((RelabelType *) operand)->arg;

	/*
	 * It's impossible to call extractQuery method for unknown operand. So
	 * unless operand is a Const we can't do much; just assume there will be
	 * one ordinary search entry from the operand at runtime.
	 */
	if (!IsA(operand, Const))
	{
		counts->exactEntries++;
		counts->searchEntries++;
		return true;
	}

	/* If Const is null, there can be no matches */
	if (((Const *) operand)->constisnull)
		return false;

	/* Otherwise, apply extractQuery and get the actual term counts */
	return gincost_pattern(index, indexcol, clause_op,
						   ((Const *) operand)->constvalue,
						   counts);
}

/*
 * Estimate the number of index terms that need to be searched for while
 * testing the given GIN index clause, and increment the counts in *counts
 * appropriately.  If the query is unsatisfiable, return false.
 *
 * A ScalarArrayOpExpr will give rise to N separate indexscans at runtime,
 * each of which involves one value from the RHS array, plus all the
 * non-array quals (if any).  To model this, we average the counts across
 * the RHS elements, and add the averages to the counts in *counts (which
 * correspond to per-indexscan costs).  We also multiply counts->arrayScans
 * by N, causing gincostestimate to scale up its estimates accordingly.
 */
static bool
gincost_scalararrayopexpr(PlannerInfo *root,
						  IndexOptInfo *index,
						  IndexQualInfo *qinfo,
						  double numIndexEntries,
						  GinQualCounts *counts)
{
	int			indexcol = qinfo->indexcol;
	Oid			clause_op = qinfo->clause_op;
	Node	   *rightop = qinfo->other_operand;
	ArrayType  *arrayval;
	int16		elmlen;
	bool		elmbyval;
	char		elmalign;
	int			numElems;
	Datum	   *elemValues;
	bool	   *elemNulls;
	GinQualCounts arraycounts;
	int			numPossible = 0;
	int			i;

	Assert(((ScalarArrayOpExpr *) qinfo->rinfo->clause)->useOr);

	/* aggressively reduce to a constant, and look through relabeling */
	rightop = estimate_expression_value(root, rightop);

	if (IsA(rightop, RelabelType))
		rightop = (Node *) ((RelabelType *) rightop)->arg;

	/*
	 * It's impossible to call extractQuery method for unknown operand. So
	 * unless operand is a Const we can't do much; just assume there will be
	 * one ordinary search entry from each array entry at runtime, and fall
	 * back on a probably-bad estimate of the number of array entries.
	 */
	if (!IsA(rightop, Const))
	{
		counts->exactEntries++;
		counts->searchEntries++;
		counts->arrayScans *= estimate_array_length(rightop);
		return true;
	}

	/* If Const is null, there can be no matches */
	if (((Const *) rightop)->constisnull)
		return false;

	/* Otherwise, extract the array elements and iterate over them */
	arrayval = DatumGetArrayTypeP(((Const *) rightop)->constvalue);
	get_typlenbyvalalign(ARR_ELEMTYPE(arrayval),
						 &elmlen, &elmbyval, &elmalign);
	deconstruct_array(arrayval,
					  ARR_ELEMTYPE(arrayval),
					  elmlen, elmbyval, elmalign,
					  &elemValues, &elemNulls, &numElems);

	memset(&arraycounts, 0, sizeof(arraycounts));

	for (i = 0; i < numElems; i++)
	{
		GinQualCounts elemcounts;

		/* NULL can't match anything, so ignore, as the executor will */
		if (elemNulls[i])
			continue;

		/* Otherwise, apply extractQuery and get the actual term counts */
		memset(&elemcounts, 0, sizeof(elemcounts));

		if (gincost_pattern(index, indexcol, clause_op, elemValues[i],
							&elemcounts))
		{
			/* We ignore array elements that are unsatisfiable patterns */
			numPossible++;

			if (elemcounts.haveFullScan)
			{
				/*
				 * Full index scan will be required.  We treat this as if
				 * every key in the index had been listed in the query; is
				 * that reasonable?
				 */
				elemcounts.partialEntries = 0;
				elemcounts.exactEntries = numIndexEntries;
				elemcounts.searchEntries = numIndexEntries;
			}
			arraycounts.partialEntries += elemcounts.partialEntries;
			arraycounts.exactEntries += elemcounts.exactEntries;
			arraycounts.searchEntries += elemcounts.searchEntries;
		}
	}

	if (numPossible == 0)
	{
		/* No satisfiable patterns in the array */
		return false;
	}

	/*
	 * Now add the averages to the global counts.  This will give us an
	 * estimate of the average number of terms searched for in each indexscan,
	 * including contributions from both array and non-array quals.
	 */
	counts->partialEntries += arraycounts.partialEntries / numPossible;
	counts->exactEntries += arraycounts.exactEntries / numPossible;
	counts->searchEntries += arraycounts.searchEntries / numPossible;

	counts->arrayScans *= numPossible;

	return true;
}

/*
 * GIN has search behavior completely different from other index types
 */
void
gincostestimate(PlannerInfo *root, IndexPath *path, double loop_count,
				Cost *indexStartupCost, Cost *indexTotalCost,
				Selectivity *indexSelectivity, double *indexCorrelation)
{
	IndexOptInfo *index = path->indexinfo;
	List	   *indexQuals = path->indexquals;
	List	   *indexOrderBys = path->indexorderbys;
	List	   *qinfos;
	ListCell   *l;
	List	   *selectivityQuals;
	double		numPages = index->pages,
				numTuples = index->tuples;
	double		numEntryPages,
				numDataPages,
				numPendingPages,
				numEntries;
	GinQualCounts counts;
	bool		matchPossible;
	double		partialScale;
	double		entryPagesFetched,
				dataPagesFetched,
				dataPagesFetchedBySel;
	double		qual_op_cost,
				qual_arg_cost,
				spc_random_page_cost,
				outer_scans;
	Relation	indexRel;
	GinStatsData ginStats;

	/* Do preliminary analysis of indexquals */
	qinfos = deconstruct_indexquals(path);

	/*
	 * Obtain statistical information from the meta page, if possible.  Else
	 * set ginStats to zeroes, and we'll cope below.
	 */
	if (!index->hypothetical)
	{
		indexRel = index_open(index->indexoid, AccessShareLock);
		ginGetStats(indexRel, &ginStats);
		index_close(indexRel, AccessShareLock);
	}
	else
	{
		memset(&ginStats, 0, sizeof(ginStats));
	}

	/*
	 * Assuming we got valid (nonzero) stats at all, nPendingPages can be
	 * trusted, but the other fields are data as of the last VACUUM.  We can
	 * scale them up to account for growth since then, but that method only
	 * goes so far; in the worst case, the stats might be for a completely
	 * empty index, and scaling them will produce pretty bogus numbers.
	 * Somewhat arbitrarily, set the cutoff for doing scaling at 4X growth; if
	 * it's grown more than that, fall back to estimating things only from the
	 * assumed-accurate index size.  But we'll trust nPendingPages in any case
	 * so long as it's not clearly insane, ie, more than the index size.
	 */
	if (ginStats.nPendingPages < numPages)
		numPendingPages = ginStats.nPendingPages;
	else
		numPendingPages = 0;

	if (numPages > 0 && ginStats.nTotalPages <= numPages &&
		ginStats.nTotalPages > numPages / 4 &&
		ginStats.nEntryPages > 0 && ginStats.nEntries > 0)
	{
		/*
		 * OK, the stats seem close enough to sane to be trusted.  But we
		 * still need to scale them by the ratio numPages / nTotalPages to
		 * account for growth since the last VACUUM.
		 */
		double		scale = numPages / ginStats.nTotalPages;

		numEntryPages = ceil(ginStats.nEntryPages * scale);
		numDataPages = ceil(ginStats.nDataPages * scale);
		numEntries = ceil(ginStats.nEntries * scale);
		/* ensure we didn't round up too much */
		numEntryPages = Min(numEntryPages, numPages - numPendingPages);
		numDataPages = Min(numDataPages,
						   numPages - numPendingPages - numEntryPages);
	}
	else
	{
		/*
		 * We might get here because it's a hypothetical index, or an index
		 * created pre-9.1 and never vacuumed since upgrading (in which case
		 * its stats would read as zeroes), or just because it's grown too
		 * much since the last VACUUM for us to put our faith in scaling.
		 *
		 * Invent some plausible internal statistics based on the index page
		 * count (and clamp that to at least 10 pages, just in case).  We
		 * estimate that 90% of the index is entry pages, and the rest is data
		 * pages.  Estimate 100 entries per entry page; this is rather bogus
		 * since it'll depend on the size of the keys, but it's more robust
		 * than trying to predict the number of entries per heap tuple.
		 */
		numPages = Max(numPages, 10);
		numEntryPages = floor((numPages - numPendingPages) * 0.90);
		numDataPages = numPages - numPendingPages - numEntryPages;
		numEntries = floor(numEntryPages * 100);
	}

	/* In an empty index, numEntries could be zero.  Avoid divide-by-zero */
	if (numEntries < 1)
		numEntries = 1;

	/*
	 * Include predicate in selectivityQuals (should match
	 * genericcostestimate)
	 */
	if (index->indpred != NIL)
	{
		List	   *predExtraQuals = NIL;

		foreach(l, index->indpred)
		{
			Node	   *predQual = (Node *) lfirst(l);
			List	   *oneQual = list_make1(predQual);

			if (!predicate_implied_by(oneQual, indexQuals))
				predExtraQuals = list_concat(predExtraQuals, oneQual);
		}
		/* list_concat avoids modifying the passed-in indexQuals list */
		selectivityQuals = list_concat(predExtraQuals, indexQuals);
	}
	else
		selectivityQuals = indexQuals;

	/* Estimate the fraction of main-table tuples that will be visited */
	*indexSelectivity = clauselist_selectivity(root, selectivityQuals,
											   index->rel->relid,
											   JOIN_INNER,
											   NULL,
											   false);

	/* fetch estimated page cost for tablespace containing index */
	get_tablespace_page_costs(index->reltablespace,
							  &spc_random_page_cost,
							  NULL);

	/*
	 * Generic assumption about index correlation: there isn't any.
	 */
	*indexCorrelation = 0.0;

	/*
	 * Examine quals to estimate number of search entries & partial matches
	 */
	memset(&counts, 0, sizeof(counts));
	counts.arrayScans = 1;
	matchPossible = true;

	foreach(l, qinfos)
	{
		IndexQualInfo *qinfo = (IndexQualInfo *) lfirst(l);
		Expr	   *clause = qinfo->rinfo->clause;

		if (IsA(clause, OpExpr))
		{
			matchPossible = gincost_opexpr(root,
										   index,
										   qinfo,
										   &counts);
			if (!matchPossible)
				break;
		}
		else if (IsA(clause, ScalarArrayOpExpr))
		{
			matchPossible = gincost_scalararrayopexpr(root,
													  index,
													  qinfo,
													  numEntries,
													  &counts);
			if (!matchPossible)
				break;
		}
		else
		{
			/* shouldn't be anything else for a GIN index */
			elog(ERROR, "unsupported GIN indexqual type: %d",
				 (int) nodeTag(clause));
		}
	}

	/* Fall out if there were any provably-unsatisfiable quals */
	if (!matchPossible)
	{
		*indexStartupCost = 0;
		*indexTotalCost = 0;
		*indexSelectivity = 0;
		return;
	}

	if (counts.haveFullScan || indexQuals == NIL)
	{
		/*
		 * Full index scan will be required.  We treat this as if every key in
		 * the index had been listed in the query; is that reasonable?
		 */
		counts.partialEntries = 0;
		counts.exactEntries = numEntries;
		counts.searchEntries = numEntries;
	}

	/* Will we have more than one iteration of a nestloop scan? */
	outer_scans = loop_count;

	/*
	 * Compute cost to begin scan, first of all, pay attention to pending
	 * list.
	 */
	entryPagesFetched = numPendingPages;

	/*
	 * Estimate number of entry pages read.  We need to do
	 * counts.searchEntries searches.  Use a power function as it should be,
	 * but tuples on leaf pages usually is much greater. Here we include all
	 * searches in entry tree, including search of first entry in partial
	 * match algorithm
	 */
	entryPagesFetched += ceil(counts.searchEntries * rint(pow(numEntryPages, 0.15)));

	/*
	 * Add an estimate of entry pages read by partial match algorithm. It's a
	 * scan over leaf pages in entry tree.  We haven't any useful stats here,
	 * so estimate it as proportion.  Because counts.partialEntries is really
	 * pretty bogus (see code above), it's possible that it is more than
	 * numEntries; clamp the proportion to ensure sanity.
	 */
	partialScale = counts.partialEntries / numEntries;
	partialScale = Min(partialScale, 1.0);

	entryPagesFetched += ceil(numEntryPages * partialScale);

	/*
	 * Partial match algorithm reads all data pages before doing actual scan,
	 * so it's a startup cost.  Again, we haven't any useful stats here, so
	 * estimate it as proportion.
	 */
	dataPagesFetched = ceil(numDataPages * partialScale);

	/*
	 * Calculate cache effects if more than one scan due to nestloops or array
	 * quals.  The result is pro-rated per nestloop scan, but the array qual
	 * factor shouldn't be pro-rated (compare genericcostestimate).
	 */
	if (outer_scans > 1 || counts.arrayScans > 1)
	{
		entryPagesFetched *= outer_scans * counts.arrayScans;
		entryPagesFetched = index_pages_fetched(entryPagesFetched,
												(BlockNumber) numEntryPages,
												numEntryPages, root);
		entryPagesFetched /= outer_scans;
		dataPagesFetched *= outer_scans * counts.arrayScans;
		dataPagesFetched = index_pages_fetched(dataPagesFetched,
											   (BlockNumber) numDataPages,
											   numDataPages, root);
		dataPagesFetched /= outer_scans;
	}

	/*
	 * Here we use random page cost because logically-close pages could be far
	 * apart on disk.
	 */
	*indexStartupCost = (entryPagesFetched + dataPagesFetched) * spc_random_page_cost;

	/*
	 * Now compute the number of data pages fetched during the scan.
	 *
	 * We assume every entry to have the same number of items, and that there
	 * is no overlap between them. (XXX: tsvector and array opclasses collect
	 * statistics on the frequency of individual keys; it would be nice to use
	 * those here.)
	 */
	dataPagesFetched = ceil(numDataPages * counts.exactEntries / numEntries);

	/*
	 * If there is a lot of overlap among the entries, in particular if one of
	 * the entries is very frequent, the above calculation can grossly
	 * under-estimate.  As a simple cross-check, calculate a lower bound based
	 * on the overall selectivity of the quals.  At a minimum, we must read
	 * one item pointer for each matching entry.
	 *
	 * The width of each item pointer varies, based on the level of
	 * compression.  We don't have statistics on that, but an average of
	 * around 3 bytes per item is fairly typical.
	 */
	dataPagesFetchedBySel = ceil(*indexSelectivity *
								 (numTuples / (BLCKSZ / 3)));
	if (dataPagesFetchedBySel > dataPagesFetched)
		dataPagesFetched = dataPagesFetchedBySel;

	/* Account for cache effects, the same as above */
	if (outer_scans > 1 || counts.arrayScans > 1)
	{
		dataPagesFetched *= outer_scans * counts.arrayScans;
		dataPagesFetched = index_pages_fetched(dataPagesFetched,
											   (BlockNumber) numDataPages,
											   numDataPages, root);
		dataPagesFetched /= outer_scans;
	}

	/* And apply random_page_cost as the cost per page */
	*indexTotalCost = *indexStartupCost +
		dataPagesFetched * spc_random_page_cost;

	/*
	 * Add on index qual eval costs, much as in genericcostestimate
	 */
	qual_arg_cost = other_operands_eval_cost(root, qinfos) +
		orderby_operands_eval_cost(root, path);
	qual_op_cost = cpu_operator_cost *
		(list_length(indexQuals) + list_length(indexOrderBys));

	*indexStartupCost += qual_arg_cost;
	*indexTotalCost += qual_arg_cost;
	*indexTotalCost += (numTuples * *indexSelectivity) * (cpu_index_tuple_cost + qual_op_cost);
}

Datum
bmcostestimate(PG_FUNCTION_ARGS)
{
	PlannerInfo *root = (PlannerInfo *) PG_GETARG_POINTER(0);
	IndexPath  *path = (IndexPath *) PG_GETARG_POINTER(1);
	double		loop_count = PG_GETARG_FLOAT8(2);
	Cost	   *indexStartupCost = (Cost *) PG_GETARG_POINTER(3);
	Cost	   *indexTotalCost = (Cost *) PG_GETARG_POINTER(4);
	Selectivity *indexSelectivity = (Selectivity *) PG_GETARG_POINTER(5);
	double	   *indexCorrelation = (double *) PG_GETARG_POINTER(6);
	List	   *qinfos;
	GenericCosts costs;

	List *selectivityQuals;
	double numIndexTuples;
	List *groupExprs = NIL;
	int i;
	double numDistinctValues;

	/*
	 * Estimate the number of index tuples. This is basically the same
	 * as the one in genericcostestimate(), except that
	 * (1) We don't consider ScalarArrayOpExpr in the calculation, since
	 *     each value has its own bit vector.
	 * (2) since the bitmap index stores bit vectors, one for each distinct
	 *     value, we adjust the number of index tuples by dividing the
	 *     value with the number of distinct values.
	 */
	if (path->indexinfo->indpred != NIL)
	{
		List	   *strippedQuals;
		List	   *predExtraQuals;

		strippedQuals = get_actual_clauses(path->indexquals);
		predExtraQuals = list_difference(path->indexinfo->indpred, strippedQuals);
		selectivityQuals = list_concat(predExtraQuals, path->indexquals);
	}
	else
		selectivityQuals = path->indexquals;

	/* Estimate the fraction of main-table tuples that will be visited */
	*indexSelectivity = clauselist_selectivity(root, selectivityQuals,
											   path->indexinfo->rel->relid,
											   JOIN_INNER,
											   NULL,
											   false /* use_damping */);

	/*
	 * Construct a list of index keys, so that we can estimate the number
	 * of distinct values for those keys.
	 */
	for (i = 0; i < path->indexinfo->ncolumns; i ++)
	{
		if (path->indexinfo->indexkeys[i] > 0)
		{
			Var *var = find_indexkey_var(root, path->indexinfo->rel,
										 (AttrNumber) path->indexinfo->indexkeys[i]);

			groupExprs = lappend(groupExprs, var);
		}
	}
	if (path->indexinfo->indexprs != NULL)
		groupExprs = list_concat_unique(groupExprs, path->indexinfo->indexprs);

	Assert(groupExprs != NULL);
	numDistinctValues = estimate_num_groups(root, groupExprs, path->indexinfo->rel->rows,
											NULL);
	if (numDistinctValues == 0)
		numDistinctValues = 1;

	numIndexTuples = *indexSelectivity * path->indexinfo->rel->tuples;
	numIndexTuples = rint(numIndexTuples / numDistinctValues);

	/* Do preliminary analysis of indexquals */
	qinfos = deconstruct_indexquals(path);

	/*
	 * Now do generic index cost estimation.
	 */
	MemSet(&costs, 0, sizeof(costs));
	costs.numIndexTuples = numIndexTuples;

	genericcostestimate(root, path, loop_count, qinfos, &costs);

	*indexStartupCost = costs.indexStartupCost;
	*indexTotalCost = costs.indexTotalCost;
	*indexSelectivity = costs.indexSelectivity;
	*indexCorrelation = costs.indexCorrelation;

	PG_RETURN_VOID();
}

/*
 * BRIN has search behavior completely different from other index types
 */
void
brincostestimate(PlannerInfo *root, IndexPath *path, double loop_count,
				 Cost *indexStartupCost, Cost *indexTotalCost,
				 Selectivity *indexSelectivity, double *indexCorrelation)
{
	IndexOptInfo *index = path->indexinfo;
	List	   *indexQuals = path->indexquals;
	List	   *indexOrderBys = path->indexorderbys;
	double		numPages = index->pages;
	double		numTuples = index->tuples;
	List	   *qinfos;
	Cost		spc_seq_page_cost;
	Cost		spc_random_page_cost;
	double		qual_op_cost;
	double		qual_arg_cost;

	/* Do preliminary analysis of indexquals */
	qinfos = deconstruct_indexquals(path);

	/* fetch estimated page cost for tablespace containing index */
	get_tablespace_page_costs(index->reltablespace,
							  &spc_random_page_cost,
							  &spc_seq_page_cost);

	/*
	 * BRIN indexes are always read in full; use that as startup cost.
	 *
	 * XXX maybe only include revmap pages here?
	 */
	*indexStartupCost = spc_seq_page_cost * numPages * loop_count;

	/*
	 * To read a BRIN index there might be a bit of back and forth over
	 * regular pages, as revmap might point to them out of sequential order;
	 * calculate this as reading the whole index in random order.
	 */
	*indexTotalCost = spc_random_page_cost * numPages * loop_count;

	*indexSelectivity =
		clauselist_selectivity(root, indexQuals,
							   path->indexinfo->rel->relid,
							   JOIN_INNER, NULL, false);
	*indexCorrelation = 1;

	/*
	 * Add on index qual eval costs, much as in genericcostestimate.
	 */
	qual_arg_cost = other_operands_eval_cost(root, qinfos) +
		orderby_operands_eval_cost(root, path);
	qual_op_cost = cpu_operator_cost *
		(list_length(indexQuals) + list_length(indexOrderBys));

	*indexStartupCost += qual_arg_cost;
	*indexTotalCost += qual_arg_cost;
	*indexTotalCost += (numTuples * *indexSelectivity) * (cpu_index_tuple_cost + qual_op_cost);

	/* XXX what about pages_per_range? */
<<<<<<< HEAD

	PG_RETURN_VOID();
}

/*
 * estimate_num_groups_per_segment
 *
 *   - groupNum   : the number of groups globally
 *   - rows       : the number of tuples globally
 *   - numsegments: the number of all segments in the cluster
 *
 * Estimate how many groups are on each segment, when the group keys do not contain
 * distribution keys. Understand such condition, we can consider data is roughly
 * random-distributed among all segments. The accurate formula to compute the
 * expectation is (1-((numsegments-1)/numsegments)^(rows/groupNum))*groupNum.
 *
 * The above formula can be deduced using indicate-variable method. Let's focus on
 * one specific segment, say seg0, and let Xi be a random variable:
 *   - Xi = 1, seg0 contains tuple from group i
 *   - Xi = 0, seg0 does not contain tuple from group i
 * E(X1+X2+...+X_groupNum) is just what we want to compute. Thus the formula
 * is easy to prove.
 */
double
estimate_num_groups_per_segment(double groupNum, double rows, double numsegments)
{
	double numPerGroup = rows / groupNum;
	double group_num;
	group_num = (1-pow((numsegments-1)/numsegments, numPerGroup))*groupNum;
	return group_num;
}

static void
try_fetch_rel_stats(RangeTblEntry *rte, const char *attname, VariableStatData* vardata)
{
	AttrNumber attno;

	Assert(rte != NULL);

	attno = get_attnum(rte->relid, attname);
	vardata->statsTuple = SearchSysCache3(STATRELATTINH,
										  ObjectIdGetDatum(rte->relid),
										  Int16GetDatum(attno),
										  BoolGetDatum(rte->inh));
	vardata->freefunc = ReleaseSysCache;
}

static void
try_fetch_largest_child_stats(PlannerInfo *root, RelOptInfo *parent_rel,
							  const char *attname, VariableStatData* vardata)
{
	RelOptInfo *child_rel = NULL;

	if (parent_rel->cheapest_total_path == NULL)
		return;

	child_rel = largest_child_relation(root, parent_rel);
	if (child_rel)
	{
		RangeTblEntry *child_rte = NULL;

		child_rte = root->simple_rte_array[child_rel->relid];
		try_fetch_rel_stats(child_rte, attname, vardata);
		if (vardata->statsTuple != NULL)
		{
			adjust_partition_table_statistic_for_parent(vardata->statsTuple,
														child_rel->tuples);
		}
	}
=======
>>>>>>> b5bce6c1
}<|MERGE_RESOLUTION|>--- conflicted
+++ resolved
@@ -10,13 +10,9 @@
  *	  Index cost functions are located via the index AM's API struct,
  *	  which is obtained from the handler function registered in pg_am.
  *
-<<<<<<< HEAD
  * Portions Copyright (c) 2006-2009, Greenplum inc
  * Portions Copyright (c) 2012-Present Pivotal Software, Inc.
- * Portions Copyright (c) 1996-2015, PostgreSQL Global Development Group
-=======
  * Portions Copyright (c) 1996-2016, PostgreSQL Global Development Group
->>>>>>> b5bce6c1
  * Portions Copyright (c) 1994, Regents of the University of California
  *
  *
@@ -112,6 +108,7 @@
 #include "catalog/index.h"
 #include "catalog/pg_am.h"
 #include "catalog/pg_collation.h"
+#include "catalog/pg_constraint_fn.h"
 #include "catalog/pg_operator.h"
 #include "catalog/pg_opfamily.h"
 #include "catalog/pg_statistic.h"
@@ -4815,11 +4812,24 @@
 	}
 	else if (rte->inh)
 	{
-		RelOptInfo   *rel      = root->simple_rel_array[var->varno];
 		const char *attname  = get_relid_attribute_name(rte->relid, var->varattno);
 
 		vardata->statsTuple = NULL;
 
+		/* GPDB_96_MERGE_FIXME: This was tripping an assertion in the select_distinct regression
+		 * test:
+		 *
+		 *
+		 * SELECT DISTINCT p.age FROM person* p ORDER BY age using >;
+		 * FATAL:  Unexpected internal error (selfuncs.c:4380)
+		 * DETAIL:  FailedAssertion("!(((((const Node*)(rel->cheapest_total_path))->type) == T_AppendPath))", File: "selfuncs.c", Line: 4380)
+		 *
+		 * Heikki: I don't quite understand why pulling the statistics from the largest partition
+		 * is a good idea in the first place. Maybe it seemed like a good idea in the past, but
+		 * we collect whole-table statistics these days, so maybe we should just remove this
+		 * feature?
+		 */
+#if 0
 		if (gp_statistics_pullup_from_child_partition)
 		{
 			/*
@@ -4830,8 +4840,10 @@
 			try_fetch_largest_child_stats(root, rel, attname, vardata);
 		}
 		else
+#endif
 		{
 			try_fetch_rel_stats(rte, attname, vardata);
+#if 0
 			if (vardata->statsTuple == NULL)
 			{
 				/*
@@ -4841,6 +4853,7 @@
 				 */
 				try_fetch_largest_child_stats(root, rel, attname, vardata);
 			}
+#endif
 		}
 	}
 	else if (rte->rtekind == RTE_RELATION)
@@ -7876,19 +7889,19 @@
 	*indexTotalCost += (numTuples * *indexSelectivity) * (cpu_index_tuple_cost + qual_op_cost);
 }
 
-Datum
-bmcostestimate(PG_FUNCTION_ARGS)
-{
-	PlannerInfo *root = (PlannerInfo *) PG_GETARG_POINTER(0);
-	IndexPath  *path = (IndexPath *) PG_GETARG_POINTER(1);
-	double		loop_count = PG_GETARG_FLOAT8(2);
-	Cost	   *indexStartupCost = (Cost *) PG_GETARG_POINTER(3);
-	Cost	   *indexTotalCost = (Cost *) PG_GETARG_POINTER(4);
-	Selectivity *indexSelectivity = (Selectivity *) PG_GETARG_POINTER(5);
-	double	   *indexCorrelation = (double *) PG_GETARG_POINTER(6);
+void
+bmcostestimate(struct PlannerInfo *root,
+			   struct IndexPath *path,
+			   double loop_count,
+			   Cost *indexStartupCost,
+			   Cost *indexTotalCost,
+			   Selectivity *indexSelectivity,
+			   double *indexCorrelation)
+{
+	RelOptInfo *rel = path->indexinfo->rel;
+	Oid			reloid = getrelid(rel->relid, root->parse->rtable);
 	List	   *qinfos;
 	GenericCosts costs;
-
 	List *selectivityQuals;
 	double numIndexTuples;
 	List *groupExprs = NIL;
@@ -7918,7 +7931,7 @@
 
 	/* Estimate the fraction of main-table tuples that will be visited */
 	*indexSelectivity = clauselist_selectivity(root, selectivityQuals,
-											   path->indexinfo->rel->relid,
+											   rel->relid,
 											   JOIN_INNER,
 											   NULL,
 											   false /* use_damping */);
@@ -7929,11 +7942,17 @@
 	 */
 	for (i = 0; i < path->indexinfo->ncolumns; i ++)
 	{
-		if (path->indexinfo->indexkeys[i] > 0)
-		{
-			Var *var = find_indexkey_var(root, path->indexinfo->rel,
-										 (AttrNumber) path->indexinfo->indexkeys[i]);
-
+		AttrNumber attno = path->indexinfo->indexkeys[i];
+
+		if (attno > 0)
+		{
+			Var		   *var;
+			Oid			vartypeid;
+			int32		type_mod;
+			Oid			varcollid;
+
+			get_atttypetypmodcoll(reloid, attno, &vartypeid, &type_mod, &varcollid);
+			var = makeVar(rel->relid, attno, vartypeid, type_mod, varcollid, 0);
 			groupExprs = lappend(groupExprs, var);
 		}
 	}
@@ -7964,8 +7983,6 @@
 	*indexTotalCost = costs.indexTotalCost;
 	*indexSelectivity = costs.indexSelectivity;
 	*indexCorrelation = costs.indexCorrelation;
-
-	PG_RETURN_VOID();
 }
 
 /*
@@ -8028,9 +8045,6 @@
 	*indexTotalCost += (numTuples * *indexSelectivity) * (cpu_index_tuple_cost + qual_op_cost);
 
 	/* XXX what about pages_per_range? */
-<<<<<<< HEAD
-
-	PG_RETURN_VOID();
 }
 
 /*
@@ -8098,6 +8112,4 @@
 														child_rel->tuples);
 		}
 	}
-=======
->>>>>>> b5bce6c1
 }