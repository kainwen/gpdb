/*-------------------------------------------------------------------------
 *
 * lockfuncs.c
 *		Functions for SQL access to various lock-manager capabilities.
 *
 * Copyright (c) 2002-2015, PostgreSQL Global Development Group
 *
 * IDENTIFICATION
 *		src/backend/utils/adt/lockfuncs.c
 *
 *-------------------------------------------------------------------------
 */
#include "postgres.h"

#include "access/htup_details.h"
#include "access/xact.h"
#include "catalog/pg_type.h"
#include "funcapi.h"
#include "miscadmin.h"
#include "storage/predicate_internals.h"
#include "utils/builtins.h"

#include "libpq-fe.h"
#include "cdb/cdbdisp_query.h"
#include "cdb/cdbdispatchresult.h"
#include "cdb/cdbvars.h"

/* This must match enum LockTagType! */
static const char *const LockTagTypeNames[] = {
	"relation",
	"extend",
	"page",
	"tuple",
	"transactionid",
	"virtualxid",
<<<<<<< HEAD
	"append-only segment file",
=======
	"speculative token",
>>>>>>> ab93f90c
	"object",
	"resource queue",
	"userlock",
	"advisory"
};

/* This must match enum PredicateLockTargetType (predicate_internals.h) */
static const char *const PredicateLockTagTypeNames[] = {
	"relation",
	"page",
	"tuple"
};

/* Working status for pg_lock_status */
typedef struct
{
	LockData   *lockData;		/* state data from lmgr */
	int			currIdx;		/* current PROCLOCK index */
	PredicateLockData *predLockData;	/* state data for pred locks */
	int			predLockIdx;	/* current index for pred lock */

	int			numSegLocks;	/* Total number of locks being reported back to client */
	int			numsegresults;	/* If we dispatch to segDBs, the number of segresults */
	struct pg_result **segresults;	/* pg_result for each segDB */
} PG_Lock_Status;

/* Number of columns in pg_locks output */
#define NUM_LOCK_STATUS_COLUMNS		18

/*
 * VXIDGetDatum - Construct a text representation of a VXID
 *
 * This is currently only used in pg_lock_status, so we put it here.
 */
static Datum
VXIDGetDatum(BackendId bid, LocalTransactionId lxid)
{
	/*
	 * The representation is "<bid>/<lxid>", decimal and unsigned decimal
	 * respectively.  Note that elog.c also knows how to format a vxid.
	 */
	char		vxidstr[32];

	snprintf(vxidstr, sizeof(vxidstr), "%d/%u", bid, lxid);

	return CStringGetTextDatum(vxidstr);
}


/*
 * pg_lock_status - produce a view with one row per held or awaited lock mode
 */
Datum
pg_lock_status(PG_FUNCTION_ARGS)
{
	FuncCallContext *funcctx;
	PG_Lock_Status *mystatus;
	LockData   *lockData;
	PredicateLockData *predLockData;

	if (SRF_IS_FIRSTCALL())
	{
		TupleDesc	tupdesc;
		MemoryContext oldcontext;

		/* create a function context for cross-call persistence */
		funcctx = SRF_FIRSTCALL_INIT();

		/*
		 * switch to memory context appropriate for multiple function calls
		 */
		oldcontext = MemoryContextSwitchTo(funcctx->multi_call_memory_ctx);

		/* build tupdesc for result tuples */
		/* this had better match pg_locks view in system_views.sql */
		tupdesc = CreateTemplateTupleDesc(NUM_LOCK_STATUS_COLUMNS, false);
		TupleDescInitEntry(tupdesc, (AttrNumber) 1, "locktype",
						   TEXTOID, -1, 0);
		TupleDescInitEntry(tupdesc, (AttrNumber) 2, "database",
						   OIDOID, -1, 0);
		TupleDescInitEntry(tupdesc, (AttrNumber) 3, "relation",
						   OIDOID, -1, 0);
		TupleDescInitEntry(tupdesc, (AttrNumber) 4, "page",
						   INT4OID, -1, 0);
		TupleDescInitEntry(tupdesc, (AttrNumber) 5, "tuple",
						   INT2OID, -1, 0);
		TupleDescInitEntry(tupdesc, (AttrNumber) 6, "virtualxid",
						   TEXTOID, -1, 0);
		TupleDescInitEntry(tupdesc, (AttrNumber) 7, "transactionid",
						   XIDOID, -1, 0);
		TupleDescInitEntry(tupdesc, (AttrNumber) 8, "classid",
						   OIDOID, -1, 0);
		TupleDescInitEntry(tupdesc, (AttrNumber) 9, "objid",
						   OIDOID, -1, 0);
		TupleDescInitEntry(tupdesc, (AttrNumber) 10, "objsubid",
						   INT2OID, -1, 0);
		TupleDescInitEntry(tupdesc, (AttrNumber) 11, "virtualtransaction",
						   TEXTOID, -1, 0);
		TupleDescInitEntry(tupdesc, (AttrNumber) 12, "pid",
						   INT4OID, -1, 0);
		TupleDescInitEntry(tupdesc, (AttrNumber) 13, "mode",
						   TEXTOID, -1, 0);
		TupleDescInitEntry(tupdesc, (AttrNumber) 14, "granted",
						   BOOLOID, -1, 0);
		TupleDescInitEntry(tupdesc, (AttrNumber) 15, "fastpath",
						   BOOLOID, -1, 0);
		/*
		 * These next columns are specific to GPDB
		 */
		TupleDescInitEntry(tupdesc, (AttrNumber) 16, "mppSessionId",
						   INT4OID, -1, 0);
		TupleDescInitEntry(tupdesc, (AttrNumber) 17, "mppIsWriter",
						   BOOLOID, -1, 0);
		TupleDescInitEntry(tupdesc, (AttrNumber) 18, "gp_segment_id",
						   INT4OID, -1, 0);

		funcctx->tuple_desc = BlessTupleDesc(tupdesc);

		/*
		 * Collect all the locking information that we will format and send
		 * out as a result set.
		 */
		mystatus = (PG_Lock_Status *) palloc(sizeof(PG_Lock_Status));
		funcctx->user_fctx = (void *) mystatus;

		mystatus->lockData = GetLockStatusData();
		mystatus->currIdx = 0;
		mystatus->predLockData = GetPredicateLockStatusData();
		mystatus->predLockIdx = 0;

		mystatus->numSegLocks = 0;
		mystatus->numsegresults = 0;
		mystatus->segresults = NULL;

		/*
		 * Seeing the locks just from the masterDB isn't enough to know what is locked,
		 * or if there is a deadlock.  That's because the segDBs also take locks.
		 * Some locks show up only on the master, some only on the segDBs, and some on both.
		 *
		 * So, let's collect the lock information from all the segDBs.  Sure, this means
		 * there are a lot more rows coming back from pg_locks than before, since most locks
		 * on the segDBs happen across all the segDBs at the same time.  But not always,
		 * so let's play it safe and get them all.
		 */

		if (Gp_role == GP_ROLE_DISPATCH)
		{
			CdbPgResults cdb_pgresults = {NULL, 0};
			StringInfoData buffer;
			int i;
			initStringInfo(&buffer);

			/*
			 * Why dispatch something here, rather than do a UNION ALL in pg_locks view, and
			 * a join to gp_dist_random('gp_id')?  There are several important reasons.
			 *
			 * The union all method is much slower, and requires taking locks on gp_id.
			 * More importantly, applications such as pgAdmin do queries of this view that
			 * involve a correlated subqueries joining to other catalog tables,
			 * which works if we do it this way, but fails
			 * if the view includes the union all.  That completely breaks the server status
			 * display in pgAdmin.
			 *
			 * Why dispatch this way, rather than via SPI?  There are several advantages.
			 * First, it's easy to get "writer gang is busy" errors if we use SPI.
			 *
			 * Second, this should be much faster, as it doesn't require setting up
			 * the interconnect, and doesn't need to touch any actual data tables to be
			 * able to get the gp_segment_id.
			 *
			 * The downside is we get n result sets, where n == number of segDBs.
			 *
			 * It would be better yet if we sent a plan tree rather than a text string,
			 * so the segDBs don't need to parse it.  That would also avoid taking any relation locks
			 * on the segDB to get this info (normally need to get an accessShareLock on pg_locks on the segDB
			 * to make sure it doesn't go away during parsing).  But the only safe way I know to do this
			 * is to hand-build the plan tree, and I'm to lazy to do it right now. It's just a matter of
			 * building a function scan node, and filling it in with our result set info (from the tupledesc).
			 *
			 * One thing to note:  it's OK to join pg_locks with any catalog table or master-only table,
			 * but joining to a distributed table will result in "writer gang busy: possible attempt to
			 * execute volatile function in unsupported context" errors, because
			 * the scan of the distributed table might already be running on the writer gang
			 * when we want to dispatch this.
			 *
			 * This could be fixed by allocating a reader gang and dispatching to that, but the cost
			 * of setting up a new gang is high, and I've never seen anyone need to join this to a
			 * distributed table.
			 *
			 * GPDB_84_MERGE_FIXME: Should we rewrite this in a different way now that we have
			 * ON SEGMENT/ ON MASTER attributes on functions?
			 */
			CdbDispatchCommand("SELECT * FROM pg_catalog.pg_lock_status()", DF_WITH_SNAPSHOT, &cdb_pgresults);

			if (cdb_pgresults.numResults == 0)
				elog(ERROR, "pg_locks didn't get back any data from the segDBs");

			for (i = 0; i < cdb_pgresults.numResults; i++)
			{
				/*
				 * Any error here should have propagated into errbuf, so we shouldn't
				 * ever see anything other that tuples_ok here.  But, check to be
				 * sure.
				 */
				if (PQresultStatus(cdb_pgresults.pg_results[i]) != PGRES_TUPLES_OK)
				{
					cdbdisp_clearCdbPgResults(&cdb_pgresults);
					elog(ERROR,"pg_locks: resultStatus not tuples_Ok");
				}

				/*
				 * numSegLocks needs to be the total size we are returning to
				 * the application. At the start of this loop, it has the count
				 * for the masterDB locks.  Add each of the segDB lock counts.
				 */
				mystatus->numSegLocks += PQntuples(cdb_pgresults.pg_results[i]);

				/*
				 * This query better match the tupledesc we just made above.
				 */
				if (PQnfields(cdb_pgresults.pg_results[i]) != tupdesc->natts)
					elog(ERROR, "unexpected number of columns returned from pg_lock_status() on segment (%d, expected %d)",
						 PQnfields(cdb_pgresults.pg_results[i]), tupdesc->natts);
			}

			mystatus->numsegresults = cdb_pgresults.numResults;
			/*
			 * cdbdisp_dispatchRMCommand copies the result sets into our memory, which
			 * will still exist on the subsequent calls.
			 */
			mystatus->segresults = cdb_pgresults.pg_results;
		}

		MemoryContextSwitchTo(oldcontext);
	}

	funcctx = SRF_PERCALL_SETUP();
	mystatus = (PG_Lock_Status *) funcctx->user_fctx;
	lockData = mystatus->lockData;

	/*
	 * This loop returns all the local lock data from the segment we are running on.
	 */

	while (mystatus->currIdx < lockData->nelements)
	{
		bool		granted;
		LOCKMODE	mode = 0;
		const char *locktypename;
		char		tnbuf[32];
		Datum		values[NUM_LOCK_STATUS_COLUMNS];
		bool		nulls[NUM_LOCK_STATUS_COLUMNS];
		HeapTuple	tuple;
		Datum		result;
		LockInstanceData *instance;

		instance = &(lockData->locks[mystatus->currIdx]);

		/*
		 * Look to see if there are any held lock modes in this PROCLOCK. If
		 * so, report, and destructively modify lockData so we don't report
		 * again.
		 */
		granted = false;
		if (instance->holdMask)
		{
			for (mode = 0; mode < MAX_LOCKMODES; mode++)
			{
				if (instance->holdMask & LOCKBIT_ON(mode))
				{
					granted = true;
					instance->holdMask &= LOCKBIT_OFF(mode);
					break;
				}
			}
		}

		/*
		 * If no (more) held modes to report, see if PROC is waiting for a
		 * lock on this lock.
		 */
		if (!granted)
		{
			if (instance->waitLockMode != NoLock)
			{
				/* Yes, so report it with proper mode */
				mode = instance->waitLockMode;

				/*
				 * We are now done with this PROCLOCK, so advance pointer to
				 * continue with next one on next call.
				 */
				mystatus->currIdx++;
			}
			else
			{
				/*
				 * Okay, we've displayed all the locks associated with this
				 * PROCLOCK, proceed to the next one.
				 */
				mystatus->currIdx++;
				continue;
			}
		}

		/*
		 * Form tuple with appropriate data.
		 */
		MemSet(values, 0, sizeof(values));
		MemSet(nulls, false, sizeof(nulls));

		if (instance->locktag.locktag_type <= LOCKTAG_LAST_TYPE)
			locktypename = LockTagTypeNames[instance->locktag.locktag_type];
		else
		{
			snprintf(tnbuf, sizeof(tnbuf), "unknown %d",
					 (int) instance->locktag.locktag_type);
			locktypename = tnbuf;
		}
		values[0] = CStringGetTextDatum(locktypename);

		switch ((LockTagType) instance->locktag.locktag_type)
		{
			case LOCKTAG_RELATION:
			case LOCKTAG_RELATION_EXTEND:
				values[1] = ObjectIdGetDatum(instance->locktag.locktag_field1);
				values[2] = ObjectIdGetDatum(instance->locktag.locktag_field2);
				nulls[3] = true;
				nulls[4] = true;
				nulls[5] = true;
				nulls[6] = true;
				nulls[7] = true;
				nulls[8] = true;
				nulls[9] = true;
				break;
			case LOCKTAG_PAGE:
				values[1] = ObjectIdGetDatum(instance->locktag.locktag_field1);
				values[2] = ObjectIdGetDatum(instance->locktag.locktag_field2);
				values[3] = UInt32GetDatum(instance->locktag.locktag_field3);
				nulls[4] = true;
				nulls[5] = true;
				nulls[6] = true;
				nulls[7] = true;
				nulls[8] = true;
				nulls[9] = true;
				break;
			case LOCKTAG_TUPLE:
				values[1] = ObjectIdGetDatum(instance->locktag.locktag_field1);
				values[2] = ObjectIdGetDatum(instance->locktag.locktag_field2);
				values[3] = UInt32GetDatum(instance->locktag.locktag_field3);
				values[4] = UInt16GetDatum(instance->locktag.locktag_field4);
				nulls[5] = true;
				nulls[6] = true;
				nulls[7] = true;
				nulls[8] = true;
				nulls[9] = true;
				break;
			case LOCKTAG_TRANSACTION:
				values[6] =
					TransactionIdGetDatum(instance->locktag.locktag_field1);
				nulls[1] = true;
				nulls[2] = true;
				nulls[3] = true;
				nulls[4] = true;
				nulls[5] = true;
				nulls[7] = true;
				nulls[8] = true;
				nulls[9] = true;
				break;
			case LOCKTAG_VIRTUALTRANSACTION:
				values[5] = VXIDGetDatum(instance->locktag.locktag_field1,
										 instance->locktag.locktag_field2);
				nulls[1] = true;
				nulls[2] = true;
				nulls[3] = true;
				nulls[4] = true;
				nulls[6] = true;
				nulls[7] = true;
				nulls[8] = true;
				nulls[9] = true;
				break;
			case LOCKTAG_RELATION_APPENDONLY_SEGMENT_FILE:
				values[1] = ObjectIdGetDatum(instance->locktag.locktag_field1);
				values[2] = ObjectIdGetDatum(instance->locktag.locktag_field2);
				values[7] = ObjectIdGetDatum(instance->locktag.locktag_field3);
				nulls[3] = true;
				nulls[4] = true;
				nulls[5] = true;
				nulls[6] = true;
				nulls[8] = true;
				nulls[9] = true;
				break;
			case LOCKTAG_RESOURCE_QUEUE:
#if 0
				values[1] = ObjectIdGetDatum(proc->databaseId);
#endif
				nulls[1] = true;
				values[8] = ObjectIdGetDatum(instance->locktag.locktag_field1);
				nulls[2] = true;
				nulls[3] = true;
				nulls[4] = true;
				nulls[5] = true;
				nulls[6] = true;
				nulls[7] = true;
				nulls[9] = true;
				break;
			case LOCKTAG_OBJECT:
			case LOCKTAG_USERLOCK:
			case LOCKTAG_ADVISORY:
			default:			/* treat unknown locktags like OBJECT */
				values[1] = ObjectIdGetDatum(instance->locktag.locktag_field1);
				values[7] = ObjectIdGetDatum(instance->locktag.locktag_field2);
				values[8] = ObjectIdGetDatum(instance->locktag.locktag_field3);
				values[9] = Int16GetDatum(instance->locktag.locktag_field4);
				nulls[2] = true;
				nulls[3] = true;
				nulls[4] = true;
				nulls[5] = true;
				nulls[6] = true;
				break;
		}

		values[10] = VXIDGetDatum(instance->backend, instance->lxid);
		if (instance->pid != 0)
			values[11] = Int32GetDatum(instance->pid);
		else
			nulls[11] = true;
		values[12] = CStringGetTextDatum(GetLockmodeName(instance->locktag.locktag_lockmethodid, mode));
		values[13] = BoolGetDatum(granted);
		values[14] = BoolGetDatum(instance->fastpath);
		
		values[15] = Int32GetDatum(instance->mppSessionId);

		values[16] = BoolGetDatum(instance->mppIsWriter);

		values[17] = Int32GetDatum(GpIdentity.segindex);

		tuple = heap_form_tuple(funcctx->tuple_desc, values, nulls);
		result = HeapTupleGetDatum(tuple);
		SRF_RETURN_NEXT(funcctx, result);
	}

	/*
	 * This loop only executes on the masterDB and only in dispatch mode, because that
	 * is the only time we dispatched to the segDBs.
	 */

	while (mystatus->currIdx >= lockData->nelements && mystatus->currIdx < lockData->nelements + mystatus->numSegLocks)
	{
		HeapTuple	tuple;
		Datum		result;
		Datum		values[NUM_LOCK_STATUS_COLUMNS];
		bool		nulls[NUM_LOCK_STATUS_COLUMNS];
		int i;
		int whichresultset = 0;
		int whichelement = mystatus->currIdx - lockData->nelements;
		int whichrow = whichelement;

		Assert(Gp_role == GP_ROLE_DISPATCH);

		/*
		 * Because we have one result set per segDB (rather than one big result set with everything),
		 * we need to figure out which result set we are on, and which row within that result set
		 * we are returning.
		 *
		 * So, we walk through all the result sets and all the rows in each one, in order.
		 */

		while(whichrow >= PQntuples(mystatus->segresults[whichresultset]))
		{
			whichrow -= PQntuples(mystatus->segresults[whichresultset]);
			whichresultset++;
			if (whichresultset >= mystatus->numsegresults)
				break;
		}

		/*
		 * If this condition is true, we have already sent everything back,
		 * and we just want to do the SRF_RETURN_DONE
		 */
		if (whichresultset >= mystatus->numsegresults)
			break;

		mystatus->currIdx++;

		/*
		 * Form tuple with appropriate data we got from the segDBs
		 */
		MemSet(values, 0, sizeof(values));
		MemSet(nulls, false, sizeof(nulls));

		/*
		 * For each column, extract out the value (which comes out in text).
		 * Convert it to the appropriate datatype to match our tupledesc,
		 * and put that in values.
		 * The columns look like this (from select statement earlier):
		 *
		 * "   (locktype text, database oid, relation oid, page int4, tuple int2,"
		 *	"   transactionid xid, classid oid, objid oid, objsubid int2,"
		 *	"    transaction xid, pid int4, mode text, granted boolean, "
		 *	"    mppSessionId int4, mppIsWriter boolean, gp_segment_id int4) ,"
		 */

		values[0] = CStringGetTextDatum(PQgetvalue(mystatus->segresults[whichresultset], whichrow, 0));
		values[1] = ObjectIdGetDatum(atoi(PQgetvalue(mystatus->segresults[whichresultset], whichrow, 1)));
		values[2] = ObjectIdGetDatum(atoi(PQgetvalue(mystatus->segresults[whichresultset], whichrow, 2)));
		values[3] = UInt32GetDatum(atoi(PQgetvalue(mystatus->segresults[whichresultset], whichrow, 3)));
		values[4] = UInt16GetDatum(atoi(PQgetvalue(mystatus->segresults[whichresultset], whichrow, 4)));

		values[5] = CStringGetTextDatum(PQgetvalue(mystatus->segresults[whichresultset], whichrow, 5));
		values[6] = TransactionIdGetDatum(atoi(PQgetvalue(mystatus->segresults[whichresultset], whichrow, 6)));
		values[7] = ObjectIdGetDatum(atoi(PQgetvalue(mystatus->segresults[whichresultset], whichrow, 7)));
		values[8] = ObjectIdGetDatum(atoi(PQgetvalue(mystatus->segresults[whichresultset], whichrow, 8)));
		values[9] = UInt16GetDatum(atoi(PQgetvalue(mystatus->segresults[whichresultset], whichrow, 9)));

		values[10] = CStringGetTextDatum(PQgetvalue(mystatus->segresults[whichresultset], whichrow, 10));
		values[11] = UInt32GetDatum(atoi(PQgetvalue(mystatus->segresults[whichresultset], whichrow, 11)));
		values[12] = CStringGetTextDatum(PQgetvalue(mystatus->segresults[whichresultset], whichrow, 12));
		values[13] = BoolGetDatum(strncmp(PQgetvalue(mystatus->segresults[whichresultset], whichrow,13),"t",1)==0);
		values[14] = BoolGetDatum(strncmp(PQgetvalue(mystatus->segresults[whichresultset], whichrow,14),"t",1)==0);
		values[15] = Int32GetDatum(atoi(PQgetvalue(mystatus->segresults[whichresultset], whichrow,15)));
		values[16] = BoolGetDatum(strncmp(PQgetvalue(mystatus->segresults[whichresultset], whichrow,16),"t",1)==0);
		values[17] = Int32GetDatum(atoi(PQgetvalue(mystatus->segresults[whichresultset], whichrow,17)));

		/*
		 * Copy the null info over.  It should all match properly.
		 */
		for (i = 0; i < NUM_LOCK_STATUS_COLUMNS; i++)
		{
			nulls[i] = PQgetisnull(mystatus->segresults[whichresultset], whichrow, i);
		}

		tuple = heap_form_tuple(funcctx->tuple_desc, values, nulls);
		result = HeapTupleGetDatum(tuple);
		SRF_RETURN_NEXT(funcctx, result);
	}

	/*
	 * Have returned all regular locks. Now start on the SIREAD predicate
	 * locks.
	 */
	predLockData = mystatus->predLockData;
	if (mystatus->predLockIdx < predLockData->nelements)
	{
		PredicateLockTargetType lockType;

		PREDICATELOCKTARGETTAG *predTag = &(predLockData->locktags[mystatus->predLockIdx]);
		SERIALIZABLEXACT *xact = &(predLockData->xacts[mystatus->predLockIdx]);
		Datum		values[NUM_LOCK_STATUS_COLUMNS];
		bool		nulls[NUM_LOCK_STATUS_COLUMNS];
		HeapTuple	tuple;
		Datum		result;

		mystatus->predLockIdx++;

		/*
		 * Form tuple with appropriate data.
		 */
		MemSet(values, 0, sizeof(values));
		MemSet(nulls, false, sizeof(nulls));

		/* lock type */
		lockType = GET_PREDICATELOCKTARGETTAG_TYPE(*predTag);

		values[0] = CStringGetTextDatum(PredicateLockTagTypeNames[lockType]);

		/* lock target */
		values[1] = GET_PREDICATELOCKTARGETTAG_DB(*predTag);
		values[2] = GET_PREDICATELOCKTARGETTAG_RELATION(*predTag);
		if (lockType == PREDLOCKTAG_TUPLE)
			values[4] = GET_PREDICATELOCKTARGETTAG_OFFSET(*predTag);
		else
			nulls[4] = true;
		if ((lockType == PREDLOCKTAG_TUPLE) ||
			(lockType == PREDLOCKTAG_PAGE))
			values[3] = GET_PREDICATELOCKTARGETTAG_PAGE(*predTag);
		else
			nulls[3] = true;

		/* these fields are targets for other types of locks */
		nulls[5] = true;		/* virtualxid */
		nulls[6] = true;		/* transactionid */
		nulls[7] = true;		/* classid */
		nulls[8] = true;		/* objid */
		nulls[9] = true;		/* objsubid */

		/* lock holder */
		values[10] = VXIDGetDatum(xact->vxid.backendId,
								  xact->vxid.localTransactionId);
		if (xact->pid != 0)
			values[11] = Int32GetDatum(xact->pid);
		else
			nulls[11] = true;

		/*
		 * Lock mode. Currently all predicate locks are SIReadLocks, which are
		 * always held (never waiting) and have no fast path
		 */
		values[12] = CStringGetTextDatum("SIReadLock");
		values[13] = BoolGetDatum(true);
		values[14] = BoolGetDatum(false);

		/*
		 * GPDB_91_MERGE_FIXME: what to set these GPDB-specific fields to?
		 * These commented-out values are copy-pasted from the code above
		 * for normal locks.
		 */
		//values[14] = Int32GetDatum(proc->mppSessionId);
		//values[15] = BoolGetDatum(proc->mppIsWriter);
		//values[16] = Int32GetDatum(Gp_segment);

		tuple = heap_form_tuple(funcctx->tuple_desc, values, nulls);
		result = HeapTupleGetDatum(tuple);
		SRF_RETURN_NEXT(funcctx, result);
	}

	/*
	 * if we dispatched to the segDBs, free up the memory holding the result sets.
	 * Otherwise we might leak this memory each time we got called (does it automatically
	 * get freed by the pool being deleted?  Probably, but this is safer).
	 */
	if (mystatus->segresults != NULL)
	{
		int i;
		for (i = 0; i < mystatus->numsegresults; i++)
			PQclear(mystatus->segresults[i]);

		free(mystatus->segresults);
	}

	SRF_RETURN_DONE(funcctx);
}


/*
 * Functions for manipulating advisory locks
 *
 * We make use of the locktag fields as follows:
 *
 *	field1: MyDatabaseId ... ensures locks are local to each database
 *	field2: first of 2 int4 keys, or high-order half of an int8 key
 *	field3: second of 2 int4 keys, or low-order half of an int8 key
 *	field4: 1 if using an int8 key, 2 if using 2 int4 keys
 */
#define SET_LOCKTAG_INT64(tag, key64) \
	SET_LOCKTAG_ADVISORY(tag, \
						 MyDatabaseId, \
						 (uint32) ((key64) >> 32), \
						 (uint32) (key64), \
						 1)
#define SET_LOCKTAG_INT32(tag, key1, key2) \
	SET_LOCKTAG_ADVISORY(tag, MyDatabaseId, key1, key2, 2)

static void
PreventAdvisoryLocksInParallelMode(void)
{
	if (IsInParallelMode())
		ereport(ERROR,
				(errcode(ERRCODE_INVALID_TRANSACTION_STATE),
		   errmsg("cannot use advisory locks during a parallel operation")));
}

/*
 * pg_advisory_lock(int8) - acquire exclusive lock on an int8 key
 */
Datum
pg_advisory_lock_int8(PG_FUNCTION_ARGS)
{
	int64		key = PG_GETARG_INT64(0);
	LOCKTAG		tag;

	PreventAdvisoryLocksInParallelMode();
	SET_LOCKTAG_INT64(tag, key);

	(void) LockAcquire(&tag, ExclusiveLock, true, false);

	PG_RETURN_VOID();
}

/*
 * pg_advisory_xact_lock(int8) - acquire xact scoped
 * exclusive lock on an int8 key
 */
Datum
pg_advisory_xact_lock_int8(PG_FUNCTION_ARGS)
{
	int64		key = PG_GETARG_INT64(0);
	LOCKTAG		tag;

	PreventAdvisoryLocksInParallelMode();
	SET_LOCKTAG_INT64(tag, key);

	(void) LockAcquire(&tag, ExclusiveLock, false, false);

	PG_RETURN_VOID();
}

/*
 * pg_advisory_lock_shared(int8) - acquire share lock on an int8 key
 */
Datum
pg_advisory_lock_shared_int8(PG_FUNCTION_ARGS)
{
	int64		key = PG_GETARG_INT64(0);
	LOCKTAG		tag;

	PreventAdvisoryLocksInParallelMode();
	SET_LOCKTAG_INT64(tag, key);

	(void) LockAcquire(&tag, ShareLock, true, false);

	PG_RETURN_VOID();
}

/*
 * pg_advisory_xact_lock_shared(int8) - acquire xact scoped
 * share lock on an int8 key
 */
Datum
pg_advisory_xact_lock_shared_int8(PG_FUNCTION_ARGS)
{
	int64		key = PG_GETARG_INT64(0);
	LOCKTAG		tag;

	PreventAdvisoryLocksInParallelMode();
	SET_LOCKTAG_INT64(tag, key);

	(void) LockAcquire(&tag, ShareLock, false, false);

	PG_RETURN_VOID();
}

/*
 * pg_try_advisory_lock(int8) - acquire exclusive lock on an int8 key, no wait
 *
 * Returns true if successful, false if lock not available
 */
Datum
pg_try_advisory_lock_int8(PG_FUNCTION_ARGS)
{
	int64		key = PG_GETARG_INT64(0);
	LOCKTAG		tag;
	LockAcquireResult res;

	PreventAdvisoryLocksInParallelMode();
	SET_LOCKTAG_INT64(tag, key);

	res = LockAcquire(&tag, ExclusiveLock, true, true);

	PG_RETURN_BOOL(res != LOCKACQUIRE_NOT_AVAIL);
}

/*
 * pg_try_advisory_xact_lock(int8) - acquire xact scoped
 * exclusive lock on an int8 key, no wait
 *
 * Returns true if successful, false if lock not available
 */
Datum
pg_try_advisory_xact_lock_int8(PG_FUNCTION_ARGS)
{
	int64		key = PG_GETARG_INT64(0);
	LOCKTAG		tag;
	LockAcquireResult res;

	PreventAdvisoryLocksInParallelMode();
	SET_LOCKTAG_INT64(tag, key);

	res = LockAcquire(&tag, ExclusiveLock, false, true);

	PG_RETURN_BOOL(res != LOCKACQUIRE_NOT_AVAIL);
}

/*
 * pg_try_advisory_lock_shared(int8) - acquire share lock on an int8 key, no wait
 *
 * Returns true if successful, false if lock not available
 */
Datum
pg_try_advisory_lock_shared_int8(PG_FUNCTION_ARGS)
{
	int64		key = PG_GETARG_INT64(0);
	LOCKTAG		tag;
	LockAcquireResult res;

	PreventAdvisoryLocksInParallelMode();
	SET_LOCKTAG_INT64(tag, key);

	res = LockAcquire(&tag, ShareLock, true, true);

	PG_RETURN_BOOL(res != LOCKACQUIRE_NOT_AVAIL);
}

/*
 * pg_try_advisory_xact_lock_shared(int8) - acquire xact scoped
 * share lock on an int8 key, no wait
 *
 * Returns true if successful, false if lock not available
 */
Datum
pg_try_advisory_xact_lock_shared_int8(PG_FUNCTION_ARGS)
{
	int64		key = PG_GETARG_INT64(0);
	LOCKTAG		tag;
	LockAcquireResult res;

	PreventAdvisoryLocksInParallelMode();
	SET_LOCKTAG_INT64(tag, key);

	res = LockAcquire(&tag, ShareLock, false, true);

	PG_RETURN_BOOL(res != LOCKACQUIRE_NOT_AVAIL);
}

/*
 * pg_advisory_unlock(int8) - release exclusive lock on an int8 key
 *
 * Returns true if successful, false if lock was not held
*/
Datum
pg_advisory_unlock_int8(PG_FUNCTION_ARGS)
{
	int64		key = PG_GETARG_INT64(0);
	LOCKTAG		tag;
	bool		res;

	PreventAdvisoryLocksInParallelMode();
	SET_LOCKTAG_INT64(tag, key);

	res = LockRelease(&tag, ExclusiveLock, true);

	PG_RETURN_BOOL(res);
}

/*
 * pg_advisory_unlock_shared(int8) - release share lock on an int8 key
 *
 * Returns true if successful, false if lock was not held
 */
Datum
pg_advisory_unlock_shared_int8(PG_FUNCTION_ARGS)
{
	int64		key = PG_GETARG_INT64(0);
	LOCKTAG		tag;
	bool		res;

	PreventAdvisoryLocksInParallelMode();
	SET_LOCKTAG_INT64(tag, key);

	res = LockRelease(&tag, ShareLock, true);

	PG_RETURN_BOOL(res);
}

/*
 * pg_advisory_lock(int4, int4) - acquire exclusive lock on 2 int4 keys
 */
Datum
pg_advisory_lock_int4(PG_FUNCTION_ARGS)
{
	int32		key1 = PG_GETARG_INT32(0);
	int32		key2 = PG_GETARG_INT32(1);
	LOCKTAG		tag;

	PreventAdvisoryLocksInParallelMode();
	SET_LOCKTAG_INT32(tag, key1, key2);

	(void) LockAcquire(&tag, ExclusiveLock, true, false);

	PG_RETURN_VOID();
}

/*
 * pg_advisory_xact_lock(int4, int4) - acquire xact scoped
 * exclusive lock on 2 int4 keys
 */
Datum
pg_advisory_xact_lock_int4(PG_FUNCTION_ARGS)
{
	int32		key1 = PG_GETARG_INT32(0);
	int32		key2 = PG_GETARG_INT32(1);
	LOCKTAG		tag;

	PreventAdvisoryLocksInParallelMode();
	SET_LOCKTAG_INT32(tag, key1, key2);

	(void) LockAcquire(&tag, ExclusiveLock, false, false);

	PG_RETURN_VOID();
}

/*
 * pg_advisory_lock_shared(int4, int4) - acquire share lock on 2 int4 keys
 */
Datum
pg_advisory_lock_shared_int4(PG_FUNCTION_ARGS)
{
	int32		key1 = PG_GETARG_INT32(0);
	int32		key2 = PG_GETARG_INT32(1);
	LOCKTAG		tag;

	PreventAdvisoryLocksInParallelMode();
	SET_LOCKTAG_INT32(tag, key1, key2);

	(void) LockAcquire(&tag, ShareLock, true, false);

	PG_RETURN_VOID();
}

/*
 * pg_advisory_xact_lock_shared(int4, int4) - acquire xact scoped
 * share lock on 2 int4 keys
 */
Datum
pg_advisory_xact_lock_shared_int4(PG_FUNCTION_ARGS)
{
	int32		key1 = PG_GETARG_INT32(0);
	int32		key2 = PG_GETARG_INT32(1);
	LOCKTAG		tag;

	PreventAdvisoryLocksInParallelMode();
	SET_LOCKTAG_INT32(tag, key1, key2);

	(void) LockAcquire(&tag, ShareLock, false, false);

	PG_RETURN_VOID();
}

/*
 * pg_try_advisory_lock(int4, int4) - acquire exclusive lock on 2 int4 keys, no wait
 *
 * Returns true if successful, false if lock not available
 */
Datum
pg_try_advisory_lock_int4(PG_FUNCTION_ARGS)
{
	int32		key1 = PG_GETARG_INT32(0);
	int32		key2 = PG_GETARG_INT32(1);
	LOCKTAG		tag;
	LockAcquireResult res;

	PreventAdvisoryLocksInParallelMode();
	SET_LOCKTAG_INT32(tag, key1, key2);

	res = LockAcquire(&tag, ExclusiveLock, true, true);

	PG_RETURN_BOOL(res != LOCKACQUIRE_NOT_AVAIL);
}

/*
 * pg_try_advisory_xact_lock(int4, int4) - acquire xact scoped
 * exclusive lock on 2 int4 keys, no wait
 *
 * Returns true if successful, false if lock not available
 */
Datum
pg_try_advisory_xact_lock_int4(PG_FUNCTION_ARGS)
{
	int32		key1 = PG_GETARG_INT32(0);
	int32		key2 = PG_GETARG_INT32(1);
	LOCKTAG		tag;
	LockAcquireResult res;

	PreventAdvisoryLocksInParallelMode();
	SET_LOCKTAG_INT32(tag, key1, key2);

	res = LockAcquire(&tag, ExclusiveLock, false, true);

	PG_RETURN_BOOL(res != LOCKACQUIRE_NOT_AVAIL);
}

/*
 * pg_try_advisory_lock_shared(int4, int4) - acquire share lock on 2 int4 keys, no wait
 *
 * Returns true if successful, false if lock not available
 */
Datum
pg_try_advisory_lock_shared_int4(PG_FUNCTION_ARGS)
{
	int32		key1 = PG_GETARG_INT32(0);
	int32		key2 = PG_GETARG_INT32(1);
	LOCKTAG		tag;
	LockAcquireResult res;

	PreventAdvisoryLocksInParallelMode();
	SET_LOCKTAG_INT32(tag, key1, key2);

	res = LockAcquire(&tag, ShareLock, true, true);

	PG_RETURN_BOOL(res != LOCKACQUIRE_NOT_AVAIL);
}

/*
 * pg_try_advisory_xact_lock_shared(int4, int4) - acquire xact scoped
 * share lock on 2 int4 keys, no wait
 *
 * Returns true if successful, false if lock not available
 */
Datum
pg_try_advisory_xact_lock_shared_int4(PG_FUNCTION_ARGS)
{
	int32		key1 = PG_GETARG_INT32(0);
	int32		key2 = PG_GETARG_INT32(1);
	LOCKTAG		tag;
	LockAcquireResult res;

	PreventAdvisoryLocksInParallelMode();
	SET_LOCKTAG_INT32(tag, key1, key2);

	res = LockAcquire(&tag, ShareLock, false, true);

	PG_RETURN_BOOL(res != LOCKACQUIRE_NOT_AVAIL);
}

/*
 * pg_advisory_unlock(int4, int4) - release exclusive lock on 2 int4 keys
 *
 * Returns true if successful, false if lock was not held
*/
Datum
pg_advisory_unlock_int4(PG_FUNCTION_ARGS)
{
	int32		key1 = PG_GETARG_INT32(0);
	int32		key2 = PG_GETARG_INT32(1);
	LOCKTAG		tag;
	bool		res;

	PreventAdvisoryLocksInParallelMode();
	SET_LOCKTAG_INT32(tag, key1, key2);

	res = LockRelease(&tag, ExclusiveLock, true);

	PG_RETURN_BOOL(res);
}

/*
 * pg_advisory_unlock_shared(int4, int4) - release share lock on 2 int4 keys
 *
 * Returns true if successful, false if lock was not held
 */
Datum
pg_advisory_unlock_shared_int4(PG_FUNCTION_ARGS)
{
	int32		key1 = PG_GETARG_INT32(0);
	int32		key2 = PG_GETARG_INT32(1);
	LOCKTAG		tag;
	bool		res;

	PreventAdvisoryLocksInParallelMode();
	SET_LOCKTAG_INT32(tag, key1, key2);

	res = LockRelease(&tag, ShareLock, true);

	PG_RETURN_BOOL(res);
}

/*
 * pg_advisory_unlock_all() - release all advisory locks
 */
Datum
pg_advisory_unlock_all(PG_FUNCTION_ARGS)
{
	LockReleaseSession(USER_LOCKMETHOD);

	PG_RETURN_VOID();
}<|MERGE_RESOLUTION|>--- conflicted
+++ resolved
@@ -33,11 +33,8 @@
 	"tuple",
 	"transactionid",
 	"virtualxid",
-<<<<<<< HEAD
 	"append-only segment file",
-=======
 	"speculative token",
->>>>>>> ab93f90c
 	"object",
 	"resource queue",
 	"userlock",
