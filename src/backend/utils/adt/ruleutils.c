--- conflicted
+++ resolved
@@ -24,13 +24,10 @@
 #include "catalog/pg_opclass.h"
 #include "catalog/pg_operator.h"
 #include "catalog/pg_trigger.h"
-<<<<<<< HEAD
 #include "cdb/cdbpartition.h"
+#include "commands/defrem.h"
 #include "commands/tablecmds.h"
 #include "commands/tablespace.h"
-=======
-#include "commands/defrem.h"
->>>>>>> a78fcfb5
 #include "executor/spi.h"
 #include "funcapi.h"
 #include "nodes/makefuncs.h"
@@ -5733,15 +5730,7 @@
 	Form_pg_opclass opcrec;
 	char	   *opcname;
 	char	   *nspname;
-<<<<<<< HEAD
-	bool		isvisible;
 	cqContext  *pcqCtx;
-
-	/* Domains use their base type's default opclass */
-	if (OidIsValid(actual_datatype))
-		actual_datatype = getBaseType(actual_datatype);
-=======
->>>>>>> a78fcfb5
 
 	pcqCtx = caql_beginscan(
 			NULL,
