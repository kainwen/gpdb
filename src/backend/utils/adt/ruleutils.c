/*-------------------------------------------------------------------------
 *
 * ruleutils.c
 *	  Functions to convert stored expressions/querytrees back to
 *	  source text
 *
 * Portions Copyright (c) 1996-2013, PostgreSQL Global Development Group
 * Portions Copyright (c) 1994, Regents of the University of California
 *
 *
 * IDENTIFICATION
 *	  src/backend/utils/adt/ruleutils.c
 *
 *-------------------------------------------------------------------------
 */
#include "postgres.h"

#include <unistd.h>
#include <fcntl.h>

#include "access/htup_details.h"
#include "access/sysattr.h"
#include "catalog/dependency.h"
#include "catalog/indexing.h"
#include "catalog/pg_aggregate.h"
#include "catalog/pg_authid.h"
#include "catalog/pg_attribute_encoding.h"
#include "catalog/pg_collation.h"
#include "catalog/pg_constraint.h"
#include "catalog/pg_depend.h"
#include "catalog/pg_language.h"
#include "catalog/pg_opclass.h"
#include "catalog/pg_operator.h"
#include "catalog/pg_proc.h"
#include "catalog/pg_trigger.h"
#include "catalog/pg_type.h"
#include "commands/defrem.h"
#include "commands/tablecmds.h"
#include "commands/tablespace.h"
#include "executor/spi.h"
#include "funcapi.h"
#include "nodes/makefuncs.h"
#include "nodes/nodeFuncs.h"
#include "optimizer/clauses.h"
#include "optimizer/tlist.h"
#include "parser/keywords.h"
#include "parser/parse_agg.h"
#include "parser/parse_func.h"
#include "parser/parse_oper.h"
#include "parser/parse_cte.h"
#include "parser/parser.h"
#include "parser/parsetree.h"
#include "rewrite/rewriteHandler.h"
#include "rewrite/rewriteManip.h"
#include "rewrite/rewriteSupport.h"
#include "utils/array.h"
#include "utils/builtins.h"
#include "utils/fmgroids.h"
#include "utils/lsyscache.h"
#include "utils/rel.h"
#include "utils/syscache.h"
#include "utils/tqual.h"
#include "utils/typcache.h"
#include "utils/xml.h"

#include "cdb/cdbpartition.h"
#include "catalog/pg_partition.h"
#include "catalog/pg_partition_rule.h"

/* ----------
 * Pretty formatting constants
 * ----------
 */

/* Indent counts */
#define PRETTYINDENT_STD		8
#define PRETTYINDENT_JOIN	   13
#define PRETTYINDENT_JOIN_ON	(PRETTYINDENT_JOIN-PRETTYINDENT_STD)
#define PRETTYINDENT_VAR		4

/* Pretty flags */
#define PRETTYFLAG_PAREN		1
#define PRETTYFLAG_INDENT		2

/* Default line length for pretty-print wrapping: 0 means wrap always */
#define WRAP_COLUMN_DEFAULT		0

/* macro to test if pretty action needed */
#define PRETTY_PAREN(context)	((context)->prettyFlags & PRETTYFLAG_PAREN)
#define PRETTY_INDENT(context)	((context)->prettyFlags & PRETTYFLAG_INDENT)


/* ----------
 * Local data types
 * ----------
 */

/* Context info needed for invoking a recursive querytree display routine */
typedef struct
{
	StringInfo	buf;			/* output buffer to append to */
	List	   *namespaces;		/* List of deparse_namespace nodes */
	List	   *windowClause;	/* Current query level's WINDOW clause */
	List	   *windowTList;	/* targetlist for resolving WINDOW clause */
	List	   *groupClause;	/* Current query level's GROUP BY clause */
	int			prettyFlags;	/* enabling of pretty-print functions */
	int			wrapColumn;		/* max line length, or -1 for no limit */
	int			indentLevel;	/* current indent level for prettyprint */
	bool		varprefix;		/* TRUE to print prefixes on Vars */
} deparse_context;

/*
 * Each level of query context around a subtree needs a level of Var namespace.
 * A Var having varlevelsup=N refers to the N'th item (counting from 0) in
 * the current context's namespaces list.
 *
 * The rangetable is the list of actual RTEs from the query tree, and the
 * cte list is the list of actual CTEs.
 *
 * rtable_names holds the alias name to be used for each RTE (either a C
 * string, or NULL for nameless RTEs such as unnamed joins).
 * rtable_columns holds the column alias names to be used for each RTE.
 *
 * In some cases we need to make names of merged JOIN USING columns unique
 * across the whole query, not only per-RTE.  If so, unique_using is TRUE
 * and using_names is a list of C strings representing names already assigned
 * to USING columns.
 *
 * When deparsing plan trees, there is always just a single item in the
 * deparse_namespace list (since a plan tree never contains Vars with
 * varlevelsup > 0).  We store the PlanState node that is the immediate
 * parent of the expression to be deparsed, as well as a list of that
 * PlanState's ancestors.  In addition, we store its outer and inner subplan
 * state nodes, as well as their plan nodes' targetlists, and the indextlist
 * if the current PlanState is an IndexOnlyScanState.  (These fields could
 * be derived on-the-fly from the current PlanState, but it seems notationally
 * clearer to set them up as separate fields.)
 */
typedef struct
{
	List	   *rtable;			/* List of RangeTblEntry nodes */
	List	   *rtable_names;	/* Parallel list of names for RTEs */
	List	   *rtable_columns; /* Parallel list of deparse_columns structs */
	List	   *ctes;			/* List of CommonTableExpr nodes */
	/* Workspace for column alias assignment: */
	bool		unique_using;	/* Are we making USING names globally unique */
	List	   *using_names;	/* List of assigned names for USING columns */
	/* Remaining fields are used only when deparsing a Plan tree: */
	PlanState  *planstate;		/* immediate parent of current expression */
	List	   *ancestors;		/* ancestors of planstate */
	PlanState  *outer_planstate;	/* outer subplan state, or NULL if none */
	PlanState  *inner_planstate;	/* inner subplan state, or NULL if none */
	List	   *outer_tlist;	/* referent for OUTER_VAR Vars */
	List	   *inner_tlist;	/* referent for INNER_VAR Vars */
	List	   *index_tlist;	/* referent for INDEX_VAR Vars */
} deparse_namespace;

/*
 * Per-relation data about column alias names.
 *
 * Selecting aliases is unreasonably complicated because of the need to dump
 * rules/views whose underlying tables may have had columns added, deleted, or
 * renamed since the query was parsed.	We must nonetheless print the rule/view
 * in a form that can be reloaded and will produce the same results as before.
 *
 * For each RTE used in the query, we must assign column aliases that are
 * unique within that RTE.	SQL does not require this of the original query,
 * but due to factors such as *-expansion we need to be able to uniquely
 * reference every column in a decompiled query.  As long as we qualify all
 * column references, per-RTE uniqueness is sufficient for that.
 *
 * However, we can't ensure per-column name uniqueness for unnamed join RTEs,
 * since they just inherit column names from their input RTEs, and we can't
 * rename the columns at the join level.  Most of the time this isn't an issue
 * because we don't need to reference the join's output columns as such; we
 * can reference the input columns instead.  That approach fails for merged
 * FULL JOIN USING columns, however, so when we have one of those in an
 * unnamed join, we have to make that column's alias globally unique across
 * the whole query to ensure it can be referenced unambiguously.
 *
 * Another problem is that a JOIN USING clause requires the columns to be
 * merged to have the same aliases in both input RTEs.	To handle that, we do
 * USING-column alias assignment in a recursive traversal of the query's
 * jointree.  When descending through a JOIN with USING, we preassign the
 * USING column names to the child columns, overriding other rules for column
 * alias assignment.
 *
 * Another problem is that if a JOIN's input tables have had columns added or
 * deleted since the query was parsed, we must generate a column alias list
 * for the join that matches the current set of input columns --- otherwise, a
 * change in the number of columns in the left input would throw off matching
 * of aliases to columns of the right input.  Thus, positions in the printable
 * column alias list are not necessarily one-for-one with varattnos of the
 * JOIN, so we need a separate new_colnames[] array for printing purposes.
 */
typedef struct
{
	/*
	 * colnames is an array containing column aliases to use for columns that
	 * existed when the query was parsed.  Dropped columns have NULL entries.
	 * This array can be directly indexed by varattno to get a Var's name.
	 *
	 * Non-NULL entries are guaranteed unique within the RTE, *except* when
	 * this is for an unnamed JOIN RTE.  In that case we merely copy up names
	 * from the two input RTEs.
	 *
	 * During the recursive descent in set_using_names(), forcible assignment
	 * of a child RTE's column name is represented by pre-setting that element
	 * of the child's colnames array.  So at that stage, NULL entries in this
	 * array just mean that no name has been preassigned, not necessarily that
	 * the column is dropped.
	 */
	int			num_cols;		/* length of colnames[] array */
	char	  **colnames;		/* array of C strings and NULLs */

	/*
	 * new_colnames is an array containing column aliases to use for columns
	 * that would exist if the query was re-parsed against the current
	 * definitions of its base tables.	This is what to print as the column
	 * alias list for the RTE.	This array does not include dropped columns,
	 * but it will include columns added since original parsing.  Indexes in
	 * it therefore have little to do with current varattno values.  As above,
	 * entries are unique unless this is for an unnamed JOIN RTE.  (In such an
	 * RTE, we never actually print this array, but we must compute it anyway
	 * for possible use in computing column names of upper joins.) The
	 * parallel array is_new_col marks which of these columns are new since
	 * original parsing.  Entries with is_new_col false must match the
	 * non-NULL colnames entries one-for-one.
	 */
	int			num_new_cols;	/* length of new_colnames[] array */
	char	  **new_colnames;	/* array of C strings */
	bool	   *is_new_col;		/* array of bool flags */

	/* This flag tells whether we should actually print a column alias list */
	bool		printaliases;

	/*
	 * If this struct is for a JOIN RTE, we fill these fields during the
	 * set_using_names() pass to describe its relationship to its child RTEs.
	 *
	 * leftattnos and rightattnos are arrays with one entry per existing
	 * output column of the join (hence, indexable by join varattno).  For a
	 * simple reference to a column of the left child, leftattnos[i] is the
	 * child RTE's attno and rightattnos[i] is zero; and conversely for a
	 * column of the right child.  But for merged columns produced by JOIN
	 * USING/NATURAL JOIN, both leftattnos[i] and rightattnos[i] are nonzero.
	 *
	 * If it's a JOIN USING, usingNames holds the alias names selected for the
	 * merged columns (these might be different from the original USING list,
	 * if we had to modify names to achieve uniqueness).
	 */
	int			leftrti;		/* rangetable index of left child */
	int			rightrti;		/* rangetable index of right child */
	int		   *leftattnos;		/* left-child varattnos of join cols, or 0 */
	int		   *rightattnos;	/* right-child varattnos of join cols, or 0 */
	List	   *usingNames;		/* names assigned to merged columns */
} deparse_columns;

/* This macro is analogous to rt_fetch(), but for deparse_columns structs */
#define deparse_columns_fetch(rangetable_index, dpns) \
	((deparse_columns *) list_nth((dpns)->rtable_columns, (rangetable_index)-1))


/* ----------
 * Global data
 * ----------
 */
static SPIPlanPtr plan_getrulebyoid = NULL;
static const char *query_getrulebyoid = "SELECT * FROM pg_catalog.pg_rewrite WHERE oid = $1";
static SPIPlanPtr plan_getviewrule = NULL;
static const char *query_getviewrule = "SELECT * FROM pg_catalog.pg_rewrite WHERE ev_class = $1 AND rulename = $2";

/* GUC parameters */
bool		quote_all_identifiers = false;


/* ----------
 * Local functions
 *
 * Most of these functions used to use fixed-size buffers to build their
 * results.  Now, they take an (already initialized) StringInfo object
 * as a parameter, and append their text output to its contents.
 * ----------
 */
static char *deparse_expression_pretty(Node *expr, List *dpcontext,
						  bool forceprefix, bool showimplicit,
						  int prettyFlags, int startIndent);
static char *pg_get_viewdef_worker(Oid viewoid,
					  int prettyFlags, int wrapColumn);
static char *pg_get_triggerdef_worker(Oid trigid, bool pretty);
static void decompile_column_index_array(Datum column_index_array, Oid relId,
							 StringInfo buf);
static char *pg_get_ruledef_worker(Oid ruleoid, int prettyFlags);
static char *pg_get_indexdef_worker(Oid indexrelid, int colno,
					   const Oid *excludeOps,
					   bool attrsOnly, bool showTblSpc,
					   int prettyFlags);
static char *pg_get_constraintdef_worker(Oid constraintId, bool fullCommand,
							int prettyFlags);
static text *pg_get_expr_worker(text *expr, Oid relid, const char *relname,
				   int prettyFlags);
static int print_function_arguments(StringInfo buf, HeapTuple proctup,
						 bool print_table_args, bool print_defaults);
static void print_function_rettype(StringInfo buf, HeapTuple proctup);
static void set_rtable_names(deparse_namespace *dpns, List *parent_namespaces,
				 Bitmapset *rels_used);
static bool refname_is_unique(char *refname, deparse_namespace *dpns,
				  List *parent_namespaces);
static void set_deparse_for_query(deparse_namespace *dpns, Query *query,
					  List *parent_namespaces);
static void set_simple_column_names(deparse_namespace *dpns);
static bool has_unnamed_full_join_using(Node *jtnode);
static void set_using_names(deparse_namespace *dpns, Node *jtnode);
static void set_relation_column_names(deparse_namespace *dpns,
						  RangeTblEntry *rte,
						  deparse_columns *colinfo);
static void set_join_column_names(deparse_namespace *dpns, RangeTblEntry *rte,
					  deparse_columns *colinfo);
static bool colname_is_unique(char *colname, deparse_namespace *dpns,
				  deparse_columns *colinfo);
static char *make_colname_unique(char *colname, deparse_namespace *dpns,
					deparse_columns *colinfo);
static void expand_colnames_array_to(deparse_columns *colinfo, int n);
static void identify_join_columns(JoinExpr *j, RangeTblEntry *jrte,
					  deparse_columns *colinfo);
static void flatten_join_using_qual(Node *qual,
						List **leftvars, List **rightvars);
static char *get_rtable_name(int rtindex, deparse_context *context);
static void set_deparse_planstate(deparse_namespace *dpns, PlanState *ps);
static void push_child_plan(deparse_namespace *dpns, PlanState *ps,
				deparse_namespace *save_dpns);
static void pop_child_plan(deparse_namespace *dpns,
			   deparse_namespace *save_dpns);
static void push_ancestor_plan(deparse_namespace *dpns, ListCell *ancestor_cell,
				   deparse_namespace *save_dpns);
static void pop_ancestor_plan(deparse_namespace *dpns,
				  deparse_namespace *save_dpns);
static void make_ruledef(StringInfo buf, HeapTuple ruletup, TupleDesc rulettc,
			 int prettyFlags);
static void make_viewdef(StringInfo buf, HeapTuple ruletup, TupleDesc rulettc,
			 int prettyFlags, int wrapColumn);
static void get_query_def(Query *query, StringInfo buf, List *parentnamespace,
			  TupleDesc resultDesc,
			  int prettyFlags, int wrapColumn, int startIndent);
static void get_values_def(List *values_lists, deparse_context *context);
static void get_with_clause(Query *query, deparse_context *context);
static void get_select_query_def(Query *query, deparse_context *context,
					 TupleDesc resultDesc);
static void get_insert_query_def(Query *query, deparse_context *context);
static void get_update_query_def(Query *query, deparse_context *context);
static void get_delete_query_def(Query *query, deparse_context *context);
static void get_utility_query_def(Query *query, deparse_context *context);
static void get_basic_select_query(Query *query, deparse_context *context,
					   TupleDesc resultDesc);
static void get_target_list(List *targetList, deparse_context *context,
				TupleDesc resultDesc);
static void get_setop_query(Node *setOp, Query *query,
				deparse_context *context,
				TupleDesc resultDesc);
static void get_rule_grouplist(List *grplist, List *tlist,
							   bool in_grpsets, deparse_context *context);
static void get_rule_groupingclause(GroupingClause *grp, List *tlist,
									deparse_context *context);
static Node *get_rule_sortgroupclause(SortGroupClause *srt, List *tlist,
						 bool force_colno,
						 deparse_context *context);
static void get_rule_orderby(List *orderList, List *targetList,
				 bool force_colno, deparse_context *context);
static void get_rule_windowspec(WindowClause *wc, List *targetList,
					deparse_context *context);
static char *get_variable(Var *var, int levelsup, bool istoplevel,
			 deparse_context *context);
static Node *find_param_referent(Param *param, deparse_context *context,
					deparse_namespace **dpns_p, ListCell **ancestor_cell_p);
static void get_parameter(Param *param, deparse_context *context);
static const char *get_simple_binary_op_name(OpExpr *expr);
static bool isSimpleNode(Node *node, Node *parentNode, int prettyFlags);
static void appendContextKeyword(deparse_context *context, const char *str,
					 int indentBefore, int indentAfter, int indentPlus);
static void get_rule_expr(Node *node, deparse_context *context,
			  bool showimplicit);
static void get_oper_expr(OpExpr *expr, deparse_context *context);
static void get_func_expr(FuncExpr *expr, deparse_context *context,
			  bool showimplicit);
static void get_groupingfunc_expr(GroupingFunc *grpfunc,
								  deparse_context *context);
static void get_agg_expr(Aggref *aggref, deparse_context *context);
static void get_sortlist_expr(List *l, List *targetList, bool force_colno,
                              deparse_context *context, char *keyword_clause);
static void get_windowfunc_expr(WindowFunc *wfunc, deparse_context *context);
static void get_coercion_expr(Node *arg, deparse_context *context,
				  Oid resulttype, int32 resulttypmod,
				  Node *parentNode);
static void get_const_expr(Const *constval, deparse_context *context,
			   int showtype);
static void get_const_collation(Const *constval, deparse_context *context);
static void simple_quote_literal(StringInfo buf, const char *val);
static void get_sublink_expr(SubLink *sublink, deparse_context *context);
static void get_from_clause(Query *query, const char *prefix,
				deparse_context *context);
static void get_from_clause_item(Node *jtnode, Query *query,
					 deparse_context *context);
static void get_column_alias_list(deparse_columns *colinfo,
					  deparse_context *context);
static void get_from_clause_coldeflist(deparse_columns *colinfo,
						   List *types, List *typmods, List *collations,
						   deparse_context *context);
static void get_opclass_name(Oid opclass, Oid actual_datatype,
				 StringInfo buf);
static Node *processIndirection(Node *node, deparse_context *context,
				   bool printit);
static void printSubscripts(ArrayRef *aref, deparse_context *context);
static char *get_relation_name(Oid relid);
static char *generate_relation_name(Oid relid, List *namespaces);
static char *generate_function_name(Oid funcid, int nargs,
					   List *argnames, Oid *argtypes,
<<<<<<< HEAD
					   bool has_variadic, bool *use_variadic_p);
=======
					   bool was_variadic, bool *use_variadic_p);
>>>>>>> e472b921
static char *generate_operator_name(Oid operid, Oid arg1, Oid arg2);
static text *string_to_text(char *str);
static char *flatten_reloptions(Oid relid);
static void get_partition_recursive(PartitionNode *pn,
									deparse_context *head,
									deparse_context *body,
									int16 *leveldone,
									int bLeafTablename);
#define only_marker(rte)  ((rte)->inh ? "" : "ONLY ")


/* ----------
 * get_ruledef			- Do it all and return a text
 *				  that could be used as a statement
 *				  to recreate the rule
 * ----------
 */
Datum
pg_get_ruledef(PG_FUNCTION_ARGS)
{
	Oid			ruleoid = PG_GETARG_OID(0);
	int			prettyFlags;

	prettyFlags = PRETTYFLAG_INDENT;
	PG_RETURN_TEXT_P(string_to_text(pg_get_ruledef_worker(ruleoid, prettyFlags)));
}


Datum
pg_get_ruledef_ext(PG_FUNCTION_ARGS)
{
	Oid			ruleoid = PG_GETARG_OID(0);
	bool		pretty = PG_GETARG_BOOL(1);
	int			prettyFlags;

	prettyFlags = pretty ? PRETTYFLAG_PAREN | PRETTYFLAG_INDENT : PRETTYFLAG_INDENT;
	PG_RETURN_TEXT_P(string_to_text(pg_get_ruledef_worker(ruleoid, prettyFlags)));
}


static char *
pg_get_ruledef_worker(Oid ruleoid, int prettyFlags)
{
	Datum		args[1];
	char		nulls[1];
	int			spirc;
	HeapTuple	ruletup;
	TupleDesc	rulettc;
	StringInfoData buf;

	/*
	 * Do this first so that string is alloc'd in outer context not SPI's.
	 */
	initStringInfo(&buf);

	/*
	 * Connect to SPI manager
	 */
	if (SPI_connect() != SPI_OK_CONNECT)
		elog(ERROR, "SPI_connect failed");

	/*
	 * On the first call prepare the plan to lookup pg_rewrite. We read
	 * pg_rewrite over the SPI manager instead of using the syscache to be
	 * checked for read access on pg_rewrite.
	 */
	if (plan_getrulebyoid == NULL)
	{
		Oid			argtypes[1];
		SPIPlanPtr	plan;

		argtypes[0] = OIDOID;
		plan = SPI_prepare(query_getrulebyoid, 1, argtypes);
		if (plan == NULL)
			elog(ERROR, "SPI_prepare failed for \"%s\"", query_getrulebyoid);
		SPI_keepplan(plan);
		plan_getrulebyoid = plan;
	}

	/*
	 * Get the pg_rewrite tuple for this rule
	 */
	args[0] = ObjectIdGetDatum(ruleoid);
	nulls[0] = ' ';
	spirc = SPI_execute_plan(plan_getrulebyoid, args, nulls, true, 1);
	if (spirc != SPI_OK_SELECT)
		elog(ERROR, "failed to get pg_rewrite tuple for rule %u", ruleoid);
	if (SPI_processed != 1)
		appendStringInfo(&buf, "-");
	else
	{
		/*
		 * Get the rule's definition and put it into executor's memory
		 */
		ruletup = SPI_tuptable->vals[0];
		rulettc = SPI_tuptable->tupdesc;
		make_ruledef(&buf, ruletup, rulettc, prettyFlags);
	}

	/*
	 * Disconnect from SPI manager
	 */
	if (SPI_finish() != SPI_OK_FINISH)
		elog(ERROR, "SPI_finish failed");

	return buf.data;
}


/* ----------
 * get_viewdef			- Mainly the same thing, but we
 *				  only return the SELECT part of a view
 * ----------
 */
Datum
pg_get_viewdef(PG_FUNCTION_ARGS)
{
	/* By OID */
	Oid			viewoid = PG_GETARG_OID(0);
	int			prettyFlags;

	prettyFlags = PRETTYFLAG_INDENT;
	PG_RETURN_TEXT_P(string_to_text(pg_get_viewdef_worker(viewoid, prettyFlags, WRAP_COLUMN_DEFAULT)));
}


Datum
pg_get_viewdef_ext(PG_FUNCTION_ARGS)
{
	/* By OID */
	Oid			viewoid = PG_GETARG_OID(0);
	bool		pretty = PG_GETARG_BOOL(1);
	int			prettyFlags;

	prettyFlags = pretty ? PRETTYFLAG_PAREN | PRETTYFLAG_INDENT : PRETTYFLAG_INDENT;
	PG_RETURN_TEXT_P(string_to_text(pg_get_viewdef_worker(viewoid, prettyFlags, WRAP_COLUMN_DEFAULT)));
}

Datum
pg_get_viewdef_wrap(PG_FUNCTION_ARGS)
{
	/* By OID */
	Oid			viewoid = PG_GETARG_OID(0);
	int			wrap = PG_GETARG_INT32(1);
	int			prettyFlags;

	/* calling this implies we want pretty printing */
	prettyFlags = PRETTYFLAG_PAREN | PRETTYFLAG_INDENT;
	PG_RETURN_TEXT_P(string_to_text(pg_get_viewdef_worker(viewoid, prettyFlags, wrap)));
}

Datum
pg_get_viewdef_name(PG_FUNCTION_ARGS)
{
	/* By qualified name */
	text	   *viewname = PG_GETARG_TEXT_P(0);
	int			prettyFlags;
	RangeVar   *viewrel;
	Oid			viewoid;

	prettyFlags = PRETTYFLAG_INDENT;

	/* Look up view name.  Can't lock it - we might not have privileges. */
	viewrel = makeRangeVarFromNameList(textToQualifiedNameList(viewname));
	viewoid = RangeVarGetRelid(viewrel, NoLock, false);

	PG_RETURN_TEXT_P(string_to_text(pg_get_viewdef_worker(viewoid, prettyFlags, WRAP_COLUMN_DEFAULT)));
}


Datum
pg_get_viewdef_name_ext(PG_FUNCTION_ARGS)
{
	/* By qualified name */
	text	   *viewname = PG_GETARG_TEXT_P(0);
	bool		pretty = PG_GETARG_BOOL(1);
	int			prettyFlags;
	RangeVar   *viewrel;
	Oid			viewoid;

	prettyFlags = pretty ? PRETTYFLAG_PAREN | PRETTYFLAG_INDENT : PRETTYFLAG_INDENT;

	/* Look up view name.  Can't lock it - we might not have privileges. */
	viewrel = makeRangeVarFromNameList(textToQualifiedNameList(viewname));
	viewoid = RangeVarGetRelid(viewrel, NoLock, false);

	PG_RETURN_TEXT_P(string_to_text(pg_get_viewdef_worker(viewoid, prettyFlags, WRAP_COLUMN_DEFAULT)));
}

/*
 * Common code for by-OID and by-name variants of pg_get_viewdef
 */
static char *
pg_get_viewdef_worker(Oid viewoid, int prettyFlags, int wrapColumn)
{
	Datum		args[2];
	char		nulls[2];
	int			spirc;
	HeapTuple	ruletup;
	TupleDesc	rulettc;
	StringInfoData buf;

	/*
	 * Do this first so that string is alloc'd in outer context not SPI's.
	 */
	initStringInfo(&buf);

	/*
	 * Connect to SPI manager
	 */
	if (SPI_connect() != SPI_OK_CONNECT)
		elog(ERROR, "SPI_connect failed");

	/*
	 * On the first call prepare the plan to lookup pg_rewrite. We read
	 * pg_rewrite over the SPI manager instead of using the syscache to be
	 * checked for read access on pg_rewrite.
	 */
	if (plan_getviewrule == NULL)
	{
		Oid			argtypes[2];
		SPIPlanPtr	plan;

		argtypes[0] = OIDOID;
		argtypes[1] = NAMEOID;
		plan = SPI_prepare(query_getviewrule, 2, argtypes);
		if (plan == NULL)
			elog(ERROR, "SPI_prepare failed for \"%s\"", query_getviewrule);
		SPI_keepplan(plan);
		plan_getviewrule = plan;
	}

	/*
	 * Get the pg_rewrite tuple for the view's SELECT rule
	 */
	args[0] = ObjectIdGetDatum(viewoid);
	args[1] = PointerGetDatum(ViewSelectRuleName);
	nulls[0] = ' ';
	nulls[1] = ' ';
	spirc = SPI_execute_plan(plan_getviewrule, args, nulls, true, 2);
	if (spirc != SPI_OK_SELECT)
		elog(ERROR, "failed to get pg_rewrite tuple for view %u", viewoid);
	if (SPI_processed != 1)
		appendStringInfo(&buf, "Not a view");
	else
	{
		/*
		 * Get the rule's definition and put it into executor's memory
		 */
		ruletup = SPI_tuptable->vals[0];
		rulettc = SPI_tuptable->tupdesc;
		make_viewdef(&buf, ruletup, rulettc, prettyFlags, wrapColumn);
	}

	/*
	 * Disconnect from SPI manager
	 */
	if (SPI_finish() != SPI_OK_FINISH)
		elog(ERROR, "SPI_finish failed");

	return buf.data;
}

/* ----------
 * get_triggerdef			- Get the definition of a trigger
 * ----------
 */
Datum
pg_get_triggerdef(PG_FUNCTION_ARGS)
{
	Oid			trigid = PG_GETARG_OID(0);

	PG_RETURN_TEXT_P(string_to_text(pg_get_triggerdef_worker(trigid, false)));
}

Datum
pg_get_triggerdef_ext(PG_FUNCTION_ARGS)
{
	Oid			trigid = PG_GETARG_OID(0);
	bool		pretty = PG_GETARG_BOOL(1);

	PG_RETURN_TEXT_P(string_to_text(pg_get_triggerdef_worker(trigid, pretty)));
}

static char *
pg_get_triggerdef_worker(Oid trigid, bool pretty)
{
	HeapTuple	ht_trig;
	Form_pg_trigger trigrec;
	StringInfoData buf;
	Relation	tgrel;
	ScanKeyData skey[1];
	SysScanDesc tgscan;
	int			findx = 0;
	char	   *tgname;
	Datum		value;
	bool		isnull;

	/*
	 * Fetch the pg_trigger tuple by the Oid of the trigger
	 */
	tgrel = heap_open(TriggerRelationId, AccessShareLock);

	ScanKeyInit(&skey[0],
				ObjectIdAttributeNumber,
				BTEqualStrategyNumber, F_OIDEQ,
				ObjectIdGetDatum(trigid));

	tgscan = systable_beginscan(tgrel, TriggerOidIndexId, true,
								SnapshotNow, 1, skey);

	ht_trig = systable_getnext(tgscan);

	if (!HeapTupleIsValid(ht_trig))
		elog(ERROR, "could not find tuple for trigger %u", trigid);

	trigrec = (Form_pg_trigger) GETSTRUCT(ht_trig);

	/*
	 * Start the trigger definition. Note that the trigger's name should never
	 * be schema-qualified, but the trigger rel's name may be.
	 */
	initStringInfo(&buf);

	tgname = NameStr(trigrec->tgname);
	appendStringInfo(&buf, "CREATE %sTRIGGER %s ",
					 OidIsValid(trigrec->tgconstraint) ? "CONSTRAINT " : "",
					 quote_identifier(tgname));

	if (TRIGGER_FOR_BEFORE(trigrec->tgtype))
		appendStringInfo(&buf, "BEFORE");
	else if (TRIGGER_FOR_AFTER(trigrec->tgtype))
		appendStringInfo(&buf, "AFTER");
	else if (TRIGGER_FOR_INSTEAD(trigrec->tgtype))
		appendStringInfo(&buf, "INSTEAD OF");
	else
		elog(ERROR, "unexpected tgtype value: %d", trigrec->tgtype);

	if (TRIGGER_FOR_INSERT(trigrec->tgtype))
	{
		appendStringInfo(&buf, " INSERT");
		findx++;
	}
	if (TRIGGER_FOR_DELETE(trigrec->tgtype))
	{
		if (findx > 0)
			appendStringInfo(&buf, " OR DELETE");
		else
			appendStringInfo(&buf, " DELETE");
		findx++;
	}
	if (TRIGGER_FOR_UPDATE(trigrec->tgtype))
	{
		if (findx > 0)
			appendStringInfo(&buf, " OR UPDATE");
		else
			appendStringInfo(&buf, " UPDATE");
		findx++;
		/* tgattr is first var-width field, so OK to access directly */
		if (trigrec->tgattr.dim1 > 0)
		{
			int			i;

			appendStringInfoString(&buf, " OF ");
			for (i = 0; i < trigrec->tgattr.dim1; i++)
			{
				char	   *attname;

				if (i > 0)
					appendStringInfoString(&buf, ", ");
				attname = get_relid_attribute_name(trigrec->tgrelid,
												   trigrec->tgattr.values[i]);
				appendStringInfoString(&buf, quote_identifier(attname));
			}
		}
	}
	if (TRIGGER_FOR_TRUNCATE(trigrec->tgtype))
	{
		if (findx > 0)
			appendStringInfo(&buf, " OR TRUNCATE");
		else
			appendStringInfo(&buf, " TRUNCATE");
		findx++;
	}
	appendStringInfo(&buf, " ON %s ",
					 generate_relation_name(trigrec->tgrelid, NIL));

	if (OidIsValid(trigrec->tgconstraint))
	{
		if (OidIsValid(trigrec->tgconstrrelid))
			appendStringInfo(&buf, "FROM %s ",
						generate_relation_name(trigrec->tgconstrrelid, NIL));
		if (!trigrec->tgdeferrable)
			appendStringInfo(&buf, "NOT ");
		appendStringInfo(&buf, "DEFERRABLE INITIALLY ");
		if (trigrec->tginitdeferred)
			appendStringInfo(&buf, "DEFERRED ");
		else
			appendStringInfo(&buf, "IMMEDIATE ");
	}

	if (TRIGGER_FOR_ROW(trigrec->tgtype))
		appendStringInfo(&buf, "FOR EACH ROW ");
	else
		appendStringInfo(&buf, "FOR EACH STATEMENT ");

	/* If the trigger has a WHEN qualification, add that */
	value = fastgetattr(ht_trig, Anum_pg_trigger_tgqual,
						tgrel->rd_att, &isnull);
	if (!isnull)
	{
		Node	   *qual;
		char		relkind;
		deparse_context context;
		deparse_namespace dpns;
		RangeTblEntry *oldrte;
		RangeTblEntry *newrte;

		appendStringInfoString(&buf, "WHEN (");

		qual = stringToNode(TextDatumGetCString(value));

		relkind = get_rel_relkind(trigrec->tgrelid);

		/* Build minimal OLD and NEW RTEs for the rel */
		oldrte = makeNode(RangeTblEntry);
		oldrte->rtekind = RTE_RELATION;
		oldrte->relid = trigrec->tgrelid;
		oldrte->relkind = relkind;
		oldrte->alias = makeAlias("old", NIL);
		oldrte->eref = oldrte->alias;
		oldrte->lateral = false;
		oldrte->inh = false;
		oldrte->inFromCl = true;

		newrte = makeNode(RangeTblEntry);
		newrte->rtekind = RTE_RELATION;
		newrte->relid = trigrec->tgrelid;
		newrte->relkind = relkind;
		newrte->alias = makeAlias("new", NIL);
		newrte->eref = newrte->alias;
		newrte->lateral = false;
		newrte->inh = false;
		newrte->inFromCl = true;

		/* Build two-element rtable */
		memset(&dpns, 0, sizeof(dpns));
		dpns.rtable = list_make2(oldrte, newrte);
		dpns.ctes = NIL;
		set_rtable_names(&dpns, NIL, NULL);
		set_simple_column_names(&dpns);

		/* Set up context with one-deep namespace stack */
		context.buf = &buf;
		context.namespaces = list_make1(&dpns);
		context.windowClause = NIL;
		context.windowTList = NIL;
		context.varprefix = true;
		context.prettyFlags = pretty ? PRETTYFLAG_PAREN | PRETTYFLAG_INDENT : PRETTYFLAG_INDENT;
		context.wrapColumn = WRAP_COLUMN_DEFAULT;
		context.indentLevel = PRETTYINDENT_STD;

		get_rule_expr(qual, &context, false);

		appendStringInfo(&buf, ") ");
	}

	appendStringInfo(&buf, "EXECUTE PROCEDURE %s(",
					 generate_function_name(trigrec->tgfoid, 0,
											NIL, NULL,
											false, NULL));

	if (trigrec->tgnargs > 0)
	{
		char	   *p;
		int			i;

		value = fastgetattr(ht_trig, Anum_pg_trigger_tgargs,
							tgrel->rd_att, &isnull);
		if (isnull)
			elog(ERROR, "tgargs is null for trigger %u", trigid);
		p = (char *) VARDATA(DatumGetByteaP(value));
		for (i = 0; i < trigrec->tgnargs; i++)
		{
			if (i > 0)
				appendStringInfo(&buf, ", ");
			simple_quote_literal(&buf, p);
			/* advance p to next string embedded in tgargs */
			while (*p)
				p++;
			p++;
		}
	}

	/* We deliberately do not put semi-colon at end */
	appendStringInfo(&buf, ")");

	/* Clean up */
	systable_endscan(tgscan);

	heap_close(tgrel, AccessShareLock);

	return buf.data;
}

/* ----------
 * get_indexdef			- Get the definition of an index
 *
 * In the extended version, there is a colno argument as well as pretty bool.
 *	if colno == 0, we want a complete index definition.
 *	if colno > 0, we only want the Nth index key's variable or expression.
 *
 * Note that the SQL-function versions of this omit any info about the
 * index tablespace; this is intentional because pg_dump wants it that way.
 * However pg_get_indexdef_string() includes index tablespace if not default.
 * ----------
 */
Datum
pg_get_indexdef(PG_FUNCTION_ARGS)
{
	Oid			indexrelid = PG_GETARG_OID(0);
	int			prettyFlags;

	prettyFlags = PRETTYFLAG_INDENT;
	PG_RETURN_TEXT_P(string_to_text(pg_get_indexdef_worker(indexrelid, 0,
														   NULL,
														   false, false,
														   prettyFlags)));
}

Datum
pg_get_indexdef_ext(PG_FUNCTION_ARGS)
{
	Oid			indexrelid = PG_GETARG_OID(0);
	int32		colno = PG_GETARG_INT32(1);
	bool		pretty = PG_GETARG_BOOL(2);
	int			prettyFlags;

	prettyFlags = pretty ? PRETTYFLAG_PAREN | PRETTYFLAG_INDENT : PRETTYFLAG_INDENT;
	PG_RETURN_TEXT_P(string_to_text(pg_get_indexdef_worker(indexrelid, colno,
														   NULL,
														   colno != 0,
														   false,
														   prettyFlags)));
}

/* Internal version that returns a palloc'd C string; no pretty-printing */
char *
pg_get_indexdef_string(Oid indexrelid)
{
	return pg_get_indexdef_worker(indexrelid, 0, NULL, false, true, 0);
}

/* Internal version that just reports the column definitions */
char *
pg_get_indexdef_columns(Oid indexrelid, bool pretty)
{
	int			prettyFlags;

	prettyFlags = pretty ? PRETTYFLAG_PAREN | PRETTYFLAG_INDENT : PRETTYFLAG_INDENT;
	return pg_get_indexdef_worker(indexrelid, 0, NULL, true, false, prettyFlags);
}

/*
 * Internal workhorse to decompile an index definition.
 *
 * This is now used for exclusion constraints as well: if excludeOps is not
 * NULL then it points to an array of exclusion operator OIDs.
 */
static char *
pg_get_indexdef_worker(Oid indexrelid, int colno,
					   const Oid *excludeOps,
					   bool attrsOnly, bool showTblSpc,
					   int prettyFlags)
{
	/* might want a separate isConstraint parameter later */
	bool		isConstraint = (excludeOps != NULL);
	HeapTuple	ht_idx;
	HeapTuple	ht_idxrel;
	HeapTuple	ht_am;
	Form_pg_index idxrec;
	Form_pg_class idxrelrec;
	Form_pg_am	amrec;
	List	   *indexprs;
	ListCell   *indexpr_item;
	List	   *context;
	Oid			indrelid;
	int			keyno;
	Datum		indcollDatum;
	Datum		indclassDatum;
	Datum		indoptionDatum;
	bool		isnull;
	oidvector  *indcollation;
	oidvector  *indclass;
	int2vector *indoption;
	StringInfoData buf;
	char	   *str;
	char	   *sep;

	/*
	 * Fetch the pg_index tuple by the Oid of the index
	 */
	ht_idx = SearchSysCache1(INDEXRELID, ObjectIdGetDatum(indexrelid));
	if (!HeapTupleIsValid(ht_idx))
	{
		/* Was: elog(ERROR, "cache lookup failed for index %u", indexrelid); */
		/* See: MPP-10387. */
		return pstrdup("Not an index");
	}
	idxrec = (Form_pg_index) GETSTRUCT(ht_idx);

	indrelid = idxrec->indrelid;
	Assert(indexrelid == idxrec->indexrelid);

	/* Must get indcollation, indclass, and indoption the hard way */
	indcollDatum = SysCacheGetAttr(INDEXRELID, ht_idx,
								   Anum_pg_index_indcollation, &isnull);
	Assert(!isnull);
	indcollation = (oidvector *) DatumGetPointer(indcollDatum);

	indclassDatum = SysCacheGetAttr(INDEXRELID, ht_idx,
									Anum_pg_index_indclass, &isnull);
	Assert(!isnull);
	indclass = (oidvector *) DatumGetPointer(indclassDatum);

	indoptionDatum = SysCacheGetAttr(INDEXRELID, ht_idx,
									 Anum_pg_index_indoption, &isnull);
	Assert(!isnull);
	indoption = (int2vector *) DatumGetPointer(indoptionDatum);

	/*
	 * Fetch the pg_class tuple of the index relation
	 */
	ht_idxrel = SearchSysCache1(RELOID, ObjectIdGetDatum(indexrelid));
	if (!HeapTupleIsValid(ht_idxrel))
		elog(ERROR, "cache lookup failed for relation %u", indexrelid);
	idxrelrec = (Form_pg_class) GETSTRUCT(ht_idxrel);

	/*
	 * Fetch the pg_am tuple of the index' access method
	 */
	ht_am = SearchSysCache1(AMOID, ObjectIdGetDatum(idxrelrec->relam));
	if (!HeapTupleIsValid(ht_am))
		elog(ERROR, "cache lookup failed for access method %u",
			 idxrelrec->relam);
	amrec = (Form_pg_am) GETSTRUCT(ht_am);

	/*
	 * Get the index expressions, if any.  (NOTE: we do not use the relcache
	 * versions of the expressions and predicate, because we want to display
	 * non-const-folded expressions.)
	 */
	if (!heap_attisnull(ht_idx, Anum_pg_index_indexprs))
	{
		Datum		exprsDatum;
		bool		isnull;
		char	   *exprsString;

		exprsDatum = SysCacheGetAttr(INDEXRELID, ht_idx,
									 Anum_pg_index_indexprs, &isnull);
		Assert(!isnull);
		exprsString = TextDatumGetCString(exprsDatum);
		indexprs = (List *) stringToNode(exprsString);
		pfree(exprsString);
	}
	else
		indexprs = NIL;

	indexpr_item = list_head(indexprs);

	context = deparse_context_for(get_relation_name(indrelid), indrelid);

	/*
	 * Start the index definition.	Note that the index's name should never be
	 * schema-qualified, but the indexed rel's name may be.
	 */
	initStringInfo(&buf);

	if (!attrsOnly)
	{
		if (!isConstraint)
			appendStringInfo(&buf, "CREATE %sINDEX %s ON %s USING %s (",
							 idxrec->indisunique ? "UNIQUE " : "",
							 quote_identifier(NameStr(idxrelrec->relname)),
							 generate_relation_name(indrelid, NIL),
							 quote_identifier(NameStr(amrec->amname)));
		else	/* currently, must be EXCLUDE constraint */
			appendStringInfo(&buf, "EXCLUDE USING %s (",
							 quote_identifier(NameStr(amrec->amname)));
	}

	/*
	 * Report the indexed attributes
	 */
	sep = "";
	for (keyno = 0; keyno < idxrec->indnatts; keyno++)
	{
		AttrNumber	attnum = idxrec->indkey.values[keyno];
		int16		opt = indoption->values[keyno];
		Oid			keycoltype;
		Oid			keycolcollation;

		if (!colno)
			appendStringInfoString(&buf, sep);
		sep = ", ";

		if (attnum != 0)
		{
			/* Simple index column */
			char	   *attname;
			int32		keycoltypmod;

			attname = get_relid_attribute_name(indrelid, attnum);
			if (!colno || colno == keyno + 1)
				appendStringInfoString(&buf, quote_identifier(attname));
			get_atttypetypmodcoll(indrelid, attnum,
								  &keycoltype, &keycoltypmod,
								  &keycolcollation);
		}
		else
		{
			/* expressional index */
			Node	   *indexkey;

			if (indexpr_item == NULL)
				elog(ERROR, "too few entries in indexprs list");
			indexkey = (Node *) lfirst(indexpr_item);
			indexpr_item = lnext(indexpr_item);
			/* Deparse */
			str = deparse_expression_pretty(indexkey, context, false, false,
											prettyFlags, 0);
			if (!colno || colno == keyno + 1)
			{
				/* Need parens if it's not a bare function call */
				if (indexkey && IsA(indexkey, FuncExpr) &&
				 ((FuncExpr *) indexkey)->funcformat == COERCE_EXPLICIT_CALL)
					appendStringInfoString(&buf, str);
				else
					appendStringInfo(&buf, "(%s)", str);
			}
			keycoltype = exprType(indexkey);
			keycolcollation = exprCollation(indexkey);
		}

		if (!attrsOnly && (!colno || colno == keyno + 1))
		{
			Oid			indcoll;

			/* Add collation, if not default for column */
			indcoll = indcollation->values[keyno];
			if (OidIsValid(indcoll) && indcoll != keycolcollation)
				appendStringInfo(&buf, " COLLATE %s",
								 generate_collation_name((indcoll)));

			/* Add the operator class name, if not default */
			get_opclass_name(indclass->values[keyno], keycoltype, &buf);

			/* Add options if relevant */
			if (amrec->amcanorder)
			{
				/* if it supports sort ordering, report DESC and NULLS opts */
				if (opt & INDOPTION_DESC)
				{
					appendStringInfo(&buf, " DESC");
					/* NULLS FIRST is the default in this case */
					if (!(opt & INDOPTION_NULLS_FIRST))
						appendStringInfo(&buf, " NULLS LAST");
				}
				else
				{
					if (opt & INDOPTION_NULLS_FIRST)
						appendStringInfo(&buf, " NULLS FIRST");
				}
			}

			/* Add the exclusion operator if relevant */
			if (excludeOps != NULL)
				appendStringInfo(&buf, " WITH %s",
								 generate_operator_name(excludeOps[keyno],
														keycoltype,
														keycoltype));
		}
	}

	if (!attrsOnly)
	{
		appendStringInfoChar(&buf, ')');

		/*
		 * If it has options, append "WITH (options)"
		 */
		str = flatten_reloptions(indexrelid);
		if (str)
		{
			appendStringInfo(&buf, " WITH (%s)", str);
			pfree(str);
		}

		/*
		 * If it's in a nondefault tablespace, say so, but only if requested
		 */
		if (showTblSpc)
		{
			Oid			tblspc;

			tblspc = get_rel_tablespace(indexrelid);
			if (OidIsValid(tblspc))
			{
				if (isConstraint)
					appendStringInfoString(&buf, " USING INDEX");
				appendStringInfo(&buf, " TABLESPACE %s",
							  quote_identifier(get_tablespace_name(tblspc)));
			}
		}

		/*
		 * If it's a partial index, decompile and append the predicate
		 */
		if (!heap_attisnull(ht_idx, Anum_pg_index_indpred))
		{
			Node	   *node;
			Datum		predDatum;
			bool		isnull;
			char	   *predString;

			/* Convert text string to node tree */
			predDatum = SysCacheGetAttr(INDEXRELID, ht_idx,
										Anum_pg_index_indpred, &isnull);
			Assert(!isnull);
			predString = TextDatumGetCString(predDatum);
			node = (Node *) stringToNode(predString);
			pfree(predString);

			/* Deparse */
			str = deparse_expression_pretty(node, context, false, false,
											prettyFlags, 0);
			if (isConstraint)
				appendStringInfo(&buf, " WHERE (%s)", str);
			else
				appendStringInfo(&buf, " WHERE %s", str);
		}
	}

	/* Clean up */
	ReleaseSysCache(ht_idx);
	ReleaseSysCache(ht_idxrel);
	ReleaseSysCache(ht_am);

	return buf.data;
}


/*
 * pg_get_constraintdef
 *
 * Returns the definition for the constraint, ie, everything that needs to
 * appear after "ALTER TABLE ... ADD CONSTRAINT <constraintname>".
 */
Datum
pg_get_constraintdef(PG_FUNCTION_ARGS)
{
	Oid			constraintId = PG_GETARG_OID(0);
	int			prettyFlags;

	prettyFlags = PRETTYFLAG_INDENT;
	PG_RETURN_TEXT_P(string_to_text(pg_get_constraintdef_worker(constraintId,
																false,
															  prettyFlags)));
}

Datum
pg_get_constraintdef_ext(PG_FUNCTION_ARGS)
{
	Oid			constraintId = PG_GETARG_OID(0);
	bool		pretty = PG_GETARG_BOOL(1);
	int			prettyFlags;

	prettyFlags = pretty ? PRETTYFLAG_PAREN | PRETTYFLAG_INDENT : PRETTYFLAG_INDENT;
	PG_RETURN_TEXT_P(string_to_text(pg_get_constraintdef_worker(constraintId,
																false,
															  prettyFlags)));
}

/* Internal version that returns a palloc'd C string; no pretty-printing */
char *
pg_get_constraintdef_string(Oid constraintId)
{
	return pg_get_constraintdef_worker(constraintId, true, 0);
}

/* Internal version that returns a palloc'd C string */
char *
pg_get_constraintexpr_string(Oid constraintId)
{
	return pg_get_constraintdef_worker(constraintId, false, 0);
}

static char *
pg_get_constraintdef_worker(Oid constraintId, bool fullCommand,
							int prettyFlags)
{
	HeapTuple	tup;
	Form_pg_constraint conForm;
	StringInfoData buf;

	tup = SearchSysCache1(CONSTROID, ObjectIdGetDatum(constraintId));
	if (!HeapTupleIsValid(tup)) /* should not happen */
		elog(ERROR, "cache lookup failed for constraint %u", constraintId);
	conForm = (Form_pg_constraint) GETSTRUCT(tup);

	initStringInfo(&buf);

	if (fullCommand && OidIsValid(conForm->conrelid))
	{
		appendStringInfo(&buf, "ALTER TABLE ONLY %s ADD CONSTRAINT %s ",
						 generate_relation_name(conForm->conrelid, NIL),
						 quote_identifier(NameStr(conForm->conname)));
	}

	switch (conForm->contype)
	{
		case CONSTRAINT_FOREIGN:
			{
				Datum		val;
				bool		isnull;
				const char *string;

				/* Start off the constraint definition */
				appendStringInfo(&buf, "FOREIGN KEY (");

				/* Fetch and build referencing-column list */
				val = SysCacheGetAttr(CONSTROID, tup,
									  Anum_pg_constraint_conkey, &isnull);
				if (isnull)
					elog(ERROR, "null conkey for constraint %u",
						 constraintId);

				decompile_column_index_array(val, conForm->conrelid, &buf);

				/* add foreign relation name */
				appendStringInfo(&buf, ") REFERENCES %s(",
								 generate_relation_name(conForm->confrelid,
														NIL));

				/* Fetch and build referenced-column list */
				val = SysCacheGetAttr(CONSTROID, tup,
									  Anum_pg_constraint_confkey, &isnull);
				if (isnull)
					elog(ERROR, "null confkey for constraint %u",
						 constraintId);

				decompile_column_index_array(val, conForm->confrelid, &buf);

				appendStringInfo(&buf, ")");

				/* Add match type */
				switch (conForm->confmatchtype)
				{
					case FKCONSTR_MATCH_FULL:
						string = " MATCH FULL";
						break;
					case FKCONSTR_MATCH_PARTIAL:
						string = " MATCH PARTIAL";
						break;
					case FKCONSTR_MATCH_SIMPLE:
						string = "";
						break;
					default:
						elog(ERROR, "unrecognized confmatchtype: %d",
							 conForm->confmatchtype);
						string = "";	/* keep compiler quiet */
						break;
				}
				appendStringInfoString(&buf, string);

				/* Add ON UPDATE and ON DELETE clauses, if needed */
				switch (conForm->confupdtype)
				{
					case FKCONSTR_ACTION_NOACTION:
						string = NULL;	/* suppress default */
						break;
					case FKCONSTR_ACTION_RESTRICT:
						string = "RESTRICT";
						break;
					case FKCONSTR_ACTION_CASCADE:
						string = "CASCADE";
						break;
					case FKCONSTR_ACTION_SETNULL:
						string = "SET NULL";
						break;
					case FKCONSTR_ACTION_SETDEFAULT:
						string = "SET DEFAULT";
						break;
					default:
						elog(ERROR, "unrecognized confupdtype: %d",
							 conForm->confupdtype);
						string = NULL;	/* keep compiler quiet */
						break;
				}
				if (string)
					appendStringInfo(&buf, " ON UPDATE %s", string);

				switch (conForm->confdeltype)
				{
					case FKCONSTR_ACTION_NOACTION:
						string = NULL;	/* suppress default */
						break;
					case FKCONSTR_ACTION_RESTRICT:
						string = "RESTRICT";
						break;
					case FKCONSTR_ACTION_CASCADE:
						string = "CASCADE";
						break;
					case FKCONSTR_ACTION_SETNULL:
						string = "SET NULL";
						break;
					case FKCONSTR_ACTION_SETDEFAULT:
						string = "SET DEFAULT";
						break;
					default:
						elog(ERROR, "unrecognized confdeltype: %d",
							 conForm->confdeltype);
						string = NULL;	/* keep compiler quiet */
						break;
				}
				if (string)
					appendStringInfo(&buf, " ON DELETE %s", string);

				break;
			}
		case CONSTRAINT_PRIMARY:
		case CONSTRAINT_UNIQUE:
			{
				Datum		val;
				bool		isnull;
				Oid			indexId;

				/* Start off the constraint definition */
				if (conForm->contype == CONSTRAINT_PRIMARY)
					appendStringInfo(&buf, "PRIMARY KEY (");
				else
					appendStringInfo(&buf, "UNIQUE (");

				/* Fetch and build target column list */
				val = SysCacheGetAttr(CONSTROID, tup,
									  Anum_pg_constraint_conkey, &isnull);
				if (isnull)
					elog(ERROR, "null conkey for constraint %u",
						 constraintId);

				decompile_column_index_array(val, conForm->conrelid, &buf);

				appendStringInfo(&buf, ")");

				indexId = get_constraint_index(constraintId);

				/* XXX why do we only print these bits if fullCommand? */
				if (fullCommand && OidIsValid(indexId))
				{
					char	   *options = flatten_reloptions(indexId);
					Oid			tblspc;

					if (options)
					{
						appendStringInfo(&buf, " WITH (%s)", options);
						pfree(options);
					}

					tblspc = get_rel_tablespace(indexId);
					if (OidIsValid(tblspc))
						appendStringInfo(&buf, " USING INDEX TABLESPACE %s",
							  quote_identifier(get_tablespace_name(tblspc)));
				}

				break;
			}
		case CONSTRAINT_CHECK:
			{
				Datum		val;
				bool		isnull;
				char	   *conbin;
				char	   *consrc;
				Node	   *expr;
				List	   *context;

				/* Fetch constraint expression in parsetree form */
				val = SysCacheGetAttr(CONSTROID, tup,
									  Anum_pg_constraint_conbin, &isnull);
				if (isnull)
					elog(ERROR, "null conbin for constraint %u",
						 constraintId);

				conbin = TextDatumGetCString(val);
				expr = stringToNode(conbin);

				/* Set up deparsing context for Var nodes in constraint */
				if (conForm->conrelid != InvalidOid)
				{
					/* relation constraint */
					context = deparse_context_for(get_relation_name(conForm->conrelid),
												  conForm->conrelid);
				}
				else
				{
					/* domain constraint --- can't have Vars */
					context = NIL;
				}

				consrc = deparse_expression_pretty(expr, context, false, false,
												   prettyFlags, 0);

				/*
				 * Now emit the constraint definition, adding NO INHERIT if
				 * necessary.
				 *
				 * There are cases where the constraint expression will be
				 * fully parenthesized and we don't need the outer parens ...
				 * but there are other cases where we do need 'em.  Be
				 * conservative for now.
				 *
				 * Note that simply checking for leading '(' and trailing ')'
				 * would NOT be good enough, consider "(x > 0) AND (y > 0)".
				 */
				appendStringInfo(&buf, "CHECK (%s)%s",
								 consrc,
								 conForm->connoinherit ? " NO INHERIT" : "");
				break;
			}
		case CONSTRAINT_TRIGGER:

			/*
			 * There isn't an ALTER TABLE syntax for creating a user-defined
			 * constraint trigger, but it seems better to print something than
			 * throw an error; if we throw error then this function couldn't
			 * safely be applied to all rows of pg_constraint.
			 */
			appendStringInfo(&buf, "TRIGGER");
			break;
		case CONSTRAINT_EXCLUSION:
			{
				Oid			indexOid = conForm->conindid;
				Datum		val;
				bool		isnull;
				Datum	   *elems;
				int			nElems;
				int			i;
				Oid		   *operators;

				/* Extract operator OIDs from the pg_constraint tuple */
				val = SysCacheGetAttr(CONSTROID, tup,
									  Anum_pg_constraint_conexclop,
									  &isnull);
				if (isnull)
					elog(ERROR, "null conexclop for constraint %u",
						 constraintId);

				deconstruct_array(DatumGetArrayTypeP(val),
								  OIDOID, sizeof(Oid), true, 'i',
								  &elems, NULL, &nElems);

				operators = (Oid *) palloc(nElems * sizeof(Oid));
				for (i = 0; i < nElems; i++)
					operators[i] = DatumGetObjectId(elems[i]);

				/* pg_get_indexdef_worker does the rest */
				/* suppress tablespace because pg_dump wants it that way */
				appendStringInfoString(&buf,
									   pg_get_indexdef_worker(indexOid,
															  0,
															  operators,
															  false,
															  false,
															  prettyFlags));
				break;
			}
		default:
			elog(ERROR, "invalid constraint type \"%c\"", conForm->contype);
			break;
	}

	if (conForm->condeferrable)
		appendStringInfo(&buf, " DEFERRABLE");
	if (conForm->condeferred)
		appendStringInfo(&buf, " INITIALLY DEFERRED");
	if (!conForm->convalidated)
		appendStringInfoString(&buf, " NOT VALID");

	/* Cleanup */
	ReleaseSysCache(tup);

	return buf.data;
}


/*
 * Convert an int16[] Datum into a comma-separated list of column names
 * for the indicated relation; append the list to buf.
 */
static void
decompile_column_index_array(Datum column_index_array, Oid relId,
							 StringInfo buf)
{
	Datum	   *keys;
	int			nKeys;
	int			j;

	/* Extract data from array of int16 */
	deconstruct_array(DatumGetArrayTypeP(column_index_array),
					  INT2OID, 2, true, 's',
					  &keys, NULL, &nKeys);

	for (j = 0; j < nKeys; j++)
	{
		char	   *colName;

		colName = get_relid_attribute_name(relId, DatumGetInt16(keys[j]));

		if (j == 0)
			appendStringInfoString(buf, quote_identifier(colName));
		else
			appendStringInfo(buf, ", %s", quote_identifier(colName));
	}
}


/* ----------
 * get_expr			- Decompile an expression tree
 *
 * Input: an expression tree in nodeToString form, and a relation OID
 *
 * Output: reverse-listed expression
 *
 * Currently, the expression can only refer to a single relation, namely
 * the one specified by the second parameter.  This is sufficient for
 * partial indexes, column default expressions, etc.  We also support
 * Var-free expressions, for which the OID can be InvalidOid.
 * ----------
 */
Datum
pg_get_expr(PG_FUNCTION_ARGS)
{
	text	   *expr = PG_GETARG_TEXT_P(0);
	Oid			relid = PG_GETARG_OID(1);
	int			prettyFlags;
	char	   *relname;

	prettyFlags = PRETTYFLAG_INDENT;

	if (OidIsValid(relid))
	{
		/* Get the name for the relation */
		relname = get_rel_name(relid);

		/*
		 * If the OID isn't actually valid, don't throw an error, just return
		 * NULL.  This is a bit questionable, but it's what we've done
		 * historically, and it can help avoid unwanted failures when
		 * examining catalog entries for just-deleted relations.
		 */
		if (relname == NULL)
			PG_RETURN_NULL();
	}
	else
		relname = NULL;

	PG_RETURN_TEXT_P(pg_get_expr_worker(expr, relid, relname, prettyFlags));
}

Datum
pg_get_expr_ext(PG_FUNCTION_ARGS)
{
	text	   *expr = PG_GETARG_TEXT_P(0);
	Oid			relid = PG_GETARG_OID(1);
	bool		pretty = PG_GETARG_BOOL(2);
	int			prettyFlags;
	char	   *relname;

	prettyFlags = pretty ? PRETTYFLAG_PAREN | PRETTYFLAG_INDENT : PRETTYFLAG_INDENT;

	if (OidIsValid(relid))
	{
		/* Get the name for the relation */
		relname = get_rel_name(relid);
		/* See notes above */
		if (relname == NULL)
			PG_RETURN_NULL();
	}
	else
		relname = NULL;

	PG_RETURN_TEXT_P(pg_get_expr_worker(expr, relid, relname, prettyFlags));
}

static text *
pg_get_expr_worker(text *expr, Oid relid, const char *relname, int prettyFlags)
{
	Node	   *node;
	List	   *context;
	char	   *exprstr;
	char	   *str;

	/* Convert input TEXT object to C string */
	exprstr = text_to_cstring(expr);

	/* Convert expression to node tree */
	node = (Node *) stringToNode(exprstr);

	pfree(exprstr);

	/* Prepare deparse context if needed */
	if (OidIsValid(relid))
		context = deparse_context_for(relname, relid);
	else
		context = NIL;

	/* Deparse */
	str = deparse_expression_pretty(node, context, false, false,
									prettyFlags, 0);

	return string_to_text(str);
}


/* ----------
 * get_userbyid			- Get a user name by roleid and
 *				  fallback to 'unknown (OID=n)'
 * ----------
 */
Datum
pg_get_userbyid(PG_FUNCTION_ARGS)
{
	Oid			roleid = PG_GETARG_OID(0);
	Name		result;
	HeapTuple	roletup;
	Form_pg_authid role_rec;

	/*
	 * Allocate space for the result
	 */
	result = (Name) palloc(NAMEDATALEN);
	memset(NameStr(*result), 0, NAMEDATALEN);

	/*
	 * Get the pg_authid entry and print the result
	 */
	roletup = SearchSysCache1(AUTHOID, ObjectIdGetDatum(roleid));
	if (HeapTupleIsValid(roletup))
	{
		role_rec = (Form_pg_authid) GETSTRUCT(roletup);
		StrNCpy(NameStr(*result), NameStr(role_rec->rolname), NAMEDATALEN);
		ReleaseSysCache(roletup);
	}
	else
		sprintf(NameStr(*result), "unknown (OID=%u)", roleid);

	PG_RETURN_NAME(result);
}


/*
 * pg_get_serial_sequence
 *		Get the name of the sequence used by a serial column,
 *		formatted suitably for passing to setval, nextval or currval.
 *		First parameter is not treated as double-quoted, second parameter
 *		is --- see documentation for reason.
 */
Datum
pg_get_serial_sequence(PG_FUNCTION_ARGS)
{
	text	   *tablename = PG_GETARG_TEXT_P(0);
	text	   *columnname = PG_GETARG_TEXT_PP(1);
	RangeVar   *tablerv;
	Oid			tableOid;
	char	   *column;
	AttrNumber	attnum;
	Oid			sequenceId = InvalidOid;
	Relation	depRel;
	ScanKeyData key[3];
	SysScanDesc scan;
	HeapTuple	tup;

	/* Look up table name.	Can't lock it - we might not have privileges. */
	tablerv = makeRangeVarFromNameList(textToQualifiedNameList(tablename));
	tableOid = RangeVarGetRelid(tablerv, NoLock, false);

	/* Get the number of the column */
	column = text_to_cstring(columnname);

	attnum = get_attnum(tableOid, column);
	if (attnum == InvalidAttrNumber)
		ereport(ERROR,
				(errcode(ERRCODE_UNDEFINED_COLUMN),
				 errmsg("column \"%s\" of relation \"%s\" does not exist",
						column, tablerv->relname)));

	/* Search the dependency table for the dependent sequence */
	depRel = heap_open(DependRelationId, AccessShareLock);

	ScanKeyInit(&key[0],
				Anum_pg_depend_refclassid,
				BTEqualStrategyNumber, F_OIDEQ,
				ObjectIdGetDatum(RelationRelationId));
	ScanKeyInit(&key[1],
				Anum_pg_depend_refobjid,
				BTEqualStrategyNumber, F_OIDEQ,
				ObjectIdGetDatum(tableOid));
	ScanKeyInit(&key[2],
				Anum_pg_depend_refobjsubid,
				BTEqualStrategyNumber, F_INT4EQ,
				Int32GetDatum(attnum));

	scan = systable_beginscan(depRel, DependReferenceIndexId, true,
							  SnapshotNow, 3, key);

	while (HeapTupleIsValid(tup = systable_getnext(scan)))
	{
		Form_pg_depend deprec = (Form_pg_depend) GETSTRUCT(tup);

		/*
		 * We assume any auto dependency of a sequence on a column must be
		 * what we are looking for.  (We need the relkind test because indexes
		 * can also have auto dependencies on columns.)
		 */
		if (deprec->classid == RelationRelationId &&
			deprec->objsubid == 0 &&
			deprec->deptype == DEPENDENCY_AUTO &&
			get_rel_relkind(deprec->objid) == RELKIND_SEQUENCE)
		{
			sequenceId = deprec->objid;
			break;
		}
	}

	systable_endscan(scan);
	heap_close(depRel, AccessShareLock);

	if (OidIsValid(sequenceId))
	{
		HeapTuple	classtup;
		Form_pg_class classtuple;
		char	   *nspname;
		char	   *result;

		/* Get the sequence's pg_class entry */
		classtup = SearchSysCache1(RELOID, ObjectIdGetDatum(sequenceId));
		if (!HeapTupleIsValid(classtup))
			elog(ERROR, "cache lookup failed for relation %u", sequenceId);
		classtuple = (Form_pg_class) GETSTRUCT(classtup);

		/* Get the namespace */
		nspname = get_namespace_name(classtuple->relnamespace);
		if (!nspname)
			elog(ERROR, "cache lookup failed for namespace %u",
				 classtuple->relnamespace);

		/* And construct the result string */
		result = quote_qualified_identifier(nspname,
											NameStr(classtuple->relname));

		ReleaseSysCache(classtup);

		PG_RETURN_TEXT_P(string_to_text(result));
	}

	PG_RETURN_NULL();
}

/*
 * pg_get_functiondef
 *		Returns the complete "CREATE OR REPLACE FUNCTION ..." statement for
 *		the specified function.
 *
 * Note: if you change the output format of this function, be careful not
 * to break psql's rules (in \ef and \sf) for identifying the start of the
 * function body.  To wit: the function body starts on a line that begins
 * with "AS ", and no preceding line will look like that.
 */
Datum
pg_get_functiondef(PG_FUNCTION_ARGS)
{
	Oid			funcid = PG_GETARG_OID(0);
	StringInfoData buf;
	StringInfoData dq;
	HeapTuple	proctup;
	HeapTuple	langtup;
	Form_pg_proc proc;
	Form_pg_language lang;
	Datum		tmp;
	bool		isnull;
	const char *prosrc;
	const char *name;
	const char *nsp;
	float4		procost;
	int			oldlen;

	initStringInfo(&buf);

	/* Look up the function */
	proctup = SearchSysCache1(PROCOID, ObjectIdGetDatum(funcid));
	if (!HeapTupleIsValid(proctup))
		elog(ERROR, "cache lookup failed for function %u", funcid);
	proc = (Form_pg_proc) GETSTRUCT(proctup);
	name = NameStr(proc->proname);

	if (proc->proisagg)
		ereport(ERROR,
				(errcode(ERRCODE_WRONG_OBJECT_TYPE),
				 errmsg("\"%s\" is an aggregate function", name)));

	/* Need its pg_language tuple for the language name */
	langtup = SearchSysCache1(LANGOID, ObjectIdGetDatum(proc->prolang));
	if (!HeapTupleIsValid(langtup))
		elog(ERROR, "cache lookup failed for language %u", proc->prolang);
	lang = (Form_pg_language) GETSTRUCT(langtup);

	/*
	 * We always qualify the function name, to ensure the right function gets
	 * replaced.
	 */
	nsp = get_namespace_name(proc->pronamespace);
	appendStringInfo(&buf, "CREATE OR REPLACE FUNCTION %s(",
					 quote_qualified_identifier(nsp, name));
	(void) print_function_arguments(&buf, proctup, false, true);
	appendStringInfoString(&buf, ")\n RETURNS ");
	print_function_rettype(&buf, proctup);
	appendStringInfo(&buf, "\n LANGUAGE %s\n",
					 quote_identifier(NameStr(lang->lanname)));

	/* Emit some miscellaneous options on one line */
	oldlen = buf.len;

	if (proc->proiswindow)
		appendStringInfoString(&buf, " WINDOW");
	switch (proc->provolatile)
	{
		case PROVOLATILE_IMMUTABLE:
			appendStringInfoString(&buf, " IMMUTABLE");
			break;
		case PROVOLATILE_STABLE:
			appendStringInfoString(&buf, " STABLE");
			break;
		case PROVOLATILE_VOLATILE:
			break;
	}
	if (proc->proisstrict)
		appendStringInfoString(&buf, " STRICT");
	if (proc->prosecdef)
		appendStringInfoString(&buf, " SECURITY DEFINER");

	/* This code for the default cost and rows should match functioncmds.c */
	if (proc->prolang == INTERNALlanguageId ||
		proc->prolang == ClanguageId)
		procost = 1;
	else
		procost = 100;
	if (proc->procost != procost)
		appendStringInfo(&buf, " COST %g", proc->procost);

	if (proc->prorows > 0 && proc->prorows != 1000)
		appendStringInfo(&buf, " ROWS %g", proc->prorows);

	if (oldlen != buf.len)
		appendStringInfoChar(&buf, '\n');

	/* Emit any proconfig options, one per line */
	tmp = SysCacheGetAttr(PROCOID, proctup, Anum_pg_proc_proconfig, &isnull);
	if (!isnull)
	{
		ArrayType  *a = DatumGetArrayTypeP(tmp);
		int			i;

		Assert(ARR_ELEMTYPE(a) == TEXTOID);
		Assert(ARR_NDIM(a) == 1);
		Assert(ARR_LBOUND(a)[0] == 1);

		for (i = 1; i <= ARR_DIMS(a)[0]; i++)
		{
			Datum		d;

			d = array_ref(a, 1, &i,
						  -1 /* varlenarray */ ,
						  -1 /* TEXT's typlen */ ,
						  false /* TEXT's typbyval */ ,
						  'i' /* TEXT's typalign */ ,
						  &isnull);
			if (!isnull)
			{
				char	   *configitem = TextDatumGetCString(d);
				char	   *pos;

				pos = strchr(configitem, '=');
				if (pos == NULL)
					continue;
				*pos++ = '\0';

				appendStringInfo(&buf, " SET %s TO ",
								 quote_identifier(configitem));

				/*
				 * Some GUC variable names are 'LIST' type and hence must not
				 * be quoted.
				 */
				if (pg_strcasecmp(configitem, "DateStyle") == 0
					|| pg_strcasecmp(configitem, "search_path") == 0)
					appendStringInfoString(&buf, pos);
				else
					simple_quote_literal(&buf, pos);
				appendStringInfoChar(&buf, '\n');
			}
		}
	}

	/* And finally the function definition ... */
	appendStringInfoString(&buf, "AS ");

	tmp = SysCacheGetAttr(PROCOID, proctup, Anum_pg_proc_probin, &isnull);
	if (!isnull)
	{
		simple_quote_literal(&buf, TextDatumGetCString(tmp));
		appendStringInfoString(&buf, ", ");		/* assume prosrc isn't null */
	}

	tmp = SysCacheGetAttr(PROCOID, proctup, Anum_pg_proc_prosrc, &isnull);
	if (isnull)
		elog(ERROR, "null prosrc");
	prosrc = TextDatumGetCString(tmp);

	/*
	 * We always use dollar quoting.  Figure out a suitable delimiter.
	 *
	 * Since the user is likely to be editing the function body string, we
	 * shouldn't use a short delimiter that he might easily create a conflict
	 * with.  Hence prefer "$function$", but extend if needed.
	 */
	initStringInfo(&dq);
	appendStringInfoString(&dq, "$function");
	while (strstr(prosrc, dq.data) != NULL)
		appendStringInfoChar(&dq, 'x');
	appendStringInfoChar(&dq, '$');

	appendStringInfoString(&buf, dq.data);
	appendStringInfoString(&buf, prosrc);
	appendStringInfoString(&buf, dq.data);

	appendStringInfoString(&buf, "\n");

	ReleaseSysCache(langtup);
	ReleaseSysCache(proctup);

	PG_RETURN_TEXT_P(string_to_text(buf.data));
}

/*
 * pg_get_function_arguments
 *		Get a nicely-formatted list of arguments for a function.
 *		This is everything that would go between the parentheses in
 *		CREATE FUNCTION.
 */
Datum
pg_get_function_arguments(PG_FUNCTION_ARGS)
{
	Oid			funcid = PG_GETARG_OID(0);
	StringInfoData buf;
	HeapTuple	proctup;

	initStringInfo(&buf);

	proctup = SearchSysCache1(PROCOID, ObjectIdGetDatum(funcid));
	if (!HeapTupleIsValid(proctup))
		elog(ERROR, "cache lookup failed for function %u", funcid);

	(void) print_function_arguments(&buf, proctup, false, true);

	ReleaseSysCache(proctup);

	PG_RETURN_TEXT_P(string_to_text(buf.data));
}

/*
 * pg_get_function_identity_arguments
 *		Get a formatted list of arguments for a function.
 *		This is everything that would go between the parentheses in
 *		ALTER FUNCTION, etc.  In particular, don't print defaults.
 */
Datum
pg_get_function_identity_arguments(PG_FUNCTION_ARGS)
{
	Oid			funcid = PG_GETARG_OID(0);
	StringInfoData buf;
	HeapTuple	proctup;

	initStringInfo(&buf);

	proctup = SearchSysCache1(PROCOID, ObjectIdGetDatum(funcid));
	if (!HeapTupleIsValid(proctup))
		elog(ERROR, "cache lookup failed for function %u", funcid);

	(void) print_function_arguments(&buf, proctup, false, false);

	ReleaseSysCache(proctup);

	PG_RETURN_TEXT_P(string_to_text(buf.data));
}

/*
 * Guts of pg_get_function_result: append the function's return type
 * to the specified buffer.
 */
static void
print_function_rettype(StringInfo buf, HeapTuple proctup)
{
	Form_pg_proc proc = (Form_pg_proc) GETSTRUCT(proctup);
	int			ntabargs = 0;
	StringInfoData rbuf;

	initStringInfo(&rbuf);

	if (proc->proretset)
	{
		/* It might be a table function; try to print the arguments */
		appendStringInfoString(&rbuf, "TABLE(");
		ntabargs = print_function_arguments(&rbuf, proctup, true, false);
		if (ntabargs > 0)
			appendStringInfoString(&rbuf, ")");
		else
			resetStringInfo(&rbuf);
	}

	if (ntabargs == 0)
	{
		/* Not a table function, so do the normal thing */
		if (proc->proretset)
			appendStringInfoString(&rbuf, "SETOF ");
		appendStringInfoString(&rbuf, format_type_be(proc->prorettype));
	}

	appendStringInfoString(buf, rbuf.data);
}

/*
 * Common code for pg_get_function_arguments and pg_get_function_result:
 * append the desired subset of arguments to buf.  We print only TABLE
 * arguments when print_table_args is true, and all the others when it's false.
 * We print argument defaults only if print_defaults is true.
 * Function return value is the number of arguments printed.
 */
static int
print_function_arguments(StringInfo buf, HeapTuple proctup,
						 bool print_table_args, bool print_defaults)
{
	Form_pg_proc proc = (Form_pg_proc) GETSTRUCT(proctup);
	int			numargs;
	Oid		   *argtypes;
	char	  **argnames;
	char	   *argmodes;
	int			insertorderbyat = -1;
	int			argsprinted;
	int			inputargno;
	int			nlackdefaults;
	ListCell   *nextargdefault = NULL;
	int			i;

	numargs = get_func_arg_info(proctup,
								&argtypes, &argnames, &argmodes);

	nlackdefaults = numargs;
	if (print_defaults && proc->pronargdefaults > 0)
	{
		Datum		proargdefaults;
		bool		isnull;

		proargdefaults = SysCacheGetAttr(PROCOID, proctup,
										 Anum_pg_proc_proargdefaults,
										 &isnull);
		if (!isnull)
		{
			char	   *str;
			List	   *argdefaults;

			str = TextDatumGetCString(proargdefaults);
			argdefaults = (List *) stringToNode(str);
			Assert(IsA(argdefaults, List));
			pfree(str);
			nextargdefault = list_head(argdefaults);
			/* nlackdefaults counts only *input* arguments lacking defaults */
			nlackdefaults = proc->pronargs - list_length(argdefaults);
		}
	}

	/* Check for special treatment of ordered-set aggregates */
	if (proc->proisagg)
	{
		HeapTuple	aggtup;
		Form_pg_aggregate agg;

		aggtup = SearchSysCache1(AGGFNOID,
								 ObjectIdGetDatum(HeapTupleGetOid(proctup)));
		if (!HeapTupleIsValid(aggtup))
			elog(ERROR, "cache lookup failed for aggregate %u",
				 HeapTupleGetOid(proctup));
		agg = (Form_pg_aggregate) GETSTRUCT(aggtup);
		if (AGGKIND_IS_ORDERED_SET(agg->aggkind))
			insertorderbyat = agg->aggnumdirectargs;
		ReleaseSysCache(aggtup);
	}

	argsprinted = 0;
	inputargno = 0;
	for (i = 0; i < numargs; i++)
	{
		Oid			argtype = argtypes[i];
		char	   *argname = argnames ? argnames[i] : NULL;
		char		argmode = argmodes ? argmodes[i] : PROARGMODE_IN;
		const char *modename;
		bool		isinput;

		switch (argmode)
		{
			case PROARGMODE_IN:
				modename = "";
				isinput = true;
				break;
			case PROARGMODE_INOUT:
				modename = "INOUT ";
				isinput = true;
				break;
			case PROARGMODE_OUT:
				modename = "OUT ";
				isinput = false;
				break;
			case PROARGMODE_VARIADIC:
				modename = "VARIADIC ";
				isinput = true;
				break;
			case PROARGMODE_TABLE:
				modename = "";
				isinput = false;
				break;
			default:
				elog(ERROR, "invalid parameter mode '%c'", argmode);
				modename = NULL;	/* keep compiler quiet */
				isinput = false;
				break;
		}
		if (isinput)
			inputargno++;		/* this is a 1-based counter */

		if (print_table_args != (argmode == PROARGMODE_TABLE))
			continue;

		if (argsprinted == insertorderbyat)
		{
			if (argsprinted)
				appendStringInfoChar(buf, ' ');
			appendStringInfoString(buf, "ORDER BY ");
		}
		else if (argsprinted)
			appendStringInfoString(buf, ", ");

		appendStringInfoString(buf, modename);
		if (argname && argname[0])
			appendStringInfo(buf, "%s ", quote_identifier(argname));
		appendStringInfoString(buf, format_type_be(argtype));
		if (print_defaults && isinput && inputargno > nlackdefaults)
		{
			Node	   *expr;

			Assert(nextargdefault != NULL);
			expr = (Node *) lfirst(nextargdefault);
			nextargdefault = lnext(nextargdefault);

			appendStringInfo(buf, " DEFAULT %s",
							 deparse_expression(expr, NIL, false, false));
		}
		argsprinted++;

		/* nasty hack: print the last arg twice for variadic ordered-set agg */
		if (argsprinted == insertorderbyat && i == numargs - 1)
		{
			i--;
			/* aggs shouldn't have defaults anyway, but just to be sure ... */
			print_defaults = false;
		}
	}

	return argsprinted;
}

/*
 * pg_get_function_result
 *		Get a nicely-formatted version of the result type of a function.
 *		This is what would appear after RETURNS in CREATE FUNCTION.
 */
Datum
pg_get_function_result(PG_FUNCTION_ARGS)
{
	Oid			funcid = PG_GETARG_OID(0);
	StringInfoData buf;
	HeapTuple	proctup;

	initStringInfo(&buf);

	proctup = SearchSysCache1(PROCOID, ObjectIdGetDatum(funcid));
	if (!HeapTupleIsValid(proctup))
		elog(ERROR, "cache lookup failed for function %u", funcid);

	print_function_rettype(&buf, proctup);

	ReleaseSysCache(proctup);

	PG_RETURN_TEXT_P(string_to_text(buf.data));
}


/*
 * deparse_expression			- General utility for deparsing expressions
 *
 * calls deparse_expression_pretty with all prettyPrinting disabled
 */
char *
deparse_expression(Node *expr, List *dpcontext,
				   bool forceprefix, bool showimplicit)
{
	return deparse_expression_pretty(expr, dpcontext, forceprefix,
									 showimplicit, 0, 0);
}

/* ----------
 * deparse_expr_sweet			- CDB: expression deparser for EXPLAIN
 *
 * calls deparse_expression_pretty with minimal parentheses but no indenting.
 */
char *
deparse_expr_sweet(Node *expr, List *dpcontext,
				   bool forceprefix, bool showimplicit)
{
	return deparse_expression_pretty(expr, dpcontext, forceprefix,
									 showimplicit, PRETTYFLAG_PAREN, 0);
}

/* ----------
 * deparse_expression_pretty	- General utility for deparsing expressions
 *
 * expr is the node tree to be deparsed.  It must be a transformed expression
 * tree (ie, not the raw output of gram.y).
 *
 * dpcontext is a list of deparse_namespace nodes representing the context
 * for interpreting Vars in the node tree.	It can be NIL if no Vars are
 * expected.
 *
 * forceprefix is TRUE to force all Vars to be prefixed with their table names.
 *
 * showimplicit is TRUE to force all implicit casts to be shown explicitly.
 *
 * Tries to pretty up the output according to prettyFlags and startIndent.
 *
 * The result is a palloc'd string.
 * ----------
 */
static char *
deparse_expression_pretty(Node *expr, List *dpcontext,
						  bool forceprefix, bool showimplicit,
						  int prettyFlags, int startIndent)
{
	StringInfoData buf;
	deparse_context context;

	initStringInfo(&buf);
	context.buf = &buf;
	context.namespaces = dpcontext;
	context.groupClause = NIL;
	context.windowClause = NIL;
	context.windowTList = NIL;
	context.varprefix = forceprefix;
	context.prettyFlags = prettyFlags;
	context.wrapColumn = WRAP_COLUMN_DEFAULT;
	context.indentLevel = startIndent;

	get_rule_expr(expr, &context, showimplicit);

	return buf.data;
}

/* ----------
 * deparse_context_for			- Build deparse context for a single relation
 *
 * Given the reference name (alias) and OID of a relation, build deparsing
 * context for an expression referencing only that relation (as varno 1,
 * varlevelsup 0).	This is sufficient for many uses of deparse_expression.
 * ----------
 */
List *
deparse_context_for(const char *aliasname, Oid relid)
{
	deparse_namespace *dpns;
	RangeTblEntry *rte;

	dpns = (deparse_namespace *) palloc0(sizeof(deparse_namespace));

	/* Build a minimal RTE for the rel */
	rte = makeNode(RangeTblEntry);
	rte->rtekind = RTE_RELATION;
	rte->relid = relid;
	rte->relkind = RELKIND_RELATION;	/* no need for exactness here */
	rte->alias = makeAlias(aliasname, NIL);
	rte->eref = rte->alias;
	rte->lateral = false;
	rte->inh = false;
	rte->inFromCl = true;

	/* Build one-element rtable */
	dpns->rtable = list_make1(rte);
	dpns->ctes = NIL;
	set_rtable_names(dpns, NIL, NULL);
	set_simple_column_names(dpns);

	/* Return a one-deep namespace stack */
	return list_make1(dpns);
}

/*
 * deparse_context_for_planstate	- Build deparse context for a plan
 *
 * When deparsing an expression in a Plan tree, we might have to resolve
 * OUTER_VAR, INNER_VAR, or INDEX_VAR references.  To do this, the caller must
 * provide the parent PlanState node.  Then OUTER_VAR and INNER_VAR references
 * can be resolved by drilling down into the left and right child plans.
 * Similarly, INDEX_VAR references can be resolved by reference to the
 * indextlist given in the parent IndexOnlyScan node.  (Note that we don't
 * currently support deparsing of indexquals in regular IndexScan or
 * BitmapIndexScan nodes; for those, we can only deparse the indexqualorig
 * fields, which won't contain INDEX_VAR Vars.)
 *
 * Note: planstate really ought to be declared as "PlanState *", but we use
 * "Node *" to avoid having to include execnodes.h in builtins.h.
 *
 * The ancestors list is a list of the PlanState's parent PlanStates, the
 * most-closely-nested first.  This is needed to resolve PARAM_EXEC Params.
 * Note we assume that all the PlanStates share the same rtable.
 *
 * The plan's rangetable list must also be passed, along with the per-RTE
 * alias names assigned by a previous call to select_rtable_names_for_explain.
 * (We use the rangetable to resolve simple Vars, but the plan inputs are
 * necessary for Vars with special varnos.)
 */
List *
deparse_context_for_planstate(Node *planstate, List *ancestors,
							  List *rtable, List *rtable_names)
{
	deparse_namespace *dpns;

	dpns = (deparse_namespace *) palloc0(sizeof(deparse_namespace));

	/* Initialize fields that stay the same across the whole plan tree */
	dpns->rtable = rtable;
	dpns->rtable_names = rtable_names;
	dpns->ctes = NIL;

	/*
	 * Set up column name aliases.	We will get rather bogus results for join
	 * RTEs, but that doesn't matter because plan trees don't contain any join
	 * alias Vars.
	 */
	set_simple_column_names(dpns);

	/* Set our attention on the specific plan node passed in */
	set_deparse_planstate(dpns, (PlanState *) planstate);
	dpns->ancestors = ancestors;

	/*
	 * Previously, this function was called from explain_partition_selector with
	 * the Parent node for both Node arguments. A change to the function
	 * signature requires us to first set the innerplan and detect that it is
	 * indeed a PartitionSelector in order to then set both outer_plan and
	 * inner_plan to the parent. A simple check of the parent->lefttree is not
	 * sufficient since a Sequence operator will have the child nodes in its
	 * subplans list. Thus, we allow push_plans to assign inner and outer plan
	 * as usual and then add a check here
	 */
	if (dpns->inner_planstate && IsA(dpns->inner_planstate, PartitionSelectorState))
	{
		dpns->inner_planstate = (PlanState *) planstate;
		dpns->outer_planstate = (PlanState *) planstate;
		dpns->outer_tlist = ((PlanState *) planstate)->plan->targetlist;
		dpns->inner_tlist = ((PlanState *) planstate)->plan->targetlist;
	}

	/* Return a one-deep namespace stack */
	return list_make1(dpns);
}

/*
 * select_rtable_names_for_explain	- Select RTE aliases for EXPLAIN
 *
 * Determine the relation aliases we'll use during an EXPLAIN operation.
 * This is just a frontend to set_rtable_names.  We have to expose the aliases
 * to EXPLAIN because EXPLAIN needs to know the right alias names to print.
 */
List *
select_rtable_names_for_explain(List *rtable, Bitmapset *rels_used)
{
	deparse_namespace dpns;

	memset(&dpns, 0, sizeof(dpns));
	dpns.rtable = rtable;
	dpns.ctes = NIL;
	set_rtable_names(&dpns, NIL, rels_used);
	/* We needn't bother computing column aliases yet */

	return dpns.rtable_names;
}

/*
 * set_rtable_names: select RTE aliases to be used in printing a query
 *
 * We fill in dpns->rtable_names with a list of names that is one-for-one with
 * the already-filled dpns->rtable list.  Each RTE name is unique among those
 * in the new namespace plus any ancestor namespaces listed in
 * parent_namespaces.
 *
 * If rels_used isn't NULL, only RTE indexes listed in it are given aliases.
 *
 * Note that this function is only concerned with relation names, not column
 * names.
 */
static void
set_rtable_names(deparse_namespace *dpns, List *parent_namespaces,
				 Bitmapset *rels_used)
{
	ListCell   *lc;
	int			rtindex = 1;

	dpns->rtable_names = NIL;
	foreach(lc, dpns->rtable)
	{
		RangeTblEntry *rte = (RangeTblEntry *) lfirst(lc);
		char	   *refname;

		if (rels_used && !bms_is_member(rtindex, rels_used))
		{
			/* Ignore unreferenced RTE */
			refname = NULL;
		}
		else if (rte->alias)
		{
			/* If RTE has a user-defined alias, prefer that */
			refname = rte->alias->aliasname;
		}
		else if (rte->rtekind == RTE_RELATION)
		{
			/* Use the current actual name of the relation */
			refname = get_rel_name(rte->relid);
		}
		else if (rte->rtekind == RTE_JOIN)
		{
			/* Unnamed join has no refname */
			refname = NULL;
		}
		else
		{
			/* Otherwise use whatever the parser assigned */
			refname = rte->eref->aliasname;
		}

		/*
		 * If the selected name isn't unique, append digits to make it so
		 */
		if (refname &&
			!refname_is_unique(refname, dpns, parent_namespaces))
		{
			char	   *modname = (char *) palloc(strlen(refname) + 32);
			int			i = 0;

			do
			{
				sprintf(modname, "%s_%d", refname, ++i);
			} while (!refname_is_unique(modname, dpns, parent_namespaces));
			refname = modname;
		}

		dpns->rtable_names = lappend(dpns->rtable_names, refname);
		rtindex++;
	}
}

/*
 * refname_is_unique: is refname distinct from all already-chosen RTE names?
 */
static bool
refname_is_unique(char *refname, deparse_namespace *dpns,
				  List *parent_namespaces)
{
	ListCell   *lc;

	foreach(lc, dpns->rtable_names)
	{
		char	   *oldname = (char *) lfirst(lc);

		if (oldname && strcmp(oldname, refname) == 0)
			return false;
	}
	foreach(lc, parent_namespaces)
	{
		deparse_namespace *olddpns = (deparse_namespace *) lfirst(lc);
		ListCell   *lc2;

		foreach(lc2, olddpns->rtable_names)
		{
			char	   *oldname = (char *) lfirst(lc2);

			if (oldname && strcmp(oldname, refname) == 0)
				return false;
		}
	}
	return true;
}

/*
 * set_deparse_for_query: set up deparse_namespace for deparsing a Query tree
 *
 * For convenience, this is defined to initialize the deparse_namespace struct
 * from scratch.
 */
static void
set_deparse_for_query(deparse_namespace *dpns, Query *query,
					  List *parent_namespaces)
{
	ListCell   *lc;
	ListCell   *lc2;

	/* Initialize *dpns and fill rtable/ctes links */
	memset(dpns, 0, sizeof(deparse_namespace));
	dpns->rtable = query->rtable;
	dpns->ctes = query->cteList;

	/* Assign a unique relation alias to each RTE */
	set_rtable_names(dpns, parent_namespaces, NULL);

	/* Initialize dpns->rtable_columns to contain zeroed structs */
	dpns->rtable_columns = NIL;
	while (list_length(dpns->rtable_columns) < list_length(dpns->rtable))
		dpns->rtable_columns = lappend(dpns->rtable_columns,
									   palloc0(sizeof(deparse_columns)));

	/* If it's a utility query, it won't have a jointree */
	if (query->jointree)
	{
		/* Detect whether global uniqueness of USING names is needed */
		dpns->unique_using =
			has_unnamed_full_join_using((Node *) query->jointree);

		/*
		 * Select names for columns merged by USING, via a recursive pass over
		 * the query jointree.
		 */
		set_using_names(dpns, (Node *) query->jointree);
	}

	/*
	 * Now assign remaining column aliases for each RTE.  We do this in a
	 * linear scan of the rtable, so as to process RTEs whether or not they
	 * are in the jointree (we mustn't miss NEW.*, INSERT target relations,
	 * etc).  JOIN RTEs must be processed after their children, but this is
	 * okay because they appear later in the rtable list than their children
	 * (cf Asserts in identify_join_columns()).
	 */
	forboth(lc, dpns->rtable, lc2, dpns->rtable_columns)
	{
		RangeTblEntry *rte = (RangeTblEntry *) lfirst(lc);
		deparse_columns *colinfo = (deparse_columns *) lfirst(lc2);

		if (rte->rtekind == RTE_JOIN)
			set_join_column_names(dpns, rte, colinfo);
		else
			set_relation_column_names(dpns, rte, colinfo);
	}
}

/*
 * set_simple_column_names: fill in column aliases for non-query situations
 *
 * This handles EXPLAIN and cases where we only have relation RTEs.  Without
 * a join tree, we can't do anything smart about join RTEs, but we don't
 * need to (note that EXPLAIN should never see join alias Vars anyway).
 * If we do hit a join RTE we'll just process it like a non-table base RTE.
 */
static void
set_simple_column_names(deparse_namespace *dpns)
{
	ListCell   *lc;
	ListCell   *lc2;

	/* Initialize dpns->rtable_columns to contain zeroed structs */
	dpns->rtable_columns = NIL;
	while (list_length(dpns->rtable_columns) < list_length(dpns->rtable))
		dpns->rtable_columns = lappend(dpns->rtable_columns,
									   palloc0(sizeof(deparse_columns)));

	/* Assign unique column aliases within each RTE */
	forboth(lc, dpns->rtable, lc2, dpns->rtable_columns)
	{
		RangeTblEntry *rte = (RangeTblEntry *) lfirst(lc);
		deparse_columns *colinfo = (deparse_columns *) lfirst(lc2);

		set_relation_column_names(dpns, rte, colinfo);
	}
}

/*
 * has_unnamed_full_join_using: search jointree for unnamed FULL JOIN USING
 *
 * Merged columns of a FULL JOIN USING act differently from either of the
 * input columns, so they have to be referenced as columns of the JOIN not
 * as columns of either input.	And this is problematic if the join is
 * unnamed (alias-less): we cannot qualify the column's name with an RTE
 * name, since there is none.  (Forcibly assigning an alias to the join is
 * not a solution, since that will prevent legal references to tables below
 * the join.)  To ensure that every column in the query is unambiguously
 * referenceable, we must assign such merged columns names that are globally
 * unique across the whole query, aliasing other columns out of the way as
 * necessary.
 *
 * Because the ensuing re-aliasing is fairly damaging to the readability of
 * the query, we don't do this unless we have to.  So, we must pre-scan
 * the join tree to see if we have to, before starting set_using_names().
 */
static bool
has_unnamed_full_join_using(Node *jtnode)
{
	if (IsA(jtnode, RangeTblRef))
	{
		/* nothing to do here */
	}
	else if (IsA(jtnode, FromExpr))
	{
		FromExpr   *f = (FromExpr *) jtnode;
		ListCell   *lc;

		foreach(lc, f->fromlist)
		{
			if (has_unnamed_full_join_using((Node *) lfirst(lc)))
				return true;
		}
	}
	else if (IsA(jtnode, JoinExpr))
	{
		JoinExpr   *j = (JoinExpr *) jtnode;

		/* Is it an unnamed FULL JOIN with USING? */
		if (j->alias == NULL &&
			j->jointype == JOIN_FULL &&
			j->usingClause)
			return true;

		/* Nope, but inspect children */
		if (has_unnamed_full_join_using(j->larg))
			return true;
		if (has_unnamed_full_join_using(j->rarg))
			return true;
	}
	else
		elog(ERROR, "unrecognized node type: %d",
			 (int) nodeTag(jtnode));
	return false;
}

/*
 * set_using_names: select column aliases to be used for merged USING columns
 *
 * We do this during a recursive descent of the query jointree.
 * dpns->unique_using must already be set to determine the global strategy.
 *
 * Column alias info is saved in the dpns->rtable_columns list, which is
 * assumed to be filled with pre-zeroed deparse_columns structs.
 */
static void
set_using_names(deparse_namespace *dpns, Node *jtnode)
{
	if (IsA(jtnode, RangeTblRef))
	{
		/* nothing to do now */
	}
	else if (IsA(jtnode, FromExpr))
	{
		FromExpr   *f = (FromExpr *) jtnode;
		ListCell   *lc;

		foreach(lc, f->fromlist)
			set_using_names(dpns, (Node *) lfirst(lc));
	}
	else if (IsA(jtnode, JoinExpr))
	{
		JoinExpr   *j = (JoinExpr *) jtnode;
		RangeTblEntry *rte = rt_fetch(j->rtindex, dpns->rtable);
		deparse_columns *colinfo = deparse_columns_fetch(j->rtindex, dpns);
		int		   *leftattnos;
		int		   *rightattnos;
		deparse_columns *leftcolinfo;
		deparse_columns *rightcolinfo;
		int			i;
		ListCell   *lc;

		/* Get info about the shape of the join */
		identify_join_columns(j, rte, colinfo);
		leftattnos = colinfo->leftattnos;
		rightattnos = colinfo->rightattnos;

		/* Look up the not-yet-filled-in child deparse_columns structs */
		leftcolinfo = deparse_columns_fetch(colinfo->leftrti, dpns);
		rightcolinfo = deparse_columns_fetch(colinfo->rightrti, dpns);

		/*
		 * If this join is unnamed, then we cannot substitute new aliases at
		 * this level, so any name requirements pushed down to here must be
		 * pushed down again to the children.
		 */
		if (rte->alias == NULL)
		{
			for (i = 0; i < colinfo->num_cols; i++)
			{
				char	   *colname = colinfo->colnames[i];

				if (colname == NULL)
					continue;

				/* Push down to left column, unless it's a system column */
				if (leftattnos[i] > 0)
				{
					expand_colnames_array_to(leftcolinfo, leftattnos[i]);
					leftcolinfo->colnames[leftattnos[i] - 1] = colname;
				}

				/* Same on the righthand side */
				if (rightattnos[i] > 0)
				{
					expand_colnames_array_to(rightcolinfo, rightattnos[i]);
					rightcolinfo->colnames[rightattnos[i] - 1] = colname;
				}
			}
		}

		/*
		 * If there's a USING clause, select the USING column names and push
		 * those names down to the children.  We have two strategies:
		 *
		 * If dpns->unique_using is TRUE, we force all USING names to be
		 * unique across the whole query level.  In principle we'd only need
		 * the names of USING columns in unnamed full joins to be globally
		 * unique, but to safely assign all USING names in a single pass, we
		 * have to enforce the same uniqueness rule for all of them.  However,
		 * if a USING column's name has been pushed down from the parent, we
		 * should use it as-is rather than making a uniqueness adjustment.
		 * This is necessary when we're at an unnamed join, and it creates no
		 * risk of ambiguity.  Also, if there's a user-written output alias
		 * for a merged column, we prefer to use that rather than the input
		 * name; this simplifies the logic and seems likely to lead to less
		 * aliasing overall.
		 *
		 * If dpns->unique_using is FALSE, we only need USING names to be
		 * unique within their own join RTE.  We still need to honor
		 * pushed-down names, though.
		 *
		 * Though significantly different in results, these two strategies are
		 * implemented by the same code, with only the difference of whether
		 * to put assigned names into dpns->using_names.
		 */
		if (j->usingClause)
		{
			/* USING names must correspond to the first join output columns */
			expand_colnames_array_to(colinfo, list_length(j->usingClause));
			i = 0;
			foreach(lc, j->usingClause)
			{
				char	   *colname = strVal(lfirst(lc));

				/* Assert it's a merged column */
				Assert(leftattnos[i] != 0 && rightattnos[i] != 0);

				/* Adopt passed-down name if any, else select unique name */
				if (colinfo->colnames[i] != NULL)
					colname = colinfo->colnames[i];
				else
				{
					/* Prefer user-written output alias if any */
					if (rte->alias && i < list_length(rte->alias->colnames))
						colname = strVal(list_nth(rte->alias->colnames, i));
					/* Make it appropriately unique */
					colname = make_colname_unique(colname, dpns, colinfo);
					if (dpns->unique_using)
						dpns->using_names = lappend(dpns->using_names,
													colname);
					/* Save it as output column name, too */
					colinfo->colnames[i] = colname;
				}

				/* Remember selected names for use later */
				colinfo->usingNames = lappend(colinfo->usingNames, colname);

				/* Push down to left column, unless it's a system column */
				if (leftattnos[i] > 0)
				{
					expand_colnames_array_to(leftcolinfo, leftattnos[i]);
					leftcolinfo->colnames[leftattnos[i] - 1] = colname;
				}

				/* Same on the righthand side */
				if (rightattnos[i] > 0)
				{
					expand_colnames_array_to(rightcolinfo, rightattnos[i]);
					rightcolinfo->colnames[rightattnos[i] - 1] = colname;
				}

				i++;
			}
		}

		/* Now recursively assign USING column names in children */
		set_using_names(dpns, j->larg);
		set_using_names(dpns, j->rarg);
	}
	else
		elog(ERROR, "unrecognized node type: %d",
			 (int) nodeTag(jtnode));
}

/*
 * set_relation_column_names: select column aliases for a non-join RTE
 *
 * Column alias info is saved in *colinfo, which is assumed to be pre-zeroed.
 * If any colnames entries are already filled in, those override local
 * choices.
 */
static void
set_relation_column_names(deparse_namespace *dpns, RangeTblEntry *rte,
						  deparse_columns *colinfo)
{
	int			ncolumns;
	char	  **real_colnames;
	bool		changed_any;
	int			noldcolumns;
	int			i;
	int			j;

	/*
	 * Extract the RTE's "real" column names.  This is comparable to
	 * get_rte_attribute_name, except that it's important to disregard dropped
	 * columns.  We put NULL into the array for a dropped column.
	 */
	if (rte->rtekind == RTE_RELATION)
	{
		/* Relation --- look to the system catalogs for up-to-date info */
		Relation	rel;
		TupleDesc	tupdesc;

		rel = relation_open(rte->relid, AccessShareLock);
		tupdesc = RelationGetDescr(rel);

		ncolumns = tupdesc->natts;
		real_colnames = (char **) palloc(ncolumns * sizeof(char *));

		for (i = 0; i < ncolumns; i++)
		{
			if (tupdesc->attrs[i]->attisdropped)
				real_colnames[i] = NULL;
			else
				real_colnames[i] = pstrdup(NameStr(tupdesc->attrs[i]->attname));
		}
		relation_close(rel, AccessShareLock);
	}
	else
	{
		/* Otherwise use the column names from eref */
		ListCell   *lc;

		ncolumns = list_length(rte->eref->colnames);
		real_colnames = (char **) palloc(ncolumns * sizeof(char *));

		i = 0;
		foreach(lc, rte->eref->colnames)
		{
			real_colnames[i] = strVal(lfirst(lc));
			i++;
		}
	}

	/*
	 * Ensure colinfo->colnames has a slot for each column.  (It could be long
	 * enough already, if we pushed down a name for the last column.)  Note:
	 * it's possible that there are now more columns than there were when the
	 * query was parsed, ie colnames could be longer than rte->eref->colnames.
	 * We must assign unique aliases to the new columns too, else there could
	 * be unresolved conflicts when the view/rule is reloaded.
	 */
	expand_colnames_array_to(colinfo, ncolumns);
	Assert(colinfo->num_cols == ncolumns);

	/*
	 * Make sufficiently large new_colnames and is_new_col arrays, too.
	 *
	 * Note: because we leave colinfo->num_new_cols zero until after the loop,
	 * colname_is_unique will not consult that array, which is fine because it
	 * would only be duplicate effort.
	 */
	colinfo->new_colnames = (char **) palloc(ncolumns * sizeof(char *));
	colinfo->is_new_col = (bool *) palloc(ncolumns * sizeof(bool));

	/*
	 * Scan the columns, select a unique alias for each one, and store it in
	 * colinfo->colnames and colinfo->new_colnames.  The former array has NULL
	 * entries for dropped columns, the latter omits them.	Also mark
	 * new_colnames entries as to whether they are new since parse time; this
	 * is the case for entries beyond the length of rte->eref->colnames.
	 */
	noldcolumns = list_length(rte->eref->colnames);
	changed_any = false;
	j = 0;
	for (i = 0; i < ncolumns; i++)
	{
		char	   *real_colname = real_colnames[i];
		char	   *colname = colinfo->colnames[i];

		/* Skip dropped columns */
		if (real_colname == NULL)
		{
			Assert(colname == NULL);	/* colnames[i] is already NULL */
			continue;
		}

		/* If alias already assigned, that's what to use */
		if (colname == NULL)
		{
			/* If user wrote an alias, prefer that over real column name */
			if (rte->alias && i < list_length(rte->alias->colnames))
				colname = strVal(list_nth(rte->alias->colnames, i));
			else
				colname = real_colname;

			/* Unique-ify and insert into colinfo */
			colname = make_colname_unique(colname, dpns, colinfo);

			colinfo->colnames[i] = colname;
		}

		/* Put names of non-dropped columns in new_colnames[] too */
		colinfo->new_colnames[j] = colname;
		/* And mark them as new or not */
		colinfo->is_new_col[j] = (i >= noldcolumns);
		j++;

		/* Remember if any assigned aliases differ from "real" name */
		if (!changed_any && strcmp(colname, real_colname) != 0)
			changed_any = true;
	}

	/*
	 * Set correct length for new_colnames[] array.  (Note: if columns have
	 * been added, colinfo->num_cols includes them, which is not really quite
	 * right but is harmless, since any new columns must be at the end where
	 * they won't affect varattnos of pre-existing columns.)
	 */
	colinfo->num_new_cols = j;

	/*
	 * For a relation RTE, we need only print the alias column names if any
	 * are different from the underlying "real" names.	For a function RTE,
	 * always emit a complete column alias list; this is to protect against
	 * possible instability of the default column names (eg, from altering
	 * parameter names).  For other RTE types, print if we changed anything OR
	 * if there were user-written column aliases (since the latter would be
	 * part of the underlying "reality").
	 */
	if (rte->rtekind == RTE_RELATION)
		colinfo->printaliases = changed_any;
	else if (rte->rtekind == RTE_FUNCTION)
		colinfo->printaliases = true;
	else if (rte->alias && rte->alias->colnames != NIL)
		colinfo->printaliases = true;
	else
		colinfo->printaliases = changed_any;
}

/*
 * set_join_column_names: select column aliases for a join RTE
 *
 * Column alias info is saved in *colinfo, which is assumed to be pre-zeroed.
 * If any colnames entries are already filled in, those override local
 * choices.  Also, names for USING columns were already chosen by
 * set_using_names().  We further expect that column alias selection has been
 * completed for both input RTEs.
 */
static void
set_join_column_names(deparse_namespace *dpns, RangeTblEntry *rte,
					  deparse_columns *colinfo)
{
	deparse_columns *leftcolinfo;
	deparse_columns *rightcolinfo;
	bool		changed_any;
	int			noldcolumns;
	int			nnewcolumns;
	Bitmapset  *leftmerged = NULL;
	Bitmapset  *rightmerged = NULL;
	int			i;
	int			j;
	int			ic;
	int			jc;

	/* Look up the previously-filled-in child deparse_columns structs */
	leftcolinfo = deparse_columns_fetch(colinfo->leftrti, dpns);
	rightcolinfo = deparse_columns_fetch(colinfo->rightrti, dpns);

	/*
	 * Ensure colinfo->colnames has a slot for each column.  (It could be long
	 * enough already, if we pushed down a name for the last column.)  Note:
	 * it's possible that one or both inputs now have more columns than there
	 * were when the query was parsed, but we'll deal with that below.  We
	 * only need entries in colnames for pre-existing columns.
	 */
	noldcolumns = list_length(rte->eref->colnames);
	expand_colnames_array_to(colinfo, noldcolumns);
	Assert(colinfo->num_cols == noldcolumns);

	/*
	 * Scan the join output columns, select an alias for each one, and store
	 * it in colinfo->colnames.  If there are USING columns, set_using_names()
	 * already selected their names, so we can start the loop at the first
	 * non-merged column.
	 */
	changed_any = false;
	for (i = list_length(colinfo->usingNames); i < noldcolumns; i++)
	{
		char	   *colname = colinfo->colnames[i];
		char	   *real_colname;

		/* Get the child column name */
		if (colinfo->leftattnos[i] > 0)
			real_colname = leftcolinfo->colnames[colinfo->leftattnos[i] - 1];
		else if (colinfo->rightattnos[i] > 0)
			real_colname = rightcolinfo->colnames[colinfo->rightattnos[i] - 1];
		else
		{
			/* We're joining system columns --- use eref name */
			real_colname = (char *) list_nth(rte->eref->colnames, i);
		}

		/* Ignore dropped columns (only possible for non-merged column) */
		if (real_colname == NULL)
		{
			Assert(colname == NULL);
			continue;
		}

		/* In an unnamed join, just report child column names as-is */
		if (rte->alias == NULL)
		{
			colinfo->colnames[i] = real_colname;
			continue;
		}

		/* If alias already assigned, that's what to use */
		if (colname == NULL)
		{
			/* If user wrote an alias, prefer that over real column name */
			if (rte->alias && i < list_length(rte->alias->colnames))
				colname = strVal(list_nth(rte->alias->colnames, i));
			else
				colname = real_colname;

			/* Unique-ify and insert into colinfo */
			colname = make_colname_unique(colname, dpns, colinfo);

			colinfo->colnames[i] = colname;
		}

		/* Remember if any assigned aliases differ from "real" name */
		if (!changed_any && strcmp(colname, real_colname) != 0)
			changed_any = true;
	}

	/*
	 * Calculate number of columns the join would have if it were re-parsed
	 * now, and create storage for the new_colnames and is_new_col arrays.
	 *
	 * Note: colname_is_unique will be consulting new_colnames[] during the
	 * loops below, so its not-yet-filled entries must be zeroes.
	 */
	nnewcolumns = leftcolinfo->num_new_cols + rightcolinfo->num_new_cols -
		list_length(colinfo->usingNames);
	colinfo->num_new_cols = nnewcolumns;
	colinfo->new_colnames = (char **) palloc0(nnewcolumns * sizeof(char *));
	colinfo->is_new_col = (bool *) palloc0(nnewcolumns * sizeof(bool));

	/*
	 * Generating the new_colnames array is a bit tricky since any new columns
	 * added since parse time must be inserted in the right places.  This code
	 * must match the parser, which will order a join's columns as merged
	 * columns first (in USING-clause order), then non-merged columns from the
	 * left input (in attnum order), then non-merged columns from the right
	 * input (ditto).  If one of the inputs is itself a join, its columns will
	 * be ordered according to the same rule, which means newly-added columns
	 * might not be at the end.  We can figure out what's what by consulting
	 * the leftattnos and rightattnos arrays plus the input is_new_col arrays.
	 *
	 * In these loops, i indexes leftattnos/rightattnos (so it's join varattno
	 * less one), j indexes new_colnames/is_new_col, and ic/jc have similar
	 * meanings for the current child RTE.
	 */

	/* Handle merged columns; they are first and can't be new */
	i = j = 0;
	while (i < noldcolumns &&
		   colinfo->leftattnos[i] != 0 &&
		   colinfo->rightattnos[i] != 0)
	{
		/* column name is already determined and known unique */
		colinfo->new_colnames[j] = colinfo->colnames[i];
		colinfo->is_new_col[j] = false;

		/* build bitmapsets of child attnums of merged columns */
		if (colinfo->leftattnos[i] > 0)
			leftmerged = bms_add_member(leftmerged, colinfo->leftattnos[i]);
		if (colinfo->rightattnos[i] > 0)
			rightmerged = bms_add_member(rightmerged, colinfo->rightattnos[i]);

		i++, j++;
	}

	/* Handle non-merged left-child columns */
	ic = 0;
	for (jc = 0; jc < leftcolinfo->num_new_cols; jc++)
	{
		char	   *child_colname = leftcolinfo->new_colnames[jc];

		if (!leftcolinfo->is_new_col[jc])
		{
			/* Advance ic to next non-dropped old column of left child */
			while (ic < leftcolinfo->num_cols &&
				   leftcolinfo->colnames[ic] == NULL)
				ic++;
			Assert(ic < leftcolinfo->num_cols);
			ic++;
			/* If it is a merged column, we already processed it */
			if (bms_is_member(ic, leftmerged))
				continue;
			/* Else, advance i to the corresponding existing join column */
			while (i < colinfo->num_cols &&
				   colinfo->colnames[i] == NULL)
				i++;
			Assert(i < colinfo->num_cols);
			Assert(ic == colinfo->leftattnos[i]);
			/* Use the already-assigned name of this column */
			colinfo->new_colnames[j] = colinfo->colnames[i];
			i++;
		}
		else
		{
			/*
			 * Unique-ify the new child column name and assign, unless we're
			 * in an unnamed join, in which case just copy
			 */
			if (rte->alias != NULL)
			{
				colinfo->new_colnames[j] =
					make_colname_unique(child_colname, dpns, colinfo);
				if (!changed_any &&
					strcmp(colinfo->new_colnames[j], child_colname) != 0)
					changed_any = true;
			}
			else
				colinfo->new_colnames[j] = child_colname;
		}

		colinfo->is_new_col[j] = leftcolinfo->is_new_col[jc];
		j++;
	}

	/* Handle non-merged right-child columns in exactly the same way */
	ic = 0;
	for (jc = 0; jc < rightcolinfo->num_new_cols; jc++)
	{
		char	   *child_colname = rightcolinfo->new_colnames[jc];

		if (!rightcolinfo->is_new_col[jc])
		{
			/* Advance ic to next non-dropped old column of right child */
			while (ic < rightcolinfo->num_cols &&
				   rightcolinfo->colnames[ic] == NULL)
				ic++;
			Assert(ic < rightcolinfo->num_cols);
			ic++;
			/* If it is a merged column, we already processed it */
			if (bms_is_member(ic, rightmerged))
				continue;
			/* Else, advance i to the corresponding existing join column */
			while (i < colinfo->num_cols &&
				   colinfo->colnames[i] == NULL)
				i++;
			Assert(i < colinfo->num_cols);
			Assert(ic == colinfo->rightattnos[i]);
			/* Use the already-assigned name of this column */
			colinfo->new_colnames[j] = colinfo->colnames[i];
			i++;
		}
		else
		{
			/*
			 * Unique-ify the new child column name and assign, unless we're
			 * in an unnamed join, in which case just copy
			 */
			if (rte->alias != NULL)
			{
				colinfo->new_colnames[j] =
					make_colname_unique(child_colname, dpns, colinfo);
				if (!changed_any &&
					strcmp(colinfo->new_colnames[j], child_colname) != 0)
					changed_any = true;
			}
			else
				colinfo->new_colnames[j] = child_colname;
		}

		colinfo->is_new_col[j] = rightcolinfo->is_new_col[jc];
		j++;
	}

	/* Assert we processed the right number of columns */
#ifdef USE_ASSERT_CHECKING
	while (i < colinfo->num_cols && colinfo->colnames[i] == NULL)
		i++;
	Assert(i == colinfo->num_cols);
	Assert(j == nnewcolumns);
#endif

	/*
	 * For a named join, print column aliases if we changed any from the child
	 * names.  Unnamed joins cannot print aliases.
	 */
	if (rte->alias != NULL)
		colinfo->printaliases = changed_any;
	else
		colinfo->printaliases = false;
}

/*
 * colname_is_unique: is colname distinct from already-chosen column names?
 *
 * dpns is query-wide info, colinfo is for the column's RTE
 */
static bool
colname_is_unique(char *colname, deparse_namespace *dpns,
				  deparse_columns *colinfo)
{
	int			i;
	ListCell   *lc;

	/* Check against already-assigned column aliases within RTE */
	for (i = 0; i < colinfo->num_cols; i++)
	{
		char	   *oldname = colinfo->colnames[i];

		if (oldname && strcmp(oldname, colname) == 0)
			return false;
	}

	/*
	 * If we're building a new_colnames array, check that too (this will be
	 * partially but not completely redundant with the previous checks)
	 */
	for (i = 0; i < colinfo->num_new_cols; i++)
	{
		char	   *oldname = colinfo->new_colnames[i];

		if (oldname && strcmp(oldname, colname) == 0)
			return false;
	}

	/* Also check against USING-column names that must be globally unique */
	foreach(lc, dpns->using_names)
	{
		char	   *oldname = (char *) lfirst(lc);

		if (strcmp(oldname, colname) == 0)
			return false;
	}

	return true;
}

/*
 * make_colname_unique: modify colname if necessary to make it unique
 *
 * dpns is query-wide info, colinfo is for the column's RTE
 */
static char *
make_colname_unique(char *colname, deparse_namespace *dpns,
					deparse_columns *colinfo)
{
	/*
	 * If the selected name isn't unique, append digits to make it so
	 */
	if (!colname_is_unique(colname, dpns, colinfo))
	{
		char	   *modname = (char *) palloc(strlen(colname) + 32);
		int			i = 0;

		do
		{
			sprintf(modname, "%s_%d", colname, ++i);
		} while (!colname_is_unique(modname, dpns, colinfo));
		colname = modname;
	}
	return colname;
}

/*
 * expand_colnames_array_to: make colinfo->colnames at least n items long
 *
 * Any added array entries are initialized to zero.
 */
static void
expand_colnames_array_to(deparse_columns *colinfo, int n)
{
	if (n > colinfo->num_cols)
	{
		if (colinfo->colnames == NULL)
			colinfo->colnames = (char **) palloc0(n * sizeof(char *));
		else
		{
			colinfo->colnames = (char **) repalloc(colinfo->colnames,
												   n * sizeof(char *));
			memset(colinfo->colnames + colinfo->num_cols, 0,
				   (n - colinfo->num_cols) * sizeof(char *));
		}
		colinfo->num_cols = n;
	}
}

/*
 * identify_join_columns: figure out where columns of a join come from
 *
 * Fills the join-specific fields of the colinfo struct, except for
 * usingNames which is filled later.
 */
static void
identify_join_columns(JoinExpr *j, RangeTblEntry *jrte,
					  deparse_columns *colinfo)
{
	int			numjoincols;
	int			i;
	ListCell   *lc;

	/* Extract left/right child RT indexes */
	if (IsA(j->larg, RangeTblRef))
		colinfo->leftrti = ((RangeTblRef *) j->larg)->rtindex;
	else if (IsA(j->larg, JoinExpr))
		colinfo->leftrti = ((JoinExpr *) j->larg)->rtindex;
	else
		elog(ERROR, "unrecognized node type in jointree: %d",
			 (int) nodeTag(j->larg));
	if (IsA(j->rarg, RangeTblRef))
		colinfo->rightrti = ((RangeTblRef *) j->rarg)->rtindex;
	else if (IsA(j->rarg, JoinExpr))
		colinfo->rightrti = ((JoinExpr *) j->rarg)->rtindex;
	else
		elog(ERROR, "unrecognized node type in jointree: %d",
			 (int) nodeTag(j->rarg));

	/* Assert children will be processed earlier than join in second pass */
	Assert(colinfo->leftrti < j->rtindex);
	Assert(colinfo->rightrti < j->rtindex);

	/* Initialize result arrays with zeroes */
	numjoincols = list_length(jrte->joinaliasvars);
	Assert(numjoincols == list_length(jrte->eref->colnames));
	colinfo->leftattnos = (int *) palloc0(numjoincols * sizeof(int));
	colinfo->rightattnos = (int *) palloc0(numjoincols * sizeof(int));

	/* Scan the joinaliasvars list to identify simple column references */
	i = 0;
	foreach(lc, jrte->joinaliasvars)
	{
		Var		   *aliasvar = (Var *) lfirst(lc);

		if (IsA(aliasvar, Var))
		{
			Assert(aliasvar->varlevelsup == 0);
			Assert(aliasvar->varattno != 0);
			if (aliasvar->varno == colinfo->leftrti)
				colinfo->leftattnos[i] = aliasvar->varattno;
			else if (aliasvar->varno == colinfo->rightrti)
				colinfo->rightattnos[i] = aliasvar->varattno;
			else
				elog(ERROR, "unexpected varno %d in JOIN RTE",
					 aliasvar->varno);
		}
		else if (IsA(aliasvar, CoalesceExpr))
		{
			/*
			 * It's a merged column in FULL JOIN USING.  Ignore it for now and
			 * let the code below identify the merged columns.
			 */
		}
		else
		{
			/*
			 * Although NULL constants can appear in joinaliasvars lists
			 * during planning, we shouldn't see any here, since the Query
			 * tree hasn't been through AcquireRewriteLocks().
			 */
			elog(ERROR, "unrecognized node type in join alias vars: %d",
				 (int) nodeTag(aliasvar));
		}

		i++;
	}

	/*
	 * If there's a USING clause, deconstruct the join quals to identify the
	 * merged columns.	This is a tad painful but if we cannot rely on the
	 * column names, there is no other representation of which columns were
	 * joined by USING.  (Unless the join type is FULL, we can't tell from the
	 * joinaliasvars list which columns are merged.)  Note: we assume that the
	 * merged columns are the first output column(s) of the join.
	 */
	if (j->usingClause)
	{
		List	   *leftvars = NIL;
		List	   *rightvars = NIL;
		ListCell   *lc2;

		/* Extract left- and right-side Vars from the qual expression */
		flatten_join_using_qual(j->quals, &leftvars, &rightvars);
		Assert(list_length(leftvars) == list_length(j->usingClause));
		Assert(list_length(rightvars) == list_length(j->usingClause));

		/* Mark the output columns accordingly */
		i = 0;
		forboth(lc, leftvars, lc2, rightvars)
		{
			Var		   *leftvar = (Var *) lfirst(lc);
			Var		   *rightvar = (Var *) lfirst(lc2);

			Assert(leftvar->varlevelsup == 0);
			Assert(leftvar->varattno != 0);
			if (leftvar->varno != colinfo->leftrti)
				elog(ERROR, "unexpected varno %d in JOIN USING qual",
					 leftvar->varno);
			colinfo->leftattnos[i] = leftvar->varattno;

			Assert(rightvar->varlevelsup == 0);
			Assert(rightvar->varattno != 0);
			if (rightvar->varno != colinfo->rightrti)
				elog(ERROR, "unexpected varno %d in JOIN USING qual",
					 rightvar->varno);
			colinfo->rightattnos[i] = rightvar->varattno;

			i++;
		}
	}
}

/*
 * flatten_join_using_qual: extract Vars being joined from a JOIN/USING qual
 *
 * We assume that transformJoinUsingClause won't have produced anything except
 * AND nodes, equality operator nodes, and possibly implicit coercions, and
 * that the AND node inputs match left-to-right with the original USING list.
 *
 * Caller must initialize the result lists to NIL.
 */
static void
flatten_join_using_qual(Node *qual, List **leftvars, List **rightvars)
{
	if (IsA(qual, BoolExpr))
	{
		/* Handle AND nodes by recursion */
		BoolExpr   *b = (BoolExpr *) qual;
		ListCell   *lc;

		Assert(b->boolop == AND_EXPR);
		foreach(lc, b->args)
		{
			flatten_join_using_qual((Node *) lfirst(lc),
									leftvars, rightvars);
		}
	}
	else if (IsA(qual, OpExpr))
	{
		/* Otherwise we should have an equality operator */
		OpExpr	   *op = (OpExpr *) qual;
		Var		   *var;

		if (list_length(op->args) != 2)
			elog(ERROR, "unexpected unary operator in JOIN/USING qual");
		/* Arguments should be Vars with perhaps implicit coercions */
		var = (Var *) strip_implicit_coercions((Node *) linitial(op->args));
		if (!IsA(var, Var))
			elog(ERROR, "unexpected node type in JOIN/USING qual: %d",
				 (int) nodeTag(var));
		*leftvars = lappend(*leftvars, var);
		var = (Var *) strip_implicit_coercions((Node *) lsecond(op->args));
		if (!IsA(var, Var))
			elog(ERROR, "unexpected node type in JOIN/USING qual: %d",
				 (int) nodeTag(var));
		*rightvars = lappend(*rightvars, var);
	}
	else
	{
		/* Perhaps we have an implicit coercion to boolean? */
		Node	   *q = strip_implicit_coercions(qual);

		if (q != qual)
			flatten_join_using_qual(q, leftvars, rightvars);
		else
			elog(ERROR, "unexpected node type in JOIN/USING qual: %d",
				 (int) nodeTag(qual));
	}
}

/*
 * get_rtable_name: convenience function to get a previously assigned RTE alias
 *
 * The RTE must belong to the topmost namespace level in "context".
 */
static char *
get_rtable_name(int rtindex, deparse_context *context)
{
	deparse_namespace *dpns = (deparse_namespace *) linitial(context->namespaces);

	Assert(rtindex > 0 && rtindex <= list_length(dpns->rtable_names));
	return (char *) list_nth(dpns->rtable_names, rtindex - 1);
}

/*
 * set_deparse_planstate: set up deparse_namespace to parse subexpressions
 * of a given PlanState node
 *
 * This sets the planstate, outer_planstate, inner_planstate, outer_tlist,
 * inner_tlist, and index_tlist fields.  Caller is responsible for adjusting
 * the ancestors list if necessary.  Note that the rtable and ctes fields do
 * not need to change when shifting attention to different plan nodes in a
 * single plan tree.
 */
static void
set_deparse_planstate(deparse_namespace *dpns, PlanState *ps)
{
	dpns->planstate = ps;

	/*
	 * We special-case Append and MergeAppend to pretend that the first child
	 * plan is the OUTER referent; we have to interpret OUTER Vars in their
	 * tlists according to one of the children, and the first one is the most
	 * natural choice.	Likewise special-case ModifyTable to pretend that the
	 * first child plan is the OUTER referent; this is to support RETURNING
	 * lists containing references to non-target relations.
	 */
	if (IsA(ps, AppendState))
		dpns->outer_planstate = ((AppendState *) ps)->appendplans[0];
	else if (IsA(ps, SequenceState))
		/*
		 * A Sequence node returns tuples from the *last* child node only.
		 * The other subplans can even have a different, incompatible tuple
		 * descriptor. A typical case is to have a PartitionSelector node
		 * as the first subplan, and the Dynamic Table Scan as the second
		 * subplan.
		 */
		dpns->outer_planstate = ((SequenceState *) ps)->subplans[1];
	else if (IsA(ps, MergeAppendState))
		dpns->outer_planstate = ((MergeAppendState *) ps)->mergeplans[0];
	else if (IsA(ps, ModifyTableState))
		dpns->outer_planstate = ((ModifyTableState *) ps)->mt_plans[0];
	else
		dpns->outer_planstate = outerPlanState(ps);

	if (dpns->outer_planstate)
		dpns->outer_tlist = dpns->outer_planstate->plan->targetlist;
	else
		dpns->outer_tlist = NIL;

	/*
	 * For a SubqueryScan, pretend the subplan is INNER referent.  (We don't
	 * use OUTER because that could someday conflict with the normal meaning.)
	 * Likewise, for a CteScan, pretend the subquery's plan is INNER referent.
	 */
	if (IsA(ps, SubqueryScanState))
		dpns->inner_planstate = ((SubqueryScanState *) ps)->subplan;
	else if (IsA(ps, CteScanState))
		dpns->inner_planstate = ((CteScanState *) ps)->cteplanstate;
	else if (IsA(ps, SequenceState))
		/*
		 * Set the inner_plan to a sequences first child only if it is a
		 * partition selector. This is a specific fix to enable Explain’s of
		 * query plans that have a Partition Selector
		 */
		dpns->inner_planstate = ((SequenceState *) ps)->subplans[0];
	else
		dpns->inner_planstate = innerPlanState(ps);

	if (dpns->inner_planstate)
		dpns->inner_tlist = dpns->inner_planstate->plan->targetlist;
	else
		dpns->inner_tlist = NIL;

	/* index_tlist is set only if it's an IndexOnlyScan */
	if (IsA(ps->plan, IndexOnlyScan))
		dpns->index_tlist = ((IndexOnlyScan *) ps->plan)->indextlist;
	else
		dpns->index_tlist = NIL;
}

/*
 * push_child_plan: temporarily transfer deparsing attention to a child plan
 *
 * When expanding an OUTER_VAR or INNER_VAR reference, we must adjust the
 * deparse context in case the referenced expression itself uses
 * OUTER_VAR/INNER_VAR.  We modify the top stack entry in-place to avoid
 * affecting levelsup issues (although in a Plan tree there really shouldn't
 * be any).
 *
 * Caller must provide a local deparse_namespace variable to save the
 * previous state for pop_child_plan.
 */
static void
push_child_plan(deparse_namespace *dpns, PlanState *ps,
				deparse_namespace *save_dpns)
{
	/* Save state for restoration later */
	*save_dpns = *dpns;

	/* Link current plan node into ancestors list */
	dpns->ancestors = lcons(dpns->planstate, dpns->ancestors);

	/* Set attention on selected child */
	set_deparse_planstate(dpns, ps);
}

/*
 * pop_child_plan: undo the effects of push_child_plan
 */
static void
pop_child_plan(deparse_namespace *dpns, deparse_namespace *save_dpns)
{
	List	   *ancestors;

	/* Get rid of ancestors list cell added by push_child_plan */
	ancestors = list_delete_first(dpns->ancestors);

	/* Restore fields changed by push_child_plan */
	*dpns = *save_dpns;

	/* Make sure dpns->ancestors is right (may be unnecessary) */
	dpns->ancestors = ancestors;
}

/*
 * push_ancestor_plan: temporarily transfer deparsing attention to an
 * ancestor plan
 *
 * When expanding a Param reference, we must adjust the deparse context
 * to match the plan node that contains the expression being printed;
 * otherwise we'd fail if that expression itself contains a Param or
 * OUTER_VAR/INNER_VAR/INDEX_VAR variable.
 *
 * The target ancestor is conveniently identified by the ListCell holding it
 * in dpns->ancestors.
 *
 * Caller must provide a local deparse_namespace variable to save the
 * previous state for pop_ancestor_plan.
 */
static void
push_ancestor_plan(deparse_namespace *dpns, ListCell *ancestor_cell,
				   deparse_namespace *save_dpns)
{
	PlanState  *ps = (PlanState *) lfirst(ancestor_cell);
	List	   *ancestors;

	/* Save state for restoration later */
	*save_dpns = *dpns;

	/* Build a new ancestor list with just this node's ancestors */
	ancestors = NIL;
	while ((ancestor_cell = lnext(ancestor_cell)) != NULL)
		ancestors = lappend(ancestors, lfirst(ancestor_cell));
	dpns->ancestors = ancestors;

	/* Set attention on selected ancestor */
	set_deparse_planstate(dpns, ps);
}

/*
 * pop_ancestor_plan: undo the effects of push_ancestor_plan
 */
static void
pop_ancestor_plan(deparse_namespace *dpns, deparse_namespace *save_dpns)
{
	/* Free the ancestor list made in push_ancestor_plan */
	list_free(dpns->ancestors);

	/* Restore fields changed by push_ancestor_plan */
	*dpns = *save_dpns;
}


/* ----------
 * make_ruledef			- reconstruct the CREATE RULE command
 *				  for a given pg_rewrite tuple
 * ----------
 */
static void
make_ruledef(StringInfo buf, HeapTuple ruletup, TupleDesc rulettc,
			 int prettyFlags)
{
	char	   *rulename;
	char		ev_type;
	Oid			ev_class;
	int16		ev_attr;
	bool		is_instead;
	char	   *ev_qual;
	char	   *ev_action;
	List	   *actions = NIL;
	int			fno;
	Datum		dat;
	bool		isnull;

	/*
	 * Get the attribute values from the rules tuple
	 */
	fno = SPI_fnumber(rulettc, "rulename");
	dat = SPI_getbinval(ruletup, rulettc, fno, &isnull);
	Assert(!isnull);
	rulename = NameStr(*(DatumGetName(dat)));

	fno = SPI_fnumber(rulettc, "ev_type");
	dat = SPI_getbinval(ruletup, rulettc, fno, &isnull);
	Assert(!isnull);
	ev_type = DatumGetChar(dat);

	fno = SPI_fnumber(rulettc, "ev_class");
	dat = SPI_getbinval(ruletup, rulettc, fno, &isnull);
	Assert(!isnull);
	ev_class = DatumGetObjectId(dat);

	fno = SPI_fnumber(rulettc, "ev_attr");
	dat = SPI_getbinval(ruletup, rulettc, fno, &isnull);
	Assert(!isnull);
	ev_attr = DatumGetInt16(dat);

	fno = SPI_fnumber(rulettc, "is_instead");
	dat = SPI_getbinval(ruletup, rulettc, fno, &isnull);
	Assert(!isnull);
	is_instead = DatumGetBool(dat);

	/* these could be nulls */
	fno = SPI_fnumber(rulettc, "ev_qual");
	ev_qual = SPI_getvalue(ruletup, rulettc, fno);

	fno = SPI_fnumber(rulettc, "ev_action");
	ev_action = SPI_getvalue(ruletup, rulettc, fno);
	if (ev_action != NULL)
		actions = (List *) stringToNode(ev_action);

	/*
	 * Build the rules definition text
	 */
	appendStringInfo(buf, "CREATE RULE %s AS",
					 quote_identifier(rulename));

	if (prettyFlags & PRETTYFLAG_INDENT)
		appendStringInfoString(buf, "\n    ON ");
	else
		appendStringInfoString(buf, " ON ");

	/* The event the rule is fired for */
	switch (ev_type)
	{
		case '1':
			appendStringInfo(buf, "SELECT");
			break;

		case '2':
			appendStringInfo(buf, "UPDATE");
			break;

		case '3':
			appendStringInfo(buf, "INSERT");
			break;

		case '4':
			appendStringInfo(buf, "DELETE");
			break;

		default:
			ereport(ERROR,
					(errcode(ERRCODE_FEATURE_NOT_SUPPORTED),
					 errmsg("rule \"%s\" has unsupported event type %d",
							rulename, ev_type)));
			break;
	}

	/* The relation the rule is fired on */
	appendStringInfo(buf, " TO %s", generate_relation_name(ev_class, NIL));
	if (ev_attr > 0)
		appendStringInfo(buf, ".%s",
						 quote_identifier(get_relid_attribute_name(ev_class,
																   ev_attr)));

	/* If the rule has an event qualification, add it */
	if (ev_qual == NULL)
		ev_qual = "";
	if (strlen(ev_qual) > 0 && strcmp(ev_qual, "<>") != 0)
	{
		Node	   *qual;
		Query	   *query;
		deparse_context context;
		deparse_namespace dpns;

		if (prettyFlags & PRETTYFLAG_INDENT)
			appendStringInfoString(buf, "\n  ");
		appendStringInfo(buf, " WHERE ");

		qual = stringToNode(ev_qual);

		/*
		 * We need to make a context for recognizing any Vars in the qual
		 * (which can only be references to OLD and NEW).  Use the rtable of
		 * the first query in the action list for this purpose.
		 */
		query = (Query *) linitial(actions);

		/*
		 * If the action is INSERT...SELECT, OLD/NEW have been pushed down
		 * into the SELECT, and that's what we need to look at. (Ugly kluge
		 * ... try to fix this when we redesign querytrees.)
		 */
		query = getInsertSelectQuery(query, NULL);

		/* Must acquire locks right away; see notes in get_query_def() */
		AcquireRewriteLocks(query, false);

		context.buf = buf;
		context.namespaces = list_make1(&dpns);
		context.groupClause = NIL;
		context.windowClause = NIL;
		context.windowTList = NIL;
		context.varprefix = (list_length(query->rtable) != 1);
		context.prettyFlags = prettyFlags;
		context.wrapColumn = WRAP_COLUMN_DEFAULT;
		context.indentLevel = PRETTYINDENT_STD;

		set_deparse_for_query(&dpns, query, NIL);

		get_rule_expr(qual, &context, false);
	}

	appendStringInfo(buf, " DO ");

	/* The INSTEAD keyword (if so) */
	if (is_instead)
		appendStringInfo(buf, "INSTEAD ");

	/* Finally the rules actions */
	if (list_length(actions) > 1)
	{
		ListCell   *action;
		Query	   *query;

		appendStringInfo(buf, "(");
		foreach(action, actions)
		{
			query = (Query *) lfirst(action);
			get_query_def(query, buf, NIL, NULL,
						  prettyFlags, WRAP_COLUMN_DEFAULT, 0);
			if (prettyFlags)
				appendStringInfo(buf, ";\n");
			else
				appendStringInfo(buf, "; ");
		}
		appendStringInfo(buf, ");");
	}
	else if (list_length(actions) == 0)
	{
		appendStringInfo(buf, "NOTHING;");
	}
	else
	{
		Query	   *query;

		query = (Query *) linitial(actions);
		get_query_def(query, buf, NIL, NULL,
					  prettyFlags, WRAP_COLUMN_DEFAULT, 0);
		appendStringInfo(buf, ";");
	}
}


/* ----------
 * make_viewdef			- reconstruct the SELECT part of a
 *				  view rewrite rule
 * ----------
 */
static void
make_viewdef(StringInfo buf, HeapTuple ruletup, TupleDesc rulettc,
			 int prettyFlags, int wrapColumn)
{
	Query	   *query;
	char		ev_type;
	Oid			ev_class;
	int16		ev_attr;
	bool		is_instead;
	char	   *ev_qual;
	char	   *ev_action;
	List	   *actions = NIL;
	Relation	ev_relation;
	int			fno;
	bool		isnull;

	/*
	 * Get the attribute values from the rules tuple
	 */
	fno = SPI_fnumber(rulettc, "ev_type");
	ev_type = (char) SPI_getbinval(ruletup, rulettc, fno, &isnull);

	fno = SPI_fnumber(rulettc, "ev_class");
	ev_class = (Oid) SPI_getbinval(ruletup, rulettc, fno, &isnull);

	fno = SPI_fnumber(rulettc, "ev_attr");
	ev_attr = (int16) SPI_getbinval(ruletup, rulettc, fno, &isnull);

	fno = SPI_fnumber(rulettc, "is_instead");
	is_instead = (bool) SPI_getbinval(ruletup, rulettc, fno, &isnull);

	fno = SPI_fnumber(rulettc, "ev_qual");
	ev_qual = SPI_getvalue(ruletup, rulettc, fno);

	fno = SPI_fnumber(rulettc, "ev_action");
	ev_action = SPI_getvalue(ruletup, rulettc, fno);
	if (ev_action != NULL)
		actions = (List *) stringToNode(ev_action);

	if (list_length(actions) != 1)
	{
		appendStringInfo(buf, "Not a view");
		return;
	}

	query = (Query *) linitial(actions);

	if (ev_type != '1' || ev_attr >= 0 || !is_instead ||
		strcmp(ev_qual, "<>") != 0 || query->commandType != CMD_SELECT)
	{
		appendStringInfo(buf, "Not a view");
		return;
	}

	/*
	 * MPP-25160: pg_rewrite was scanned using MVCC snapshot, someone
 	 * else might drop a view that was visible then. We return nothing
 	 * in buf in this case.
	 */
	ev_relation = try_relation_open(ev_class, AccessShareLock, false);
	if (ev_relation == NULL)
	{
		return;
	}
	get_query_def(query, buf, NIL, RelationGetDescr(ev_relation),
				  prettyFlags, wrapColumn, 0);
	appendStringInfo(buf, ";");

	heap_close(ev_relation, AccessShareLock);
}


/* ----------
 * get_query_def			- Parse back one query parsetree
 *
 * If resultDesc is not NULL, then it is the output tuple descriptor for
 * the view represented by a SELECT query.
 * ----------
 */
static void
get_query_def(Query *query, StringInfo buf, List *parentnamespace,
			  TupleDesc resultDesc,
			  int prettyFlags, int wrapColumn, int startIndent)
{
	deparse_context context;
	deparse_namespace dpns;

	/*
	 * Before we begin to examine the query, acquire locks on referenced
	 * relations, and fix up deleted columns in JOIN RTEs.	This ensures
	 * consistent results.	Note we assume it's OK to scribble on the passed
	 * querytree!
	 */
	AcquireRewriteLocks(query, false);

	context.buf = buf;
	context.namespaces = lcons(&dpns, list_copy(parentnamespace));
	context.groupClause = NIL;
	context.windowClause = NIL;
	context.windowTList = NIL;
	context.varprefix = (parentnamespace != NIL ||
						 list_length(query->rtable) != 1);
	context.prettyFlags = prettyFlags;
	context.wrapColumn = wrapColumn;
	context.indentLevel = startIndent;

	set_deparse_for_query(&dpns, query, parentnamespace);

	switch (query->commandType)
	{
		case CMD_SELECT:
			get_select_query_def(query, &context, resultDesc);
			break;

		case CMD_UPDATE:
			get_update_query_def(query, &context);
			break;

		case CMD_INSERT:
			get_insert_query_def(query, &context);
			break;

		case CMD_DELETE:
			get_delete_query_def(query, &context);
			break;

		case CMD_NOTHING:
			appendStringInfo(buf, "NOTHING");
			break;

		case CMD_UTILITY:
			get_utility_query_def(query, &context);
			break;

		default:
			elog(ERROR, "unrecognized query command type: %d",
				 query->commandType);
			break;
	}
}

/* ----------
 * get_values_def			- Parse back a VALUES list
 * ----------
 */
static void
get_values_def(List *values_lists, deparse_context *context)
{
	StringInfo	buf = context->buf;
	bool		first_list = true;
	ListCell   *vtl;

	appendStringInfoString(buf, "VALUES ");

	foreach(vtl, values_lists)
	{
		List	   *sublist = (List *) lfirst(vtl);
		bool		first_col = true;
		ListCell   *lc;

		if (first_list)
			first_list = false;
		else
			appendStringInfoString(buf, ", ");

		appendStringInfoChar(buf, '(');
		foreach(lc, sublist)
		{
			Node	   *col = (Node *) lfirst(lc);

			if (first_col)
				first_col = false;
			else
				appendStringInfoChar(buf, ',');

			/*
			 * Strip any top-level nodes representing indirection assignments,
			 * then print the result.
			 */
			get_rule_expr(processIndirection(col, context, false),
						  context, false);
		}
		appendStringInfoChar(buf, ')');
	}
}

/* ----------
 * get_with_clause			- Parse back a WITH clause
 * ----------
 */
static void
get_with_clause(Query *query, deparse_context *context)
{
	StringInfo	buf = context->buf;
	const char *sep;
	ListCell   *l;

	if (query->cteList == NIL)
		return;

	if (PRETTY_INDENT(context))
	{
		context->indentLevel += PRETTYINDENT_STD;
		appendStringInfoChar(buf, ' ');
	}

	if (query->hasRecursive)
		sep = "WITH RECURSIVE ";
	else
		sep = "WITH ";
	foreach(l, query->cteList)
	{
		CommonTableExpr *cte = (CommonTableExpr *) lfirst(l);

		appendStringInfoString(buf, sep);
		appendStringInfoString(buf, quote_identifier(cte->ctename));
		if (cte->aliascolnames)
		{
			bool		first = true;
			ListCell   *col;

			appendStringInfoChar(buf, '(');
			foreach(col, cte->aliascolnames)
			{
				if (first)
					first = false;
				else
					appendStringInfoString(buf, ", ");
				appendStringInfoString(buf,
									   quote_identifier(strVal(lfirst(col))));
			}
			appendStringInfoChar(buf, ')');
		}
		appendStringInfoString(buf, " AS (");
		if (PRETTY_INDENT(context))
			appendContextKeyword(context, "", 0, 0, 0);
		get_query_def((Query *) cte->ctequery, buf, context->namespaces, NULL,
					  context->prettyFlags, context->wrapColumn,
					  context->indentLevel);
		if (PRETTY_INDENT(context))
			appendContextKeyword(context, "", 0, 0, 0);
		appendStringInfoChar(buf, ')');
		sep = ", ";
	}

	if (PRETTY_INDENT(context))
	{
		context->indentLevel -= PRETTYINDENT_STD;
		appendContextKeyword(context, "", 0, 0, 0);
	}
	else
		appendStringInfoChar(buf, ' ');
}

/* ----------
 * get_select_query_def			- Parse back a SELECT parsetree
 * ----------
 */
static void
get_select_query_def(Query *query, deparse_context *context,
					 TupleDesc resultDesc)
{
	StringInfo	buf = context->buf;
	List	   *save_windowclause;
	List	   *save_windowtlist;
	List	   *save_groupclause;
	bool		force_colno;
	ListCell   *l;

	/* Insert the WITH clause if given */
	get_with_clause(query, context);

	/* Set up context for possible window functions */
	save_windowclause = context->windowClause;
	context->windowClause = query->windowClause;
	save_windowtlist = context->windowTList;
	context->windowTList = query->targetList;
	save_groupclause = context->groupClause;
	context->groupClause = query->groupClause;

	/*
	 * If the Query node has a setOperations tree, then it's the top level of
	 * a UNION/INTERSECT/EXCEPT query; only the WITH, ORDER BY and LIMIT
	 * fields are interesting in the top query itself.
	 */
	if (query->setOperations)
	{
		get_setop_query(query->setOperations, query, context, resultDesc);
		/* ORDER BY clauses must be simple in this case */
		force_colno = true;
	}
	else
	{
		get_basic_select_query(query, context, resultDesc);
		force_colno = false;
	}

	/* Add the ORDER BY clause if given */
	if (query->sortClause != NIL)
	{
		get_sortlist_expr(query->sortClause,
						  query->targetList,
						  force_colno,
						  context,
						  " ORDER BY ");
	}

	/* Add the LIMIT clause if given */
	if (query->limitOffset != NULL)
	{
		appendContextKeyword(context, " OFFSET ",
							 -PRETTYINDENT_STD, PRETTYINDENT_STD, 0);
		get_rule_expr(query->limitOffset, context, false);
	}
	if (query->limitCount != NULL)
	{
		appendContextKeyword(context, " LIMIT ",
							 -PRETTYINDENT_STD, PRETTYINDENT_STD, 0);
		if (IsA(query->limitCount, Const) &&
			((Const *) query->limitCount)->constisnull)
			appendStringInfo(buf, "ALL");
		else
			get_rule_expr(query->limitCount, context, false);
	}

<<<<<<< HEAD
	/* Add the SCATTER BY clause, if given */
	if (query->scatterClause)
	{
		appendContextKeyword(context, " SCATTER ",
							 -PRETTYINDENT_STD, PRETTYINDENT_STD, 1);

		/* Distinguish between RANDOMLY and BY <expr-list> */
		if (list_length(query->scatterClause) == 1 &&
			linitial(query->scatterClause) == NULL)
		{
			appendStringInfo(buf, "RANDOMLY");
		}
		else
		{
			ListCell	*lc;

			appendStringInfo(buf, "BY ");
			foreach(lc, query->scatterClause)
			{
				Node *expr = (Node *) lfirst(lc);

				get_rule_expr(expr, context, false);
				if (lc->next)
					appendStringInfo(buf, ", ");
			}
		}
	}

	/* Add FOR UPDATE/SHARE clauses if present */
=======
	/* Add FOR [KEY] UPDATE/SHARE clauses if present */
>>>>>>> e472b921
	if (query->hasForUpdate)
	{
		foreach(l, query->rowMarks)
		{
			RowMarkClause *rc = (RowMarkClause *) lfirst(l);

			/* don't print implicit clauses */
			if (rc->pushedDown)
				continue;

			switch (rc->strength)
			{
				case LCS_FORKEYSHARE:
					appendContextKeyword(context, " FOR KEY SHARE",
									 -PRETTYINDENT_STD, PRETTYINDENT_STD, 0);
					break;
				case LCS_FORSHARE:
					appendContextKeyword(context, " FOR SHARE",
									 -PRETTYINDENT_STD, PRETTYINDENT_STD, 0);
					break;
				case LCS_FORNOKEYUPDATE:
					appendContextKeyword(context, " FOR NO KEY UPDATE",
									 -PRETTYINDENT_STD, PRETTYINDENT_STD, 0);
					break;
				case LCS_FORUPDATE:
					appendContextKeyword(context, " FOR UPDATE",
									 -PRETTYINDENT_STD, PRETTYINDENT_STD, 0);
					break;
			}

			appendStringInfo(buf, " OF %s",
							 quote_identifier(get_rtable_name(rc->rti,
															  context)));
			if (rc->noWait)
				appendStringInfo(buf, " NOWAIT");
		}
	}

	context->windowClause = save_windowclause;
	context->windowTList = save_windowtlist;
	context->groupClause = save_groupclause;
}

/*
 * Detect whether query looks like SELECT ... FROM VALUES();
 * if so, return the VALUES RTE.  Otherwise return NULL.
 */
static RangeTblEntry *
get_simple_values_rte(Query *query)
{
	RangeTblEntry *result = NULL;
	ListCell   *lc;

	/*
	 * We want to return TRUE even if the Query also contains OLD or NEW rule
	 * RTEs.  So the idea is to scan the rtable and see if there is only one
	 * inFromCl RTE that is a VALUES RTE.  We don't look at the targetlist at
	 * all.  This is okay because parser/analyze.c will never generate a
	 * "bare" VALUES RTE --- they only appear inside auto-generated
	 * sub-queries with very restricted structure.
	 */
	foreach(lc, query->rtable)
	{
		RangeTblEntry *rte = (RangeTblEntry *) lfirst(lc);

		if (rte->rtekind == RTE_VALUES && rte->inFromCl)
		{
			if (result)
				return NULL;	/* multiple VALUES (probably not possible) */
			result = rte;
		}
		else if (rte->rtekind == RTE_RELATION && !rte->inFromCl)
			continue;			/* ignore rule entries */
		else
			return NULL;		/* something else -> not simple VALUES */
	}
	return result;
}

static void
get_basic_select_query(Query *query, deparse_context *context,
					   TupleDesc resultDesc)
{
	StringInfo	buf = context->buf;
	RangeTblEntry *values_rte;
	char	   *sep;
	ListCell   *l;

	if (PRETTY_INDENT(context))
	{
		context->indentLevel += PRETTYINDENT_STD;
		appendStringInfoChar(buf, ' ');
	}

	/*
	 * If the query looks like SELECT * FROM (VALUES ...), then print just the
	 * VALUES part.  This reverses what transformValuesClause() did at parse
	 * time.
	 */
	values_rte = get_simple_values_rte(query);
	if (values_rte)
	{
		get_values_def(values_rte->values_lists, context);
		return;
	}

	/*
	 * Build up the query string - first we say SELECT
	 */
	appendStringInfo(buf, "SELECT");

	/* Add the DISTINCT clause if given */
	if (query->distinctClause != NIL)
	{
		if (query->hasDistinctOn)
		{
			appendStringInfo(buf, " DISTINCT ON (");
			sep = "";
			foreach(l, query->distinctClause)
			{
				SortGroupClause *srt = (SortGroupClause *) lfirst(l);

				appendStringInfoString(buf, sep);
				get_rule_sortgroupclause(srt, query->targetList,
										 false, context);
				sep = ", ";
			}
			appendStringInfo(buf, ")");
		}
		else
			appendStringInfo(buf, " DISTINCT");
	}

	/* Then we tell what to select (the targetlist) */
	get_target_list(query->targetList, context, resultDesc);

	/* Add the FROM clause if needed */
	get_from_clause(query, " FROM ", context);

	/* Add the WHERE clause if given */
	if (query->jointree->quals != NULL)
	{
		appendContextKeyword(context, " WHERE ",
							 -PRETTYINDENT_STD, PRETTYINDENT_STD, 1);
		get_rule_expr(query->jointree->quals, context, false);
	}

	/* Add the GROUP BY clause if given */
	if (query->groupClause != NULL)
	{
		appendContextKeyword(context, " GROUP BY ",
							 -PRETTYINDENT_STD, PRETTYINDENT_STD, 1);
		get_rule_grouplist(query->groupClause, query->targetList, false, context);
	}

	/* Add the HAVING clause if given */
	if (query->havingQual != NULL)
	{
		appendContextKeyword(context, " HAVING ",
							 -PRETTYINDENT_STD, PRETTYINDENT_STD, 0);
		get_rule_expr(query->havingQual, context, false);
	}

	/* The WINDOW clause must be last */
	if (query->windowClause)
	{
		bool first = true;
		foreach(l, query->windowClause)
		{
			WindowClause *wc = (WindowClause *) lfirst(l);

			/* unnamed windows will be displayed in the target list */
			if (!wc->name)
				continue;

			if (first)
			{
				appendContextKeyword(context, " WINDOW",
									 -PRETTYINDENT_STD, PRETTYINDENT_STD, 1);
				first = false;
			}
			else
				appendStringInfoString(buf, ",");

			appendStringInfo(buf, " %s AS ", quote_identifier(wc->name));
			get_rule_windowspec(wc, context->windowTList, context);
		}
	}
}

/* ----------
 * get_target_list			- Parse back a SELECT target list
 *
 * This is also used for RETURNING lists in INSERT/UPDATE/DELETE.
 * ----------
 */
static void
get_target_list(List *targetList, deparse_context *context,
				TupleDesc resultDesc)
{
	StringInfo	buf = context->buf;
	StringInfoData targetbuf;
	bool		last_was_multiline = false;
	char	   *sep;
	int			colno;
	ListCell   *l;

	/* we use targetbuf to hold each TLE's text temporarily */
	initStringInfo(&targetbuf);

	sep = " ";
	colno = 0;
	foreach(l, targetList)
	{
		TargetEntry *tle = (TargetEntry *) lfirst(l);
		char	   *colname;
		char	   *attname;

		if (tle->resjunk)
			continue;			/* ignore junk entries */

		appendStringInfoString(buf, sep);
		sep = ", ";
		colno++;

		/*
		 * Put the new field text into targetbuf so we can decide after we've
		 * got it whether or not it needs to go on a new line.
		 */
		resetStringInfo(&targetbuf);
		context->buf = &targetbuf;

		/*
		 * We special-case Var nodes rather than using get_rule_expr. This is
		 * needed because get_rule_expr will display a whole-row Var as
		 * "foo.*", which is the preferred notation in most contexts, but at
		 * the top level of a SELECT list it's not right (the parser will
		 * expand that notation into multiple columns, yielding behavior
		 * different from a whole-row Var).  We need to call get_variable
		 * directly so that we can tell it to do the right thing.
		 */
		if (tle->expr && IsA(tle->expr, Var))
		{
			attname = get_variable((Var *) tle->expr, 0, true, context);
		}
		else
		{
			get_rule_expr((Node *) tle->expr, context, true);
			/* We'll show the AS name unless it's this: */
			attname = "?column?";
		}

		/*
		 * Figure out what the result column should be called.	In the context
		 * of a view, use the view's tuple descriptor (so as to pick up the
		 * effects of any column RENAME that's been done on the view).
		 * Otherwise, just use what we can find in the TLE.
		 */
		if (resultDesc && colno <= resultDesc->natts)
			colname = NameStr(resultDesc->attrs[colno - 1]->attname);
		else
			colname = tle->resname;

		/* Show AS unless the column's name is correct as-is */
		if (colname)			/* resname could be NULL */
		{
			if (attname == NULL || strcmp(attname, colname) != 0)
				appendStringInfo(&targetbuf, " AS %s", quote_identifier(colname));
		}

		/* Restore context's output buffer */
		context->buf = buf;

		/* Consider line-wrapping if enabled */
		if (PRETTY_INDENT(context) && context->wrapColumn >= 0)
		{
			int			leading_nl_pos = -1;
			char	   *trailing_nl;
			int			pos;

			/* Does the new field start with whitespace plus a new line? */
			for (pos = 0; pos < targetbuf.len; pos++)
			{
				if (targetbuf.data[pos] == '\n')
				{
					leading_nl_pos = pos;
					break;
				}
				if (targetbuf.data[pos] != ' ')
					break;
			}

			/* Locate the start of the current line in the output buffer */
			trailing_nl = strrchr(buf->data, '\n');
			if (trailing_nl == NULL)
				trailing_nl = buf->data;
			else
				trailing_nl++;

			/*
			 * If the field we're adding is the first in the list, or it
			 * already has a leading newline, don't add anything. Otherwise,
			 * add a newline, plus some indentation, if either the new field
			 * would cause an overflow or the last field used more than one
			 * line.
			 */
			if (colno > 1 &&
				leading_nl_pos == -1 &&
				((strlen(trailing_nl) + strlen(targetbuf.data) > context->wrapColumn) ||
				 last_was_multiline))
				appendContextKeyword(context, "", -PRETTYINDENT_STD,
									 PRETTYINDENT_STD, PRETTYINDENT_VAR);

			/* Remember this field's multiline status for next iteration */
			last_was_multiline =
				(strchr(targetbuf.data + leading_nl_pos + 1, '\n') != NULL);
		}

		/* Add the new field */
		appendStringInfoString(buf, targetbuf.data);
	}

	/* clean up */
	pfree(targetbuf.data);
}

static void
get_setop_query(Node *setOp, Query *query, deparse_context *context,
				TupleDesc resultDesc)
{
	StringInfo	buf = context->buf;
	bool		need_paren;

	if (IsA(setOp, RangeTblRef))
	{
		RangeTblRef *rtr = (RangeTblRef *) setOp;
		RangeTblEntry *rte = rt_fetch(rtr->rtindex, query->rtable);
		Query	   *subquery = rte->subquery;

		Assert(subquery != NULL);
		Assert(subquery->setOperations == NULL);
		/* Need parens if WITH, ORDER BY, FOR UPDATE, or LIMIT; see gram.y */
		need_paren = (subquery->cteList ||
					  subquery->sortClause ||
					  subquery->rowMarks ||
					  subquery->limitOffset ||
					  subquery->limitCount);
		if (need_paren)
			appendStringInfoChar(buf, '(');
		get_query_def(subquery, buf, context->namespaces, resultDesc,
					  context->prettyFlags, context->wrapColumn,
					  context->indentLevel);
		if (need_paren)
			appendStringInfoChar(buf, ')');
	}
	else if (IsA(setOp, SetOperationStmt))
	{
		SetOperationStmt *op = (SetOperationStmt *) setOp;

		if (PRETTY_INDENT(context))
		{
			context->indentLevel += PRETTYINDENT_STD;
			appendStringInfoSpaces(buf, PRETTYINDENT_STD);
		}

		/*
		 * We force parens whenever nesting two SetOperationStmts. There are
		 * some cases in which parens are needed around a leaf query too, but
		 * those are more easily handled at the next level down (see code
		 * above).
		 */
		need_paren = !IsA(op->larg, RangeTblRef);

		if (need_paren)
			appendStringInfoChar(buf, '(');
		get_setop_query(op->larg, query, context, resultDesc);
		if (need_paren)
			appendStringInfoChar(buf, ')');

		if (!PRETTY_INDENT(context))
			appendStringInfoChar(buf, ' ');
		switch (op->op)
		{
			case SETOP_UNION:
				appendContextKeyword(context, "UNION ",
									 -PRETTYINDENT_STD, PRETTYINDENT_STD, 0);
				break;
			case SETOP_INTERSECT:
				appendContextKeyword(context, "INTERSECT ",
									 -PRETTYINDENT_STD, PRETTYINDENT_STD, 0);
				break;
			case SETOP_EXCEPT:
				appendContextKeyword(context, "EXCEPT ",
									 -PRETTYINDENT_STD, PRETTYINDENT_STD, 0);
				break;
			default:
				elog(ERROR, "unrecognized set op: %d",
					 (int) op->op);
		}
		if (op->all)
			appendStringInfo(buf, "ALL ");

		if (PRETTY_INDENT(context))
			appendContextKeyword(context, "", 0, 0, 0);

		need_paren = !IsA(op->rarg, RangeTblRef);

		if (need_paren)
			appendStringInfoChar(buf, '(');
		get_setop_query(op->rarg, query, context, resultDesc);
		if (need_paren)
			appendStringInfoChar(buf, ')');

		if (PRETTY_INDENT(context))
			context->indentLevel -= PRETTYINDENT_STD;
	}
	else
	{
		elog(ERROR, "unrecognized node type: %d",
			 (int) nodeTag(setOp));
	}
}

/*
 * Display a list of grouping or (grouping extension) clauses.
 *
 * The param 'in_grpsets' indicates if the given grplist is
 * immediatelly inside a GROUPING SETS clause. This is used
 * to determine how to use parantheses.
 */
static void
get_rule_grouplist(List *grplist, List *tlist,
				   bool in_grpsets, deparse_context *context)
{
	StringInfo buf = context->buf;
	char *sep;
	ListCell *lc;

	sep = "";
	foreach (lc, grplist)
	{
		Node *node = (Node *)lfirst(lc);
		Assert (node == NULL ||
				IsA(node, List) ||
				IsA(node, SortGroupClause) ||
				IsA(node, GroupingClause));

		appendStringInfoString(buf, sep);

		if (node == NULL)
		{
			if (!in_grpsets)
				appendStringInfoString(buf, "()");
			else
				continue; /* do nothing */
		}

		else if (IsA(node, List))
		{
			appendStringInfoString(buf, "(");
			get_rule_grouplist((List *)node, tlist, in_grpsets, context);
			appendStringInfoString(buf, ")");
		}

		else if (IsA(node, SortGroupClause))
		{
			if (in_grpsets)
				appendStringInfoString(buf, "(");
			get_rule_sortgroupclause((SortGroupClause *) node, tlist,
									  false,context);
			if (in_grpsets)
				appendStringInfoString(buf, ")");
		}

		else
		{
			get_rule_groupingclause((GroupingClause *)node, tlist,
									context);
		}

		sep = ", ";
	}
}

/*
 * Display a grouping extension clause.
 */
static void
get_rule_groupingclause(GroupingClause *grp, List *tlist,
						deparse_context *context)
{
	StringInfo buf = context->buf;
	bool in_grpsets = false;

	switch(grp->groupType)
	{
		case GROUPINGTYPE_ROLLUP:
			appendStringInfoString(buf, "ROLLUP (");
			break;
		case GROUPINGTYPE_CUBE:
			appendStringInfoString(buf, "CUBE (");
			break;
		case GROUPINGTYPE_GROUPING_SETS:
			in_grpsets = true;
			appendStringInfoString(buf, "GROUPING SETS (");
			break;
		default:
			elog(ERROR, "unrecognized grouping type: %d",
				 grp->groupType);
	}

	get_rule_grouplist(grp->groupsets, tlist, in_grpsets, context);
	appendStringInfoString(buf, ")");
}

/*
 * Display a sort/group clause.
 *
 * Also returns the expression tree, so caller need not find it again.
 */
static Node *
get_rule_sortgroupclause(SortGroupClause *srt, List *tlist, bool force_colno,
						 deparse_context *context)
{
	StringInfo	buf = context->buf;
	TargetEntry *tle;
	Node	   *expr;

	tle = get_sortgroupclause_tle(srt, tlist);
	expr = (Node *) tle->expr;

	/*
	 * Use column-number form if requested by caller.  Otherwise, if
	 * expression is a constant, force it to be dumped with an explicit cast
	 * as decoration --- this is because a simple integer constant is
	 * ambiguous (and will be misinterpreted by findTargetlistEntry()) if we
	 * dump it without any decoration.	Otherwise, just dump the expression
	 * normally.
	 */
	if (force_colno)
	{
		Assert(!tle->resjunk);
		appendStringInfo(buf, "%d", tle->resno);
	}
	else if (expr && IsA(expr, Const))
		get_const_expr((Const *) expr, context, 1);
	else
		get_rule_expr(expr, context, true);

	return expr;
}


/*
 * Display a window definition
 */
static void
get_rule_windowspec(WindowClause *wc, List *targetList,
					deparse_context *context)
{
	StringInfo	buf = context->buf;
	bool		needspace = false;

	appendStringInfoChar(buf, '(');

	if (wc->refname)
	{
		appendStringInfoString(buf, quote_identifier(wc->refname));
		needspace = true;
	}
	/* partition clauses are always inherited, so only print if no refname */
	if (wc->partitionClause && !wc->refname)
	{
		if (needspace)
			appendStringInfoChar(buf, ' ');
		get_sortlist_expr(wc->partitionClause,
						  targetList,
						  false,  /* force_colno */
						  context,
						  "PARTITION BY ");
		needspace = true;
	}
	/* print ordering clause only if not inherited */
	if (wc->orderClause && !wc->copiedOrder)
	{
		if (needspace)
			appendStringInfoChar(buf, ' ');
		get_sortlist_expr(wc->orderClause,
						  targetList,
						  false,  /* force_colno */
						  context,
						  "ORDER BY ");
		needspace = true;
	}
	/* framing clause is never inherited, so print unless it's default */
	if (wc->frameOptions & FRAMEOPTION_NONDEFAULT)
	{
		if (needspace)
			appendStringInfoChar(buf, ' ');
		if (wc->frameOptions & FRAMEOPTION_RANGE)
			appendStringInfoString(buf, "RANGE ");
		else if (wc->frameOptions & FRAMEOPTION_ROWS)
			appendStringInfoString(buf, "ROWS ");
		else
			Assert(false);
		if (wc->frameOptions & FRAMEOPTION_BETWEEN)
			appendStringInfoString(buf, "BETWEEN ");
		if (wc->frameOptions & FRAMEOPTION_START_UNBOUNDED_PRECEDING)
			appendStringInfoString(buf, "UNBOUNDED PRECEDING ");
		else if (wc->frameOptions & FRAMEOPTION_START_CURRENT_ROW)
			appendStringInfoString(buf, "CURRENT ROW ");
		else if (wc->frameOptions & FRAMEOPTION_START_VALUE)
		{
			get_rule_expr(wc->startOffset, context, false);
			if (wc->frameOptions & FRAMEOPTION_START_VALUE_PRECEDING)
				appendStringInfoString(buf, " PRECEDING ");
			else if (wc->frameOptions & FRAMEOPTION_START_VALUE_FOLLOWING)
				appendStringInfoString(buf, " FOLLOWING ");
			else
				Assert(false);
		}
		else
			Assert(false);
		if (wc->frameOptions & FRAMEOPTION_BETWEEN)
		{
			appendStringInfoString(buf, "AND ");
			if (wc->frameOptions & FRAMEOPTION_END_UNBOUNDED_FOLLOWING)
				appendStringInfoString(buf, "UNBOUNDED FOLLOWING ");
			else if (wc->frameOptions & FRAMEOPTION_END_CURRENT_ROW)
				appendStringInfoString(buf, "CURRENT ROW ");
			else if (wc->frameOptions & FRAMEOPTION_END_VALUE)
			{
				get_rule_expr(wc->endOffset, context, false);
				if (wc->frameOptions & FRAMEOPTION_END_VALUE_PRECEDING)
					appendStringInfoString(buf, " PRECEDING ");
				else if (wc->frameOptions & FRAMEOPTION_END_VALUE_FOLLOWING)
					appendStringInfoString(buf, " FOLLOWING ");
				else
					Assert(false);
			}
			else
				Assert(false);
		}
		/* we will now have a trailing space; remove it */
		buf->len--;
	}
	appendStringInfoChar(buf, ')');
}

/* ----------
 * get_insert_query_def			- Parse back an INSERT parsetree
 * ----------
 */
static void
get_insert_query_def(Query *query, deparse_context *context)
{
	StringInfo	buf = context->buf;
	RangeTblEntry *select_rte = NULL;
	RangeTblEntry *values_rte = NULL;
	RangeTblEntry *rte;
	char	   *sep;
	ListCell   *values_cell;
	ListCell   *l;
	List	   *strippedexprs;

	/* Insert the WITH clause if given */
	get_with_clause(query, context);

	/*
	 * If it's an INSERT ... SELECT or multi-row VALUES, there will be a
	 * single RTE for the SELECT or VALUES.  Plain VALUES has neither.
	 */
	foreach(l, query->rtable)
	{
		rte = (RangeTblEntry *) lfirst(l);

		if (rte->rtekind == RTE_SUBQUERY)
		{
			if (select_rte)
				elog(ERROR, "too many subquery RTEs in INSERT");
			select_rte = rte;
		}

		if (rte->rtekind == RTE_VALUES)
		{
			if (values_rte)
				elog(ERROR, "too many values RTEs in INSERT");
			values_rte = rte;
		}
	}
	if (select_rte && values_rte)
		elog(ERROR, "both subquery and values RTEs in INSERT");

	/*
	 * Start the query with INSERT INTO relname
	 */
	rte = rt_fetch(query->resultRelation, query->rtable);
	Assert(rte->rtekind == RTE_RELATION);

	if (PRETTY_INDENT(context))
	{
		context->indentLevel += PRETTYINDENT_STD;
		appendStringInfoChar(buf, ' ');
	}
	appendStringInfo(buf, "INSERT INTO %s ",
					 generate_relation_name(rte->relid, NIL));

	/*
	 * Add the insert-column-names list.  To handle indirection properly, we
	 * need to look for indirection nodes in the top targetlist (if it's
	 * INSERT ... SELECT or INSERT ... single VALUES), or in the first
	 * expression list of the VALUES RTE (if it's INSERT ... multi VALUES). We
	 * assume that all the expression lists will have similar indirection in
	 * the latter case.
	 */
	if (values_rte)
		values_cell = list_head((List *) linitial(values_rte->values_lists));
	else
		values_cell = NULL;
	strippedexprs = NIL;
	sep = "";
	if (query->targetList)
		appendStringInfoChar(buf, '(');
	foreach(l, query->targetList)
	{
		TargetEntry *tle = (TargetEntry *) lfirst(l);

		if (tle->resjunk)
			continue;			/* ignore junk entries */

		appendStringInfoString(buf, sep);
		sep = ", ";

		/*
		 * Put out name of target column; look in the catalogs, not at
		 * tle->resname, since resname will fail to track RENAME.
		 */
		appendStringInfoString(buf,
						quote_identifier(get_relid_attribute_name(rte->relid,
															   tle->resno)));

		/*
		 * Print any indirection needed (subfields or subscripts), and strip
		 * off the top-level nodes representing the indirection assignments.
		 */
		if (values_cell)
		{
			/* we discard the stripped expression in this case */
			processIndirection((Node *) lfirst(values_cell), context, true);
			values_cell = lnext(values_cell);
		}
		else
		{
			/* we keep a list of the stripped expressions in this case */
			strippedexprs = lappend(strippedexprs,
									processIndirection((Node *) tle->expr,
													   context, true));
		}
	}
	if (query->targetList)
		appendStringInfo(buf, ") ");

	if (select_rte)
	{
		/* Add the SELECT */
		get_query_def(select_rte->subquery, buf, NIL, NULL,
					  context->prettyFlags, context->wrapColumn,
					  context->indentLevel);
	}
	else if (values_rte)
	{
		/* Add the multi-VALUES expression lists */
		get_values_def(values_rte->values_lists, context);
	}
	else if (strippedexprs)
	{
		/* Add the single-VALUES expression list */
		appendContextKeyword(context, "VALUES (",
							 -PRETTYINDENT_STD, PRETTYINDENT_STD, 2);
		get_rule_expr((Node *) strippedexprs, context, false);
		appendStringInfoChar(buf, ')');
	}
	else
	{
		/* No expressions, so it must be DEFAULT VALUES */
		appendStringInfo(buf, "DEFAULT VALUES");
	}

	/* Add RETURNING if present */
	if (query->returningList)
	{
		appendContextKeyword(context, " RETURNING",
							 -PRETTYINDENT_STD, PRETTYINDENT_STD, 1);
		get_target_list(query->returningList, context, NULL);
	}
}


/* ----------
 * get_update_query_def			- Parse back an UPDATE parsetree
 * ----------
 */
static void
get_update_query_def(Query *query, deparse_context *context)
{
	StringInfo	buf = context->buf;
	char	   *sep;
	RangeTblEntry *rte;
	ListCell   *l;

	/* Insert the WITH clause if given */
	get_with_clause(query, context);

	/*
	 * Start the query with UPDATE relname SET
	 */
	rte = rt_fetch(query->resultRelation, query->rtable);
	Assert(rte->rtekind == RTE_RELATION);
	if (PRETTY_INDENT(context))
	{
		appendStringInfoChar(buf, ' ');
		context->indentLevel += PRETTYINDENT_STD;
	}
	appendStringInfo(buf, "UPDATE %s%s",
					 only_marker(rte),
					 generate_relation_name(rte->relid, NIL));
	if (rte->alias != NULL)
		appendStringInfo(buf, " %s",
						 quote_identifier(rte->alias->aliasname));
	appendStringInfoString(buf, " SET ");

	/* Add the comma separated list of 'attname = value' */
	sep = "";
	foreach(l, query->targetList)
	{
		TargetEntry *tle = (TargetEntry *) lfirst(l);
		Node	   *expr;

		if (tle->resjunk)
			continue;			/* ignore junk entries */

		appendStringInfoString(buf, sep);
		sep = ", ";

		/*
		 * Put out name of target column; look in the catalogs, not at
		 * tle->resname, since resname will fail to track RENAME.
		 */
		appendStringInfoString(buf,
						quote_identifier(get_relid_attribute_name(rte->relid,
															   tle->resno)));

		/*
		 * Print any indirection needed (subfields or subscripts), and strip
		 * off the top-level nodes representing the indirection assignments.
		 */
		expr = processIndirection((Node *) tle->expr, context, true);

		appendStringInfo(buf, " = ");

		get_rule_expr(expr, context, false);
	}

	/* Add the FROM clause if needed */
	get_from_clause(query, " FROM ", context);

	/* Add a WHERE clause if given */
	if (query->jointree->quals != NULL)
	{
		appendContextKeyword(context, " WHERE ",
							 -PRETTYINDENT_STD, PRETTYINDENT_STD, 1);
		get_rule_expr(query->jointree->quals, context, false);
	}

	/* Add RETURNING if present */
	if (query->returningList)
	{
		appendContextKeyword(context, " RETURNING",
							 -PRETTYINDENT_STD, PRETTYINDENT_STD, 1);
		get_target_list(query->returningList, context, NULL);
	}
}


/* ----------
 * get_delete_query_def			- Parse back a DELETE parsetree
 * ----------
 */
static void
get_delete_query_def(Query *query, deparse_context *context)
{
	StringInfo	buf = context->buf;
	RangeTblEntry *rte;

	/* Insert the WITH clause if given */
	get_with_clause(query, context);

	/*
	 * Start the query with DELETE FROM relname
	 */
	rte = rt_fetch(query->resultRelation, query->rtable);
	Assert(rte->rtekind == RTE_RELATION);
	if (PRETTY_INDENT(context))
	{
		appendStringInfoChar(buf, ' ');
		context->indentLevel += PRETTYINDENT_STD;
	}
	appendStringInfo(buf, "DELETE FROM %s%s",
					 only_marker(rte),
					 generate_relation_name(rte->relid, NIL));
	if (rte->alias != NULL)
		appendStringInfo(buf, " %s",
						 quote_identifier(rte->alias->aliasname));

	/* Add the USING clause if given */
	get_from_clause(query, " USING ", context);

	/* Add a WHERE clause if given */
	if (query->jointree->quals != NULL)
	{
		appendContextKeyword(context, " WHERE ",
							 -PRETTYINDENT_STD, PRETTYINDENT_STD, 1);
		get_rule_expr(query->jointree->quals, context, false);
	}

	/* Add RETURNING if present */
	if (query->returningList)
	{
		appendContextKeyword(context, " RETURNING",
							 -PRETTYINDENT_STD, PRETTYINDENT_STD, 1);
		get_target_list(query->returningList, context, NULL);
	}
}


/* ----------
 * get_utility_query_def			- Parse back a UTILITY parsetree
 * ----------
 */
static void
get_utility_query_def(Query *query, deparse_context *context)
{
	StringInfo	buf = context->buf;

	if (query->utilityStmt && IsA(query->utilityStmt, NotifyStmt))
	{
		NotifyStmt *stmt = (NotifyStmt *) query->utilityStmt;

		appendContextKeyword(context, "",
							 0, PRETTYINDENT_STD, 1);
		appendStringInfo(buf, "NOTIFY %s",
						 quote_identifier(stmt->conditionname));
		if (stmt->payload)
		{
			appendStringInfoString(buf, ", ");
			simple_quote_literal(buf, stmt->payload);
		}
	}
	else
	{
		/* Currently only NOTIFY utility commands can appear in rules */
		elog(ERROR, "unexpected utility statement type");
	}
}


/*
 * Display a Var appropriately.
 *
 * In some cases (currently only when recursing into an unnamed join)
 * the Var's varlevelsup has to be interpreted with respect to a context
 * above the current one; levelsup indicates the offset.
 *
 * If istoplevel is TRUE, the Var is at the top level of a SELECT's
 * targetlist, which means we need special treatment of whole-row Vars.
 * Instead of the normal "tab.*", we'll print "tab.*::typename", which is a
 * dirty hack to prevent "tab.*" from being expanded into multiple columns.
 * (The parser will strip the useless coercion, so no inefficiency is added in
 * dump and reload.)  We used to print just "tab" in such cases, but that is
 * ambiguous and will yield the wrong result if "tab" is also a plain column
 * name in the query.
 *
 * Returns the attname of the Var, or NULL if the Var has no attname (because
 * it is a whole-row Var or a subplan output reference).
 */
static char *
get_variable(Var *var, int levelsup, bool istoplevel, deparse_context *context)
{
	StringInfo	buf = context->buf;
	RangeTblEntry *rte;
	AttrNumber	attnum;
	int			netlevelsup;
	deparse_namespace *dpns;
	deparse_columns *colinfo;
	char	   *refname;
	char	   *attname;

	/* Find appropriate nesting depth */
	netlevelsup = var->varlevelsup + levelsup;
	if (netlevelsup >= list_length(context->namespaces))
		elog(ERROR, "bogus varlevelsup: %d offset %d",
			 var->varlevelsup, levelsup);
	dpns = (deparse_namespace *) list_nth(context->namespaces,
										  netlevelsup);

	/*
	 * Try to find the relevant RTE in this rtable.  In a plan tree, it's
	 * likely that varno is OUTER_VAR or INNER_VAR, in which case we must dig
	 * down into the subplans, or INDEX_VAR, which is resolved similarly. Also
	 * find the aliases previously assigned for this RTE.
	 */
	if (var->varno >= 1 && var->varno <= list_length(dpns->rtable))
	{
		rte = rt_fetch(var->varno, dpns->rtable);
		refname = (char *) list_nth(dpns->rtable_names, var->varno - 1);
		colinfo = deparse_columns_fetch(var->varno, dpns);
		attnum = var->varattno;
	}
	else if (var->varno == OUTER_VAR && dpns->outer_tlist)
	{
		TargetEntry *tle;
		deparse_namespace save_dpns;

		tle = get_tle_by_resno(dpns->outer_tlist, var->varattno);
		if (!tle)
		{
			elog(ERROR, "bogus varattno for OUTER_VAR var: %d", var->varattno);
			return NULL;
		}

		Assert(netlevelsup == 0);
		push_child_plan(dpns, dpns->outer_planstate, &save_dpns);

		/*
		 * In cases where the INNER VAR subtree (left/right) contains a CONST
		 * in Target Entry use outer for refname and resname for attname.
		 */
		if (IsA(tle->expr, Const) && tle->resname)
		{
			if (context->varprefix)
			{
				appendStringInfoString(buf, quote_identifier("outer"));
				appendStringInfoChar(buf, '.');
			}
			appendStringInfoString(buf, tle->resname);
		}
		else
		{
			/*
			 * Force parentheses because our caller probably assumed a Var is a
			 * simple expression.
			 */
			if (!IsA(tle->expr, Var))
				appendStringInfoChar(buf, '(');
			get_rule_expr((Node *) tle->expr, context, true);
			if (!IsA(tle->expr, Var))
				appendStringInfoChar(buf, ')');
		}

		pop_child_plan(dpns, &save_dpns);
		return NULL;
	}
	else if (var->varno == INNER_VAR && dpns->inner_tlist)
	{
		TargetEntry *tle;
		deparse_namespace save_dpns;

		tle = get_tle_by_resno(dpns->inner_tlist, var->varattno);
		if (!tle)
			elog(ERROR, "bogus varattno for INNER_VAR var: %d", var->varattno);

		Assert(netlevelsup == 0);
		push_child_plan(dpns, dpns->inner_planstate, &save_dpns);

		/*
		 * In cases where the INNER VAR subtree (left/right) contains a CONST
		 * in Target Entry use inner for refname and resname for attname.
		 */
		if (IsA(tle->expr, Const) && tle->resname)
		{
			if (context->varprefix)
			{
				appendStringInfoString(buf, quote_identifier("inner"));
				appendStringInfoChar(buf, '.');
			}
			appendStringInfoString(buf, tle->resname);
		}
		else
		{
			/*
			 * Force parentheses because our caller probably assumed a Var is a
			 * simple expression.
			 */
			if (!IsA(tle->expr, Var))
				appendStringInfoChar(buf, '(');
			get_rule_expr((Node *) tle->expr, context, true);
			if (!IsA(tle->expr, Var))
				appendStringInfoChar(buf, ')');
		}

		pop_child_plan(dpns, &save_dpns);
		return NULL;
	}
	else if (var->varno == INDEX_VAR && dpns->index_tlist)
	{
		TargetEntry *tle;

		tle = get_tle_by_resno(dpns->index_tlist, var->varattno);
		if (!tle)
			elog(ERROR, "bogus varattno for INDEX_VAR var: %d", var->varattno);

		Assert(netlevelsup == 0);

		/*
		 * Force parentheses because our caller probably assumed a Var is a
		 * simple expression.
		 */
		if (!IsA(tle->expr, Var))
			appendStringInfoChar(buf, '(');
		get_rule_expr((Node *) tle->expr, context, true);
		if (!IsA(tle->expr, Var))
			appendStringInfoChar(buf, ')');

		return NULL;
	}
	else
	{
		elog(WARNING, "bogus varno: %d", var->varno);
		return psprintf("<BOGUS %d>", var->varattno);
		return NULL;			/* keep compiler quiet */
	}

	/*
	 * The planner will sometimes emit Vars referencing resjunk elements of a
	 * subquery's target list (this is currently only possible if it chooses
	 * to generate a "physical tlist" for a SubqueryScan or CteScan node).
	 * Although we prefer to print subquery-referencing Vars using the
	 * subquery's alias, that's not possible for resjunk items since they have
	 * no alias.  So in that case, drill down to the subplan and print the
	 * contents of the referenced tlist item.  This works because in a plan
	 * tree, such Vars can only occur in a SubqueryScan or CteScan node, and
	 * we'll have set dpns->inner_planstate to reference the child plan node.
	 */
	if ((rte->rtekind == RTE_SUBQUERY || rte->rtekind == RTE_CTE) &&
		attnum > list_length(rte->eref->colnames) &&
		dpns->inner_planstate)
	{
		TargetEntry *tle;
		deparse_namespace save_dpns;

		tle = get_tle_by_resno(dpns->inner_tlist, var->varattno);
		if (!tle)
			elog(ERROR, "bogus varattno for subquery var: %d", var->varattno);

		Assert(netlevelsup == 0);
		push_child_plan(dpns, dpns->inner_planstate, &save_dpns);

		/*
		 * Force parentheses because our caller probably assumed a Var is a
		 * simple expression.
		 */
		if (!IsA(tle->expr, Var))
			appendStringInfoChar(buf, '(');
		get_rule_expr((Node *) tle->expr, context, true);
		if (!IsA(tle->expr, Var))
			appendStringInfoChar(buf, ')');

		pop_child_plan(dpns, &save_dpns);
		return NULL;
	}

	/*
	 * If it's an unnamed join, look at the expansion of the alias variable.
	 * If it's a simple reference to one of the input vars, then recursively
	 * print the name of that var instead.	When it's not a simple reference,
	 * we have to just print the unqualified join column name.	(This can only
	 * happen with columns that were merged by USING or NATURAL clauses in a
	 * FULL JOIN; we took pains previously to make the unqualified column name
	 * unique in such cases.)
	 *
	 * This wouldn't work in decompiling plan trees, because we don't store
	 * joinaliasvars lists after planning; but a plan tree should never
	 * contain a join alias variable.
	 */
	if (rte->rtekind == RTE_JOIN && rte->alias == NULL)
	{
		if (rte->joinaliasvars == NIL)
			elog(ERROR, "cannot decompile join alias var in plan tree");
		if (attnum > 0)
		{
			Var		   *aliasvar;

			aliasvar = (Var *) list_nth(rte->joinaliasvars, attnum - 1);
			if (IsA(aliasvar, Var))
			{
				return get_variable(aliasvar, var->varlevelsup + levelsup,
									istoplevel, context);
			}
		}

		/*
		 * Unnamed join has no refname.  (Note: since it's unnamed, there is
		 * no way the user could have referenced it to create a whole-row Var
		 * for it.	So we don't have to cover that case below.)
		 */
		Assert(refname == NULL);
	}

	if (attnum == InvalidAttrNumber)
		attname = NULL;
	else if (attnum > 0)
	{
		/* Get column name to use from the colinfo struct */
		Assert(attnum <= colinfo->num_cols);
		attname = colinfo->colnames[attnum - 1];
		Assert(attname != NULL);
	}
	else
	{
		/* System column - name is fixed, get it from the catalog */
		attname = get_rte_attribute_name(rte, attnum);
	}

	if (refname && (context->varprefix || attname == NULL))
	{
<<<<<<< HEAD
		if (schemaname)
			appendStringInfo(buf, "%s.",
							 quote_identifier(schemaname));

=======
>>>>>>> e472b921
		appendStringInfoString(buf, quote_identifier(refname));
		appendStringInfoChar(buf, '.');
	}
	if (attname)
		appendStringInfoString(buf, quote_identifier(attname));
	else
	{
		appendStringInfoChar(buf, '*');
		if (istoplevel)
			appendStringInfo(buf, "::%s",
							 format_type_with_typemod(var->vartype,
													  var->vartypmod));
	}

	return attname;
}


/*
 * Get the name of a field of an expression of composite type.	The
 * expression is usually a Var, but we handle other cases too.
 *
 * levelsup is an extra offset to interpret the Var's varlevelsup correctly.
 *
 * This is fairly straightforward when the expression has a named composite
 * type; we need only look up the type in the catalogs.  However, the type
 * could also be RECORD.  Since no actual table or view column is allowed to
 * have type RECORD, a Var of type RECORD must refer to a JOIN or FUNCTION RTE
 * or to a subquery output.  We drill down to find the ultimate defining
 * expression and attempt to infer the field name from it.	We ereport if we
 * can't determine the name.
 *
 * Similarly, a PARAM of type RECORD has to refer to some expression of
 * a determinable composite type.
 */
static const char *
get_name_for_var_field(Var *var, int fieldno,
					   int levelsup, deparse_context *context)
{
	RangeTblEntry *rte;
	AttrNumber	attnum;
	int			netlevelsup;
	deparse_namespace *dpns;
	TupleDesc	tupleDesc;
	Node	   *expr;

	/*
	 * If it's a RowExpr that was expanded from a whole-row Var, use the
	 * column names attached to it.
	 */
	if (IsA(var, RowExpr))
	{
		RowExpr    *r = (RowExpr *) var;

		if (fieldno > 0 && fieldno <= list_length(r->colnames))
			return strVal(list_nth(r->colnames, fieldno - 1));
	}

	/*
	 * If it's a Param of type RECORD, try to find what the Param refers to.
	 */
	if (IsA(var, Param))
	{
		Param	   *param = (Param *) var;
		ListCell   *ancestor_cell;

		expr = find_param_referent(param, context, &dpns, &ancestor_cell);
		if (expr)
		{
			/* Found a match, so recurse to decipher the field name */
			deparse_namespace save_dpns;
			const char *result;

			push_ancestor_plan(dpns, ancestor_cell, &save_dpns);
			result = get_name_for_var_field((Var *) expr, fieldno,
											0, context);
			pop_ancestor_plan(dpns, &save_dpns);
			return result;
		}
	}

	/*
	 * If it's a Var of type RECORD, we have to find what the Var refers to;
	 * if not, we can use get_expr_result_type. If that fails, we try
	 * lookup_rowtype_tupdesc, which will probably fail too, but will ereport
	 * an acceptable message.
	 */
	if (!IsA(var, Var) ||
		var->vartype != RECORDOID)
	{
		if (get_expr_result_type((Node *) var, NULL, &tupleDesc) != TYPEFUNC_COMPOSITE)
			tupleDesc = lookup_rowtype_tupdesc_copy(exprType((Node *) var),
													exprTypmod((Node *) var));
		Assert(tupleDesc);
		/* Got the tupdesc, so we can extract the field name */
		Assert(fieldno >= 1 && fieldno <= tupleDesc->natts);
		return NameStr(tupleDesc->attrs[fieldno - 1]->attname);
	}

	/* Find appropriate nesting depth */
	netlevelsup = var->varlevelsup + levelsup;
	if (netlevelsup >= list_length(context->namespaces))
		elog(ERROR, "bogus varlevelsup: %d offset %d",
			 var->varlevelsup, levelsup);
	dpns = (deparse_namespace *) list_nth(context->namespaces,
										  netlevelsup);

	/*
	 * Try to find the relevant RTE in this rtable.  In a plan tree, it's
	 * likely that varno is OUTER_VAR or INNER_VAR, in which case we must dig
	 * down into the subplans, or INDEX_VAR, which is resolved similarly.
	 */
	if (var->varno >= 1 && var->varno <= list_length(dpns->rtable))
	{
		rte = rt_fetch(var->varno, dpns->rtable);
		attnum = var->varattno;
	}
	else if (var->varno == OUTER_VAR && dpns->outer_tlist)
	{
		TargetEntry *tle;
		deparse_namespace save_dpns;
		const char *result;

		tle = get_tle_by_resno(dpns->outer_tlist, var->varattno);
		if (!tle)
		{
			elog(ERROR, "bogus varattno for OUTER_VAR var: %d", var->varattno);
			return NULL;
		}

		Assert(netlevelsup == 0);
		push_child_plan(dpns, dpns->outer_planstate, &save_dpns);

		result = get_name_for_var_field((Var *) tle->expr, fieldno,
										levelsup, context);

		pop_child_plan(dpns, &save_dpns);
		return result;
	}
	else if (var->varno == INNER_VAR && dpns->inner_tlist)
	{
		TargetEntry *tle;
		deparse_namespace save_dpns;
		const char *result;

		tle = get_tle_by_resno(dpns->inner_tlist, var->varattno);
		if (!tle)
			elog(ERROR, "bogus varattno for INNER_VAR var: %d", var->varattno);

		Assert(netlevelsup == 0);
		push_child_plan(dpns, dpns->inner_planstate, &save_dpns);

		result = get_name_for_var_field((Var *) tle->expr, fieldno,
										levelsup, context);

		pop_child_plan(dpns, &save_dpns);
		return result;
	}
	else if (var->varno == INDEX_VAR && dpns->index_tlist)
	{
		TargetEntry *tle;
		const char *result;

		tle = get_tle_by_resno(dpns->index_tlist, var->varattno);
		if (!tle)
			elog(ERROR, "bogus varattno for INDEX_VAR var: %d", var->varattno);

		Assert(netlevelsup == 0);

		result = get_name_for_var_field((Var *) tle->expr, fieldno,
										levelsup, context);

		return result;
	}
	else
	{
		elog(WARNING, "bogus varno: %d", var->varno);
		return psprintf("<BOGUS %d>", var->varattno);
		return NULL;			/* keep compiler quiet */
	}

    if (rte == NULL)
    {
        ereport(WARNING, (errcode(ERRCODE_INTERNAL_ERROR),
                          errmsg_internal("bogus var: varno=%d varattno=%d",
                                          var->varno, var->varattno) ));
        return "*BOGUS*";
    }

	if (attnum == InvalidAttrNumber)
	{
		/* Var is whole-row reference to RTE, so select the right field */
		return get_rte_attribute_name(rte, fieldno);
	}

	/*
	 * This part has essentially the same logic as the parser's
	 * expandRecordVariable() function, but we are dealing with a different
	 * representation of the input context, and we only need one field name
	 * not a TupleDesc.  Also, we need special cases for finding subquery and
	 * CTE subplans when deparsing Plan trees.
	 */
	expr = (Node *) var;		/* default if we can't drill down */

	switch (rte->rtekind)
	{
		case RTE_RELATION:
		case RTE_VALUES:

			/*
			 * This case should not occur: a column of a table or values list
			 * shouldn't have type RECORD.  Fall through and fail (most
			 * likely) at the bottom.
			 */
			break;
		case RTE_SUBQUERY:
			/* Subselect-in-FROM: examine sub-select's output expr */
			{
				if (rte->subquery)
				{
					TargetEntry *ste = get_tle_by_resno(rte->subquery->targetList,
														attnum);

					if (ste == NULL || ste->resjunk)
						elog(ERROR, "subquery %s does not have attribute %d",
							 rte->eref->aliasname, attnum);
					expr = (Node *) ste->expr;
					if (IsA(expr, Var))
					{
						/*
						 * Recurse into the sub-select to see what its Var
						 * refers to. We have to build an additional level of
						 * namespace to keep in step with varlevelsup in the
						 * subselect.
						 */
						deparse_namespace mydpns;
						const char *result;

						set_deparse_for_query(&mydpns, rte->subquery,
											  context->namespaces);

						context->namespaces = lcons(&mydpns,
													context->namespaces);

						result = get_name_for_var_field((Var *) expr, fieldno,
														0, context);

						context->namespaces =
							list_delete_first(context->namespaces);

						return result;
					}
					/* else fall through to inspect the expression */
				}
				else
				{
					/*
					 * We're deparsing a Plan tree so we don't have complete
					 * RTE entries (in particular, rte->subquery is NULL). But
					 * the only place we'd see a Var directly referencing a
					 * SUBQUERY RTE is in a SubqueryScan plan node, and we can
					 * look into the child plan's tlist instead.
					 */
					TargetEntry *tle;
					deparse_namespace save_dpns;
					const char *result;

					if (!dpns->inner_planstate)
						elog(ERROR, "failed to find plan for subquery %s",
							 rte->eref->aliasname);
					tle = get_tle_by_resno(dpns->inner_tlist, attnum);
					if (!tle)
						elog(ERROR, "bogus varattno for subquery var: %d",
							 attnum);
					Assert(netlevelsup == 0);
					push_child_plan(dpns, dpns->inner_planstate, &save_dpns);

					result = get_name_for_var_field((Var *) tle->expr, fieldno,
													levelsup, context);

					pop_child_plan(dpns, &save_dpns);
					return result;
				}
			}
			break;
		case RTE_JOIN:
			/* Join RTE --- recursively inspect the alias variable */
			if (rte->joinaliasvars == NIL)
				elog(ERROR, "cannot decompile join alias var in plan tree");
			Assert(attnum > 0 && attnum <= list_length(rte->joinaliasvars));
			expr = (Node *) list_nth(rte->joinaliasvars, attnum - 1);
			if (IsA(expr, Var))
				return get_name_for_var_field((Var *) expr, fieldno,
											  var->varlevelsup + levelsup,
											  context);
			/* else fall through to inspect the expression */
			break;
		case RTE_TABLEFUNCTION:
		case RTE_FUNCTION:

			/*
			 * We couldn't get here unless a function is declared with one of
			 * its result columns as RECORD, which is not allowed.
			 */
			break;
		case RTE_CTE:
			/* CTE reference: examine subquery's output expr */
			{
				CommonTableExpr *cte = NULL;
				Index		ctelevelsup;
				ListCell   *lc;

				/*
				 * Try to find the referenced CTE using the namespace stack.
				 */
				ctelevelsup = rte->ctelevelsup + netlevelsup;
				if (ctelevelsup >= list_length(context->namespaces))
					lc = NULL;
				else
				{
					deparse_namespace *ctedpns;

					ctedpns = (deparse_namespace *)
						list_nth(context->namespaces, ctelevelsup);
					foreach(lc, ctedpns->ctes)
					{
						cte = (CommonTableExpr *) lfirst(lc);
						if (strcmp(cte->ctename, rte->ctename) == 0)
							break;
					}
				}
				if (lc != NULL)
				{
					Query	   *ctequery = (Query *) cte->ctequery;
					TargetEntry *ste = get_tle_by_resno(GetCTETargetList(cte),
														attnum);

					if (ste == NULL || ste->resjunk)
						elog(ERROR, "subquery %s does not have attribute %d",
							 rte->eref->aliasname, attnum);
					expr = (Node *) ste->expr;
					if (IsA(expr, Var))
					{
						/*
						 * Recurse into the CTE to see what its Var refers to.
						 * We have to build an additional level of namespace
						 * to keep in step with varlevelsup in the CTE.
						 * Furthermore it could be an outer CTE, so we may
						 * have to delete some levels of namespace.
						 */
						List	   *save_nslist = context->namespaces;
						List	   *new_nslist;
						deparse_namespace mydpns;
						const char *result;

						set_deparse_for_query(&mydpns, ctequery,
											  context->namespaces);

						new_nslist = list_copy_tail(context->namespaces,
													ctelevelsup);
						context->namespaces = lcons(&mydpns, new_nslist);

						result = get_name_for_var_field((Var *) expr, fieldno,
														0, context);

						context->namespaces = save_nslist;

						return result;
					}
					/* else fall through to inspect the expression */
				}
				else
				{
					/*
					 * We're deparsing a Plan tree so we don't have a CTE
					 * list.  But the only place we'd see a Var directly
					 * referencing a CTE RTE is in a CteScan plan node, and we
					 * can look into the subplan's tlist instead.
					 */
					TargetEntry *tle;
					deparse_namespace save_dpns;
					const char *result;

					if (!dpns->inner_planstate)
						elog(ERROR, "failed to find plan for CTE %s",
							 rte->eref->aliasname);
					tle = get_tle_by_resno(dpns->inner_tlist, attnum);
					if (!tle)
						elog(ERROR, "bogus varattno for subquery var: %d",
							 attnum);
					Assert(netlevelsup == 0);
					push_child_plan(dpns, dpns->inner_planstate, &save_dpns);

					result = get_name_for_var_field((Var *) tle->expr, fieldno,
													levelsup, context);

					pop_child_plan(dpns, &save_dpns);
					return result;
				}
			}
			break;
		case RTE_VOID:
            /* No references should exist to a deleted RTE. */
			break;
	}

	/*
	 * We now have an expression we can't expand any more, so see if
	 * get_expr_result_type() can do anything with it.	If not, pass to
	 * lookup_rowtype_tupdesc() which will probably fail, but will give an
	 * appropriate error message while failing.
	 */
	if (get_expr_result_type(expr, NULL, &tupleDesc) != TYPEFUNC_COMPOSITE)
		tupleDesc = lookup_rowtype_tupdesc_copy(exprType(expr),
												exprTypmod(expr));
	Assert(tupleDesc);
	/* Got the tupdesc, so we can extract the field name */
	Assert(fieldno >= 1 && fieldno <= tupleDesc->natts);
	return NameStr(tupleDesc->attrs[fieldno - 1]->attname);
}

<<<<<<< HEAD

/*
 * find_rte_by_refname		- look up an RTE by refname in a deparse context
 *
 * Returns NULL if there is no matching RTE or the refname is ambiguous.
 *
 * NOTE: this code is not really correct since it does not take account of
 * the fact that not all the RTEs in a rangetable may be visible from the
 * point where a Var reference appears.  For the purposes we need, however,
 * the only consequence of a false match is that we might stick a schema
 * qualifier on a Var that doesn't really need it.  So it seems close
 * enough.
 */
static RangeTblEntry *
find_rte_by_refname(const char *refname, deparse_context *context)
{
	RangeTblEntry *result = NULL;
	ListCell   *nslist;

	foreach(nslist, context->namespaces)
	{
		deparse_namespace *dpns = (deparse_namespace *) lfirst(nslist);
		ListCell   *rtlist;

		foreach(rtlist, dpns->rtable)
		{
			RangeTblEntry *rte = (RangeTblEntry *) lfirst(rtlist);

			if (rte->eref &&
				strcmp(rte->eref->aliasname, refname) == 0)
			{
				if (result)
					return NULL;	/* it's ambiguous */
				result = rte;
			}
		}
		if (result)
			break;
	}
	return result;
}

=======
>>>>>>> e472b921
/*
 * Try to find the referenced expression for a PARAM_EXEC Param that might
 * reference a parameter supplied by an upper NestLoop or SubPlan plan node.
 *
 * If successful, return the expression and set *dpns_p and *ancestor_cell_p
 * appropriately for calling push_ancestor_plan().	If no referent can be
 * found, return NULL.
 */
static Node *
find_param_referent(Param *param, deparse_context *context,
					deparse_namespace **dpns_p, ListCell **ancestor_cell_p)
{
	/* Initialize output parameters to prevent compiler warnings */
	*dpns_p = NULL;
	*ancestor_cell_p = NULL;

	/*
	 * If it's a PARAM_EXEC parameter, look for a matching NestLoopParam or
	 * SubPlan argument.  This will necessarily be in some ancestor of the
	 * current expression's PlanState.
	 */
	if (param->paramkind == PARAM_EXEC)
	{
		deparse_namespace *dpns;
		PlanState  *child_ps;
		bool		in_same_plan_level;
		ListCell   *lc;

		dpns = (deparse_namespace *) linitial(context->namespaces);
		child_ps = dpns->planstate;
		in_same_plan_level = true;

		foreach(lc, dpns->ancestors)
		{
			PlanState  *ps = (PlanState *) lfirst(lc);
			ListCell   *lc2;

			/*
			 * NestLoops transmit params to their inner child only; also, once
			 * we've crawled up out of a subplan, this couldn't possibly be
			 * the right match.
			 */
			if (IsA(ps, NestLoopState) &&
				child_ps == innerPlanState(ps) &&
				in_same_plan_level)
			{
				NestLoop   *nl = (NestLoop *) ps->plan;

				foreach(lc2, nl->nestParams)
				{
					NestLoopParam *nlp = (NestLoopParam *) lfirst(lc2);

					if (nlp->paramno == param->paramid)
					{
						/* Found a match, so return it */
						*dpns_p = dpns;
						*ancestor_cell_p = lc;
						return (Node *) nlp->paramval;
					}
				}
			}

			/*
			 * Check to see if we're crawling up from a subplan.
			 */
			foreach(lc2, ps->subPlan)
			{
				SubPlanState *sstate = (SubPlanState *) lfirst(lc2);
				SubPlan    *subplan = (SubPlan *) sstate->xprstate.expr;
				ListCell   *lc3;
				ListCell   *lc4;

				if (child_ps != sstate->planstate)
					continue;

				/* Matched subplan, so check its arguments */
				forboth(lc3, subplan->parParam, lc4, subplan->args)
				{
					int			paramid = lfirst_int(lc3);
					Node	   *arg = (Node *) lfirst(lc4);

					if (paramid == param->paramid)
					{
						/* Found a match, so return it */
						*dpns_p = dpns;
						*ancestor_cell_p = lc;
						return arg;
					}
				}

				/* Keep looking, but we are emerging from a subplan. */
				in_same_plan_level = false;
				break;
			}

			/*
			 * Likewise check to see if we're emerging from an initplan.
			 * Initplans never have any parParams, so no need to search that
			 * list, but we need to know if we should reset
			 * in_same_plan_level.
			 */
			foreach(lc2, ps->initPlan)
			{
				SubPlanState *sstate = (SubPlanState *) lfirst(lc2);

				if (child_ps != sstate->planstate)
					continue;

				/* No parameters to be had here. */
				Assert(((SubPlan *) sstate->xprstate.expr)->parParam == NIL);

				/* Keep looking, but we are emerging from an initplan. */
				in_same_plan_level = false;
				break;
			}

			/* No luck, crawl up to next ancestor */
			child_ps = ps;
		}
	}

	/* No referent found */
	return NULL;
}

/*
 * Display a Param appropriately.
 */
static void
get_parameter(Param *param, deparse_context *context)
{
	Node	   *expr;
	deparse_namespace *dpns;
	ListCell   *ancestor_cell;

	/*
	 * If it's a PARAM_EXEC parameter, try to locate the expression from which
	 * the parameter was computed.	Note that failing to find a referent isn't
	 * an error, since the Param might well be a subplan output rather than an
	 * input.
	 */
	expr = find_param_referent(param, context, &dpns, &ancestor_cell);
	if (expr)
	{
		/* Found a match, so print it */
		deparse_namespace save_dpns;
		bool		save_varprefix;
		bool		need_paren;

		/* Switch attention to the ancestor plan node */
		push_ancestor_plan(dpns, ancestor_cell, &save_dpns);

		/*
		 * Force prefixing of Vars, since they won't belong to the relation
		 * being scanned in the original plan node.
		 */
		save_varprefix = context->varprefix;
		context->varprefix = true;

		/*
		 * A Param's expansion is typically a Var, Aggref, or upper-level
		 * Param, which wouldn't need extra parentheses.  Otherwise, insert
		 * parens to ensure the expression looks atomic.
		 */
		need_paren = !(IsA(expr, Var) ||
					   IsA(expr, Aggref) ||
					   IsA(expr, Param));
		if (need_paren)
			appendStringInfoChar(context->buf, '(');

		get_rule_expr(expr, context, false);

		if (need_paren)
			appendStringInfoChar(context->buf, ')');

		context->varprefix = save_varprefix;

		pop_ancestor_plan(dpns, &save_dpns);

		return;
	}

	/*
	 * Not PARAM_EXEC, or couldn't find referent: just print $N.
	 */
	appendStringInfo(context->buf, "$%d", param->paramid);
}

/*
 * get_simple_binary_op_name
 *
 * helper function for isSimpleNode
 * will return single char binary operator name, or NULL if it's not
 */
static const char *
get_simple_binary_op_name(OpExpr *expr)
{
	List	   *args = expr->args;

	if (list_length(args) == 2)
	{
		/* binary operator */
		Node	   *arg1 = (Node *) linitial(args);
		Node	   *arg2 = (Node *) lsecond(args);
		const char *op;

		op = generate_operator_name(expr->opno, exprType(arg1), exprType(arg2));
		if (strlen(op) == 1)
			return op;
	}
	return NULL;
}


/*
 * isSimpleNode - check if given node is simple (doesn't need parenthesizing)
 *
 *	true   : simple in the context of parent node's type
 *	false  : not simple
 */
static bool
isSimpleNode(Node *node, Node *parentNode, int prettyFlags)
{
	if (!node)
		return false;

	switch (nodeTag(node))
	{
		case T_Var:
		case T_Const:
		case T_Param:
		case T_CoerceToDomainValue:
		case T_SetToDefault:
		case T_CurrentOfExpr:
			/* single words: always simple */
			return true;

		case T_ArrayRef:
		case T_ArrayExpr:
		case T_RowExpr:
		case T_CoalesceExpr:
		case T_MinMaxExpr:
		case T_XmlExpr:
		case T_NullIfExpr:
		case T_Aggref:
		case T_FuncExpr:
			/* function-like: name(..) or name[..] */
			return true;

			/* CASE keywords act as parentheses */
		case T_CaseExpr:
			return true;

		case T_FieldSelect:

			/*
			 * appears simple since . has top precedence, unless parent is
			 * T_FieldSelect itself!
			 */
			return (IsA(parentNode, FieldSelect) ? false : true);

		case T_FieldStore:

			/*
			 * treat like FieldSelect (probably doesn't matter)
			 */
			return (IsA(parentNode, FieldStore) ? false : true);

		case T_CoerceToDomain:
			/* maybe simple, check args */
			return isSimpleNode((Node *) ((CoerceToDomain *) node)->arg,
								node, prettyFlags);
		case T_RelabelType:
			return isSimpleNode((Node *) ((RelabelType *) node)->arg,
								node, prettyFlags);
		case T_CoerceViaIO:
			return isSimpleNode((Node *) ((CoerceViaIO *) node)->arg,
								node, prettyFlags);
		case T_ArrayCoerceExpr:
			return isSimpleNode((Node *) ((ArrayCoerceExpr *) node)->arg,
								node, prettyFlags);
		case T_ConvertRowtypeExpr:
			return isSimpleNode((Node *) ((ConvertRowtypeExpr *) node)->arg,
								node, prettyFlags);

		case T_OpExpr:
			{
				/* depends on parent node type; needs further checking */
				if (prettyFlags & PRETTYFLAG_PAREN && IsA(parentNode, OpExpr))
				{
					const char *op;
					const char *parentOp;
					bool		is_lopriop;
					bool		is_hipriop;
					bool		is_lopriparent;
					bool		is_hipriparent;

					op = get_simple_binary_op_name((OpExpr *) node);
					if (!op)
						return false;

					/* We know only the basic operators + - and * / % */
					is_lopriop = (strchr("+-", *op) != NULL);
					is_hipriop = (strchr("*/%", *op) != NULL);
					if (!(is_lopriop || is_hipriop))
						return false;

					parentOp = get_simple_binary_op_name((OpExpr *) parentNode);
					if (!parentOp)
						return false;

					is_lopriparent = (strchr("+-", *parentOp) != NULL);
					is_hipriparent = (strchr("*/%", *parentOp) != NULL);
					if (!(is_lopriparent || is_hipriparent))
						return false;

					if (is_hipriop && is_lopriparent)
						return true;	/* op binds tighter than parent */

					if (is_lopriop && is_hipriparent)
						return false;

					/*
					 * Operators are same priority --- can skip parens only if
					 * we have (a - b) - c, not a - (b - c).
					 */
					if (node == (Node *) linitial(((OpExpr *) parentNode)->args))
						return true;

					return false;
				}
				/* else do the same stuff as for T_SubLink et al. */
				/* FALL THROUGH */
			}

		case T_SubLink:
		case T_NullTest:
		case T_BooleanTest:
		case T_DistinctExpr:
			switch (nodeTag(parentNode))
			{
				case T_FuncExpr:
					{
						/* special handling for casts */
						CoercionForm type = ((FuncExpr *) parentNode)->funcformat;

						if (type == COERCE_EXPLICIT_CAST ||
							type == COERCE_IMPLICIT_CAST)
							return false;
						return true;	/* own parentheses */
					}
				case T_BoolExpr:		/* lower precedence */
				case T_ArrayRef:		/* other separators */
				case T_ArrayExpr:		/* other separators */
				case T_RowExpr:	/* other separators */
				case T_CoalesceExpr:	/* own parentheses */
				case T_MinMaxExpr:		/* own parentheses */
				case T_XmlExpr:	/* own parentheses */
				case T_NullIfExpr:		/* other separators */
				case T_Aggref:	/* own parentheses */
				case T_CaseExpr:		/* other separators */
					return true;
				default:
					return false;
			}

		case T_BoolExpr:
			switch (nodeTag(parentNode))
			{
				case T_BoolExpr:
					if (prettyFlags & PRETTYFLAG_PAREN)
					{
						BoolExprType type;
						BoolExprType parentType;

						type = ((BoolExpr *) node)->boolop;
						parentType = ((BoolExpr *) parentNode)->boolop;
						switch (type)
						{
							case NOT_EXPR:
							case AND_EXPR:
								if (parentType == AND_EXPR)
									return true;
								break;
							case OR_EXPR:
								if (parentType == OR_EXPR)
									return true;
								break;
						}
					}
					return false;
				case T_FuncExpr:
					{
						/* special handling for casts */
						CoercionForm type = ((FuncExpr *) parentNode)->funcformat;

						if (type == COERCE_EXPLICIT_CAST ||
							type == COERCE_IMPLICIT_CAST)
							return false;
						return true;	/* own parentheses */
					}
				case T_ArrayRef:		/* other separators */
				case T_ArrayExpr:		/* other separators */
				case T_RowExpr:	/* other separators */
				case T_CoalesceExpr:	/* own parentheses */
				case T_MinMaxExpr:		/* own parentheses */
				case T_XmlExpr:	/* own parentheses */
				case T_NullIfExpr:		/* other separators */
				case T_Aggref:	/* own parentheses */
				case T_CaseExpr:		/* other separators */
					return true;
				default:
					return false;
			}

		default:
			break;
	}
	/* those we don't know: in dubio complexo */
	return false;
}


/*
 * appendContextKeyword - append a keyword to buffer
 *
 * If prettyPrint is enabled, perform a line break, and adjust indentation.
 * Otherwise, just append the keyword.
 */
static void
appendContextKeyword(deparse_context *context, const char *str,
					 int indentBefore, int indentAfter, int indentPlus)
{
	if (PRETTY_INDENT(context))
	{
		context->indentLevel += indentBefore;

		appendStringInfoChar(context->buf, '\n');
		appendStringInfoSpaces(context->buf,
							   Max(context->indentLevel, 0) + indentPlus);
		appendStringInfoString(context->buf, str);

		context->indentLevel += indentAfter;
		if (context->indentLevel < 0)
			context->indentLevel = 0;
	}
	else
		appendStringInfoString(context->buf, str);
}

/*
 * get_rule_expr_paren	- deparse expr using get_rule_expr,
 * embracing the string with parentheses if necessary for prettyPrint.
 *
 * Never embrace if prettyFlags=0, because it's done in the calling node.
 *
 * Any node that does *not* embrace its argument node by sql syntax (with
 * parentheses, non-operator keywords like CASE/WHEN/ON, or comma etc) should
 * use get_rule_expr_paren instead of get_rule_expr so parentheses can be
 * added.
 */
static void
get_rule_expr_paren(Node *node, deparse_context *context,
					bool showimplicit, Node *parentNode)
{
	bool		need_paren;

	need_paren = PRETTY_PAREN(context) &&
		!isSimpleNode(node, parentNode, context->prettyFlags);

	if (need_paren)
		appendStringInfoChar(context->buf, '(');

	get_rule_expr(node, context, showimplicit);

	if (need_paren)
		appendStringInfoChar(context->buf, ')');
}


/* ----------
 * get_rule_expr			- Parse back an expression
 *
 * Note: showimplicit determines whether we display any implicit cast that
 * is present at the top of the expression tree.  It is a passed argument,
 * not a field of the context struct, because we change the value as we
 * recurse down into the expression.  In general we suppress implicit casts
 * when the result type is known with certainty (eg, the arguments of an
 * OR must be boolean).  We display implicit casts for arguments of functions
 * and operators, since this is needed to be certain that the same function
 * or operator will be chosen when the expression is re-parsed.
 * ----------
 */
static void
get_rule_expr(Node *node, deparse_context *context,
			  bool showimplicit)
{
	StringInfo	buf = context->buf;

	if (node == NULL)
		return;

	/*
	 * Each level of get_rule_expr must emit an indivisible term
	 * (parenthesized if necessary) to ensure result is reparsed into the same
	 * expression tree.  The only exception is that when the input is a List,
	 * we emit the component items comma-separated with no surrounding
	 * decoration; this is convenient for most callers.
	 */
	switch (nodeTag(node))
	{
		case T_Var:
			(void) get_variable((Var *) node, 0, false, context);
			break;

		case T_Const:
			get_const_expr((Const *) node, context, 0);
			break;

		case T_Param:
			get_parameter((Param *) node, context);
			break;


		case T_Grouping:
			appendStringInfo(buf, "Grouping");
			break;

		case T_GroupId:
			appendStringInfo(buf, "group_id()");
			break;

		case T_GroupingFunc:
			get_groupingfunc_expr((GroupingFunc *)node, context);
			break;

		case T_Aggref:
			get_agg_expr((Aggref *) node, context);
			break;

		case T_WindowFunc:
			get_windowfunc_expr((WindowFunc *) node, context);
			break;

		case T_ArrayRef:
			{
				ArrayRef   *aref = (ArrayRef *) node;
				bool		need_parens;

				/*
				 * If the argument is a CaseTestExpr, we must be inside a
				 * FieldStore, ie, we are assigning to an element of an array
				 * within a composite column.  Since we already punted on
				 * displaying the FieldStore's target information, just punt
				 * here too, and display only the assignment source
				 * expression.
				 */
				if (IsA(aref->refexpr, CaseTestExpr))
				{
					Assert(aref->refassgnexpr);
					get_rule_expr((Node *) aref->refassgnexpr,
								  context, showimplicit);
					break;
				}

				/*
				 * Parenthesize the argument unless it's a simple Var or a
				 * FieldSelect.  (In particular, if it's another ArrayRef, we
				 * *must* parenthesize to avoid confusion.)
				 */
				need_parens = !IsA(aref->refexpr, Var) &&
					!IsA(aref->refexpr, FieldSelect);
				if (need_parens)
					appendStringInfoChar(buf, '(');
				get_rule_expr((Node *) aref->refexpr, context, showimplicit);
				if (need_parens)
					appendStringInfoChar(buf, ')');

				/*
				 * If there's a refassgnexpr, we want to print the node in the
				 * format "array[subscripts] := refassgnexpr".	This is not
				 * legal SQL, so decompilation of INSERT or UPDATE statements
				 * should always use processIndirection as part of the
				 * statement-level syntax.	We should only see this when
				 * EXPLAIN tries to print the targetlist of a plan resulting
				 * from such a statement.
				 */
				if (aref->refassgnexpr)
				{
					Node	   *refassgnexpr;

					/*
					 * Use processIndirection to print this node's subscripts
					 * as well as any additional field selections or
					 * subscripting in immediate descendants.  It returns the
					 * RHS expr that is actually being "assigned".
					 */
					refassgnexpr = processIndirection(node, context, true);
					appendStringInfoString(buf, " := ");
					get_rule_expr(refassgnexpr, context, showimplicit);
				}
				else
				{
					/* Just an ordinary array fetch, so print subscripts */
					printSubscripts(aref, context);
				}
			}
			break;

		case T_FuncExpr:
			get_func_expr((FuncExpr *) node, context, showimplicit);
			break;

		case T_NamedArgExpr:
			{
				NamedArgExpr *na = (NamedArgExpr *) node;

				appendStringInfo(buf, "%s := ", quote_identifier(na->name));
				get_rule_expr((Node *) na->arg, context, showimplicit);
			}
			break;

		case T_OpExpr:
			get_oper_expr((OpExpr *) node, context);
			break;

		case T_DistinctExpr:
			{
				DistinctExpr *expr = (DistinctExpr *) node;
				List	   *args = expr->args;
				Node	   *arg1 = (Node *) linitial(args);
				Node	   *arg2 = (Node *) lsecond(args);

				if (!PRETTY_PAREN(context))
					appendStringInfoChar(buf, '(');
				get_rule_expr_paren(arg1, context, true, node);
				appendStringInfo(buf, " IS DISTINCT FROM ");
				get_rule_expr_paren(arg2, context, true, node);
				if (!PRETTY_PAREN(context))
					appendStringInfoChar(buf, ')');
			}
			break;

		case T_NullIfExpr:
			{
				NullIfExpr *nullifexpr = (NullIfExpr *) node;

				appendStringInfo(buf, "NULLIF(");
				get_rule_expr((Node *) nullifexpr->args, context, true);
				appendStringInfoChar(buf, ')');
			}
			break;

		case T_ScalarArrayOpExpr:
			{
				ScalarArrayOpExpr *expr = (ScalarArrayOpExpr *) node;
				List	   *args = expr->args;
				Node	   *arg1 = (Node *) linitial(args);
				Node	   *arg2 = (Node *) lsecond(args);

				if (!PRETTY_PAREN(context))
					appendStringInfoChar(buf, '(');
				get_rule_expr_paren(arg1, context, true, node);
				appendStringInfo(buf, " %s %s (",
								 generate_operator_name(expr->opno,
														exprType(arg1),
									  get_base_element_type(exprType(arg2))),
								 expr->useOr ? "ANY" : "ALL");
				get_rule_expr_paren(arg2, context, true, node);
				appendStringInfoChar(buf, ')');
				if (!PRETTY_PAREN(context))
					appendStringInfoChar(buf, ')');
			}
			break;

		case T_BoolExpr:
			{
				BoolExpr   *expr = (BoolExpr *) node;
				Node	   *first_arg = linitial(expr->args);
				ListCell   *arg = lnext(list_head(expr->args));

				switch (expr->boolop)
				{
					case AND_EXPR:
						if (!PRETTY_PAREN(context))
							appendStringInfoChar(buf, '(');
						get_rule_expr_paren(first_arg, context,
											false, node);
						while (arg)
						{
							appendStringInfo(buf, " AND ");
							get_rule_expr_paren((Node *) lfirst(arg), context,
												false, node);
							arg = lnext(arg);
						}
						if (!PRETTY_PAREN(context))
							appendStringInfoChar(buf, ')');
						break;

					case OR_EXPR:
						if (!PRETTY_PAREN(context))
							appendStringInfoChar(buf, '(');
						get_rule_expr_paren(first_arg, context,
											false, node);
						while (arg)
						{
							appendStringInfo(buf, " OR ");
							get_rule_expr_paren((Node *) lfirst(arg), context,
												false, node);
							arg = lnext(arg);
						}
						if (!PRETTY_PAREN(context))
							appendStringInfoChar(buf, ')');
						break;

					case NOT_EXPR:
						if (!PRETTY_PAREN(context))
							appendStringInfoChar(buf, '(');
						appendStringInfo(buf, "NOT ");
						get_rule_expr_paren(first_arg, context,
											false, node);
						if (!PRETTY_PAREN(context))
							appendStringInfoChar(buf, ')');
						break;

					default:
						elog(ERROR, "unrecognized boolop: %d",
							 (int) expr->boolop);
				}
			}
			break;

		case T_SubLink:
			get_sublink_expr((SubLink *) node, context);
			break;

		case T_SubPlan:
			{
				SubPlan    *subplan = (SubPlan *) node;

				/*
				 * We cannot see an already-planned subplan in rule deparsing,
				 * only while EXPLAINing a query plan.	We don't try to
				 * reconstruct the original SQL, just reference the subplan
				 * that appears elsewhere in EXPLAIN's result.
				 */
				if (subplan->useHashTable)
					appendStringInfo(buf, "(hashed %s)", subplan->plan_name);
				else
					appendStringInfo(buf, "(%s)", subplan->plan_name);
			}
			break;

		case T_AlternativeSubPlan:
			{
				AlternativeSubPlan *asplan = (AlternativeSubPlan *) node;
				ListCell   *lc;

				/* As above, this can only happen during EXPLAIN */
				appendStringInfo(buf, "(alternatives: ");
				foreach(lc, asplan->subplans)
				{
					SubPlan    *splan = (SubPlan *) lfirst(lc);

					Assert(IsA(splan, SubPlan));
					if (splan->useHashTable)
						appendStringInfo(buf, "hashed %s", splan->plan_name);
					else
						appendStringInfo(buf, "%s", splan->plan_name);
					if (lnext(lc))
						appendStringInfo(buf, " or ");
				}
				appendStringInfo(buf, ")");
			}
			break;

		case T_FieldSelect:
			{
				FieldSelect *fselect = (FieldSelect *) node;
				Node	   *arg = (Node *) fselect->arg;
				int			fno = fselect->fieldnum;
				const char *fieldname;
				bool		need_parens;

				/*
				 * Parenthesize the argument unless it's an ArrayRef or
				 * another FieldSelect.  Note in particular that it would be
				 * WRONG to not parenthesize a Var argument; simplicity is not
				 * the issue here, having the right number of names is.
				 */
				need_parens = !IsA(arg, ArrayRef) &&!IsA(arg, FieldSelect);
				if (need_parens)
					appendStringInfoChar(buf, '(');
				get_rule_expr(arg, context, true);
				if (need_parens)
					appendStringInfoChar(buf, ')');

				/*
				 * Get and print the field name.
				 */
				fieldname = get_name_for_var_field((Var *) arg, fno,
												   0, context);
				appendStringInfo(buf, ".%s", quote_identifier(fieldname));
			}
			break;

		case T_FieldStore:
			{
				FieldStore *fstore = (FieldStore *) node;
				bool		need_parens;

				/*
				 * There is no good way to represent a FieldStore as real SQL,
				 * so decompilation of INSERT or UPDATE statements should
				 * always use processIndirection as part of the
				 * statement-level syntax.	We should only get here when
				 * EXPLAIN tries to print the targetlist of a plan resulting
				 * from such a statement.  The plan case is even harder than
				 * ordinary rules would be, because the planner tries to
				 * collapse multiple assignments to the same field or subfield
				 * into one FieldStore; so we can see a list of target fields
				 * not just one, and the arguments could be FieldStores
				 * themselves.	We don't bother to try to print the target
				 * field names; we just print the source arguments, with a
				 * ROW() around them if there's more than one.  This isn't
				 * terribly complete, but it's probably good enough for
				 * EXPLAIN's purposes; especially since anything more would be
				 * either hopelessly confusing or an even poorer
				 * representation of what the plan is actually doing.
				 */
				need_parens = (list_length(fstore->newvals) != 1);
				if (need_parens)
					appendStringInfoString(buf, "ROW(");
				get_rule_expr((Node *) fstore->newvals, context, showimplicit);
				if (need_parens)
					appendStringInfoChar(buf, ')');
			}
			break;

		case T_RelabelType:
			{
				RelabelType *relabel = (RelabelType *) node;
				Node	   *arg = (Node *) relabel->arg;

				if (relabel->relabelformat == COERCE_IMPLICIT_CAST &&
					!showimplicit)
				{
					/* don't show the implicit cast */
					get_rule_expr_paren(arg, context, false, node);
				}
				else
				{
					get_coercion_expr(arg, context,
									  relabel->resulttype,
									  relabel->resulttypmod,
									  node);
				}
			}
			break;

		case T_CoerceViaIO:
			{
				CoerceViaIO *iocoerce = (CoerceViaIO *) node;
				Node	   *arg = (Node *) iocoerce->arg;

				if (iocoerce->coerceformat == COERCE_IMPLICIT_CAST &&
					!showimplicit)
				{
					/* don't show the implicit cast */
					get_rule_expr_paren(arg, context, false, node);
				}
				else
				{
					get_coercion_expr(arg, context,
									  iocoerce->resulttype,
									  -1,
									  node);
				}
			}
			break;

		case T_ArrayCoerceExpr:
			{
				ArrayCoerceExpr *acoerce = (ArrayCoerceExpr *) node;
				Node	   *arg = (Node *) acoerce->arg;

				if (acoerce->coerceformat == COERCE_IMPLICIT_CAST &&
					!showimplicit)
				{
					/* don't show the implicit cast */
					get_rule_expr_paren(arg, context, false, node);
				}
				else
				{
					get_coercion_expr(arg, context,
									  acoerce->resulttype,
									  acoerce->resulttypmod,
									  node);
				}
			}
			break;

		case T_ConvertRowtypeExpr:
			{
				ConvertRowtypeExpr *convert = (ConvertRowtypeExpr *) node;
				Node	   *arg = (Node *) convert->arg;

				if (convert->convertformat == COERCE_IMPLICIT_CAST &&
					!showimplicit)
				{
					/* don't show the implicit cast */
					get_rule_expr_paren(arg, context, false, node);
				}
				else
				{
					get_coercion_expr(arg, context,
									  convert->resulttype, -1,
									  node);
				}
			}
			break;

		case T_CollateExpr:
			{
				CollateExpr *collate = (CollateExpr *) node;
				Node	   *arg = (Node *) collate->arg;

				if (!PRETTY_PAREN(context))
					appendStringInfoChar(buf, '(');
				get_rule_expr_paren(arg, context, showimplicit, node);
				appendStringInfo(buf, " COLLATE %s",
								 generate_collation_name(collate->collOid));
				if (!PRETTY_PAREN(context))
					appendStringInfoChar(buf, ')');
			}
			break;

		case T_CaseExpr:
			{
				CaseExpr   *caseexpr = (CaseExpr *) node;
				ListCell   *temp;

				appendContextKeyword(context, "CASE",
									 0, PRETTYINDENT_VAR, 0);
				if (caseexpr->arg)
				{
					appendStringInfoChar(buf, ' ');
					get_rule_expr((Node *) caseexpr->arg, context, true);
				}
				foreach(temp, caseexpr->args)
				{
					CaseWhen   *when = (CaseWhen *) lfirst(temp);
					Node	   *w = (Node *) when->expr;

					if (caseexpr->arg)
					{
						/*
						 * The parser should have produced WHEN clauses of
						 * the form "CaseTestExpr = RHS", possibly with an
						 * implicit coercion inserted above the CaseTestExpr.
						 * For accurate decompilation of rules it's essential
						 * that we show just the RHS.  However in an
						 * expression that's been through the optimizer, the
						 * WHEN clause could be almost anything (since the
						 * equality operator could have been expanded into an
						 * inline function).  If we don't recognize the form
						 * of the WHEN clause, just punt and display it as-is.
						 */
						if (IsA(w, OpExpr))
						{
							List	   *args = ((OpExpr *) w)->args;

							if (list_length(args) == 2 &&
								IsA(strip_implicit_coercions(linitial(args)),
									CaseTestExpr))
								w = (Node *) lsecond(args);
						}
					}

					if (!PRETTY_INDENT(context))
						appendStringInfoChar(buf, ' ');
					appendContextKeyword(context, "WHEN ",
										 0, 0, 0);

					/* WHEN IS NOT DISTINCT FROM */
					if (not_clause(w))
					{
						Expr *arg = get_notclausearg((Expr *) w);

						if (IsA(arg, DistinctExpr))
						{
							DistinctExpr 	*dexpr = (DistinctExpr *) arg;
							Node			*rhs;

							appendStringInfo(buf, "IS NOT DISTINCT FROM ");
							rhs = (Node *) lsecond(dexpr->args);
							get_rule_expr(rhs, context, false);
						}
						else
							get_rule_expr(w, context, false);
					}
					else
						get_rule_expr(w, context, false);
					appendStringInfo(buf, " THEN ");
					get_rule_expr((Node *) when->result, context, true);
				}
				if (!PRETTY_INDENT(context))
					appendStringInfoChar(buf, ' ');
				appendContextKeyword(context, "ELSE ",
									 0, 0, 0);
				get_rule_expr((Node *) caseexpr->defresult, context, true);
				if (!PRETTY_INDENT(context))
					appendStringInfoChar(buf, ' ');
				appendContextKeyword(context, "END",
									 -PRETTYINDENT_VAR, 0, 0);
			}
			break;

		case T_CaseTestExpr:
			{
				/*
				 * Normally we should never get here, since for expressions
				 * that can contain this node type we attempt to avoid
				 * recursing to it.  But in an optimized expression we might
				 * be unable to avoid that (see comments for CaseExpr).  If we
				 * do see one, print it as CASE_TEST_EXPR.
				 */
				appendStringInfo(buf, "CASE_TEST_EXPR");
			}
			break;

		case T_ArrayExpr:
			{
				ArrayExpr  *arrayexpr = (ArrayExpr *) node;

				appendStringInfo(buf, "ARRAY[");
				get_rule_expr((Node *) arrayexpr->elements, context, true);
				appendStringInfoChar(buf, ']');

				/*
				 * If the array isn't empty, we assume its elements are
				 * coerced to the desired type.  If it's empty, though, we
				 * need an explicit coercion to the array type.
				 */
				if (arrayexpr->elements == NIL)
					appendStringInfo(buf, "::%s",
					  format_type_with_typemod(arrayexpr->array_typeid, -1));
			}
			break;

		case T_TableValueExpr:
			{
				TableValueExpr	*tabexpr  = (TableValueExpr *) node;
				Query			*subquery = (Query*) tabexpr->subquery;

				appendStringInfo(buf, "TABLE(");
				get_query_def(subquery, buf, context->namespaces, NULL,
							  context->prettyFlags, context->indentLevel);
				appendStringInfoChar(buf, ')');
			}
			break;

		case T_RowExpr:
			{
				RowExpr    *rowexpr = (RowExpr *) node;
				TupleDesc	tupdesc = NULL;
				ListCell   *arg;
				int			i;
				char	   *sep;

				/*
				 * If it's a named type and not RECORD, we may have to skip
				 * dropped columns and/or claim there are NULLs for added
				 * columns.
				 */
				if (rowexpr->row_typeid != RECORDOID)
				{
					tupdesc = lookup_rowtype_tupdesc(rowexpr->row_typeid, -1);
					Assert(list_length(rowexpr->args) <= tupdesc->natts);
				}

				/*
				 * SQL99 allows "ROW" to be omitted when there is more than
				 * one column, but for simplicity we always print it.
				 */
				appendStringInfo(buf, "ROW(");
				sep = "";
				i = 0;
				foreach(arg, rowexpr->args)
				{
					Node	   *e = (Node *) lfirst(arg);

					if (tupdesc == NULL ||
						!tupdesc->attrs[i]->attisdropped)
					{
						appendStringInfoString(buf, sep);
						get_rule_expr(e, context, true);
						sep = ", ";
					}
					i++;
				}
				if (tupdesc != NULL)
				{
					while (i < tupdesc->natts)
					{
						if (!tupdesc->attrs[i]->attisdropped)
						{
							appendStringInfoString(buf, sep);
							appendStringInfo(buf, "NULL");
							sep = ", ";
						}
						i++;
					}

					ReleaseTupleDesc(tupdesc);
				}
				appendStringInfo(buf, ")");
				if (rowexpr->row_format == COERCE_EXPLICIT_CAST)
					appendStringInfo(buf, "::%s",
						  format_type_with_typemod(rowexpr->row_typeid, -1));
			}
			break;

		case T_RowCompareExpr:
			{
				RowCompareExpr *rcexpr = (RowCompareExpr *) node;
				ListCell   *arg;
				char	   *sep;

				/*
				 * SQL99 allows "ROW" to be omitted when there is more than
				 * one column, but for simplicity we always print it.
				 */
				appendStringInfo(buf, "(ROW(");
				sep = "";
				foreach(arg, rcexpr->largs)
				{
					Node	   *e = (Node *) lfirst(arg);

					appendStringInfoString(buf, sep);
					get_rule_expr(e, context, true);
					sep = ", ";
				}

				/*
				 * We assume that the name of the first-column operator will
				 * do for all the rest too.  This is definitely open to
				 * failure, eg if some but not all operators were renamed
				 * since the construct was parsed, but there seems no way to
				 * be perfect.
				 */
				appendStringInfo(buf, ") %s ROW(",
						  generate_operator_name(linitial_oid(rcexpr->opnos),
										   exprType(linitial(rcexpr->largs)),
										 exprType(linitial(rcexpr->rargs))));
				sep = "";
				foreach(arg, rcexpr->rargs)
				{
					Node	   *e = (Node *) lfirst(arg);

					appendStringInfoString(buf, sep);
					get_rule_expr(e, context, true);
					sep = ", ";
				}
				appendStringInfo(buf, "))");
			}
			break;

		case T_CoalesceExpr:
			{
				CoalesceExpr *coalesceexpr = (CoalesceExpr *) node;

				appendStringInfo(buf, "COALESCE(");
				get_rule_expr((Node *) coalesceexpr->args, context, true);
				appendStringInfoChar(buf, ')');
			}
			break;

		case T_MinMaxExpr:
			{
				MinMaxExpr *minmaxexpr = (MinMaxExpr *) node;

				switch (minmaxexpr->op)
				{
					case IS_GREATEST:
						appendStringInfo(buf, "GREATEST(");
						break;
					case IS_LEAST:
						appendStringInfo(buf, "LEAST(");
						break;
				}
				get_rule_expr((Node *) minmaxexpr->args, context, true);
				appendStringInfoChar(buf, ')');
			}
			break;

		case T_XmlExpr:
			{
				XmlExpr    *xexpr = (XmlExpr *) node;
				bool		needcomma = false;
				ListCell   *arg;
				ListCell   *narg;
				Const	   *con;

				switch (xexpr->op)
				{
					case IS_XMLCONCAT:
						appendStringInfoString(buf, "XMLCONCAT(");
						break;
					case IS_XMLELEMENT:
						appendStringInfoString(buf, "XMLELEMENT(");
						break;
					case IS_XMLFOREST:
						appendStringInfoString(buf, "XMLFOREST(");
						break;
					case IS_XMLPARSE:
						appendStringInfoString(buf, "XMLPARSE(");
						break;
					case IS_XMLPI:
						appendStringInfoString(buf, "XMLPI(");
						break;
					case IS_XMLROOT:
						appendStringInfoString(buf, "XMLROOT(");
						break;
					case IS_XMLSERIALIZE:
						appendStringInfoString(buf, "XMLSERIALIZE(");
						break;
					case IS_DOCUMENT:
						break;
				}
				if (xexpr->op == IS_XMLPARSE || xexpr->op == IS_XMLSERIALIZE)
				{
					if (xexpr->xmloption == XMLOPTION_DOCUMENT)
						appendStringInfoString(buf, "DOCUMENT ");
					else
						appendStringInfoString(buf, "CONTENT ");
				}
				if (xexpr->name)
				{
					appendStringInfo(buf, "NAME %s",
									 quote_identifier(map_xml_name_to_sql_identifier(xexpr->name)));
					needcomma = true;
				}
				if (xexpr->named_args)
				{
					if (xexpr->op != IS_XMLFOREST)
					{
						if (needcomma)
							appendStringInfoString(buf, ", ");
						appendStringInfoString(buf, "XMLATTRIBUTES(");
						needcomma = false;
					}
					forboth(arg, xexpr->named_args, narg, xexpr->arg_names)
					{
						Node	   *e = (Node *) lfirst(arg);
						char	   *argname = strVal(lfirst(narg));

						if (needcomma)
							appendStringInfoString(buf, ", ");
						get_rule_expr((Node *) e, context, true);
						appendStringInfo(buf, " AS %s",
										 quote_identifier(map_xml_name_to_sql_identifier(argname)));
						needcomma = true;
					}
					if (xexpr->op != IS_XMLFOREST)
						appendStringInfoChar(buf, ')');
				}
				if (xexpr->args)
				{
					if (needcomma)
						appendStringInfoString(buf, ", ");
					switch (xexpr->op)
					{
						case IS_XMLCONCAT:
						case IS_XMLELEMENT:
						case IS_XMLFOREST:
						case IS_XMLPI:
						case IS_XMLSERIALIZE:
							/* no extra decoration needed */
							get_rule_expr((Node *) xexpr->args, context, true);
							break;
						case IS_XMLPARSE:
							Assert(list_length(xexpr->args) == 2);

							get_rule_expr((Node *) linitial(xexpr->args),
										  context, true);

							con = (Const *) lsecond(xexpr->args);
							Assert(IsA(con, Const));
							Assert(!con->constisnull);
							if (DatumGetBool(con->constvalue))
								appendStringInfoString(buf,
													 " PRESERVE WHITESPACE");
							else
								appendStringInfoString(buf,
													   " STRIP WHITESPACE");
							break;
						case IS_XMLROOT:
							Assert(list_length(xexpr->args) == 3);

							get_rule_expr((Node *) linitial(xexpr->args),
										  context, true);

							appendStringInfoString(buf, ", VERSION ");
							con = (Const *) lsecond(xexpr->args);
							if (IsA(con, Const) &&
								con->constisnull)
								appendStringInfoString(buf, "NO VALUE");
							else
								get_rule_expr((Node *) con, context, false);

							con = (Const *) lthird(xexpr->args);
							Assert(IsA(con, Const));
							if (con->constisnull)
								 /* suppress STANDALONE NO VALUE */ ;
							else
							{
								switch (DatumGetInt32(con->constvalue))
								{
									case XML_STANDALONE_YES:
										appendStringInfoString(buf,
														 ", STANDALONE YES");
										break;
									case XML_STANDALONE_NO:
										appendStringInfoString(buf,
														  ", STANDALONE NO");
										break;
									case XML_STANDALONE_NO_VALUE:
										appendStringInfoString(buf,
													", STANDALONE NO VALUE");
										break;
									default:
										break;
								}
							}
							break;
						case IS_DOCUMENT:
							get_rule_expr_paren((Node *) xexpr->args, context, false, node);
							break;
					}

				}
				if (xexpr->op == IS_XMLSERIALIZE)
					appendStringInfo(buf, " AS %s",
									 format_type_with_typemod(xexpr->type,
															  xexpr->typmod));
				if (xexpr->op == IS_DOCUMENT)
					appendStringInfoString(buf, " IS DOCUMENT");
				else
					appendStringInfoChar(buf, ')');
			}
			break;

		case T_NullTest:
			{
				NullTest   *ntest = (NullTest *) node;

				if (!PRETTY_PAREN(context))
					appendStringInfoChar(buf, '(');
				get_rule_expr_paren((Node *) ntest->arg, context, true, node);
				switch (ntest->nulltesttype)
				{
					case IS_NULL:
						appendStringInfo(buf, " IS NULL");
						break;
					case IS_NOT_NULL:
						appendStringInfo(buf, " IS NOT NULL");
						break;
					default:
						elog(ERROR, "unrecognized nulltesttype: %d",
							 (int) ntest->nulltesttype);
				}
				if (!PRETTY_PAREN(context))
					appendStringInfoChar(buf, ')');
			}
			break;

		case T_BooleanTest:
			{
				BooleanTest *btest = (BooleanTest *) node;

				if (!PRETTY_PAREN(context))
					appendStringInfoChar(buf, '(');
				get_rule_expr_paren((Node *) btest->arg, context, false, node);
				switch (btest->booltesttype)
				{
					case IS_TRUE:
						appendStringInfo(buf, " IS TRUE");
						break;
					case IS_NOT_TRUE:
						appendStringInfo(buf, " IS NOT TRUE");
						break;
					case IS_FALSE:
						appendStringInfo(buf, " IS FALSE");
						break;
					case IS_NOT_FALSE:
						appendStringInfo(buf, " IS NOT FALSE");
						break;
					case IS_UNKNOWN:
						appendStringInfo(buf, " IS UNKNOWN");
						break;
					case IS_NOT_UNKNOWN:
						appendStringInfo(buf, " IS NOT UNKNOWN");
						break;
					default:
						elog(ERROR, "unrecognized booltesttype: %d",
							 (int) btest->booltesttype);
				}
				if (!PRETTY_PAREN(context))
					appendStringInfoChar(buf, ')');
			}
			break;

		case T_CoerceToDomain:
			{
				CoerceToDomain *ctest = (CoerceToDomain *) node;
				Node	   *arg = (Node *) ctest->arg;

				if (ctest->coercionformat == COERCE_IMPLICIT_CAST &&
					!showimplicit)
				{
					/* don't show the implicit cast */
					get_rule_expr(arg, context, false);
				}
				else
				{
					get_coercion_expr(arg, context,
									  ctest->resulttype,
									  ctest->resulttypmod,
									  node);
				}
			}
			break;

		case T_CoerceToDomainValue:
			appendStringInfo(buf, "VALUE");
			break;

		case T_SetToDefault:
			appendStringInfo(buf, "DEFAULT");
			break;

		case T_CurrentOfExpr:
			{
				CurrentOfExpr *cexpr = (CurrentOfExpr *) node;

				if (cexpr->cursor_name)
					appendStringInfo(buf, "CURRENT OF %s",
									 quote_identifier(cexpr->cursor_name));
				else
					appendStringInfo(buf, "CURRENT OF $%d",
									 cexpr->cursor_param);
			}
			break;

		case T_List:
			{
				char	   *sep;
				ListCell   *l;

				sep = "";
				foreach(l, (List *) node)
				{
					appendStringInfoString(buf, sep);
					get_rule_expr((Node *) lfirst(l), context, showimplicit);
					sep = ", ";
				}
			}
			break;

		case T_PartSelectedExpr:
			{
				appendStringInfo(buf, "PartSelected");
			}
			break;

		case T_DMLActionExpr:
			{
				appendStringInfo(buf, "DMLAction");
			}
			break;

		default:
			elog(ERROR, "unrecognized node type: %d", (int) nodeTag(node));
			break;
	}
}


/*
 * get_oper_expr			- Parse back an OpExpr node
 */
static void
get_oper_expr(OpExpr *expr, deparse_context *context)
{
	StringInfo	buf = context->buf;
	Oid			opno = expr->opno;
	List	   *args = expr->args;

	if (!PRETTY_PAREN(context))
		appendStringInfoChar(buf, '(');
	if (list_length(args) == 2)
	{
		/* binary operator */
		Node	   *arg1 = (Node *) linitial(args);
		Node	   *arg2 = (Node *) lsecond(args);

		get_rule_expr_paren(arg1, context, true, (Node *) expr);
		appendStringInfo(buf, " %s ",
						 generate_operator_name(opno,
												exprType(arg1),
												exprType(arg2)));
		get_rule_expr_paren(arg2, context, true, (Node *) expr);
	}
	else
	{
		/* unary operator --- but which side? */
		Node	   *arg = (Node *) linitial(args);
		HeapTuple	tp;
		Form_pg_operator optup;

		tp = SearchSysCache1(OPEROID, ObjectIdGetDatum(opno));
		if (!HeapTupleIsValid(tp))
			elog(ERROR, "cache lookup failed for operator %u", opno);
		optup = (Form_pg_operator) GETSTRUCT(tp);
		switch (optup->oprkind)
		{
			case 'l':
				appendStringInfo(buf, "%s ",
								 generate_operator_name(opno,
														InvalidOid,
														exprType(arg)));
				get_rule_expr_paren(arg, context, true, (Node *) expr);
				break;
			case 'r':
				get_rule_expr_paren(arg, context, true, (Node *) expr);
				appendStringInfo(buf, " %s",
								 generate_operator_name(opno,
														exprType(arg),
														InvalidOid));
				break;
			default:
				elog(ERROR, "bogus oprkind: %d", optup->oprkind);
		}
		ReleaseSysCache(tp);
	}
	if (!PRETTY_PAREN(context))
		appendStringInfoChar(buf, ')');
}

/*
 * get_func_expr			- Parse back a FuncExpr node
 */
static void
get_func_expr(FuncExpr *expr, deparse_context *context,
			  bool showimplicit)
{
	StringInfo	buf = context->buf;
	Oid			funcoid = expr->funcid;
	Oid			argtypes[FUNC_MAX_ARGS];
	int			nargs;
	List	   *argnames;
	bool		use_variadic;
	ListCell   *l;

	/*
	 * If the function call came from an implicit coercion, then just show the
	 * first argument --- unless caller wants to see implicit coercions.
	 */
	if (expr->funcformat == COERCE_IMPLICIT_CAST && !showimplicit)
	{
		get_rule_expr_paren((Node *) linitial(expr->args), context,
							false, (Node *) expr);
		return;
	}

	/*
	 * If the function call came from a cast, then show the first argument
	 * plus an explicit cast operation.
	 */
	if (expr->funcformat == COERCE_EXPLICIT_CAST ||
		expr->funcformat == COERCE_IMPLICIT_CAST)
	{
		Node	   *arg = linitial(expr->args);
		Oid			rettype = expr->funcresulttype;
		int32		coercedTypmod;

		/* Get the typmod if this is a length-coercion function */
		(void) exprIsLengthCoercion((Node *) expr, &coercedTypmod);

		get_coercion_expr(arg, context,
						  rettype, coercedTypmod,
						  (Node *) expr);

		return;
	}

	/*
	 * Normal function: display as proname(args).  First we need to extract
	 * the argument datatypes.
	 */
	if (list_length(expr->args) > FUNC_MAX_ARGS)
		ereport(ERROR,
				(errcode(ERRCODE_TOO_MANY_ARGUMENTS),
				 errmsg("too many arguments")));
	nargs = 0;
	argnames = NIL;
	foreach(l, expr->args)
	{
		Node	   *arg = (Node *) lfirst(l);

		if (IsA(arg, NamedArgExpr))
			argnames = lappend(argnames, ((NamedArgExpr *) arg)->name);
		argtypes[nargs] = exprType(arg);
		nargs++;
	}

	appendStringInfo(buf, "%s(",
					 generate_function_name(funcoid, nargs,
											argnames, argtypes,
											expr->funcvariadic,
											&use_variadic));
	nargs = 0;
	foreach(l, expr->args)
	{
		if (nargs++ > 0)
			appendStringInfoString(buf, ", ");
		if (use_variadic && lnext(l) == NULL)
			appendStringInfoString(buf, "VARIADIC ");
		get_rule_expr((Node *) lfirst(l), context, true);
	}
	appendStringInfoChar(buf, ')');
}

/*
 * get_groupingfunc_expr - Parse back a grouping function node.
 */
static void
get_groupingfunc_expr(GroupingFunc *grpfunc, deparse_context *context)
{
	StringInfo buf = context->buf;
	ListCell *lc;
	char *sep = "";
	List *group_exprs;

	if (!context->groupClause)
	{
		appendStringInfoString(buf, "grouping");
		return;
	}

	group_exprs = get_grouplist_exprs(context->groupClause,
									  context->windowTList);

	appendStringInfoString(buf, "grouping(");
	foreach (lc, grpfunc->args)
	{
		int entry_no = (int)intVal(lfirst(lc));
		Node *expr;
		Assert (entry_no < list_length(context->windowTList));

		expr = (Node *)list_nth(group_exprs, entry_no);
		appendStringInfoString(buf, sep);
		get_rule_expr(expr, context, true);
		sep = ", ";
	}

	appendStringInfoString(buf, ")");
}

static void
get_rule_orderby(List *orderList, List *targetList,
				 bool force_colno, deparse_context *context)
{
	get_sortlist_expr(orderList, targetList, force_colno,
					  context, "");
}

/*
 * Deparse an Aggref as a special MEDIAN() construct, if it looks like
 * one.
 *
 * Returns true if the reference was handled as MEDIAN, false otherwise.
 */
static bool
get_median_expr(Aggref *aggref, deparse_context *context)
{
	StringInfo	buf = context->buf;
	TargetEntry *tle;

	if (!IS_MEDIAN_OID(aggref->aggfnoid))
		return false;
	if (list_length(aggref->aggdirectargs) != 1)
		return false;
	if (list_length(aggref->args) != 1)
		return false;

	tle = (TargetEntry *) linitial(aggref->args);
	if (tle->resjunk)
		return false;

	/* Ok, it looks like a MEDIAN */
	appendStringInfoString(buf, "MEDIAN(");

	get_rule_expr((Node *) tle->expr, context, false);

	/*
	 * MEDIAN (...) FILTER (...) isn't currently allowed by the grammar,
	 * but it's easy enough to handle here, so let's be prepared.
	 */
	if (aggref->aggfilter != NULL)
	{
		appendStringInfoString(buf, ") FILTER (WHERE ");
		get_rule_expr((Node *) aggref->aggfilter, context, false);
	}
	appendStringInfoChar(buf, ')');

	return true;
}

/*
 * get_agg_expr			- Parse back an Aggref node
 */
static void
get_agg_expr(Aggref *aggref, deparse_context *context)
{
	StringInfo	buf = context->buf;
	Oid			argtypes[FUNC_MAX_ARGS];
	int			nargs;
	bool		use_variadic;
	Oid fnoid;

	/* Special handling of MEDIAN */
	if (get_median_expr(aggref, context))
		return;

	/*
	 * Depending on the stage of aggregation, this Aggref
	 * may represent functions that are different from the
	 * function initially specified. Thus, it is possible that these
	 * functions take different number of arguments. However,
	 * this is pretty rare. I think that COUNT(*) is the only one
	 * so far -- COUNT(*) has no argument in the first stage, while in the
	 * second stage, we add one argument for COUNT. So COUNT(*) becomes
	 * COUNT(ANY).
	 */
	fnoid = aggref->aggfnoid;
	switch(aggref->aggstage)
	{
		case AGGSTAGE_FINAL:
		{
			if (aggref->aggfnoid == COUNT_STAR_OID)
				fnoid = COUNT_ANY_OID;

			break;
		}
		case AGGSTAGE_PARTIAL:
		case AGGSTAGE_NORMAL:
		default:
			break;
	}

	/* Extract the argument types as seen by the parser */
	nargs = get_aggregate_argtypes(aggref, argtypes);

	/* Print the aggregate name, schema-qualified if needed */
	appendStringInfo(buf, "%s(%s",
<<<<<<< HEAD
					 generate_function_name(fnoid, nargs,
											NIL, argtypes,
											aggref->aggvariadic,
											&use_variadic),
					 aggref->aggdistinct ? "DISTINCT " : "");
	if (AGGKIND_IS_ORDERED_SET(aggref->aggkind))
=======
					 generate_function_name(aggref->aggfnoid, nargs,
											NIL, argtypes,
											false, NULL),
					 (aggref->aggdistinct != NIL) ? "DISTINCT " : "");
	/* aggstar can be set only in zero-argument aggregates */
	if (aggref->aggstar)
		appendStringInfoChar(buf, '*');
	else
		get_rule_expr((Node *) arglist, context, true);
	if (aggref->aggorder != NIL)
>>>>>>> e472b921
	{
		/*
		 * Ordered-set aggregates do not use "*" syntax.  Also, we needn't
		 * worry about inserting VARIADIC.  So we can just dump the direct
		 * args as-is.
		 */
		get_rule_expr((Node *) aggref->aggdirectargs, context, true);
		Assert(aggref->aggorder != NIL);
		appendStringInfoString(buf, ") WITHIN GROUP (ORDER BY ");
		get_rule_orderby(aggref->aggorder, aggref->args, false, context);
	}
	else
	{
		/* aggstar can be set only in zero-argument aggregates */
		if (aggref->aggstar)
			appendStringInfoChar(buf, '*');
		else
		{
			ListCell   *l;
			int			i;

			i = 0;
			foreach(l, aggref->args)
			{
				TargetEntry *tle = (TargetEntry *) lfirst(l);
				Node	   *arg = (Node *) tle->expr;

				if (tle->resjunk)
					continue;
				if (i++ > 0)
					appendStringInfoString(buf, ", ");
				if (use_variadic && i == nargs)
					appendStringInfoString(buf, "VARIADIC ");
				get_rule_expr(arg, context, true);
			}
		}

		if (aggref->aggorder != NIL)
		{
			appendStringInfoString(buf, " ORDER BY ");
			get_rule_orderby(aggref->aggorder, aggref->args, false, context);
		}
	}

	if (aggref->aggfilter != NULL)
	{
		appendStringInfoString(buf, ") FILTER (WHERE ");
		get_rule_expr((Node *) aggref->aggfilter, context, false);
	}

	appendStringInfoChar(buf, ')');
}

static void
get_sortlist_expr(List *l, List *targetList, bool force_colno,
                  deparse_context *context, char *keyword_clause)
{
	ListCell *cell;
	char *sep;
	StringInfo buf = context->buf;

	appendContextKeyword(context, keyword_clause,
						 -PRETTYINDENT_STD, PRETTYINDENT_STD, 1);
	sep = "";
	foreach(cell, l)
	{
		SortGroupClause *srt = (SortGroupClause *) lfirst(cell);
		Node	   *sortexpr;
		Oid			sortcoltype;
		TypeCacheEntry *typentry;

		appendStringInfoString(buf, sep);
		sortexpr = get_rule_sortgroupclause(srt, targetList, force_colno,
										    context);
		sortcoltype = exprType(sortexpr);
		/* See whether operator is default < or > for datatype */
		typentry = lookup_type_cache(sortcoltype,
									 TYPECACHE_LT_OPR | TYPECACHE_GT_OPR);
		if (srt->sortop == typentry->lt_opr)
		{
			/* ASC is default, so emit nothing for it */
			if (srt->nulls_first)
				appendStringInfo(buf, " NULLS FIRST");
		}
		else if (srt->sortop == typentry->gt_opr)
		{
			appendStringInfo(buf, " DESC");
			/* DESC defaults to NULLS FIRST */
			if (!srt->nulls_first)
				appendStringInfo(buf, " NULLS LAST");
		}
		else
		{
			appendStringInfo(buf, " USING %s",
							 generate_operator_name(srt->sortop,
													sortcoltype,
													sortcoltype));
			/* be specific to eliminate ambiguity */
			if (srt->nulls_first)
				appendStringInfo(buf, " NULLS FIRST");
			else
				appendStringInfo(buf, " NULLS LAST");
		}
		sep = ", ";
	}
}

/*
 * get_windowfunc_expr	- Parse back a WindowFunc node
 */
static void
get_windowfunc_expr(WindowFunc *wfunc, deparse_context *context)
{
	StringInfo	buf = context->buf;
	Oid			argtypes[FUNC_MAX_ARGS];
	int			nargs;
	List	   *argnames;
	ListCell   *l;

	if (list_length(wfunc->args) >= FUNC_MAX_ARGS)
		ereport(ERROR,
				(errcode(ERRCODE_TOO_MANY_ARGUMENTS),
				 errmsg("too many arguments")));
	nargs = 0;
	argnames = NIL;
	foreach(l, wfunc->args)
	{
		Node	   *arg = (Node *) lfirst(l);

		if (IsA(arg, NamedArgExpr))
			argnames = lappend(argnames, ((NamedArgExpr *) arg)->name);
		argtypes[nargs] = exprType(arg);
		nargs++;
	}

	appendStringInfo(buf, "%s(",
					 generate_function_name(wfunc->winfnoid, nargs,
<<<<<<< HEAD
											argnames, argtypes,
=======
											NIL, argtypes,
>>>>>>> e472b921
											false, NULL));
	/* winstar can be set only in zero-argument aggregates */
	if (wfunc->winstar)
		appendStringInfoChar(buf, '*');
	else
		get_rule_expr((Node *) wfunc->args, context, true);

	if (wfunc->aggfilter != NULL)
	{
		appendStringInfoString(buf, ") FILTER (WHERE ");
		get_rule_expr((Node *) wfunc->aggfilter, context, false);
	}

	appendStringInfoString(buf, ") OVER ");

	foreach(l, context->windowClause)
	{
		WindowClause *wc = (WindowClause *) lfirst(l);

		if (wc->winref == wfunc->winref)
		{
			if (wc->name)
				appendStringInfoString(buf, quote_identifier(wc->name));
			else
				get_rule_windowspec(wc, context->windowTList, context);
			break;
		}
	}
	if (l == NULL)
	{
		if (context->windowClause)
			elog(ERROR, "could not find window clause for winref %u",
				 wfunc->winref);

		/*
		 * In EXPLAIN, we don't have window context information available, so
		 * we have to settle for this:
		 */
		appendStringInfoString(buf, "(?)");
	}
}

/* ----------
 * get_coercion_expr
 *
 *	Make a string representation of a value coerced to a specific type
 * ----------
 */
static void
get_coercion_expr(Node *arg, deparse_context *context,
				  Oid resulttype, int32 resulttypmod,
				  Node *parentNode)
{
	StringInfo	buf = context->buf;

	/*
	 * Since parse_coerce.c doesn't immediately collapse application of
	 * length-coercion functions to constants, what we'll typically see
	 * in such cases is a Const with typmod -1 and a length-coercion
	 * function right above it.  Avoid generating redundant output.
	 * However, beware of suppressing casts when the user actually wrote
	 * something like 'foo'::text::char(3).
	 */
	if (arg && IsA(arg, Const) &&
		((Const *) arg)->consttype == resulttype &&
		((Const *) arg)->consttypmod == -1)
	{
		/* Show the constant without normal ::typename decoration */
		get_const_expr((Const *) arg, context, false);
	}
	else
	{
		if (!PRETTY_PAREN(context))
			appendStringInfoChar(buf, '(');
		get_rule_expr_paren(arg, context, false, parentNode);
		if (!PRETTY_PAREN(context))
			appendStringInfoChar(buf, ')');
	}
	appendStringInfo(buf, "::%s",
					 format_type_with_typemod(resulttype, resulttypmod));
}

/* ----------
 * get_const_expr
 *
 *	Make a string representation of a Const
 *
 * showtype can be -1 to never show "::typename" decoration, or +1 to always
 * show it, or 0 to show it only if the constant wouldn't be assumed to be
 * the right type by default.
 *
 * If the Const's collation isn't default for its type, show that too.
 * This can only happen in trees that have been through constant-folding.
 * We assume we don't need to do this when showtype is -1.
 * ----------
 */
static void
get_const_expr(Const *constval, deparse_context *context, int showtype)
{
	StringInfo	buf = context->buf;
	Oid			typoutput;
	bool		typIsVarlena;
	char	   *extval;
	bool		isfloat = false;
	bool		needlabel;

	if (constval->constisnull)
	{
		/*
		 * Always label the type of a NULL constant to prevent misdecisions
		 * about type when reparsing.
		 */
		appendStringInfo(buf, "NULL");
		if (showtype >= 0)
		{
			appendStringInfo(buf, "::%s",
							 format_type_with_typemod(constval->consttype,
													  constval->consttypmod));
			get_const_collation(constval, context);
		}
		return;
	}

	getTypeOutputInfo(constval->consttype,
					  &typoutput, &typIsVarlena);

	extval = OidOutputFunctionCall(typoutput, constval->constvalue);

	switch (constval->consttype)
	{
		case INT2OID:
		case INT4OID:
		case INT8OID:
		case OIDOID:
		case FLOAT4OID:
		case FLOAT8OID:
		case NUMERICOID:
			{
				/*
				 * These types are printed without quotes unless they contain
				 * values that aren't accepted by the scanner unquoted (e.g.,
				 * 'NaN').	Note that strtod() and friends might accept NaN,
				 * so we can't use that to test.
				 *
				 * In reality we only need to defend against infinity and NaN,
				 * so we need not get too crazy about pattern matching here.
				 *
				 * There is a special-case gotcha: if the constant is signed,
				 * we need to parenthesize it, else the parser might see a
				 * leading plus/minus as binding less tightly than adjacent
				 * operators --- particularly, the cast that we might attach
				 * below.
				 */
				if (strspn(extval, "0123456789+-eE.") == strlen(extval))
				{
					if (extval[0] == '+' || extval[0] == '-')
						appendStringInfo(buf, "(%s)", extval);
					else
						appendStringInfoString(buf, extval);
					if (strcspn(extval, "eE.") != strlen(extval))
						isfloat = true; /* it looks like a float */
				}
				else
					appendStringInfo(buf, "'%s'", extval);
			}
			break;

		case BITOID:
		case VARBITOID:
			appendStringInfo(buf, "'%s'", extval);
			break;

		case BOOLOID:
			if (strcmp(extval, "t") == 0)
				appendStringInfo(buf, "true");
			else
				appendStringInfo(buf, "false");
			break;

		default:
			simple_quote_literal(buf, extval);
			break;
	}

	pfree(extval);

	if (showtype < 0)
		return;

	/*
	 * For showtype == 0, append ::typename unless the constant will be
	 * implicitly typed as the right type when it is read in.
	 *
	 * XXX this code has to be kept in sync with the behavior of the parser,
	 * especially make_const.
	 */
	switch (constval->consttype)
	{
		case BOOLOID:
		case INT4OID:
		case UNKNOWNOID:
			/* These types can be left unlabeled */
			needlabel = false;
			break;
		case NUMERICOID:

			/*
			 * Float-looking constants will be typed as numeric, but if
			 * there's a specific typmod we need to show it.
			 */
			needlabel = !isfloat || (constval->consttypmod >= 0);
			break;
		default:
			needlabel = true;
			break;
	}
	if (needlabel || showtype > 0)
		appendStringInfo(buf, "::%s",
						 format_type_with_typemod(constval->consttype,
												  constval->consttypmod));

	get_const_collation(constval, context);
}

/*
 * helper for get_const_expr: append COLLATE if needed
 */
static void
get_const_collation(Const *constval, deparse_context *context)
{
	StringInfo	buf = context->buf;

	if (OidIsValid(constval->constcollid))
	{
		Oid			typcollation = get_typcollation(constval->consttype);

		if (constval->constcollid != typcollation)
		{
			appendStringInfo(buf, " COLLATE %s",
							 generate_collation_name(constval->constcollid));
		}
	}
}

/*
 * simple_quote_literal - Format a string as a SQL literal, append to buf
 */
static void
simple_quote_literal(StringInfo buf, const char *val)
{
	const char *valptr;

	/*
	 * We form the string literal according to the prevailing setting of
	 * standard_conforming_strings; we never use E''. User is responsible for
	 * making sure result is used correctly.
	 */
	appendStringInfoChar(buf, '\'');
	for (valptr = val; *valptr; valptr++)
	{
		char		ch = *valptr;

		if (SQL_STR_DOUBLE(ch, !standard_conforming_strings))
			appendStringInfoChar(buf, ch);
		appendStringInfoChar(buf, ch);
	}
	appendStringInfoChar(buf, '\'');
}


/* ----------
 * get_sublink_expr			- Parse back a sublink
 * ----------
 */
static void
get_sublink_expr(SubLink *sublink, deparse_context *context)
{
	StringInfo	buf = context->buf;
	Query	   *query = (Query *) (sublink->subselect);
	char	   *opname = NULL;
	bool		need_paren;

	if (sublink->subLinkType == ARRAY_SUBLINK)
		appendStringInfo(buf, "ARRAY(");
	else
		appendStringInfoChar(buf, '(');

	/*
	 * Note that we print the name of only the first operator, when there are
	 * multiple combining operators.  This is an approximation that could go
	 * wrong in various scenarios (operators in different schemas, renamed
	 * operators, etc) but there is not a whole lot we can do about it, since
	 * the syntax allows only one operator to be shown.
	 */
	if (sublink->testexpr)
	{
		if (IsA(sublink->testexpr, OpExpr))
		{
			/* single combining operator */
			OpExpr	   *opexpr = (OpExpr *) sublink->testexpr;

			get_rule_expr(linitial(opexpr->args), context, true);
			opname = generate_operator_name(opexpr->opno,
											exprType(linitial(opexpr->args)),
											exprType(lsecond(opexpr->args)));
		}
		else if (IsA(sublink->testexpr, BoolExpr))
		{
			/* multiple combining operators, = or <> cases */
			char	   *sep;
			ListCell   *l;

			appendStringInfoChar(buf, '(');
			sep = "";
			foreach(l, ((BoolExpr *) sublink->testexpr)->args)
			{
				OpExpr	   *opexpr = (OpExpr *) lfirst(l);

				Assert(IsA(opexpr, OpExpr));
				appendStringInfoString(buf, sep);
				get_rule_expr(linitial(opexpr->args), context, true);
				if (!opname)
					opname = generate_operator_name(opexpr->opno,
											exprType(linitial(opexpr->args)),
											exprType(lsecond(opexpr->args)));
				sep = ", ";
			}
			appendStringInfoChar(buf, ')');
		}
		else if (IsA(sublink->testexpr, RowCompareExpr))
		{
			/* multiple combining operators, < <= > >= cases */
			RowCompareExpr *rcexpr = (RowCompareExpr *) sublink->testexpr;

			appendStringInfoChar(buf, '(');
			get_rule_expr((Node *) rcexpr->largs, context, true);
			opname = generate_operator_name(linitial_oid(rcexpr->opnos),
											exprType(linitial(rcexpr->largs)),
										  exprType(linitial(rcexpr->rargs)));
			appendStringInfoChar(buf, ')');
		}
		else
			elog(ERROR, "unrecognized testexpr type: %d",
				 (int) nodeTag(sublink->testexpr));
	}

	need_paren = true;

	switch (sublink->subLinkType)
	{
		case EXISTS_SUBLINK:
			appendStringInfo(buf, "EXISTS ");
			break;

		case ANY_SUBLINK:
			if (strcmp(opname, "=") == 0)		/* Represent = ANY as IN */
				appendStringInfo(buf, " IN ");
			else
				appendStringInfo(buf, " %s ANY ", opname);
			break;

		case ALL_SUBLINK:
			appendStringInfo(buf, " %s ALL ", opname);
			break;

		case ROWCOMPARE_SUBLINK:
			appendStringInfo(buf, " %s ", opname);
			break;

		case EXPR_SUBLINK:
		case ARRAY_SUBLINK:
			need_paren = false;
			break;

		case CTE_SUBLINK:		/* shouldn't occur in a SubLink */
		default:
			elog(ERROR, "unrecognized sublink type: %d",
				 (int) sublink->subLinkType);
			break;
	}

	if (need_paren)
		appendStringInfoChar(buf, '(');

	get_query_def(query, buf, context->namespaces, NULL,
				  context->prettyFlags, context->wrapColumn,
				  context->indentLevel);

	if (need_paren)
		appendStringInfo(buf, "))");
	else
		appendStringInfoChar(buf, ')');
}


/* ----------
 * get_from_clause			- Parse back a FROM clause
 *
 * "prefix" is the keyword that denotes the start of the list of FROM
 * elements. It is FROM when used to parse back SELECT and UPDATE, but
 * is USING when parsing back DELETE.
 * ----------
 */
static void
get_from_clause(Query *query, const char *prefix, deparse_context *context)
{
	StringInfo	buf = context->buf;
	bool		first = true;
	ListCell   *l;

	/*
	 * We use the query's jointree as a guide to what to print.  However, we
	 * must ignore auto-added RTEs that are marked not inFromCl. (These can
	 * only appear at the top level of the jointree, so it's sufficient to
	 * check here.)  This check also ensures we ignore the rule pseudo-RTEs
	 * for NEW and OLD.
	 */
	foreach(l, query->jointree->fromlist)
	{
		Node	   *jtnode = (Node *) lfirst(l);

		if (IsA(jtnode, RangeTblRef))
		{
			int			varno = ((RangeTblRef *) jtnode)->rtindex;
			RangeTblEntry *rte = rt_fetch(varno, query->rtable);

			if (!rte->inFromCl)
				continue;
		}

		if (first)
		{
			appendContextKeyword(context, prefix,
								 -PRETTYINDENT_STD, PRETTYINDENT_STD, 2);
			first = false;

			get_from_clause_item(jtnode, query, context);
		}
		else
		{
			StringInfoData itembuf;

			appendStringInfoString(buf, ", ");

			/*
			 * Put the new FROM item's text into itembuf so we can decide
			 * after we've got it whether or not it needs to go on a new line.
			 */
			initStringInfo(&itembuf);
			context->buf = &itembuf;

			get_from_clause_item(jtnode, query, context);

			/* Restore context's output buffer */
			context->buf = buf;

			/* Consider line-wrapping if enabled */
			if (PRETTY_INDENT(context) && context->wrapColumn >= 0)
			{
				char	   *trailing_nl;

				/* Locate the start of the current line in the buffer */
				trailing_nl = strrchr(buf->data, '\n');
				if (trailing_nl == NULL)
					trailing_nl = buf->data;
				else
					trailing_nl++;

				/*
				 * Add a newline, plus some indentation, if the new item would
				 * cause an overflow.
				 */
				if (strlen(trailing_nl) + strlen(itembuf.data) > context->wrapColumn)
					appendContextKeyword(context, "", -PRETTYINDENT_STD,
										 PRETTYINDENT_STD, PRETTYINDENT_VAR);
			}

			/* Add the new item */
			appendStringInfoString(buf, itembuf.data);

			/* clean up */
			pfree(itembuf.data);
		}
	}
}

static void
get_from_clause_item(Node *jtnode, Query *query, deparse_context *context)
{
	StringInfo	buf = context->buf;
	deparse_namespace *dpns = (deparse_namespace *) linitial(context->namespaces);

	if (IsA(jtnode, RangeTblRef))
	{
		int			varno = ((RangeTblRef *) jtnode)->rtindex;
		RangeTblEntry *rte = rt_fetch(varno, query->rtable);
		char	   *refname = get_rtable_name(varno, context);
		deparse_columns *colinfo = deparse_columns_fetch(varno, dpns);
		bool		printalias;

		if (rte->lateral)
			appendStringInfoString(buf, "LATERAL ");

		/* Print the FROM item proper */
		switch (rte->rtekind)
		{
			case RTE_RELATION:
				/* Normal relation RTE */
				appendStringInfo(buf, "%s%s",
								 only_marker(rte),
								 generate_relation_name(rte->relid,
														context->namespaces));
				break;
			case RTE_SUBQUERY:
				/* Subquery RTE */
				appendStringInfoChar(buf, '(');
				get_query_def(rte->subquery, buf, context->namespaces, NULL,
							  context->prettyFlags, context->wrapColumn,
							  context->indentLevel);
				appendStringInfoChar(buf, ')');
				break;
			case RTE_TABLEFUNCTION:
				/* Table Function RTE */
				/* fallthrough */
			case RTE_FUNCTION:
				/* Function RTE */
				get_rule_expr(rte->funcexpr, context, true);
				break;
			case RTE_VALUES:
				/* Values list RTE */
				get_values_def(rte->values_lists, context);
				break;
			case RTE_CTE:
				appendStringInfoString(buf, quote_identifier(rte->ctename));
				break;
			default:
				elog(ERROR, "unrecognized RTE kind: %d", (int) rte->rtekind);
				break;
		}

		/* Print the relation alias, if needed */
		printalias = false;
		if (rte->alias != NULL)
		{
			/* Always print alias if user provided one */
			printalias = true;
		}
		else if (colinfo->printaliases)
		{
			/* Always print alias if we need to print column aliases */
			printalias = true;
		}
		else if (rte->rtekind == RTE_RELATION)
		{
			/*
			 * No need to print alias if it's same as relation name (this
			 * would normally be the case, but not if set_rtable_names had to
			 * resolve a conflict).
			 */
			if (strcmp(refname, get_relation_name(rte->relid)) != 0)
				printalias = true;
		}
		else if (rte->rtekind == RTE_FUNCTION || rte->rtekind == RTE_TABLEFUNCTION)
		{
			/*
			 * For a function RTE, always print alias.	This covers possible
			 * renaming of the function and/or instability of the
			 * FigureColname rules for things that aren't simple functions.
			 * Also note we'd need to force it anyway for the RECORD case.
			 */
			printalias = true;
		}
		else if (rte->rtekind == RTE_CTE)
		{
			/*
			 * No need to print alias if it's same as CTE name (this would
			 * normally be the case, but not if set_rtable_names had to
			 * resolve a conflict).
			 */
			if (strcmp(refname, rte->ctename) != 0)
				printalias = true;
		}
		if (printalias)
			appendStringInfo(buf, " %s", quote_identifier(refname));

<<<<<<< HEAD
		if (rte->rtekind == RTE_FUNCTION || rte->rtekind == RTE_TABLEFUNCTION)
=======
		/* Print the column definitions or aliases, if needed */
		if (rte->rtekind == RTE_FUNCTION && rte->funccoltypes != NIL)
>>>>>>> e472b921
		{
			/* Function returning RECORD, reconstruct the columndefs */
			get_from_clause_coldeflist(colinfo,
									   rte->funccoltypes,
									   rte->funccoltypmods,
									   rte->funccolcollations,
									   context);
		}
		else
		{
			/* Else print column aliases as needed */
			get_column_alias_list(colinfo, context);
		}
	}
	else if (IsA(jtnode, JoinExpr))
	{
		JoinExpr   *j = (JoinExpr *) jtnode;
		deparse_columns *colinfo = deparse_columns_fetch(j->rtindex, dpns);
		bool		need_paren_on_right;

		need_paren_on_right = PRETTY_PAREN(context) &&
			!IsA(j->rarg, RangeTblRef) &&
			!(IsA(j->rarg, JoinExpr) &&((JoinExpr *) j->rarg)->alias != NULL);

		if (!PRETTY_PAREN(context) || j->alias != NULL)
			appendStringInfoChar(buf, '(');

		get_from_clause_item(j->larg, query, context);

		switch (j->jointype)
		{
			case JOIN_INNER:
				if (j->quals)
					appendContextKeyword(context, " JOIN ",
										 -PRETTYINDENT_JOIN,
										 PRETTYINDENT_JOIN, 2);
				else
					appendContextKeyword(context, " CROSS JOIN ",
										 -PRETTYINDENT_JOIN,
										 PRETTYINDENT_JOIN, 1);
				break;
			case JOIN_LEFT:
				appendContextKeyword(context, " LEFT JOIN ",
									 -PRETTYINDENT_JOIN,
									 PRETTYINDENT_JOIN, 2);
				break;
			case JOIN_FULL:
				appendContextKeyword(context, " FULL JOIN ",
									 -PRETTYINDENT_JOIN,
									 PRETTYINDENT_JOIN, 2);
				break;
			case JOIN_RIGHT:
				appendContextKeyword(context, " RIGHT JOIN ",
									 -PRETTYINDENT_JOIN,
									 PRETTYINDENT_JOIN, 2);
				break;
			default:
				elog(ERROR, "unrecognized join type: %d",
					 (int) j->jointype);
		}

		if (need_paren_on_right)
			appendStringInfoChar(buf, '(');
		get_from_clause_item(j->rarg, query, context);
		if (need_paren_on_right)
			appendStringInfoChar(buf, ')');

		context->indentLevel -= PRETTYINDENT_JOIN_ON;

		if (j->usingClause)
		{
			ListCell   *lc;
			bool		first = true;

			appendStringInfo(buf, " USING (");
			/* Use the assigned names, not what's in usingClause */
			foreach(lc, colinfo->usingNames)
			{
				char	   *colname = (char *) lfirst(lc);

				if (first)
					first = false;
				else
					appendStringInfo(buf, ", ");
				appendStringInfoString(buf, quote_identifier(colname));
			}
			appendStringInfoChar(buf, ')');
		}
		else if (j->quals)
		{
			appendStringInfo(buf, " ON ");
			if (!PRETTY_PAREN(context))
				appendStringInfoChar(buf, '(');
			get_rule_expr(j->quals, context, false);
			if (!PRETTY_PAREN(context))
				appendStringInfoChar(buf, ')');
		}

		if (!PRETTY_PAREN(context) || j->alias != NULL)
			appendStringInfoChar(buf, ')');

		/* Yes, it's correct to put alias after the right paren ... */
		if (j->alias != NULL)
		{
			appendStringInfo(buf, " %s",
							 quote_identifier(j->alias->aliasname));
			get_column_alias_list(colinfo, context);
		}
	}
	else
		elog(ERROR, "unrecognized node type: %d",
			 (int) nodeTag(jtnode));
}

/*
 * get_column_alias_list - print column alias list for an RTE
 *
 * Caller must already have printed the relation's alias name.
 */
static void
get_column_alias_list(deparse_columns *colinfo, deparse_context *context)
{
	StringInfo	buf = context->buf;
	int			i;
	bool		first = true;

	/* Don't print aliases if not needed */
	if (!colinfo->printaliases)
		return;

	for (i = 0; i < colinfo->num_new_cols; i++)
	{
		char	   *colname = colinfo->new_colnames[i];

		if (first)
		{
			appendStringInfoChar(buf, '(');
			first = false;
		}
		else
			appendStringInfo(buf, ", ");
		appendStringInfoString(buf, quote_identifier(colname));
	}
	if (!first)
		appendStringInfoChar(buf, ')');
}

/*
 * get_from_clause_coldeflist - reproduce FROM clause coldeflist
 *
 * The coldeflist is appended immediately (no space) to buf.  Caller is
 * responsible for ensuring that an alias or AS is present before it.
 */
static void
get_from_clause_coldeflist(deparse_columns *colinfo,
						   List *types, List *typmods, List *collations,
						   deparse_context *context)
{
	StringInfo	buf = context->buf;
	ListCell   *l1;
	ListCell   *l2;
	ListCell   *l3;
	int			i;

	appendStringInfoChar(buf, '(');

	i = 0;
	forthree(l1, types, l2, typmods, l3, collations)
	{
		char	   *attname = colinfo->colnames[i];
		Oid			atttypid = lfirst_oid(l1);
		int32		atttypmod = lfirst_int(l2);
		Oid			attcollation = lfirst_oid(l3);

		Assert(attname);		/* shouldn't be any dropped columns here */

		if (i > 0)
			appendStringInfo(buf, ", ");
		appendStringInfo(buf, "%s %s",
						 quote_identifier(attname),
						 format_type_with_typemod(atttypid, atttypmod));
		if (OidIsValid(attcollation) &&
			attcollation != get_typcollation(atttypid))
			appendStringInfo(buf, " COLLATE %s",
							 generate_collation_name(attcollation));
		i++;
	}

	appendStringInfoChar(buf, ')');
}

/*
 * get_opclass_name			- fetch name of an index operator class
 *
 * The opclass name is appended (after a space) to buf.
 *
 * Output is suppressed if the opclass is the default for the given
 * actual_datatype.  (If you don't want this behavior, just pass
 * InvalidOid for actual_datatype.)
 */
static void
get_opclass_name(Oid opclass, Oid actual_datatype,
				 StringInfo buf)
{
	HeapTuple	ht_opc;
	Form_pg_opclass opcrec;
	char	   *opcname;
	char	   *nspname;

	ht_opc = SearchSysCache1(CLAOID, ObjectIdGetDatum(opclass));
	if (!HeapTupleIsValid(ht_opc))
		elog(ERROR, "cache lookup failed for opclass %u", opclass);
	opcrec = (Form_pg_opclass) GETSTRUCT(ht_opc);

	if (!OidIsValid(actual_datatype) ||
		GetDefaultOpClass(actual_datatype, opcrec->opcmethod) != opclass)
	{
		/* Okay, we need the opclass name.	Do we need to qualify it? */
		opcname = NameStr(opcrec->opcname);
		if (OpclassIsVisible(opclass))
			appendStringInfo(buf, " %s", quote_identifier(opcname));
		else
		{
			nspname = get_namespace_name(opcrec->opcnamespace);
			appendStringInfo(buf, " %s.%s",
							 quote_identifier(nspname),
							 quote_identifier(opcname));
		}
	}
	ReleaseSysCache(ht_opc);
}

/*
 * processIndirection - take care of array and subfield assignment
 *
 * We strip any top-level FieldStore or assignment ArrayRef nodes that
 * appear in the input, and return the subexpression that's to be assigned.
 * If printit is true, we also print out the appropriate decoration for the
 * base column name (that the caller just printed).
 */
static Node *
processIndirection(Node *node, deparse_context *context, bool printit)
{
	StringInfo	buf = context->buf;

	for (;;)
	{
		if (node == NULL)
			break;
		if (IsA(node, FieldStore))
		{
			FieldStore *fstore = (FieldStore *) node;
			Oid			typrelid;
			char	   *fieldname;

			/* lookup tuple type */
			typrelid = get_typ_typrelid(fstore->resulttype);
			if (!OidIsValid(typrelid))
				elog(ERROR, "argument type %s of FieldStore is not a tuple type",
					 format_type_be(fstore->resulttype));

			/*
			 * Print the field name.  There should only be one target field in
			 * stored rules.  There could be more than that in executable
			 * target lists, but this function cannot be used for that case.
			 */
			Assert(list_length(fstore->fieldnums) == 1);
			fieldname = get_relid_attribute_name(typrelid,
											linitial_int(fstore->fieldnums));
			if (printit)
				appendStringInfo(buf, ".%s", quote_identifier(fieldname));

			/*
			 * We ignore arg since it should be an uninteresting reference to
			 * the target column or subcolumn.
			 */
			node = (Node *) linitial(fstore->newvals);
		}
		else if (IsA(node, ArrayRef))
		{
			ArrayRef   *aref = (ArrayRef *) node;

			if (aref->refassgnexpr == NULL)
				break;
			if (printit)
				printSubscripts(aref, context);

			/*
			 * We ignore refexpr since it should be an uninteresting reference
			 * to the target column or subcolumn.
			 */
			node = (Node *) aref->refassgnexpr;
		}
		else
			break;
	}

	return node;
}

static void
printSubscripts(ArrayRef *aref, deparse_context *context)
{
	StringInfo	buf = context->buf;
	ListCell   *lowlist_item;
	ListCell   *uplist_item;

	lowlist_item = list_head(aref->reflowerindexpr);	/* could be NULL */
	foreach(uplist_item, aref->refupperindexpr)
	{
		appendStringInfoChar(buf, '[');
		if (lowlist_item)
		{
			get_rule_expr((Node *) lfirst(lowlist_item), context, false);
			appendStringInfoChar(buf, ':');
			lowlist_item = lnext(lowlist_item);
		}
		get_rule_expr((Node *) lfirst(uplist_item), context, false);
		appendStringInfoChar(buf, ']');
	}
}

/*
 * quote_identifier			- Quote an identifier only if needed
 *
 * When quotes are needed, we palloc the required space; slightly
 * space-wasteful but well worth it for notational simplicity.
 */
const char *
quote_identifier(const char *ident)
{
	/*
	 * Can avoid quoting if ident starts with a lowercase letter or underscore
	 * and contains only lowercase letters, digits, and underscores, *and* is
	 * not any SQL keyword.  Otherwise, supply quotes.
	 */
	int			nquotes = 0;
	bool		safe;
	const char *ptr;
	char	   *result;
	char	   *optr;

	/*
	 * would like to use <ctype.h> macros here, but they might yield unwanted
	 * locale-specific results...
	 */
	safe = ((ident[0] >= 'a' && ident[0] <= 'z') || ident[0] == '_');

	for (ptr = ident; *ptr; ptr++)
	{
		char		ch = *ptr;

		if ((ch >= 'a' && ch <= 'z') ||
			(ch >= '0' && ch <= '9') ||
			(ch == '_'))
		{
			/* okay */
		}
		else
		{
			safe = false;
			if (ch == '"')
				nquotes++;
		}
	}

	if (quote_all_identifiers)
		safe = false;

	if (safe)
	{
		/*
		 * Check for keyword.  We quote keywords except for unreserved ones.
		 * (In some cases we could avoid quoting a col_name or type_func_name
		 * keyword, but it seems much harder than it's worth to tell that.)
		 *
		 * Note: ScanKeywordLookup() does case-insensitive comparison, but
		 * that's fine, since we already know we have all-lower-case.
		 */
		const ScanKeyword *keyword = ScanKeywordLookup(ident,
													   ScanKeywords,
													   NumScanKeywords);

		if (keyword != NULL && keyword->category != UNRESERVED_KEYWORD)
			safe = false;
	}

	if (safe)
		return ident;			/* no change needed */

	result = (char *) palloc(strlen(ident) + nquotes + 2 + 1);

	optr = result;
	*optr++ = '"';
	for (ptr = ident; *ptr; ptr++)
	{
		char		ch = *ptr;

		if (ch == '"')
			*optr++ = '"';
		*optr++ = ch;
	}
	*optr++ = '"';
	*optr = '\0';

	return result;
}

/*
 * quote_qualified_identifier	- Quote a possibly-qualified identifier
 *
 * Return a name of the form qualifier.ident, or just ident if qualifier
 * is NULL, quoting each component if necessary.  The result is palloc'd.
 */
char *
quote_qualified_identifier(const char *qualifier,
						   const char *ident)
{
	StringInfoData buf;

	initStringInfo(&buf);
	if (qualifier)
		appendStringInfo(&buf, "%s.", quote_identifier(qualifier));
	appendStringInfoString(&buf, quote_identifier(ident));
	return buf.data;
}

/*
 * get_relation_name
 *		Get the unqualified name of a relation specified by OID
 *
 * This differs from the underlying get_rel_name() function in that it will
 * throw error instead of silently returning NULL if the OID is bad.
 */
static char *
get_relation_name(Oid relid)
{
	char	   *relname = get_rel_name(relid);

	if (!relname)
		elog(ERROR, "cache lookup failed for relation %u", relid);
	return relname;
}

/*
 * generate_relation_name
 *		Compute the name to display for a relation specified by OID
 *
 * The result includes all necessary quoting and schema-prefixing.
 *
 * If namespaces isn't NIL, it must be a list of deparse_namespace nodes.
 * We will forcibly qualify the relation name if it equals any CTE name
 * visible in the namespace list.
 */
static char *
generate_relation_name(Oid relid, List *namespaces)
{
	HeapTuple	tp;
	Form_pg_class reltup;
	bool		need_qual;
	ListCell   *nslist;
	char	   *relname;
	char	   *nspname;
	char	   *result;

	tp = SearchSysCache1(RELOID, ObjectIdGetDatum(relid));
	if (!HeapTupleIsValid(tp))
		elog(ERROR, "cache lookup failed for relation %u", relid);
	reltup = (Form_pg_class) GETSTRUCT(tp);
	relname = NameStr(reltup->relname);

	/* Check for conflicting CTE name */
	need_qual = false;
	foreach(nslist, namespaces)
	{
		deparse_namespace *dpns = (deparse_namespace *) lfirst(nslist);
		ListCell   *ctlist;

		foreach(ctlist, dpns->ctes)
		{
			CommonTableExpr *cte = (CommonTableExpr *) lfirst(ctlist);

			if (strcmp(cte->ctename, relname) == 0)
			{
				need_qual = true;
				break;
			}
		}
		if (need_qual)
			break;
	}

	/* Otherwise, qualify the name if not visible in search path */
	if (!need_qual)
		need_qual = !RelationIsVisible(relid);

	if (need_qual)
		nspname = get_namespace_name(reltup->relnamespace);
	else
		nspname = NULL;

	result = quote_qualified_identifier(nspname, relname);

	ReleaseSysCache(tp);

	return result;
}

/*
 * generate_function_name
 *		Compute the name to display for a function specified by OID,
 *		given that it is being called with the specified actual arg names and
 *		types.	(Those matter because of ambiguous-function resolution rules.)
 *
 * If we're dealing with a potentially variadic function (in practice, this
<<<<<<< HEAD
 * means a FuncExpr or Aggref, not some other way of calling a function), then
 * has_variadic must specify whether variadic arguments have been merged,
 * and *use_variadic_p will be set to indicate whether to print VARIADIC in
 * the output.  For non-FuncExpr cases, has_variadic should be FALSE and
=======
 * means a FuncExpr and not some other way of calling the function), then
 * was_variadic must specify whether VARIADIC appeared in the original call,
 * and *use_variadic_p will be set to indicate whether to print VARIADIC in
 * the output.	For non-FuncExpr cases, was_variadic should be FALSE and
>>>>>>> e472b921
 * use_variadic_p can be NULL.
 *
 * The result includes all necessary quoting and schema-prefixing.
 */
static char *
generate_function_name(Oid funcid, int nargs, List *argnames, Oid *argtypes,
<<<<<<< HEAD
					   bool has_variadic, bool *use_variadic_p)
=======
					   bool was_variadic, bool *use_variadic_p)
>>>>>>> e472b921
{
	char	   *result;
	HeapTuple	proctup;
	Form_pg_proc procform;
	char	   *proname;
	bool		use_variadic;
	char	   *nspname;
	FuncDetailCode p_result;
	Oid			p_funcid;
	Oid			p_rettype;
	bool		p_retset;
	int			p_nvargs;
	Oid			p_vatype;
	Oid		   *p_true_typeids;

	proctup = SearchSysCache1(PROCOID, ObjectIdGetDatum(funcid));
	if (!HeapTupleIsValid(proctup))
		elog(ERROR, "cache lookup failed for function %u", funcid);
	procform = (Form_pg_proc) GETSTRUCT(proctup);
	proname = NameStr(procform->proname);

	/*
	 * Determine whether VARIADIC should be printed.  We must do this first
	 * since it affects the lookup rules in func_get_detail().
	 *
<<<<<<< HEAD
	 * Currently, we always print VARIADIC if the function has a merged
	 * variadic-array argument.  Note that this is always the case for
	 * functions taking a VARIADIC argument type other than VARIADIC ANY.
	 *
	 * In principle, if VARIADIC wasn't originally specified and the array
	 * actual argument is deconstructable, we could print the array elements
	 * separately and not print VARIADIC, thus more nearly reproducing the
	 * original input.  For the moment that seems like too much complication
	 * for the benefit, and anyway we do not know whether VARIADIC was
	 * originally specified if it's a non-ANY type.
	 */
	if (use_variadic_p)
	{
		/* Parser should not have set funcvariadic unless fn is variadic */
		Assert(!has_variadic || OidIsValid(procform->provariadic));
		use_variadic = has_variadic;
=======
	 * Currently, we always print VARIADIC if the function is variadic and
	 * takes a variadic type other than ANY.  (In principle, if VARIADIC
	 * wasn't originally specified and the array actual argument is
	 * deconstructable, we could print the array elements separately and not
	 * print VARIADIC, thus more nearly reproducing the original input.  For
	 * the moment that seems like too much complication for the benefit.)
	 * However, if the function takes VARIADIC ANY, then the parser didn't
	 * fold the arguments together into an array, so we must print VARIADIC if
	 * and only if it was used originally.
	 */
	if (use_variadic_p)
	{
		if (OidIsValid(procform->provariadic))
		{
			if (procform->provariadic != ANYOID)
				use_variadic = true;
			else
				use_variadic = was_variadic;
		}
		else
			use_variadic = false;
>>>>>>> e472b921
		*use_variadic_p = use_variadic;
	}
	else
	{
<<<<<<< HEAD
		Assert(!has_variadic);
=======
		Assert(!was_variadic);
>>>>>>> e472b921
		use_variadic = false;
	}

	/*
	 * The idea here is to schema-qualify only if the parser would fail to
	 * resolve the correct function given the unqualified func name with the
	 * specified argtypes and VARIADIC flag.
	 */
	p_result = func_get_detail(list_make1(makeString(proname)),
							   NIL, argnames, nargs, argtypes,
							   !use_variadic, true,
							   &p_funcid, &p_rettype,
							   &p_retset, &p_nvargs, &p_vatype,
							   &p_true_typeids, NULL);
	if ((p_result == FUNCDETAIL_NORMAL ||
		 p_result == FUNCDETAIL_AGGREGATE ||
		 p_result == FUNCDETAIL_WINDOWFUNC) &&
		p_funcid == funcid)
		nspname = NULL;
	else
		nspname = get_namespace_name(procform->pronamespace);

	result = quote_qualified_identifier(nspname, proname);

	ReleaseSysCache(proctup);

	return result;
}

/*
 * generate_operator_name
 *		Compute the name to display for an operator specified by OID,
 *		given that it is being called with the specified actual arg types.
 *		(Arg types matter because of ambiguous-operator resolution rules.
 *		Pass InvalidOid for unused arg of a unary operator.)
 *
 * The result includes all necessary quoting and schema-prefixing,
 * plus the OPERATOR() decoration needed to use a qualified operator name
 * in an expression.
 */
static char *
generate_operator_name(Oid operid, Oid arg1, Oid arg2)
{
	StringInfoData buf;
	HeapTuple	opertup;
	Form_pg_operator operform;
	char	   *oprname;
	char	   *nspname;
	Operator	p_result;

	initStringInfo(&buf);

	opertup = SearchSysCache1(OPEROID, ObjectIdGetDatum(operid));
	if (!HeapTupleIsValid(opertup))
		elog(ERROR, "cache lookup failed for operator %u", operid);
	operform = (Form_pg_operator) GETSTRUCT(opertup);
	oprname = NameStr(operform->oprname);

	/*
	 * The idea here is to schema-qualify only if the parser would fail to
	 * resolve the correct operator given the unqualified op name with the
	 * specified argtypes.
	 */
	switch (operform->oprkind)
	{
		case 'b':
			p_result = oper(NULL, list_make1(makeString(oprname)), arg1, arg2,
							true, -1);
			break;
		case 'l':
			p_result = left_oper(NULL, list_make1(makeString(oprname)), arg2,
								 true, -1);
			break;
		case 'r':
			p_result = right_oper(NULL, list_make1(makeString(oprname)), arg1,
								  true, -1);
			break;
		default:
			elog(ERROR, "unrecognized oprkind: %d", operform->oprkind);
			p_result = NULL;	/* keep compiler quiet */
			break;
	}

	if (p_result != NULL && oprid(p_result) == operid)
		nspname = NULL;
	else
	{
		nspname = get_namespace_name(operform->oprnamespace);
		appendStringInfo(&buf, "OPERATOR(%s.", quote_identifier(nspname));
	}

	appendStringInfoString(&buf, oprname);

	if (nspname)
		appendStringInfoChar(&buf, ')');

	if (p_result != NULL)
		ReleaseSysCache(p_result);

	ReleaseSysCache(opertup);

	return buf.data;
}

/*
 * generate_collation_name
 *		Compute the name to display for a collation specified by OID
 *
 * The result includes all necessary quoting and schema-prefixing.
 */
char *
generate_collation_name(Oid collid)
{
	HeapTuple	tp;
	Form_pg_collation colltup;
	char	   *collname;
	char	   *nspname;
	char	   *result;

	tp = SearchSysCache1(COLLOID, ObjectIdGetDatum(collid));
	if (!HeapTupleIsValid(tp))
		elog(ERROR, "cache lookup failed for collation %u", collid);
	colltup = (Form_pg_collation) GETSTRUCT(tp);
	collname = NameStr(colltup->collname);

	if (!CollationIsVisible(collid))
		nspname = get_namespace_name(colltup->collnamespace);
	else
		nspname = NULL;

	result = quote_qualified_identifier(nspname, collname);

	ReleaseSysCache(tp);

	return result;
}

/*
 * Given a C string, produce a TEXT datum.
 *
 * We assume that the input was palloc'd and may be freed.
 */
static text *
string_to_text(char *str)
{
	text	   *result;

	result = cstring_to_text(str);
	pfree(str);
	return result;
}

static char *
reloptions_to_string(Datum reloptions)
{
	char	   *result;
	Datum		sep,
				txt;

	/*
	 * We want to use array_to_text(reloptions, ', ') --- but
	 * DirectFunctionCall2(array_to_text) does not work, because
	 * array_to_text() relies on flinfo to be valid.  So use
	 * OidFunctionCall2.
	 */
	sep = CStringGetTextDatum(", ");
	txt = OidFunctionCall2(F_ARRAY_TO_TEXT, reloptions, sep);
	result = TextDatumGetCString(txt);

	return result;
}

/*
 * Generate a C string representing a relation's reloptions, or NULL if none.
 */
static char *
flatten_reloptions(Oid relid)
{
	char	   *result = NULL;
	HeapTuple	tuple;
	Datum		reloptions;
	bool		isnull;

	tuple = SearchSysCache1(RELOID, ObjectIdGetDatum(relid));
	if (!HeapTupleIsValid(tuple))
		elog(ERROR, "cache lookup failed for relation %u", relid);

	reloptions = SysCacheGetAttr(RELOID, tuple,
								 Anum_pg_class_reloptions, &isnull);
	if (!isnull)
		result = reloptions_to_string(reloptions);

	ReleaseSysCache(tuple);

	return result;
}

static void
deparse_part_param(deparse_context *c, List *dat)
{
	ListCell *lc;
	bool first = true;

	foreach(lc, dat)
	{
		if (!first)
			appendStringInfo(c->buf, ", ");
		else
			first = false;

		/* MPP-8258: fix for double precision types that use
		 * FuncExpr's (vs Consts)
		 */
		if (IsA(lfirst(lc), Const))
			get_const_expr(lfirst(lc), c, 0);
		else
			get_rule_expr(lfirst(lc), c, false);
	}
}

static void
partition_rule_range(deparse_context *c, List *start, bool startinc,
					 List *end, bool endinc, List *every)
{
	List *l1;

	l1 = start;
	if (l1)
	{
		appendStringInfoString(c->buf, "START (");
		deparse_part_param(c, l1);
		appendStringInfo(c->buf, ")%s",
						 startinc == false ? " EXCLUSIVE" : "");
	}

	l1 = end;
	if (l1)
	{
		appendStringInfoString(c->buf, " END (");
		deparse_part_param(c, l1);
		appendStringInfo(c->buf, ")%s",
						 endinc == true ? " INCLUSIVE" : "");
	}

	l1 = every;
	if (l1)
	{
		appendStringInfoString(c->buf, " EVERY (");
		deparse_part_param(c, l1);
		appendStringInfoString(c->buf, ")");
	}
}

/*
 * MPP-7232: need a check if name was not generated by EVERY
 *
 * The characteristic of a generated EVERY name is that the name of
 * the first partition is a string followed by "_1", and subsequent
 * names have the same string prefix with an increment in the numeric
 * suffix that corresponds to the rank.  So if any partitions within
 * the EVERY clause are subsequently dropped, added, split, renamed,
 * etc, we cannot regenerate a simple EVERY clause, and have to list
 * all of the partitions separately.
 */
static char *
check_first_every_name(char *parname)
{
	if (parname)
	{
		char	*str  = pstrdup(parname);
		char	*pnum = NULL;
		int		 len  = strlen(parname) - 1;

		/*
		 * MPP-7232: need a check if name was not generated by EVERY
		 */
		while (len >= 0)
		{
			if (isdigit((int)str[len]))
			{
				pnum = str + len;
				len--;
				continue;
			}

			if (str[len] == '_')
				str[len] = '\0';
			break;
		}
		/* should be parname_1 */
		if (pnum &&
			( 0 == strcmp(pnum, "1")))
			return str;
		else
		{
			pfree(str);
			return NULL;
		}
	}
	return NULL;
} /* end check_first_every_name */

static bool
check_next_every_name(char *parname1, char *nextname, int parrank)
{
	StringInfoData      	 sid1;
	bool 					 bstat = FALSE;

	initStringInfo(&sid1);

	appendStringInfo(&sid1, "%s_%d", parname1, parrank);

	bstat = nextname && (0 == strcmp(sid1.data, nextname));

	pfree(sid1.data);

	return bstat;
} /* end check_next_every_name */

static char *
make_par_name(char *parname, bool isevery)
{
	if (isevery)
	{
		char *str = pstrdup(parname);
		int len = strlen(parname) - 1;

		/*
		 * MPP-7232: need a check if name was not generated by EVERY
		 */
		while (len >= 0)
		{
			if (isdigit((int)str[len]))
			{
				len--;
				continue;
			}

			if (str[len] == '_')
				str[len] = '\0';
			break;
		}
		return str;
	}
	else
		return parname;
}

static char *
column_encodings_to_string(Relation rel, Datum *opts, char *sep, int indent)
{
	StringInfoData str;
	AttrNumber i;
	bool need_comma = false;

	initStringInfo(&str);

	for (i = 0; i < RelationGetNumberOfAttributes(rel); i++)
	{
		char *attname;

		if (rel->rd_att->attrs[i]->attisdropped)
			continue;

		if (!opts[i])
			continue;

		if (need_comma)
			appendStringInfoString(&str, sep);

		attname = NameStr(rel->rd_att->attrs[i]->attname);

		/* only defined for pretty printing */
		if (indent)
		{
			appendStringInfoChar(&str, '\n');
			appendStringInfoSpaces(&str, indent + 4);
		}
		appendStringInfo(&str, "COLUMN %s ENCODING (%s)",
						 quote_identifier(attname),
						 reloptions_to_string(opts[i]));
		need_comma = true;
	}

	return str.data;
}

static char *
make_partition_column_encoding_str(Oid relid, int indent)
{
	char *str;
	Relation rel = heap_open(relid, AccessShareLock);
	Datum *opts = get_rel_attoptions(relid,
									 RelationGetNumberOfAttributes(rel));

	str = column_encodings_to_string(rel, opts, " ", indent);
	heap_close(rel, AccessShareLock);

	return str;
}

static char *
partition_rule_def_worker(PartitionRule *rule, Node *start,
						  Node *end, PartitionRule *end_rule,
						  Node *every,
						  Partition *part, bool handleevery, int prettyFlags,
						  bool bLeafTablename, int indent)
{
	StringInfoData		 str;
	deparse_context		 c;
	char				*reloptions	   = NULL;
	char				*tspaceoptions = NULL;
	bool				 needspace	   = false;

	if (OidIsValid(rule->parchildrelid))
	{
		StringInfoData      	 sid2;

		initStringInfo(&sid2);

		/*
		 * If it's in a nondefault tablespace, say so
		 * (append after the reloptions)
		 */
		if (!part->paristemplate)
		{
			Oid			tblspc;

			tblspc = get_rel_tablespace(rule->parchildrelid);
			if (OidIsValid(tblspc))
			{
				appendStringInfo(&sid2, " TABLESPACE %s",
								 quote_identifier(
										 get_tablespace_name(tblspc)));

				tspaceoptions = sid2.data;
			}
		}

		reloptions = flatten_reloptions(rule->parchildrelid);

		if (bLeafTablename) /* MPP-6297: dump by tablename */
		{
			StringInfoData      	 sid1;

			initStringInfo(&sid1);

			/* Always quote to make WITH (tablename=...) work correctly */
			char *relname = get_rel_name(rule->parchildrelid);
			appendStringInfo(&sid1, "tablename=%s", quote_literal_cstr(relname));

			/* MPP-7191, MPP-7193: fully-qualify storage type if not
			 * specified (and not a template)
			 */
			if (!part->paristemplate)
			{
				if (!reloptions)
				{
					appendStringInfoString(&sid1, ", appendonly=false ");
				}
				else
				{
					if (!strstr(reloptions, "appendonly="))
						appendStringInfoString(&sid1, ", appendonly=false ");

					if ((!strstr(reloptions, "orientation=")) &&
						strstr(reloptions, "appendonly=true"))
						appendStringInfoString(&sid1, ", orientation=row ");
				}
			}

			if (reloptions)
			{
				appendStringInfo(&sid1, ", %s ", reloptions);

				pfree(reloptions);
			}


			reloptions = sid1.data;
		}

	}
	else if ((PointerIsValid(rule->parreloptions) ||
			  OidIsValid(rule->partemplatespaceId))
			 || (bLeafTablename && part->paristemplate))
	{
		ListCell		*lc;
		List			*opts;
		StringInfoData	 buf;
		StringInfoData   sid3;

		initStringInfo(&buf);
		initStringInfo(&sid3);

		/* NOTE: only the template case */
		Assert(part->paristemplate);

		if (bLeafTablename && part->paristemplate)
		{
			/*
			 * Make a fake tablename for template entries to invoke special
			 * dump/restore magic in parse_partition.c:partition_range_every()
			 * for EVERY.  Note that the tablename is ignored during SET
			 * SUBPARTITION TEMPLATE because the template rules do not have
			 * corresponding relations (MPP-6297)
			 */

			char *relname = get_rel_name(part->parrelid);
			appendStringInfo(&buf, "tablename=%s", quote_literal_cstr(relname));
		}

		opts = rule->parreloptions;
		if (PointerIsValid(rule->parreloptions))
		{
			foreach(lc, opts)
			{
				DefElem *e = lfirst(lc);

				if (strlen(buf.data))
					appendStringInfo(&buf, ", ");

				appendStringInfoString(&buf, e->defname);

				if (e->arg)
					appendStringInfo(&buf, "=%s", strVal(e->arg));
			}
		}
		if (strlen(buf.data))
		{
			reloptions = buf.data;
		}
		if (OidIsValid(rule->partemplatespaceId))
		{
			char *tname = get_tablespace_name(rule->partemplatespaceId);

			Assert(tname);

			appendStringInfo(&sid3, " TABLESPACE %s",
							 quote_identifier(tname));

			tspaceoptions = sid3.data;
		}
	}

	initStringInfo(&str);

	c.buf = &str;
	c.prettyFlags = prettyFlags;
	c.indentLevel = PRETTYINDENT_STD;

	if (rule->parisdefault)
	{
		appendStringInfo(&str, "DEFAULT %sPARTITION %s ",
						 part->parlevel > 0 ? "SUB" : "",
						 quote_identifier(rule->parname));

		if (reloptions && strlen(reloptions))
			appendStringInfo(&str, " WITH (%s)", reloptions);
		if (tspaceoptions && strlen(tspaceoptions))
			appendStringInfo(&str, " %s", tspaceoptions);

		return str.data;
	}

	if (rule->parname && rule->parname[0] != '\0')
		appendStringInfo(&str, "%sPARTITION %s ",
						 part->parlevel > 0 ? "SUB" : "",
						 quote_identifier(make_par_name(rule->parname,
														handleevery)));

	switch (part->parkind)
	{
		case 'r':
			{
				/* MPP-7232: Note: distinguish "(start) rule" and
				 * "end_rule", because for an EVERY clause
				 * inclusivity/exclusivity can differ
				 */
				partition_rule_range(&c, (List *)start,
									 rule->parrangestartincl,
									 (List *)end,
									 end_rule->parrangeendincl,
									 (List *)every);
				needspace = true;
			}
			break;
		case 'l':
			{
				ListCell	*lc;
				List		*l1;
				int2		 nkeys  = part->parnatts;
				int2		 parcol = 0;

				appendStringInfoString(&str, "VALUES(");

				l1 = (List *)rule->parlistvalues;

				/* MPP-5878: print multiple columns if > 1 key cols */
				foreach(lc, l1)
				{
					List		*vals = lfirst(lc);
					ListCell	*lcv  = list_head(vals);

					if (lc != list_head(l1))
						appendStringInfoString(&str, ", ");

					if (nkeys > 1) /* extra parens if group multiple cols */
						appendStringInfoString(&str, " (");

					for (parcol = 0; parcol < nkeys; parcol++)
					{
						Const *con = lfirst(lcv);

						if (lcv != list_head(vals))
							appendStringInfoString(&str, ", ");

						get_const_expr(con, &c, -1);

						lcv = lnext(lcv);
					}

					if (nkeys > 1) /* extra parens if group multiple cols */
						appendStringInfoString(&str, ")");


				}
				appendStringInfoString(&str, ")");
				needspace = true;
			}
			break;
	}

	if (reloptions)
		appendStringInfo(&str, "%sWITH (%s)",
						 needspace ? " " : "",
						 reloptions);

	if (tspaceoptions && strlen(tspaceoptions))
	{
		/* if have reloptions, then need a space, else just use needspace */
		bool needspace2 = reloptions ? true : (needspace);
		appendStringInfo(&str, "%s%s",
						 needspace2 ? " " : "",
						 tspaceoptions);
	}

	return str.data;
}

/*
 * Writes out rule of partition, as well as column compression if any.
 */
static void
write_out_rule(PartitionRule *rule, PartitionNode *pn, Node *start,
			   Node *end,
			   PartitionRule *end_rule,
			   Node *every, deparse_context *head, deparse_context *body,
			   bool handleevery, bool *needcomma,
			   bool *first_rule, int16 *leveldone,
			   PartitionNode *children, bool bLeafTablename)
{
	char *str;

	if (!*first_rule)
	{
		appendStringInfoString(body->buf, ", ");
		*needcomma = false;
	}

	if (PRETTY_INDENT(body))
	{
		appendStringInfoChar(body->buf, '\n');
		appendStringInfoSpaces(body->buf,
							   Max(body->indentLevel, 0) + 2);
	}

	/* MPP-7232: Note: distinguish "(start) rule" and "end_rule",
	 * because for an EVERY clause inclusivity/exclusivity
	 * can differ
	 */
	str = partition_rule_def_worker(rule, start,
									end, end_rule,
									every, pn->part, handleevery,
									body->prettyFlags,
									bLeafTablename,
									body->indentLevel);

	if (str && strlen(str))
	{
		if (strlen(body->buf->data) && !first_rule &&
			!PRETTY_INDENT(body))
			appendStringInfoString(body->buf, " ");

		appendStringInfoString(body->buf, str);
		*needcomma = true;
	}

	if (str)
		pfree(str);

	/*
	 * We dump per partition column encoding for non-templates,
	 * and do not dump them for templates.
	 */
	if (OidIsValid(rule->parchildrelid))
	{
		int		indent_enc = body->indentLevel;
		char   *col_enc;

		/* COLUMN ... ENCODING ( ) for the partition */
		if (PRETTY_INDENT(body))
			indent_enc += PRETTYINDENT_STD;
		col_enc = make_partition_column_encoding_str(rule->parchildrelid,
													 indent_enc);

		if (col_enc && strlen(col_enc) > 0)
		{
			appendStringInfo(body->buf, " %s", col_enc);
			*needcomma = true;
		}

		if (col_enc)
			pfree(col_enc);
	}

	get_partition_recursive(children, head, body, leveldone, bLeafTablename);

	if (*first_rule)
		*first_rule = false;
}


static void
get_partition_recursive(PartitionNode *pn, deparse_context *head,
						deparse_context *body,
						int16 *leveldone, int bLeafTablename)
{
	PartitionRule		*rule			  = NULL;
	ListCell			*lc;
	int					 i;
	bool				 needcomma		  = false;
	bool				 first_rule		  = true;
	PartitionRule		*first_every_rule = NULL;
	PartitionRule		*prev_rule		  = NULL;
	char				*parname1		  = NULL;
	int					 parrank		  = 0;

	if (!pn)
		return;

	if (*leveldone < pn->part->parlevel)
	{
		if (pn->part->parlevel == 0)
			appendStringInfoString(head->buf, "PARTITION BY ");
		else if (pn->part->parlevel > 0)
			appendContextKeyword(head, "SUBPARTITION BY ",
								 PRETTYINDENT_STD, 0, 2);

		switch (pn->part->parkind)
		{
			case 'l': appendStringInfoString(head->buf, "LIST"); break;
			case 'r': appendStringInfoString(head->buf, "RANGE"); break;
			default:
				  elog(ERROR, "unknown partitioning kind '%c'",
					   pn->part->parkind);
				  break;
		}

		appendStringInfoChar(head->buf, '(');
		for (i = 0; i < pn->part->parnatts; i++)
		{
			char *attname = get_relid_attribute_name(pn->part->parrelid,
													 pn->part->paratts[i]);

			if (i)
				appendStringInfoString(head->buf, ", ");

			appendStringInfoString(head->buf, quote_identifier(attname));
			pfree(attname);
		}
		appendStringInfoChar(head->buf, ')');

		(*leveldone)++;
	}

	if (pn->part->parlevel > 0)
		appendStringInfoChar(body->buf, ' ');
	if (pn->rules || pn->default_part)
		appendContextKeyword(body, "(", PRETTYINDENT_STD, 0, 2);

	/* iterate through partitions */
	foreach(lc, pn->rules)
	{
		rule = lfirst(lc);

		/*
		 * RANGE partitions are the interesting case. If the partitions use
		 * EVERY(), we want to dump a single rule which generates all the rules
		 * we've expanded from EVERY(), rather than a bunch of rules.
		 */
		if (pn->part->parkind == 'r')
		{
			if (!first_every_rule)
			{
				if (!bLeafTablename && rule->parrangeevery)
				{
					if (!strlen(rule->parname))
					{
						first_every_rule = rule;
						prev_rule		 = NULL;
					}
					else
					{
						/* MPP-7232: check if name was not generated
						 * by EVERY
						 */
						parname1 = check_first_every_name(rule->parname);

						if (parname1)
						{
							parrank = 2;
							first_every_rule = rule;
							prev_rule		 = NULL;
						}
						else
							parrank = 0;

					}

					if (first_every_rule)
						continue;
				}
			}
			else if (first_every_rule->parrangeevery)
			{
				bool estat = equal(first_every_rule->parrangeevery,
								   rule->parrangeevery);

				if (estat)
				{
					/* check if have a named partition in a block of
					 * anonymous every partitions
					 */
					if (rule->parname && strlen(rule->parname) && !parname1)
						estat = false;

					/* note that the case of an unnamed partition in a
					 * block of named every partitions is handled by
					 * check_next_every_name...
					 */
				}

				if (estat && parname1)
				{
					estat = check_next_every_name(parname1,
												  rule->parname, parrank);

					if (estat)
						parrank++;
					else
					{
						parrank = 0;
						pfree(parname1);
						parname1 = NULL;
					}
				}

				/* ensure that start and end have opposite
				 * inclusivity, ie start is always inclusive and end
				 * is always exclusive, with exceptions for the first
				 * every rule start (which can be exclusive) and the
				 * last every rule end (which can be inclusive).
				 */
				if (estat)
					estat = (rule->parrangestartincl == true);
				if (estat && prev_rule)
					estat = (prev_rule->parrangeendincl == false);

				/* finally, make sure that the start value matches the
				 * previous end, ie look for "holes" where a partition
				 * might have been dropped in the middle of an EVERY
				 * range...
				 */
				if (estat && prev_rule)
					estat = equal(rule->parrangestart,
								  prev_rule->parrangeend);

				if (estat)
				{
					prev_rule = rule;
					continue;
				}
				else
				{
					/* MPP-6297: write out the "every" rule (based
					 * on the first one), then clear it if we are
					 * done
					 */
					write_out_rule(first_every_rule, pn,
								   first_every_rule->parrangestart,
								   prev_rule ?
								    prev_rule->parrangeend :
								    first_every_rule->parrangeend,
								   prev_rule ? prev_rule : first_every_rule,
								   first_every_rule->parrangeevery,
			   					   head, body, true, &needcomma, &first_rule,
								   leveldone,
								   first_every_rule->children,
								   bLeafTablename);
					if (rule->parrangeevery)
					{
						first_every_rule = NULL;

						if (!strlen(rule->parname))
							prev_rule = first_every_rule = rule;
						else
						{
							/* MPP-7232: check if name was not generated
							 * by EVERY
							 */

							if (parname1)
							{
								pfree(parname1);
								parname1 = NULL;
							}

							parname1 =
									check_first_every_name(rule->parname);

							if (parname1)
							{
								parrank = 2;
								prev_rule = first_every_rule = rule;
							}
							else
								parrank = 0;
						}

						if (first_every_rule)
							continue;
					}
					else
					{
						first_every_rule = NULL;
					}
				}
			}
		} /* end if range */

		/*
		 * Note that this handles the LIST case too */
		write_out_rule(rule, pn, rule->parrangestart,
					   rule->parrangeend,
					   rule,
					   rule->parrangeevery, head, body, false, &needcomma,
					   &first_rule, leveldone,
					   rule->children, bLeafTablename);
	} /* end foreach */

	if (first_every_rule)
	{
		write_out_rule(first_every_rule, pn, first_every_rule->parrangestart,
					   prev_rule ?
					    prev_rule->parrangeend :
					    first_every_rule->parrangeend,
					   prev_rule ? prev_rule : first_every_rule,
					   first_every_rule->parrangeevery,
   					   head, body, true, &needcomma, &first_rule, leveldone,
					   first_every_rule->children,
					   bLeafTablename);
	}

	if (pn->default_part)
	{
		write_out_rule(pn->default_part, pn, NULL, NULL,
					   NULL, NULL,
					   head, body, false,
					   &needcomma,
					   &first_rule, leveldone, pn->default_part->children,
					   bLeafTablename);
	}

	if (pn->rules || pn->default_part)
	{
		if (pn->part->paristemplate)
		{
			/* Add column encoding rules at the end */
			int indent = 0;
			Relation rel = heap_open(pn->part->parrelid, AccessShareLock);
			Datum *opts = get_partition_encoding_attoptions(rel,
															pn->part->partid);
			char *str;

			if (PRETTY_INDENT(body))
			{
				/* subtract 2 for the built in stepping in indentLevel */
				indent = body->indentLevel - 2;
				if (indent < 0)
					indent = 0;
			}

			str = column_encodings_to_string(rel, opts, ", ", indent);

			if (str && strlen(str) > 0)
				appendStringInfo(body->buf, ", %s", str);

			heap_close(rel, AccessShareLock);

		}

		appendContextKeyword(body, ")", 0, -PRETTYINDENT_STD, 2);
	}
}

/* MPP-6095: dump template definitions */
static char *
pg_get_partition_template_def_worker(Oid relid, int prettyFlags,
									 int bLeafTablename)
{
	Relation		 	rel	 = heap_open(relid, AccessShareLock);

	/* pn is the partition def for the relation, and pnt is the
	 * associated template defs.  We need to walk pn to obtain the
	 * partition id str's for the ALTER statement.
	 */
	PartitionNode	   *pn	 = RelationBuildPartitionDesc(rel, false);
	PartitionNode	   *pnt	 = NULL;

	StringInfoData		head;
	StringInfoData		body;
	StringInfoData		altr, sid1, sid2, partidsid;
	int16				leveldone	  = -1;
	deparse_context		headc;
	deparse_context		bodyc;
	deparse_context		partidc;
	int					templatelevel = 1;
	bool				bFirstOne	  = true;

	if (!pn)
	{
		heap_close(rel, AccessShareLock);
		return NULL;
	}
	/* head string for get_partition_recursive() -- just discard this */
	initStringInfo(&head);
	headc.buf = &head;
	headc.prettyFlags = prettyFlags;
	headc.indentLevel = 0;

	/* body: partition definition associated with template */
	initStringInfo(&body);
	bodyc.buf = &body;
	bodyc.prettyFlags = prettyFlags;
	bodyc.indentLevel = 0;

	/* altr: the real "head" string (first part of ALTER TABLE statement) */
	initStringInfo(&altr);

	initStringInfo(&sid1); /* final output string */
	initStringInfo(&sid2); /* string for temp storage */
	initStringInfo(&partidsid);
	partidc.buf = &partidsid;
	partidc.prettyFlags = prettyFlags;
	partidc.indentLevel = 0;


	/* build the initial ALTER TABLE prefix.  Append the next level of
	 * partition depth as iterate thru loop
	 */

	appendStringInfo(&altr, "ALTER TABLE %s ",
					 generate_relation_name(relid, NIL));

	/* build the text of the SET SUBPARTITION TEMPLATE statements from
	 * shallowest (level 1) to deepest by walking pn tree rules, but
	 * resequence statements from deepest to shallowest when we append
	 * them into the final output string, as we cannot reset the
	 * shallow template unless the deeper template exists.
	 */
	while (pn)
	{
		PartitionRule	*prule = NULL;
		const char		*partIdStr = "";

		truncateStringInfo(&head, 0);
		truncateStringInfo(&body, 0);
		truncateStringInfo(&sid2, 0);

		pnt = get_parts(relid,
						templatelevel, 0, true, true /*includesubparts*/);
		get_partition_recursive(pnt, &headc, &bodyc, &leveldone,
								bLeafTablename);

		/* look at the prule for the default partition (or non-default
		 * if necessary).  We need to build the partition identifier
		 * for the next level of the tree (used for the next iteration
		 * of this loop, not the current iteration).
		 */
		prule = pn->default_part;
		if (!prule)
		{
			if (list_length(pn->rules))
				prule = (PartitionRule *)linitial(pn->rules);
		}

		if (!prule)
			break;

		if (prule->parname
			&& strlen(prule->parname))
		{
			partIdStr = quote_identifier(prule->parname);
		}
		else
		{
			switch (pn->part->parkind)
			{
				case 'r': /* range */
					partIdStr = "FOR (RANK(1))";
					break;
				case 'l': /* list */
				{
					ListCell	*lc;
					List		*l1;
					int2		 nkeys  = pn->part->parnatts;
					int2		 parcol = 0;

					truncateStringInfo(&partidsid, 0);

					appendStringInfoString(&partidsid, "FOR (");

					l1 = (List *)prule->parlistvalues;

					/* MPP-5878: print multiple columns if > 1 key cols */
					foreach(lc, l1)
					{
						List		*vals = lfirst(lc);
						ListCell	*lcv  = list_head(vals);

						for (parcol = 0; parcol < nkeys; parcol++)
						{
							Const *con = lfirst(lcv);

							if (lcv != list_head(vals))
								appendStringInfoString(&partidsid, ", ");

							get_const_expr(con, &partidc, -1);

							lcv = lnext(lcv);
						}
						break;
					}
					appendStringInfoString(&partidsid, ")");
					partIdStr = partidsid.data;
				}
					break;
				default:
					elog(ERROR, "unrecognized partitioning kind '%c'",
						 pn->part->parkind);
					break;
			}
		}
		pn = prule->children;

		if (pnt)
		{
			/* move the prior statements to sid2 */
			appendStringInfoString(&sid2, sid1.data);
			truncateStringInfo(&sid1, 0);

			/*
			 * Build the new statement in sid1 and append the previous
			 * (shallower) statements
			 */
			appendStringInfo(&sid1, "%s\nSET SUBPARTITION TEMPLATE %s%s\n",
							 altr.data, body.data,
							 bFirstOne ? "" : ";\n" );
			appendStringInfoString(&sid1, sid2.data);

			/* no trailing semicolon on end of statement -- dumper
			 * will add it
			 */
			if (bFirstOne)
				bFirstOne = false;
		}

		/* increase the partitioning depth */
		appendStringInfo(&altr, "ALTER PARTITION %s ", partIdStr);
		templatelevel++;
	} /* end while pn */

	heap_close(rel, AccessShareLock);

	return sid1.data;
} /* end pg_get_partition_template_def_worker */

static char *
pg_get_partition_def_worker(Oid relid, int prettyFlags, int bLeafTablename)
{
	Relation rel = heap_open(relid, AccessShareLock);
	PartitionNode *pn = RelationBuildPartitionDesc(rel, false);
	StringInfoData head;
	StringInfoData body;
	int16 leveldone = -1;
	deparse_context headc;
	deparse_context bodyc;

	if (!pn)
	{
		heap_close(rel, AccessShareLock);
		return NULL;
	}
	initStringInfo(&head);
	headc.buf = &head;
	headc.prettyFlags = prettyFlags;
	headc.indentLevel = 0;

	initStringInfo(&body);
	bodyc.buf = &body;
	bodyc.prettyFlags = prettyFlags;
	bodyc.indentLevel = 0;

	get_partition_recursive(pn, &headc, &bodyc, &leveldone, bLeafTablename);

	heap_close(rel, AccessShareLock);

	if (strlen(body.data))
		appendStringInfo(&head, " %s", body.data);

	pfree(body.data);

	return head.data;
}

static char *
get_rule_def_common(Oid partid, int prettyFlags, int bLeafTablename)
{
	HeapTuple tuple;
	PartitionRule *rule;
	Partition *part;

	tuple = SearchSysCache1(PARTRULEOID,
							ObjectIdGetDatum(partid));
	if (!HeapTupleIsValid(tuple))
		return NULL;

	rule = ruleMakePartitionRule(tuple);

	ReleaseSysCache(tuple);

	/* lookup pg_partition by oid */
	tuple = SearchSysCache1(PARTOID,
							ObjectIdGetDatum(rule->paroid));
	if (!HeapTupleIsValid(tuple))
		return NULL;

	part = partMakePartition(tuple);

	ReleaseSysCache(tuple);

	/*
	 * Look up the child relation too, just to check if it has been dropped
	 * concurrently. partition_rule_def_worker() calls flatten_reloptions(),
	 * which errors out if it can't find the relation. This isn't 100% reliable,
	 * it's possible that the relation gets dropped between here and
	 * flatten_reloptions(), but it's better than nothing.
	 */
	if (rule->parchildrelid)
	{
		if (!SearchSysCacheExists1(RELOID, ObjectIdGetDatum(rule->parchildrelid)))
			return NULL;
	}

	return partition_rule_def_worker(rule, rule->parrangestart,
									 rule->parrangeend, rule,
									 rule->parrangeevery, part,
									 false, prettyFlags, bLeafTablename, 0);
}

Datum
pg_get_partition_rule_def(PG_FUNCTION_ARGS)
{
	Oid ruleid = PG_GETARG_OID(0);
	char *str;

	/* MPP-6297: don't dump by tablename here */
	str = get_rule_def_common(ruleid, 0, FALSE);
	if (!str)
		PG_RETURN_NULL();
	PG_RETURN_TEXT_P(string_to_text(str));
}

Datum
pg_get_partition_rule_def_ext(PG_FUNCTION_ARGS)
{
	Oid partid = PG_GETARG_OID(0);
	bool pretty = PG_GETARG_BOOL(1);
	int prettyFlags;
	char *str;

	prettyFlags = pretty ? PRETTYFLAG_PAREN | PRETTYFLAG_INDENT : 0;

	/* MPP-6297: don't dump by tablename here */
	str = get_rule_def_common(partid, prettyFlags, FALSE);
	if (!str)
		PG_RETURN_NULL();

	PG_RETURN_TEXT_P(string_to_text(str));
}

Datum
pg_get_partition_def(PG_FUNCTION_ARGS)
{
	Oid			relid = PG_GETARG_OID(0);
	char 	   *str;

	/* MPP-6297: don't dump by tablename here */
	str = pg_get_partition_def_worker(relid, 0, FALSE);

	if (!str)
		PG_RETURN_NULL();

	PG_RETURN_TEXT_P(string_to_text(str));
}

Datum
pg_get_partition_def_ext(PG_FUNCTION_ARGS)
{
	Oid			relid = PG_GETARG_OID(0);
	bool		pretty = PG_GETARG_BOOL(1);
	int			prettyFlags;
	char	   *str;
	bool		bLeafTablename = FALSE;

	prettyFlags = pretty ? PRETTYFLAG_PAREN | PRETTYFLAG_INDENT : 0;

	/*
	 * MPP-6297: don't dump by tablename here. NOTE: changing bLeafTablename to
	 * TRUE here should only affect pg_dump/cdb_dump_agent (and partition.sql
	 * test)
	 */
	str = pg_get_partition_def_worker(relid, prettyFlags, bLeafTablename);

	if (!str)
		PG_RETURN_NULL();

	PG_RETURN_TEXT_P(string_to_text(str));
}

/* MPP-6297: final boolean argument to determine whether to dump by
 * tablename (normally, only for pg_dump.c/cdb_dump_agent.c)
 */
Datum
pg_get_partition_def_ext2(PG_FUNCTION_ARGS)
{
	Oid			relid = PG_GETARG_OID(0);
	bool		pretty = PG_GETARG_BOOL(1);
	bool		bLeafTablename = PG_GETARG_BOOL(2);
	int			prettyFlags;
	char	   *str;

	prettyFlags = pretty ? PRETTYFLAG_PAREN | PRETTYFLAG_INDENT : 0;

	/* MPP-6297: dump by tablename */
	str = pg_get_partition_def_worker(relid, prettyFlags, bLeafTablename);

	if (!str)
		PG_RETURN_NULL();

	PG_RETURN_TEXT_P(string_to_text(str));
}

/* MPP-6095: dump template definitions */
Datum
pg_get_partition_template_def(PG_FUNCTION_ARGS)
{
	Oid			 relid			= PG_GETARG_OID(0);
	bool		 pretty			= PG_GETARG_BOOL(1);
	bool		 bLeafTablename = PG_GETARG_BOOL(2);
	char		*str;
	int			 prettyFlags	= 0;

	prettyFlags = pretty ? PRETTYFLAG_PAREN | PRETTYFLAG_INDENT : 0;

	str = pg_get_partition_template_def_worker(relid,
											   prettyFlags, bLeafTablename);

	if (!str)
		PG_RETURN_NULL();

	PG_RETURN_TEXT_P(string_to_text(str));
}<|MERGE_RESOLUTION|>--- conflicted
+++ resolved
@@ -385,8 +385,6 @@
 static void get_groupingfunc_expr(GroupingFunc *grpfunc,
 								  deparse_context *context);
 static void get_agg_expr(Aggref *aggref, deparse_context *context);
-static void get_sortlist_expr(List *l, List *targetList, bool force_colno,
-                              deparse_context *context, char *keyword_clause);
 static void get_windowfunc_expr(WindowFunc *wfunc, deparse_context *context);
 static void get_coercion_expr(Node *arg, deparse_context *context,
 				  Oid resulttype, int32 resulttypmod,
@@ -414,11 +412,7 @@
 static char *generate_relation_name(Oid relid, List *namespaces);
 static char *generate_function_name(Oid funcid, int nargs,
 					   List *argnames, Oid *argtypes,
-<<<<<<< HEAD
 					   bool has_variadic, bool *use_variadic_p);
-=======
-					   bool was_variadic, bool *use_variadic_p);
->>>>>>> e472b921
 static char *generate_operator_name(Oid operid, Oid arg1, Oid arg2);
 static text *string_to_text(char *str);
 static char *flatten_reloptions(Oid relid);
@@ -1886,6 +1880,7 @@
 	PG_RETURN_NULL();
 }
 
+
 /*
  * pg_get_functiondef
  *		Returns the complete "CREATE OR REPLACE FUNCTION ..." statement for
@@ -2117,6 +2112,31 @@
 		elog(ERROR, "cache lookup failed for function %u", funcid);
 
 	(void) print_function_arguments(&buf, proctup, false, false);
+
+	ReleaseSysCache(proctup);
+
+	PG_RETURN_TEXT_P(string_to_text(buf.data));
+}
+
+/*
+ * pg_get_function_result
+ *		Get a nicely-formatted version of the result type of a function.
+ *		This is what would appear after RETURNS in CREATE FUNCTION.
+ */
+Datum
+pg_get_function_result(PG_FUNCTION_ARGS)
+{
+	Oid			funcid = PG_GETARG_OID(0);
+	StringInfoData buf;
+	HeapTuple	proctup;
+
+	initStringInfo(&buf);
+
+	proctup = SearchSysCache1(PROCOID, ObjectIdGetDatum(funcid));
+	if (!HeapTupleIsValid(proctup))
+		elog(ERROR, "cache lookup failed for function %u", funcid);
+
+	print_function_rettype(&buf, proctup);
 
 	ReleaseSysCache(proctup);
 
@@ -2305,31 +2325,6 @@
 	}
 
 	return argsprinted;
-}
-
-/*
- * pg_get_function_result
- *		Get a nicely-formatted version of the result type of a function.
- *		This is what would appear after RETURNS in CREATE FUNCTION.
- */
-Datum
-pg_get_function_result(PG_FUNCTION_ARGS)
-{
-	Oid			funcid = PG_GETARG_OID(0);
-	StringInfoData buf;
-	HeapTuple	proctup;
-
-	initStringInfo(&buf);
-
-	proctup = SearchSysCache1(PROCOID, ObjectIdGetDatum(funcid));
-	if (!HeapTupleIsValid(proctup))
-		elog(ERROR, "cache lookup failed for function %u", funcid);
-
-	print_function_rettype(&buf, proctup);
-
-	ReleaseSysCache(proctup);
-
-	PG_RETURN_TEXT_P(string_to_text(buf.data));
 }
 
 
@@ -4318,11 +4313,10 @@
 	/* Add the ORDER BY clause if given */
 	if (query->sortClause != NIL)
 	{
-		get_sortlist_expr(query->sortClause,
-						  query->targetList,
-						  force_colno,
-						  context,
-						  " ORDER BY ");
+		appendContextKeyword(context, " ORDER BY ",
+							 -PRETTYINDENT_STD, PRETTYINDENT_STD, 1);
+		get_rule_orderby(query->sortClause, query->targetList,
+						 force_colno, context);
 	}
 
 	/* Add the LIMIT clause if given */
@@ -4343,7 +4337,6 @@
 			get_rule_expr(query->limitCount, context, false);
 	}
 
-<<<<<<< HEAD
 	/* Add the SCATTER BY clause, if given */
 	if (query->scatterClause)
 	{
@@ -4372,10 +4365,7 @@
 		}
 	}
 
-	/* Add FOR UPDATE/SHARE clauses if present */
-=======
 	/* Add FOR [KEY] UPDATE/SHARE clauses if present */
->>>>>>> e472b921
 	if (query->hasForUpdate)
 	{
 		foreach(l, query->rowMarks)
@@ -4928,6 +4918,60 @@
 	return expr;
 }
 
+/*
+ * Display an ORDER BY list.
+ */
+static void
+get_rule_orderby(List *orderList, List *targetList,
+				 bool force_colno, deparse_context *context)
+{
+	StringInfo	buf = context->buf;
+	const char *sep;
+	ListCell   *l;
+
+	sep = "";
+	foreach(l, orderList)
+	{
+		SortGroupClause *srt = (SortGroupClause *) lfirst(l);
+		Node	   *sortexpr;
+		Oid			sortcoltype;
+		TypeCacheEntry *typentry;
+
+		appendStringInfoString(buf, sep);
+		sortexpr = get_rule_sortgroupclause(srt, targetList,
+											force_colno, context);
+		sortcoltype = exprType(sortexpr);
+		/* See whether operator is default < or > for datatype */
+		typentry = lookup_type_cache(sortcoltype,
+									 TYPECACHE_LT_OPR | TYPECACHE_GT_OPR);
+		if (srt->sortop == typentry->lt_opr)
+		{
+			/* ASC is default, so emit nothing for it */
+			if (srt->nulls_first)
+				appendStringInfo(buf, " NULLS FIRST");
+		}
+		else if (srt->sortop == typentry->gt_opr)
+		{
+			appendStringInfo(buf, " DESC");
+			/* DESC defaults to NULLS FIRST */
+			if (!srt->nulls_first)
+				appendStringInfo(buf, " NULLS LAST");
+		}
+		else
+		{
+			appendStringInfo(buf, " USING %s",
+							 generate_operator_name(srt->sortop,
+													sortcoltype,
+													sortcoltype));
+			/* be specific to eliminate ambiguity */
+			if (srt->nulls_first)
+				appendStringInfo(buf, " NULLS FIRST");
+			else
+				appendStringInfo(buf, " NULLS LAST");
+		}
+		sep = ", ";
+	}
+}
 
 /*
  * Display a window definition
@@ -4938,6 +4982,8 @@
 {
 	StringInfo	buf = context->buf;
 	bool		needspace = false;
+	const char *sep;
+	ListCell   *l;
 
 	appendStringInfoChar(buf, '(');
 
@@ -4951,11 +4997,17 @@
 	{
 		if (needspace)
 			appendStringInfoChar(buf, ' ');
-		get_sortlist_expr(wc->partitionClause,
-						  targetList,
-						  false,  /* force_colno */
-						  context,
-						  "PARTITION BY ");
+		appendStringInfoString(buf, "PARTITION BY ");
+		sep = "";
+		foreach(l, wc->partitionClause)
+		{
+			SortGroupClause *grp = (SortGroupClause *) lfirst(l);
+
+			appendStringInfoString(buf, sep);
+			get_rule_sortgroupclause(grp, targetList,
+									 false, context);
+			sep = ", ";
+		}
 		needspace = true;
 	}
 	/* print ordering clause only if not inherited */
@@ -4963,11 +5015,8 @@
 	{
 		if (needspace)
 			appendStringInfoChar(buf, ' ');
-		get_sortlist_expr(wc->orderClause,
-						  targetList,
-						  false,  /* force_colno */
-						  context,
-						  "ORDER BY ");
+		appendStringInfoString(buf, "ORDER BY ");
+		get_rule_orderby(wc->orderClause, targetList, false, context);
 		needspace = true;
 	}
 	/* framing clause is never inherited, so print unless it's default */
@@ -5601,13 +5650,6 @@
 
 	if (refname && (context->varprefix || attname == NULL))
 	{
-<<<<<<< HEAD
-		if (schemaname)
-			appendStringInfo(buf, "%s.",
-							 quote_identifier(schemaname));
-
-=======
->>>>>>> e472b921
 		appendStringInfoString(buf, quote_identifier(refname));
 		appendStringInfoChar(buf, '.');
 	}
@@ -6029,51 +6071,6 @@
 	return NameStr(tupleDesc->attrs[fieldno - 1]->attname);
 }
 
-<<<<<<< HEAD
-
-/*
- * find_rte_by_refname		- look up an RTE by refname in a deparse context
- *
- * Returns NULL if there is no matching RTE or the refname is ambiguous.
- *
- * NOTE: this code is not really correct since it does not take account of
- * the fact that not all the RTEs in a rangetable may be visible from the
- * point where a Var reference appears.  For the purposes we need, however,
- * the only consequence of a false match is that we might stick a schema
- * qualifier on a Var that doesn't really need it.  So it seems close
- * enough.
- */
-static RangeTblEntry *
-find_rte_by_refname(const char *refname, deparse_context *context)
-{
-	RangeTblEntry *result = NULL;
-	ListCell   *nslist;
-
-	foreach(nslist, context->namespaces)
-	{
-		deparse_namespace *dpns = (deparse_namespace *) lfirst(nslist);
-		ListCell   *rtlist;
-
-		foreach(rtlist, dpns->rtable)
-		{
-			RangeTblEntry *rte = (RangeTblEntry *) lfirst(rtlist);
-
-			if (rte->eref &&
-				strcmp(rte->eref->aliasname, refname) == 0)
-			{
-				if (result)
-					return NULL;	/* it's ambiguous */
-				result = rte;
-			}
-		}
-		if (result)
-			break;
-	}
-	return result;
-}
-
-=======
->>>>>>> e472b921
 /*
  * Try to find the referenced expression for a PARAM_EXEC Param that might
  * reference a parameter supplied by an upper NestLoop or SubPlan plan node.
@@ -7131,7 +7128,8 @@
 
 				appendStringInfo(buf, "TABLE(");
 				get_query_def(subquery, buf, context->namespaces, NULL,
-							  context->prettyFlags, context->indentLevel);
+							  context->prettyFlags, context->wrapColumn,
+							  context->indentLevel);
 				appendStringInfoChar(buf, ')');
 			}
 			break;
@@ -7744,14 +7742,6 @@
 	appendStringInfoString(buf, ")");
 }
 
-static void
-get_rule_orderby(List *orderList, List *targetList,
-				 bool force_colno, deparse_context *context)
-{
-	get_sortlist_expr(orderList, targetList, force_colno,
-					  context, "");
-}
-
 /*
  * Deparse an Aggref as a special MEDIAN() construct, if it looks like
  * one.
@@ -7841,25 +7831,12 @@
 
 	/* Print the aggregate name, schema-qualified if needed */
 	appendStringInfo(buf, "%s(%s",
-<<<<<<< HEAD
 					 generate_function_name(fnoid, nargs,
 											NIL, argtypes,
 											aggref->aggvariadic,
 											&use_variadic),
-					 aggref->aggdistinct ? "DISTINCT " : "");
+					 (aggref->aggdistinct != NIL) ? "DISTINCT " : "");
 	if (AGGKIND_IS_ORDERED_SET(aggref->aggkind))
-=======
-					 generate_function_name(aggref->aggfnoid, nargs,
-											NIL, argtypes,
-											false, NULL),
-					 (aggref->aggdistinct != NIL) ? "DISTINCT " : "");
-	/* aggstar can be set only in zero-argument aggregates */
-	if (aggref->aggstar)
-		appendStringInfoChar(buf, '*');
-	else
-		get_rule_expr((Node *) arglist, context, true);
-	if (aggref->aggorder != NIL)
->>>>>>> e472b921
 	{
 		/*
 		 * Ordered-set aggregates do not use "*" syntax.  Also, we needn't
@@ -7913,60 +7890,6 @@
 	appendStringInfoChar(buf, ')');
 }
 
-static void
-get_sortlist_expr(List *l, List *targetList, bool force_colno,
-                  deparse_context *context, char *keyword_clause)
-{
-	ListCell *cell;
-	char *sep;
-	StringInfo buf = context->buf;
-
-	appendContextKeyword(context, keyword_clause,
-						 -PRETTYINDENT_STD, PRETTYINDENT_STD, 1);
-	sep = "";
-	foreach(cell, l)
-	{
-		SortGroupClause *srt = (SortGroupClause *) lfirst(cell);
-		Node	   *sortexpr;
-		Oid			sortcoltype;
-		TypeCacheEntry *typentry;
-
-		appendStringInfoString(buf, sep);
-		sortexpr = get_rule_sortgroupclause(srt, targetList, force_colno,
-										    context);
-		sortcoltype = exprType(sortexpr);
-		/* See whether operator is default < or > for datatype */
-		typentry = lookup_type_cache(sortcoltype,
-									 TYPECACHE_LT_OPR | TYPECACHE_GT_OPR);
-		if (srt->sortop == typentry->lt_opr)
-		{
-			/* ASC is default, so emit nothing for it */
-			if (srt->nulls_first)
-				appendStringInfo(buf, " NULLS FIRST");
-		}
-		else if (srt->sortop == typentry->gt_opr)
-		{
-			appendStringInfo(buf, " DESC");
-			/* DESC defaults to NULLS FIRST */
-			if (!srt->nulls_first)
-				appendStringInfo(buf, " NULLS LAST");
-		}
-		else
-		{
-			appendStringInfo(buf, " USING %s",
-							 generate_operator_name(srt->sortop,
-													sortcoltype,
-													sortcoltype));
-			/* be specific to eliminate ambiguity */
-			if (srt->nulls_first)
-				appendStringInfo(buf, " NULLS FIRST");
-			else
-				appendStringInfo(buf, " NULLS LAST");
-		}
-		sep = ", ";
-	}
-}
-
 /*
  * get_windowfunc_expr	- Parse back a WindowFunc node
  */
@@ -7997,11 +7920,7 @@
 
 	appendStringInfo(buf, "%s(",
 					 generate_function_name(wfunc->winfnoid, nargs,
-<<<<<<< HEAD
 											argnames, argtypes,
-=======
-											NIL, argtypes,
->>>>>>> e472b921
 											false, NULL));
 	/* winstar can be set only in zero-argument aggregates */
 	if (wfunc->winstar)
@@ -8587,12 +8506,9 @@
 		if (printalias)
 			appendStringInfo(buf, " %s", quote_identifier(refname));
 
-<<<<<<< HEAD
-		if (rte->rtekind == RTE_FUNCTION || rte->rtekind == RTE_TABLEFUNCTION)
-=======
 		/* Print the column definitions or aliases, if needed */
-		if (rte->rtekind == RTE_FUNCTION && rte->funccoltypes != NIL)
->>>>>>> e472b921
+		if ((rte->rtekind == RTE_FUNCTION || rte->rtekind == RTE_TABLEFUNCTION) &&
+			rte->funccoltypes != NIL)
 		{
 			/* Function returning RECORD, reconstruct the columndefs */
 			get_from_clause_coldeflist(colinfo,
@@ -9108,28 +9024,17 @@
  *		types.	(Those matter because of ambiguous-function resolution rules.)
  *
  * If we're dealing with a potentially variadic function (in practice, this
-<<<<<<< HEAD
  * means a FuncExpr or Aggref, not some other way of calling a function), then
  * has_variadic must specify whether variadic arguments have been merged,
  * and *use_variadic_p will be set to indicate whether to print VARIADIC in
  * the output.  For non-FuncExpr cases, has_variadic should be FALSE and
-=======
- * means a FuncExpr and not some other way of calling the function), then
- * was_variadic must specify whether VARIADIC appeared in the original call,
- * and *use_variadic_p will be set to indicate whether to print VARIADIC in
- * the output.	For non-FuncExpr cases, was_variadic should be FALSE and
->>>>>>> e472b921
  * use_variadic_p can be NULL.
  *
  * The result includes all necessary quoting and schema-prefixing.
  */
 static char *
 generate_function_name(Oid funcid, int nargs, List *argnames, Oid *argtypes,
-<<<<<<< HEAD
 					   bool has_variadic, bool *use_variadic_p)
-=======
-					   bool was_variadic, bool *use_variadic_p)
->>>>>>> e472b921
 {
 	char	   *result;
 	HeapTuple	proctup;
@@ -9155,55 +9060,22 @@
 	 * Determine whether VARIADIC should be printed.  We must do this first
 	 * since it affects the lookup rules in func_get_detail().
 	 *
-<<<<<<< HEAD
-	 * Currently, we always print VARIADIC if the function has a merged
-	 * variadic-array argument.  Note that this is always the case for
-	 * functions taking a VARIADIC argument type other than VARIADIC ANY.
-	 *
-	 * In principle, if VARIADIC wasn't originally specified and the array
-	 * actual argument is deconstructable, we could print the array elements
-	 * separately and not print VARIADIC, thus more nearly reproducing the
-	 * original input.  For the moment that seems like too much complication
-	 * for the benefit, and anyway we do not know whether VARIADIC was
-	 * originally specified if it's a non-ANY type.
+	 * We always print VARIADIC if the function has a merged variadic-array
+	 * argument.  Note that this is always the case for functions taking a
+	 * VARIADIC argument type other than VARIADIC ANY.  If we omitted VARIADIC
+	 * and printed the array elements as separate arguments, the call could
+	 * match a newer non-VARIADIC function.
 	 */
 	if (use_variadic_p)
 	{
 		/* Parser should not have set funcvariadic unless fn is variadic */
 		Assert(!has_variadic || OidIsValid(procform->provariadic));
 		use_variadic = has_variadic;
-=======
-	 * Currently, we always print VARIADIC if the function is variadic and
-	 * takes a variadic type other than ANY.  (In principle, if VARIADIC
-	 * wasn't originally specified and the array actual argument is
-	 * deconstructable, we could print the array elements separately and not
-	 * print VARIADIC, thus more nearly reproducing the original input.  For
-	 * the moment that seems like too much complication for the benefit.)
-	 * However, if the function takes VARIADIC ANY, then the parser didn't
-	 * fold the arguments together into an array, so we must print VARIADIC if
-	 * and only if it was used originally.
-	 */
-	if (use_variadic_p)
-	{
-		if (OidIsValid(procform->provariadic))
-		{
-			if (procform->provariadic != ANYOID)
-				use_variadic = true;
-			else
-				use_variadic = was_variadic;
-		}
-		else
-			use_variadic = false;
->>>>>>> e472b921
 		*use_variadic_p = use_variadic;
 	}
 	else
 	{
-<<<<<<< HEAD
 		Assert(!has_variadic);
-=======
-		Assert(!was_variadic);
->>>>>>> e472b921
 		use_variadic = false;
 	}
 
@@ -9795,8 +9667,8 @@
 			{
 				ListCell	*lc;
 				List		*l1;
-				int2		 nkeys  = part->parnatts;
-				int2		 parcol = 0;
+				int16		 nkeys  = part->parnatts;
+				int16		 parcol = 0;
 
 				appendStringInfoString(&str, "VALUES(");
 
@@ -10330,8 +10202,8 @@
 				{
 					ListCell	*lc;
 					List		*l1;
-					int2		 nkeys  = pn->part->parnatts;
-					int2		 parcol = 0;
+					int16		 nkeys  = pn->part->parnatts;
+					int16		 parcol = 0;
 
 					truncateStringInfo(&partidsid, 0);
 
