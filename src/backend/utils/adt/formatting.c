/* -----------------------------------------------------------------------
 * formatting.c
 *
 * src/backend/utils/adt/formatting.c
 *
 *
 *	 Portions Copyright (c) 1999-2012, PostgreSQL Global Development Group
 *
 *
 *	 TO_CHAR(); TO_TIMESTAMP(); TO_DATE(); TO_NUMBER();
 *
 *	 The PostgreSQL routines for a timestamp/int/float/numeric formatting,
 *	 inspired by the Oracle TO_CHAR() / TO_DATE() / TO_NUMBER() routines.
 *
 *
 *	 Cache & Memory:
 *	Routines use (itself) internal cache for format pictures.
 *
 *	The cache uses a static buffer and is persistent across transactions.  If
 *	the format-picture is bigger than the cache buffer, the parser is called
 *	always.
 *
 *	 NOTE for Number version:
 *	All in this version is implemented as keywords ( => not used
 *	suffixes), because a format picture is for *one* item (number)
 *	only. It not is as a timestamp version, where each keyword (can)
 *	has suffix.
 *
 *	 NOTE for Timestamp routines:
 *	In this module the POSIX 'struct tm' type is *not* used, but rather
 *	PgSQL type, which has tm_mon based on one (*non* zero) and
 *	year *not* based on 1900, but is used full year number.
 *	Module supports AD / BC / AM / PM.
 *
 *	Supported types for to_char():
 *
 *		Timestamp, Numeric, int4, int8, float4, float8
 *
 *	Supported types for reverse conversion:
 *
 *		Timestamp	- to_timestamp()
 *		Date		- to_date()
 *		Numeric		- to_number()
 *
 *
 *	Karel Zak
 *
 * TODO
 *	- better number building (formatting) / parsing, now it isn't
 *		  ideal code
 *	- use Assert()
 *	- add support for abstime
 *	- add support for roman number to standard number conversion
 *	- add support for number spelling
 *	- add support for string to string formatting (we must be better
 *	  than Oracle :-),
 *		to_char('Hello', 'X X X X X') -> 'H e l l o'
 *
 * -----------------------------------------------------------------------
 */

#ifdef DEBUG_TO_FROM_CHAR
#define DEBUG_elog_output	DEBUG3
#endif

#include "postgres.h"

#include <ctype.h>
#include <unistd.h>
#include <math.h>
#include <float.h>
#include <limits.h>

/*
 * towlower() and friends should be in <wctype.h>, but some pre-C99 systems
 * declare them in <wchar.h>.
 */
#ifdef HAVE_WCHAR_H
#include <wchar.h>
#endif
#ifdef HAVE_WCTYPE_H
#include <wctype.h>
#endif

#include "catalog/pg_collation.h"
#include "mb/pg_wchar.h"
#include "utils/builtins.h"
#include "utils/date.h"
#include "utils/datetime.h"
#include "utils/formatting.h"
#include "utils/int8.h"
#include "utils/numeric.h"
#include "utils/pg_locale.h"

/* ----------
 * Routines type
 * ----------
 */
#define DCH_TYPE		1		/* DATE-TIME version	*/
#define NUM_TYPE		2		/* NUMBER version	*/

/* ----------
 * KeyWord Index (ascii from position 32 (' ') to 126 (~))
 * ----------
 */
#define KeyWord_INDEX_SIZE		('~' - ' ')
#define KeyWord_INDEX_FILTER(_c)	((_c) <= ' ' || (_c) >= '~' ? 0 : 1)

/* ----------
 * Maximal length of one node
 * ----------
 */
#define DCH_MAX_ITEM_SIZ	   12		/* max localized day name		*/
#define NUM_MAX_ITEM_SIZ		8		/* roman number (RN has 15 chars)	*/

/* ----------
 * More is in float.c
 * ----------
 */
#define MAXFLOATWIDTH	60
#define MAXDOUBLEWIDTH	500


/* ----------
 * External (defined in PgSQL datetime.c (timestamp utils))
 * ----------
 */
extern char *months[],			/* month abbreviation	*/
		   *days[];				/* full days		*/

/* ----------
 * Format parser structs
 * ----------
 */
typedef struct
{
	char	   *name;			/* suffix string		*/
	int			len,			/* suffix length		*/
				id,				/* used in node->suffix */
				type;			/* prefix / postfix			*/
} KeySuffix;

/* ----------
 * FromCharDateMode
 * ----------
 *
 * This value is used to nominate one of several distinct (and mutually
 * exclusive) date conventions that a keyword can belong to.
 */
typedef enum
{
	FROM_CHAR_DATE_NONE = 0,	/* Value does not affect date mode. */
	FROM_CHAR_DATE_GREGORIAN,	/* Gregorian (day, month, year) style date */
	FROM_CHAR_DATE_ISOWEEK		/* ISO 8601 week date */
} FromCharDateMode;

typedef struct FormatNode FormatNode;

typedef struct
{
	const char *name;
	int			len;
	int			id;
	bool		is_digit;
	FromCharDateMode date_mode;
} KeyWord;

struct FormatNode
{
	int			type;			/* node type			*/
	const KeyWord *key;			/* if node type is KEYWORD	*/
	char		character;		/* if node type is CHAR		*/
	int			suffix;			/* keyword suffix		*/
};

#define NODE_TYPE_END		1
#define NODE_TYPE_ACTION	2
#define NODE_TYPE_CHAR		3

#define SUFFTYPE_PREFIX		1
#define SUFFTYPE_POSTFIX	2

#define CLOCK_24_HOUR		0
#define CLOCK_12_HOUR		1


/* ----------
 * Full months
 * ----------
 */
static char *months_full[] = {
	"January", "February", "March", "April", "May", "June", "July",
	"August", "September", "October", "November", "December", NULL
};

static char *days_short[] = {
	"Sun", "Mon", "Tue", "Wed", "Thu", "Fri", "Sat", NULL
};

/* ----------
 * AD / BC
 * ----------
 *	There is no 0 AD.  Years go from 1 BC to 1 AD, so we make it
 *	positive and map year == -1 to year zero, and shift all negative
 *	years up one.  For interval years, we just return the year.
 */
#define ADJUST_YEAR(year, is_interval)	((is_interval) ? (year) : ((year) <= 0 ? -((year) - 1) : (year)))

#define A_D_STR		"A.D."
#define a_d_STR		"a.d."
#define AD_STR		"AD"
#define ad_STR		"ad"

#define B_C_STR		"B.C."
#define b_c_STR		"b.c."
#define BC_STR		"BC"
#define bc_STR		"bc"

/*
 * AD / BC strings for seq_search.
 *
 * These are given in two variants, a long form with periods and a standard
 * form without.
 *
 * The array is laid out such that matches for AD have an even index, and
 * matches for BC have an odd index.  So the boolean value for BC is given by
 * taking the array index of the match, modulo 2.
 */
static char *adbc_strings[] = {ad_STR, bc_STR, AD_STR, BC_STR, NULL};
static char *adbc_strings_long[] = {a_d_STR, b_c_STR, A_D_STR, B_C_STR, NULL};

/* ----------
 * AM / PM
 * ----------
 */
#define A_M_STR		"A.M."
#define a_m_STR		"a.m."
#define AM_STR		"AM"
#define am_STR		"am"

#define P_M_STR		"P.M."
#define p_m_STR		"p.m."
#define PM_STR		"PM"
#define pm_STR		"pm"

/*
 * AM / PM strings for seq_search.
 *
 * These are given in two variants, a long form with periods and a standard
 * form without.
 *
 * The array is laid out such that matches for AM have an even index, and
 * matches for PM have an odd index.  So the boolean value for PM is given by
 * taking the array index of the match, modulo 2.
 */
static char *ampm_strings[] = {am_STR, pm_STR, AM_STR, PM_STR, NULL};
static char *ampm_strings_long[] = {a_m_STR, p_m_STR, A_M_STR, P_M_STR, NULL};

/* ----------
 * Months in roman-numeral
 * (Must be in reverse order for seq_search (in FROM_CHAR), because
 *	'VIII' must have higher precedence than 'V')
 * ----------
 */
static char *rm_months_upper[] =
{"XII", "XI", "X", "IX", "VIII", "VII", "VI", "V", "IV", "III", "II", "I", NULL};

static char *rm_months_lower[] =
{"xii", "xi", "x", "ix", "viii", "vii", "vi", "v", "iv", "iii", "ii", "i", NULL};

/* ----------
 * Roman numbers
 * ----------
 */
static char *rm1[] = {"I", "II", "III", "IV", "V", "VI", "VII", "VIII", "IX", NULL};
static char *rm10[] = {"X", "XX", "XXX", "XL", "L", "LX", "LXX", "LXXX", "XC", NULL};
static char *rm100[] = {"C", "CC", "CCC", "CD", "D", "DC", "DCC", "DCCC", "CM", NULL};

/* ----------
 * Ordinal postfixes
 * ----------
 */
static char *numTH[] = {"ST", "ND", "RD", "TH", NULL};
static char *numth[] = {"st", "nd", "rd", "th", NULL};

/* ----------
 * Flags & Options:
 * ----------
 */
#define ONE_UPPER		1		/* Name */
#define ALL_UPPER		2		/* NAME */
#define ALL_LOWER		3		/* name */

#define FULL_SIZ		0

#define MAX_MONTH_LEN	9
#define MAX_MON_LEN		3
#define MAX_DAY_LEN		9
#define MAX_DY_LEN		3
#define MAX_RM_LEN		4

#define TH_UPPER		1
#define TH_LOWER		2

/* ----------
 * Number description struct
 * ----------
 */
typedef struct
{
	int			pre,			/* (count) numbers before decimal */
				post,			/* (count) numbers after decimal  */
				lsign,			/* want locales sign		  */
				flag,			/* number parameters		  */
				pre_lsign_num,	/* tmp value for lsign		  */
				multi,			/* multiplier for 'V'		  */
				zero_start,		/* position of first zero	  */
				zero_end,		/* position of last zero	  */
				need_locale;	/* needs it locale		  */
} NUMDesc;

/* ----------
 * Flags for NUMBER version
 * ----------
 */
#define NUM_F_DECIMAL		(1 << 1)
#define NUM_F_LDECIMAL		(1 << 2)
#define NUM_F_ZERO			(1 << 3)
#define NUM_F_BLANK			(1 << 4)
#define NUM_F_FILLMODE		(1 << 5)
#define NUM_F_LSIGN			(1 << 6)
#define NUM_F_BRACKET		(1 << 7)
#define NUM_F_MINUS			(1 << 8)
#define NUM_F_PLUS			(1 << 9)
#define NUM_F_ROMAN			(1 << 10)
#define NUM_F_MULTI			(1 << 11)
#define NUM_F_PLUS_POST		(1 << 12)
#define NUM_F_MINUS_POST	(1 << 13)
#define NUM_F_EEEE			(1 << 14)

#define NUM_LSIGN_PRE	(-1)
#define NUM_LSIGN_POST	1
#define NUM_LSIGN_NONE	0

/* ----------
 * Tests
 * ----------
 */
#define IS_DECIMAL(_f)	((_f)->flag & NUM_F_DECIMAL)
#define IS_LDECIMAL(_f) ((_f)->flag & NUM_F_LDECIMAL)
#define IS_ZERO(_f) ((_f)->flag & NUM_F_ZERO)
#define IS_BLANK(_f)	((_f)->flag & NUM_F_BLANK)
#define IS_FILLMODE(_f) ((_f)->flag & NUM_F_FILLMODE)
#define IS_BRACKET(_f)	((_f)->flag & NUM_F_BRACKET)
#define IS_MINUS(_f)	((_f)->flag & NUM_F_MINUS)
#define IS_LSIGN(_f)	((_f)->flag & NUM_F_LSIGN)
#define IS_PLUS(_f) ((_f)->flag & NUM_F_PLUS)
#define IS_ROMAN(_f)	((_f)->flag & NUM_F_ROMAN)
#define IS_MULTI(_f)	((_f)->flag & NUM_F_MULTI)
#define IS_EEEE(_f)		((_f)->flag & NUM_F_EEEE)

/* ----------
 * Format picture cache
 *	(cache size:
 *		Number part = NUM_CACHE_SIZE * NUM_CACHE_FIELDS
 *		Date-time part	= DCH_CACHE_SIZE * DCH_CACHE_FIELDS
 *	)
 * ----------
 */
#define NUM_CACHE_SIZE		64
#define NUM_CACHE_FIELDS	16
#define DCH_CACHE_SIZE		128
#define DCH_CACHE_FIELDS	16

typedef struct
{
	FormatNode	format[DCH_CACHE_SIZE + 1];
	char		str[DCH_CACHE_SIZE + 1];
	int			age;
} DCHCacheEntry;

typedef struct
{
	FormatNode	format[NUM_CACHE_SIZE + 1];
	char		str[NUM_CACHE_SIZE + 1];
	int			age;
	NUMDesc		Num;
} NUMCacheEntry;

/* global cache for --- date/time part */
static DCHCacheEntry DCHCache[DCH_CACHE_FIELDS + 1];

static int	n_DCHCache = 0;		/* number of entries */
static int	DCHCounter = 0;

/* global cache for --- number part */
static NUMCacheEntry NUMCache[NUM_CACHE_FIELDS + 1];

static int	n_NUMCache = 0;		/* number of entries */
static int	NUMCounter = 0;
static NUMCacheEntry *last_NUMCacheEntry = NUMCache + 0;

/* ----------
 * For char->date/time conversion
 * ----------
 */
typedef struct
{
	FromCharDateMode mode;
	int			hh,
				pm,
				mi,
				ss,
				ssss,
				d,
				dd,
				ddd,
				mm,
				ms,
				year,
				bc,
				ww,
				w,
				cc,
				j,
				us,
				yysz,			/* is it YY or YYYY ? */
				clock;			/* 12 or 24 hour clock? */
} TmFromChar;

#define ZERO_tmfc(_X) memset(_X, 0, sizeof(TmFromChar))

/* ----------
 * Debug
 * ----------
 */
#ifdef DEBUG_TO_FROM_CHAR
#define DEBUG_TMFC(_X) \
		elog(DEBUG_elog_output, "TMFC:\nmode %d\nhh %d\npm %d\nmi %d\nss %d\nssss %d\nd %d\ndd %d\nddd %d\nmm %d\nms: %d\nyear %d\nbc %d\nww %d\nw %d\ncc %d\nj %d\nus: %d\nyysz: %d\nclock: %d", \
			(_X)->mode, (_X)->hh, (_X)->pm, (_X)->mi, (_X)->ss, (_X)->ssss, \
			(_X)->d, (_X)->dd, (_X)->ddd, (_X)->mm, (_X)->ms, (_X)->year, \
			(_X)->bc, (_X)->ww, (_X)->w, (_X)->cc, (_X)->j, (_X)->us, \
			(_X)->yysz, (_X)->clock);
#define DEBUG_TM(_X) \
		elog(DEBUG_elog_output, "TM:\nsec %d\nyear %d\nmin %d\nwday %d\nhour %d\nyday %d\nmday %d\nnisdst %d\nmon %d\n",\
			(_X)->tm_sec, (_X)->tm_year,\
			(_X)->tm_min, (_X)->tm_wday, (_X)->tm_hour, (_X)->tm_yday,\
			(_X)->tm_mday, (_X)->tm_isdst, (_X)->tm_mon)
#else
#define DEBUG_TMFC(_X)
#define DEBUG_TM(_X)
#endif

/* ----------
 * Datetime to char conversion
 * ----------
 */
typedef struct TmToChar
{
	struct pg_tm tm;			/* classic 'tm' struct */
	fsec_t		fsec;			/* fractional seconds */
	const char *tzn;			/* timezone */
} TmToChar;

#define tmtcTm(_X)	(&(_X)->tm)
#define tmtcTzn(_X) ((_X)->tzn)
#define tmtcFsec(_X)	((_X)->fsec)

#define ZERO_tm(_X) \
do {	\
	(_X)->tm_sec  = (_X)->tm_year = (_X)->tm_min = (_X)->tm_wday = \
	(_X)->tm_hour = (_X)->tm_yday = (_X)->tm_isdst = 0; \
	(_X)->tm_mday = (_X)->tm_mon  = 1; \
} while(0)

#define ZERO_tmtc(_X) \
do { \
	ZERO_tm( tmtcTm(_X) ); \
	tmtcFsec(_X) = 0; \
	tmtcTzn(_X) = NULL; \
} while(0)

/*
 *	to_char(time) appears to to_char() as an interval, so this check
 *	is really for interval and time data types.
 */
#define INVALID_FOR_INTERVAL  \
do { \
	if (is_interval) \
		ereport(ERROR, \
				(errcode(ERRCODE_INVALID_DATETIME_FORMAT), \
				 errmsg("invalid format specification for an interval value"), \
				 errhint("Intervals are not tied to specific calendar dates."))); \
} while(0)

/*****************************************************************************
 *			KeyWord definitions
 *****************************************************************************/

/* ----------
 * Suffixes:
 * ----------
 */
#define DCH_S_FM	0x01
#define DCH_S_TH	0x02
#define DCH_S_th	0x04
#define DCH_S_SP	0x08
#define DCH_S_TM	0x10

/* ----------
 * Suffix tests
 * ----------
 */
#define S_THth(_s)	((((_s) & DCH_S_TH) || ((_s) & DCH_S_th)) ? 1 : 0)
#define S_TH(_s)	(((_s) & DCH_S_TH) ? 1 : 0)
#define S_th(_s)	(((_s) & DCH_S_th) ? 1 : 0)
#define S_TH_TYPE(_s)	(((_s) & DCH_S_TH) ? TH_UPPER : TH_LOWER)

/* Oracle toggles FM behavior, we don't; see docs. */
#define S_FM(_s)	(((_s) & DCH_S_FM) ? 1 : 0)
#define S_SP(_s)	(((_s) & DCH_S_SP) ? 1 : 0)
#define S_TM(_s)	(((_s) & DCH_S_TM) ? 1 : 0)

/* ----------
 * Suffixes definition for DATE-TIME TO/FROM CHAR
 * ----------
 */
#define TM_SUFFIX_LEN	2

static KeySuffix DCH_suff[] = {
	{"FM", 2, DCH_S_FM, SUFFTYPE_PREFIX},
	{"fm", 2, DCH_S_FM, SUFFTYPE_PREFIX},
	{"TM", TM_SUFFIX_LEN, DCH_S_TM, SUFFTYPE_PREFIX},
	{"tm", 2, DCH_S_TM, SUFFTYPE_PREFIX},
	{"TH", 2, DCH_S_TH, SUFFTYPE_POSTFIX},
	{"th", 2, DCH_S_th, SUFFTYPE_POSTFIX},
	{"SP", 2, DCH_S_SP, SUFFTYPE_POSTFIX},
	/* last */
	{NULL, 0, 0, 0}
};

/* ----------
 * Format-pictures (KeyWord).
 *
 * The KeyWord field; alphabetic sorted, *BUT* strings alike is sorted
 *		  complicated -to-> easy:
 *
 *	(example: "DDD","DD","Day","D" )
 *
 * (this specific sort needs the algorithm for sequential search for strings,
 * which not has exact end; -> How keyword is in "HH12blabla" ? - "HH"
 * or "HH12"? You must first try "HH12", because "HH" is in string, but
 * it is not good.
 *
 * (!)
 *	 - Position for the keyword is similar as position in the enum DCH/NUM_poz.
 * (!)
 *
 * For fast search is used the 'int index[]', index is ascii table from position
 * 32 (' ') to 126 (~), in this index is DCH_ / NUM_ enums for each ASCII
 * position or -1 if char is not used in the KeyWord. Search example for
 * string "MM":
 *	1)	see in index to index['M' - 32],
 *	2)	take keywords position (enum DCH_MI) from index
 *	3)	run sequential search in keywords[] from this position
 *
 * ----------
 */

typedef enum
{
	DCH_A_D,
	DCH_A_M,
	DCH_AD,
	DCH_AM,
	DCH_B_C,
	DCH_BC,
	DCH_CC,
	DCH_DAY,
	DCH_DDD,
	DCH_DD,
	DCH_DY,
	DCH_Day,
	DCH_Dy,
	DCH_D,
	DCH_FX,						/* global suffix */
	DCH_HH24,
	DCH_HH12,
	DCH_HH,
	DCH_IDDD,
	DCH_ID,
	DCH_IW,
	DCH_IYYY,
	DCH_IYY,
	DCH_IY,
	DCH_I,
	DCH_J,
	DCH_MI,
	DCH_MM,
	DCH_MONTH,
	DCH_MON,
	DCH_MS,
	DCH_Month,
	DCH_Mon,
	DCH_P_M,
	DCH_PM,
	DCH_Q,
	DCH_RM,
	DCH_SSSS,
	DCH_SS,
	DCH_TZ,
	DCH_US,
	DCH_WW,
	DCH_W,
	DCH_Y_YYY,
	DCH_YYYY,
	DCH_YYY,
	DCH_YY,
	DCH_Y,
	DCH_a_d,
	DCH_a_m,
	DCH_ad,
	DCH_am,
	DCH_b_c,
	DCH_bc,
	DCH_cc,
	DCH_day,
	DCH_ddd,
	DCH_dd,
	DCH_dy,
	DCH_d,
	DCH_fx,
	DCH_hh24,
	DCH_hh12,
	DCH_hh,
	DCH_iddd,
	DCH_id,
	DCH_iw,
	DCH_iyyy,
	DCH_iyy,
	DCH_iy,
	DCH_i,
	DCH_j,
	DCH_mi,
	DCH_mm,
	DCH_month,
	DCH_mon,
	DCH_ms,
	DCH_p_m,
	DCH_pm,
	DCH_q,
	DCH_rm,
	DCH_ssss,
	DCH_ss,
	DCH_tz,
	DCH_us,
	DCH_ww,
	DCH_w,
	DCH_y_yyy,
	DCH_yyyy,
	DCH_yyy,
	DCH_yy,
	DCH_y,

	/* last */
	_DCH_last_
}	DCH_poz;

typedef enum
{
	NUM_COMMA,
	NUM_DEC,
	NUM_0,
	NUM_9,
	NUM_B,
	NUM_C,
	NUM_D,
	NUM_E,
	NUM_FM,
	NUM_G,
	NUM_L,
	NUM_MI,
	NUM_PL,
	NUM_PR,
	NUM_RN,
	NUM_SG,
	NUM_SP,
	NUM_S,
	NUM_TH,
	NUM_V,
	NUM_b,
	NUM_c,
	NUM_d,
	NUM_e,
	NUM_fm,
	NUM_g,
	NUM_l,
	NUM_mi,
	NUM_pl,
	NUM_pr,
	NUM_rn,
	NUM_sg,
	NUM_sp,
	NUM_s,
	NUM_th,
	NUM_v,

	/* last */
	_NUM_last_
}	NUM_poz;

/* ----------
 * KeyWords for DATE-TIME version
 * ----------
 */
static const KeyWord DCH_keywords[] = {
/*	name, len, id, is_digit, date_mode */
	{"A.D.", 4, DCH_A_D, FALSE, FROM_CHAR_DATE_NONE},	/* A */
	{"A.M.", 4, DCH_A_M, FALSE, FROM_CHAR_DATE_NONE},
	{"AD", 2, DCH_AD, FALSE, FROM_CHAR_DATE_NONE},
	{"AM", 2, DCH_AM, FALSE, FROM_CHAR_DATE_NONE},
	{"B.C.", 4, DCH_B_C, FALSE, FROM_CHAR_DATE_NONE},	/* B */
	{"BC", 2, DCH_BC, FALSE, FROM_CHAR_DATE_NONE},
	{"CC", 2, DCH_CC, TRUE, FROM_CHAR_DATE_NONE},		/* C */
	{"DAY", 3, DCH_DAY, FALSE, FROM_CHAR_DATE_NONE},	/* D */
	{"DDD", 3, DCH_DDD, TRUE, FROM_CHAR_DATE_GREGORIAN},
	{"DD", 2, DCH_DD, TRUE, FROM_CHAR_DATE_GREGORIAN},
	{"DY", 2, DCH_DY, FALSE, FROM_CHAR_DATE_NONE},
	{"Day", 3, DCH_Day, FALSE, FROM_CHAR_DATE_NONE},
	{"Dy", 2, DCH_Dy, FALSE, FROM_CHAR_DATE_NONE},
	{"D", 1, DCH_D, TRUE, FROM_CHAR_DATE_GREGORIAN},
	{"FX", 2, DCH_FX, FALSE, FROM_CHAR_DATE_NONE},		/* F */
	{"HH24", 4, DCH_HH24, TRUE, FROM_CHAR_DATE_NONE},	/* H */
	{"HH12", 4, DCH_HH12, TRUE, FROM_CHAR_DATE_NONE},
	{"HH", 2, DCH_HH, TRUE, FROM_CHAR_DATE_NONE},
	{"IDDD", 4, DCH_IDDD, TRUE, FROM_CHAR_DATE_ISOWEEK},		/* I */
	{"ID", 2, DCH_ID, TRUE, FROM_CHAR_DATE_ISOWEEK},
	{"IW", 2, DCH_IW, TRUE, FROM_CHAR_DATE_ISOWEEK},
	{"IYYY", 4, DCH_IYYY, TRUE, FROM_CHAR_DATE_ISOWEEK},
	{"IYY", 3, DCH_IYY, TRUE, FROM_CHAR_DATE_ISOWEEK},
	{"IY", 2, DCH_IY, TRUE, FROM_CHAR_DATE_ISOWEEK},
	{"I", 1, DCH_I, TRUE, FROM_CHAR_DATE_ISOWEEK},
	{"J", 1, DCH_J, TRUE, FROM_CHAR_DATE_NONE}, /* J */
	{"MI", 2, DCH_MI, TRUE, FROM_CHAR_DATE_NONE},		/* M */
	{"MM", 2, DCH_MM, TRUE, FROM_CHAR_DATE_GREGORIAN},
	{"MONTH", 5, DCH_MONTH, FALSE, FROM_CHAR_DATE_GREGORIAN},
	{"MON", 3, DCH_MON, FALSE, FROM_CHAR_DATE_GREGORIAN},
	{"MS", 2, DCH_MS, TRUE, FROM_CHAR_DATE_NONE},
	{"Month", 5, DCH_Month, FALSE, FROM_CHAR_DATE_GREGORIAN},
	{"Mon", 3, DCH_Mon, FALSE, FROM_CHAR_DATE_GREGORIAN},
	{"P.M.", 4, DCH_P_M, FALSE, FROM_CHAR_DATE_NONE},	/* P */
	{"PM", 2, DCH_PM, FALSE, FROM_CHAR_DATE_NONE},
	{"Q", 1, DCH_Q, TRUE, FROM_CHAR_DATE_NONE}, /* Q */
	{"RM", 2, DCH_RM, FALSE, FROM_CHAR_DATE_GREGORIAN}, /* R */
	{"SSSS", 4, DCH_SSSS, TRUE, FROM_CHAR_DATE_NONE},	/* S */
	{"SS", 2, DCH_SS, TRUE, FROM_CHAR_DATE_NONE},
	{"TZ", 2, DCH_TZ, FALSE, FROM_CHAR_DATE_NONE},		/* T */
	{"US", 2, DCH_US, TRUE, FROM_CHAR_DATE_NONE},		/* U */
	{"WW", 2, DCH_WW, TRUE, FROM_CHAR_DATE_GREGORIAN},	/* W */
	{"W", 1, DCH_W, TRUE, FROM_CHAR_DATE_GREGORIAN},
	{"Y,YYY", 5, DCH_Y_YYY, TRUE, FROM_CHAR_DATE_GREGORIAN},	/* Y */
	{"YYYY", 4, DCH_YYYY, TRUE, FROM_CHAR_DATE_GREGORIAN},
	{"YYY", 3, DCH_YYY, TRUE, FROM_CHAR_DATE_GREGORIAN},
	{"YY", 2, DCH_YY, TRUE, FROM_CHAR_DATE_GREGORIAN},
	{"Y", 1, DCH_Y, TRUE, FROM_CHAR_DATE_GREGORIAN},
	{"a.d.", 4, DCH_a_d, FALSE, FROM_CHAR_DATE_NONE},	/* a */
	{"a.m.", 4, DCH_a_m, FALSE, FROM_CHAR_DATE_NONE},
	{"ad", 2, DCH_ad, FALSE, FROM_CHAR_DATE_NONE},
	{"am", 2, DCH_am, FALSE, FROM_CHAR_DATE_NONE},
	{"b.c.", 4, DCH_b_c, FALSE, FROM_CHAR_DATE_NONE},	/* b */
	{"bc", 2, DCH_bc, FALSE, FROM_CHAR_DATE_NONE},
	{"cc", 2, DCH_CC, TRUE, FROM_CHAR_DATE_NONE},		/* c */
	{"day", 3, DCH_day, FALSE, FROM_CHAR_DATE_NONE},	/* d */
	{"ddd", 3, DCH_DDD, TRUE, FROM_CHAR_DATE_GREGORIAN},
	{"dd", 2, DCH_DD, TRUE, FROM_CHAR_DATE_GREGORIAN},
	{"dy", 2, DCH_dy, FALSE, FROM_CHAR_DATE_NONE},
	{"d", 1, DCH_D, TRUE, FROM_CHAR_DATE_GREGORIAN},
	{"fx", 2, DCH_FX, FALSE, FROM_CHAR_DATE_NONE},		/* f */
	{"hh24", 4, DCH_HH24, TRUE, FROM_CHAR_DATE_NONE},	/* h */
	{"hh12", 4, DCH_HH12, TRUE, FROM_CHAR_DATE_NONE},
	{"hh", 2, DCH_HH, TRUE, FROM_CHAR_DATE_NONE},
	{"iddd", 4, DCH_IDDD, TRUE, FROM_CHAR_DATE_ISOWEEK},		/* i */
	{"id", 2, DCH_ID, TRUE, FROM_CHAR_DATE_ISOWEEK},
	{"iw", 2, DCH_IW, TRUE, FROM_CHAR_DATE_ISOWEEK},
	{"iyyy", 4, DCH_IYYY, TRUE, FROM_CHAR_DATE_ISOWEEK},
	{"iyy", 3, DCH_IYY, TRUE, FROM_CHAR_DATE_ISOWEEK},
	{"iy", 2, DCH_IY, TRUE, FROM_CHAR_DATE_ISOWEEK},
	{"i", 1, DCH_I, TRUE, FROM_CHAR_DATE_ISOWEEK},
	{"j", 1, DCH_J, TRUE, FROM_CHAR_DATE_NONE}, /* j */
	{"mi", 2, DCH_MI, TRUE, FROM_CHAR_DATE_NONE},		/* m */
	{"mm", 2, DCH_MM, TRUE, FROM_CHAR_DATE_GREGORIAN},
	{"month", 5, DCH_month, FALSE, FROM_CHAR_DATE_GREGORIAN},
	{"mon", 3, DCH_mon, FALSE, FROM_CHAR_DATE_GREGORIAN},
	{"ms", 2, DCH_MS, TRUE, FROM_CHAR_DATE_NONE},
	{"p.m.", 4, DCH_p_m, FALSE, FROM_CHAR_DATE_NONE},	/* p */
	{"pm", 2, DCH_pm, FALSE, FROM_CHAR_DATE_NONE},
	{"q", 1, DCH_Q, TRUE, FROM_CHAR_DATE_NONE}, /* q */
	{"rm", 2, DCH_rm, FALSE, FROM_CHAR_DATE_GREGORIAN}, /* r */
	{"ssss", 4, DCH_SSSS, TRUE, FROM_CHAR_DATE_NONE},	/* s */
	{"ss", 2, DCH_SS, TRUE, FROM_CHAR_DATE_NONE},
	{"tz", 2, DCH_tz, FALSE, FROM_CHAR_DATE_NONE},		/* t */
	{"us", 2, DCH_US, TRUE, FROM_CHAR_DATE_NONE},		/* u */
	{"ww", 2, DCH_WW, TRUE, FROM_CHAR_DATE_GREGORIAN},	/* w */
	{"w", 1, DCH_W, TRUE, FROM_CHAR_DATE_GREGORIAN},
	{"y,yyy", 5, DCH_Y_YYY, TRUE, FROM_CHAR_DATE_GREGORIAN},	/* y */
	{"yyyy", 4, DCH_YYYY, TRUE, FROM_CHAR_DATE_GREGORIAN},
	{"yyy", 3, DCH_YYY, TRUE, FROM_CHAR_DATE_GREGORIAN},
	{"yy", 2, DCH_YY, TRUE, FROM_CHAR_DATE_GREGORIAN},
	{"y", 1, DCH_Y, TRUE, FROM_CHAR_DATE_GREGORIAN},

	/* last */
	{NULL, 0, 0, 0, 0}
};

/* ----------
 * KeyWords for NUMBER version
 *
 * The is_digit and date_mode fields are not relevant here.
 * ----------
 */
static const KeyWord NUM_keywords[] = {
/*	name, len, id			is in Index */
	{",", 1, NUM_COMMA},		/* , */
	{".", 1, NUM_DEC},			/* . */
	{"0", 1, NUM_0},			/* 0 */
	{"9", 1, NUM_9},			/* 9 */
	{"B", 1, NUM_B},			/* B */
	{"C", 1, NUM_C},			/* C */
	{"D", 1, NUM_D},			/* D */
	{"EEEE", 4, NUM_E},			/* E */
	{"FM", 2, NUM_FM},			/* F */
	{"G", 1, NUM_G},			/* G */
	{"L", 1, NUM_L},			/* L */
	{"MI", 2, NUM_MI},			/* M */
	{"PL", 2, NUM_PL},			/* P */
	{"PR", 2, NUM_PR},
	{"RN", 2, NUM_RN},			/* R */
	{"SG", 2, NUM_SG},			/* S */
	{"SP", 2, NUM_SP},
	{"S", 1, NUM_S},
	{"TH", 2, NUM_TH},			/* T */
	{"V", 1, NUM_V},			/* V */
	{"b", 1, NUM_B},			/* b */
	{"c", 1, NUM_C},			/* c */
	{"d", 1, NUM_D},			/* d */
	{"eeee", 4, NUM_E},			/* e */
	{"fm", 2, NUM_FM},			/* f */
	{"g", 1, NUM_G},			/* g */
	{"l", 1, NUM_L},			/* l */
	{"mi", 2, NUM_MI},			/* m */
	{"pl", 2, NUM_PL},			/* p */
	{"pr", 2, NUM_PR},
	{"rn", 2, NUM_rn},			/* r */
	{"sg", 2, NUM_SG},			/* s */
	{"sp", 2, NUM_SP},
	{"s", 1, NUM_S},
	{"th", 2, NUM_th},			/* t */
	{"v", 1, NUM_V},			/* v */

	/* last */
	{NULL, 0, 0}
};


/* ----------
 * KeyWords index for DATE-TIME version
 * ----------
 */
static const int DCH_index[KeyWord_INDEX_SIZE] = {
/*
0	1	2	3	4	5	6	7	8	9
*/
	/*---- first 0..31 chars are skipped ----*/

	-1, -1, -1, -1, -1, -1, -1, -1,
	-1, -1, -1, -1, -1, -1, -1, -1, -1, -1,
	-1, -1, -1, -1, -1, -1, -1, -1, -1, -1,
	-1, -1, -1, -1, -1, DCH_A_D, DCH_B_C, DCH_CC, DCH_DAY, -1,
	DCH_FX, -1, DCH_HH24, DCH_IDDD, DCH_J, -1, -1, DCH_MI, -1, -1,
	DCH_P_M, DCH_Q, DCH_RM, DCH_SSSS, DCH_TZ, DCH_US, -1, DCH_WW, -1, DCH_Y_YYY,
	-1, -1, -1, -1, -1, -1, -1, DCH_a_d, DCH_b_c, DCH_cc,
	DCH_day, -1, DCH_fx, -1, DCH_hh24, DCH_iddd, DCH_j, -1, -1, DCH_mi,
	-1, -1, DCH_p_m, DCH_q, DCH_rm, DCH_ssss, DCH_tz, DCH_us, -1, DCH_ww,
	-1, DCH_y_yyy, -1, -1, -1, -1

	/*---- chars over 126 are skipped ----*/
};

/* ----------
 * KeyWords index for NUMBER version
 * ----------
 */
static const int NUM_index[KeyWord_INDEX_SIZE] = {
/*
0	1	2	3	4	5	6	7	8	9
*/
	/*---- first 0..31 chars are skipped ----*/

	-1, -1, -1, -1, -1, -1, -1, -1,
	-1, -1, -1, -1, NUM_COMMA, -1, NUM_DEC, -1, NUM_0, -1,
	-1, -1, -1, -1, -1, -1, -1, NUM_9, -1, -1,
	-1, -1, -1, -1, -1, -1, NUM_B, NUM_C, NUM_D, NUM_E,
	NUM_FM, NUM_G, -1, -1, -1, -1, NUM_L, NUM_MI, -1, -1,
	NUM_PL, -1, NUM_RN, NUM_SG, NUM_TH, -1, NUM_V, -1, -1, -1,
	-1, -1, -1, -1, -1, -1, -1, -1, NUM_b, NUM_c,
	NUM_d, NUM_e, NUM_fm, NUM_g, -1, -1, -1, -1, NUM_l, NUM_mi,
	-1, -1, NUM_pl, -1, NUM_rn, NUM_sg, NUM_th, -1, NUM_v, -1,
	-1, -1, -1, -1, -1, -1

	/*---- chars over 126 are skipped ----*/
};

/* ----------
 * Number processor struct
 * ----------
 */
typedef struct NUMProc
{
	bool		is_to_char;
	NUMDesc    *Num;			/* number description		*/

	int			sign,			/* '-' or '+'			*/
				sign_wrote,		/* was sign write		*/
				num_count,		/* number of write digits	*/
				num_in,			/* is inside number		*/
				num_curr,		/* current position in number	*/
				num_pre,		/* space before first number	*/

				read_dec,		/* to_number - was read dec. point	*/
				read_post,		/* to_number - number of dec. digit */
				read_pre;		/* to_number - number non-dec. digit */

	char	   *number,			/* string with number	*/
			   *number_p,		/* pointer to current number position */
			   *inout,			/* in / out buffer	*/
			   *inout_p,		/* pointer to current inout position */
			   *last_relevant,	/* last relevant number after decimal point */

			   *L_negative_sign,	/* Locale */
			   *L_positive_sign,
			   *decimal,
			   *L_thousands_sep,
			   *L_currency_symbol;
} NUMProc;


/* ----------
 * Functions
 * ----------
 */
static const KeyWord *index_seq_search(char *str, const KeyWord *kw,
				 const int *index);
static KeySuffix *suff_search(char *str, KeySuffix *suf, int type);
static void NUMDesc_prepare(NUMDesc *num, FormatNode *n, char *func);
static void parse_format(FormatNode *node, char *str, const KeyWord *kw,
			 KeySuffix *suf, const int *index, int ver, NUMDesc *Num,
			 char *func);

static void DCH_to_char(FormatNode *node, bool is_interval,
			TmToChar *in, char *out, Oid collid);
static void DCH_from_char(FormatNode *node, char *in, TmFromChar *out);

#ifdef DEBUG_TO_FROM_CHAR
static void dump_index(const KeyWord *k, const int *index);
static void dump_node(FormatNode *node, int max);
#endif

static char *get_th(char *num, int type);
static char *str_numth(char *dest, char *num, int type);
static int	adjust_partial_year_to_2020(int year);
static int	strspace_len(char *str);
static int	strdigits_len(char *str);
static void from_char_set_mode(TmFromChar *tmfc, const FromCharDateMode mode);
static void from_char_set_int(int *dest, const int value, const FormatNode *node);
static int	from_char_parse_int_len(int *dest, char **src, const int len, FormatNode *node);
static int	from_char_parse_int(int *dest, char **src, FormatNode *node);
static int	seq_search(char *name, char **array, int type, int max, int *len);
static int	from_char_seq_search(int *dest, char **src, char **array, int type, int max, FormatNode *node);
static void do_to_timestamp(text *date_txt, text *fmt,
				struct pg_tm * tm, fsec_t *fsec);
static char *fill_str(char *str, int c, int max);
static FormatNode *NUM_cache(int len, NUMDesc *Num, text *pars_str, bool *shouldFree);
static char *int_to_roman(int number);
static void NUM_prepare_locale(NUMProc *Np);
static char *get_last_relevant_decnum(char *num);
static void NUM_numpart_from_char(NUMProc *Np, int id, int plen);
static void NUM_numpart_to_char(NUMProc *Np, int id);
static char *NUM_processor(FormatNode *node, NUMDesc *Num, char *inout, char *number,
			  int plen, int sign, bool is_to_char, Oid collid);
static DCHCacheEntry *DCH_cache_search(char *str);
static DCHCacheEntry *DCH_cache_getnew(char *str);

static NUMCacheEntry *NUM_cache_search(char *str);
static NUMCacheEntry *NUM_cache_getnew(char *str);
static void NUM_cache_remove(NUMCacheEntry *ent);


/* ----------
 * Fast sequential search, use index for data selection which
 * go to seq. cycle (it is very fast for unwanted strings)
 * (can't be used binary search in format parsing)
 * ----------
 */
static const KeyWord *
index_seq_search(char *str, const KeyWord *kw, const int *index)
{
	int			poz;

	if (!KeyWord_INDEX_FILTER(*str))
		return NULL;

	if ((poz = *(index + (*str - ' '))) > -1)
	{
		const KeyWord *k = kw + poz;

		do
		{
			if (strncmp(str, k->name, k->len) == 0)
				return k;
			k++;
			if (!k->name)
				return NULL;
		} while (*str == *k->name);
	}
	return NULL;
}

static KeySuffix *
suff_search(char *str, KeySuffix *suf, int type)
{
	KeySuffix  *s;

	for (s = suf; s->name != NULL; s++)
	{
		if (s->type != type)
			continue;

		if (strncmp(str, s->name, s->len) == 0)
			return s;
	}
	return NULL;
}

/* ----------
 * Prepare NUMDesc (number description struct) via FormatNode struct
 * ----------
 */
static void
NUMDesc_prepare(NUMDesc *num, FormatNode *n, char *func)
{

	if (n->type != NODE_TYPE_ACTION)
		return;

	/*
	 * In case of an error, we need to remove the numeric from the cache.  Use
	 * a PG_TRY block to ensure that this happens.
	 */
	PG_TRY();
	{
		if (IS_EEEE(num) && n->key->id != NUM_E)
			ereport(ERROR,
					(errcode(ERRCODE_SYNTAX_ERROR),
					 errmsg("\"EEEE\" must be the last pattern used")));

		switch (n->key->id)
		{
			case NUM_9:
				if (IS_BRACKET(num))
					ereport(ERROR,
							(errcode(ERRCODE_SYNTAX_ERROR),
							 errmsg("\"9\" must be ahead of \"PR\"")));
				if (IS_MULTI(num))
				{
					++num->multi;
					break;
				}
				if (IS_DECIMAL(num))
					++num->post;
				else
					++num->pre;
				break;

			case NUM_0:
				if (IS_BRACKET(num))
					ereport(ERROR,
							(errcode(ERRCODE_SYNTAX_ERROR),
							 errmsg("\"0\" must be ahead of \"PR\"")));
				if (!IS_ZERO(num) && !IS_DECIMAL(num))
				{
					num->flag |= NUM_F_ZERO;
					num->zero_start = num->pre + 1;
				}
				if (!IS_DECIMAL(num))
					++num->pre;
				else
					++num->post;

				num->zero_end = num->pre + num->post;
				break;

			case NUM_B:
				if (num->pre == 0 && num->post == 0 && (!IS_ZERO(num)))
					num->flag |= NUM_F_BLANK;
				break;

			case NUM_D:
				num->flag |= NUM_F_LDECIMAL;
				num->need_locale = TRUE;
				/* FALLTHROUGH */
			case NUM_DEC:
				if (IS_DECIMAL(num))
					ereport(ERROR,
							(errcode(ERRCODE_SYNTAX_ERROR),
							 errmsg("multiple decimal points")));
				if (IS_MULTI(num))
					ereport(ERROR,
							(errcode(ERRCODE_SYNTAX_ERROR),
					 errmsg("cannot use \"V\" and decimal point together")));
				num->flag |= NUM_F_DECIMAL;
				break;

			case NUM_FM:
				num->flag |= NUM_F_FILLMODE;
				break;

			case NUM_S:
				if (IS_LSIGN(num))
					ereport(ERROR,
							(errcode(ERRCODE_SYNTAX_ERROR),
							 errmsg("cannot use \"S\" twice")));
				if (IS_PLUS(num) || IS_MINUS(num) || IS_BRACKET(num))
					ereport(ERROR,
							(errcode(ERRCODE_SYNTAX_ERROR),
							 errmsg("cannot use \"S\" and \"PL\"/\"MI\"/\"SG\"/\"PR\" together")));
				if (!IS_DECIMAL(num))
				{
					num->lsign = NUM_LSIGN_PRE;
					num->pre_lsign_num = num->pre;
					num->need_locale = TRUE;
					num->flag |= NUM_F_LSIGN;
				}
				else if (num->lsign == NUM_LSIGN_NONE)
				{
					num->lsign = NUM_LSIGN_POST;
					num->need_locale = TRUE;
					num->flag |= NUM_F_LSIGN;
				}
				break;

			case NUM_MI:
				if (IS_LSIGN(num))
					ereport(ERROR,
							(errcode(ERRCODE_SYNTAX_ERROR),
							 errmsg("cannot use \"S\" and \"MI\" together")));
				num->flag |= NUM_F_MINUS;
				if (IS_DECIMAL(num))
					num->flag |= NUM_F_MINUS_POST;
				break;

			case NUM_PL:
				if (IS_LSIGN(num))
					ereport(ERROR,
							(errcode(ERRCODE_SYNTAX_ERROR),
							 errmsg("cannot use \"S\" and \"PL\" together")));
				num->flag |= NUM_F_PLUS;
				if (IS_DECIMAL(num))
					num->flag |= NUM_F_PLUS_POST;
				break;

			case NUM_SG:
				if (IS_LSIGN(num))
					ereport(ERROR,
							(errcode(ERRCODE_SYNTAX_ERROR),
							 errmsg("cannot use \"S\" and \"SG\" together")));
				num->flag |= NUM_F_MINUS;
				num->flag |= NUM_F_PLUS;
				break;

			case NUM_PR:
				if (IS_LSIGN(num) || IS_PLUS(num) || IS_MINUS(num))
					ereport(ERROR,
							(errcode(ERRCODE_SYNTAX_ERROR),
							 errmsg("cannot use \"PR\" and \"S\"/\"PL\"/\"MI\"/\"SG\" together")));
				num->flag |= NUM_F_BRACKET;
				break;

			case NUM_rn:
			case NUM_RN:
				num->flag |= NUM_F_ROMAN;
				break;

			case NUM_L:
			case NUM_G:
				num->need_locale = TRUE;
				break;

			case NUM_V:
				if (IS_DECIMAL(num))
					ereport(ERROR,
							(errcode(ERRCODE_SYNTAX_ERROR),
					 errmsg("cannot use \"V\" and decimal point together")));
				num->flag |= NUM_F_MULTI;
				break;

			case NUM_E:
				if (IS_EEEE(num))
					ereport(ERROR,
							(errcode(ERRCODE_SYNTAX_ERROR),
							 errmsg("cannot use \"EEEE\" twice")));
				if (IS_BLANK(num) || IS_FILLMODE(num) || IS_LSIGN(num) ||
					IS_BRACKET(num) || IS_MINUS(num) || IS_PLUS(num) ||
					IS_ROMAN(num) || IS_MULTI(num))
					ereport(ERROR,
							(errcode(ERRCODE_SYNTAX_ERROR),
					   errmsg("\"EEEE\" is incompatible with other formats"),
							 errdetail("\"EEEE\" may only be used together with digit and decimal point patterns.")));
				num->flag |= NUM_F_EEEE;
				break;
		}
	}
	PG_CATCH();
	{
		NUM_cache_remove(last_NUMCacheEntry);
		PG_RE_THROW();
	}
	PG_END_TRY();


	return;
}

/* ----------
 * Format parser, search small keywords and keyword's suffixes, and make
 * format-node tree.
 *
 * for DATE-TIME & NUMBER version
 * ----------
 */
static void
parse_format(FormatNode *node, char *str, const KeyWord *kw,
			 KeySuffix *suf, const int *index, int ver, NUMDesc *Num,
			 char *func)
{
	KeySuffix  *s;
	FormatNode *n;
	int			node_set = 0,
				suffix,
				last = 0;

#ifdef DEBUG_TO_FROM_CHAR
	elog(DEBUG_elog_output, "to_char/number(): run parser");
#endif

	n = node;

	while (*str)
	{
		suffix = 0;

		/*
		 * Prefix
		 */
		if (ver == DCH_TYPE && (s = suff_search(str, suf, SUFFTYPE_PREFIX)) != NULL)
		{
			suffix |= s->id;
			if (s->len)
				str += s->len;
		}

		/*
		 * Keyword
		 */
		if (*str && (n->key = index_seq_search(str, kw, index)) != NULL)
		{
			n->type = NODE_TYPE_ACTION;
			n->suffix = 0;
			node_set = 1;
			if (n->key->len)
				str += n->key->len;

			/*
			 * NUM version: Prepare global NUMDesc struct
			 */
			if (ver == NUM_TYPE)
				NUMDesc_prepare(Num, n, func);

			/*
			 * Postfix
			 */
			if (ver == DCH_TYPE && *str && (s = suff_search(str, suf, SUFFTYPE_POSTFIX)) != NULL)
			{
				suffix |= s->id;
				if (s->len)
					str += s->len;
			}
		}
		else if (*str)
		{
			/*
			 * Special characters '\' and '"'
			 */
			if (*str == '"' && last != '\\')
			{
				int			x = 0;

				while (*(++str))
				{
					if (*str == '"' && x != '\\')
					{
						str++;
						break;
					}
					else if (*str == '\\' && x != '\\')
					{
						x = '\\';
						continue;
					}
					n->type = NODE_TYPE_CHAR;
					n->character = *str;
					n->key = NULL;
					n->suffix = 0;
					++n;
					x = *str;
				}
				node_set = 0;
				suffix = 0;
				last = 0;
			}
			else if (*str && *str == '\\' && last != '\\' && *(str + 1) == '"')
			{
				last = *str;
				str++;
			}
			else if (*str)
			{
				n->type = NODE_TYPE_CHAR;
				n->character = *str;
				n->key = NULL;
				node_set = 1;
				last = 0;
				str++;
			}
		}

		/* end */
		if (node_set)
		{
			if (n->type == NODE_TYPE_ACTION)
				n->suffix = suffix;
			++n;

			n->suffix = 0;
			node_set = 0;
		}
	}

	n->type = NODE_TYPE_END;
	n->suffix = 0;
	return;
}

/* ----------
 * DEBUG: Dump the FormatNode Tree (debug)
 * ----------
 */
#ifdef DEBUG_TO_FROM_CHAR

#define DUMP_THth(_suf) (S_TH(_suf) ? "TH" : (S_th(_suf) ? "th" : " "))
#define DUMP_FM(_suf)	(S_FM(_suf) ? "FM" : " ")

static void
dump_node(FormatNode *node, int max)
{
	FormatNode *n;
	int			a;

	elog(DEBUG_elog_output, "to_from-char(): DUMP FORMAT");

	for (a = 0, n = node; a <= max; n++, a++)
	{
		if (n->type == NODE_TYPE_ACTION)
			elog(DEBUG_elog_output, "%d:\t NODE_TYPE_ACTION '%s'\t(%s,%s)",
				 a, n->key->name, DUMP_THth(n->suffix), DUMP_FM(n->suffix));
		else if (n->type == NODE_TYPE_CHAR)
			elog(DEBUG_elog_output, "%d:\t NODE_TYPE_CHAR '%c'", a, n->character);
		else if (n->type == NODE_TYPE_END)
		{
			elog(DEBUG_elog_output, "%d:\t NODE_TYPE_END", a);
			return;
		}
		else
			elog(DEBUG_elog_output, "%d:\t unknown NODE!", a);
	}
}
#endif   /* DEBUG */

/*****************************************************************************
 *			Private utils
 *****************************************************************************/

/* ----------
 * Return ST/ND/RD/TH for simple (1..9) numbers
 * type --> 0 upper, 1 lower
 * ----------
 */
static char *
get_th(char *num, int type)
{
	int			len = strlen(num),
				last,
				seclast;

	last = *(num + (len - 1));
	if (!isdigit((unsigned char) last))
		ereport(ERROR,
				(errcode(ERRCODE_INVALID_TEXT_REPRESENTATION),
				 errmsg("\"%s\" is not a number", num)));

	/*
	 * All "teens" (<x>1[0-9]) get 'TH/th', while <x>[02-9][123] still get
	 * 'ST/st', 'ND/nd', 'RD/rd', respectively
	 */
	if ((len > 1) && ((seclast = num[len - 2]) == '1'))
		last = 0;

	switch (last)
	{
		case '1':
			if (type == TH_UPPER)
				return numTH[0];
			return numth[0];
		case '2':
			if (type == TH_UPPER)
				return numTH[1];
			return numth[1];
		case '3':
			if (type == TH_UPPER)
				return numTH[2];
			return numth[2];
		default:
			if (type == TH_UPPER)
				return numTH[3];
			return numth[3];
	}
	return NULL;
}

/* ----------
 * Convert string-number to ordinal string-number
 * type --> 0 upper, 1 lower
 * ----------
 */
static char *
str_numth(char *dest, char *num, int type)
{
	if (dest != num)
		strcpy(dest, num);
	strcat(dest, get_th(num, type));
	return dest;
}

/*****************************************************************************
 *			upper/lower/initcap functions
 *****************************************************************************/

/*
 * If the system provides the needed functions for wide-character manipulation
 * (which are all standardized by C99), then we implement upper/lower/initcap
 * using wide-character functions, if necessary.  Otherwise we use the
 * traditional <ctype.h> functions, which of course will not work as desired
 * in multibyte character sets.  Note that in either case we are effectively
 * assuming that the database character encoding matches the encoding implied
 * by LC_CTYPE.
 *
 * If the system provides locale_t and associated functions (which are
 * standardized by Open Group's XBD), we can support collations that are
 * neither default nor C.  The code is written to handle both combinations
 * of have-wide-characters and have-locale_t, though it's rather unlikely
 * a platform would have the latter without the former.
 */

/*
 * collation-aware, wide-character-aware lower function
 *
 * We pass the number of bytes so we can pass varlena and char*
 * to this function.  The result is a palloc'd, null-terminated string.
 */
char *
str_tolower(const char *buff, size_t nbytes, Oid collid)
{
	char	   *result;

	if (!buff)
		return NULL;

	/* C/POSIX collations use this path regardless of database encoding */
	if (lc_ctype_is_c(collid))
	{
		char	   *p;

		result = pnstrdup(buff, nbytes);

		for (p = result; *p; p++)
			*p = pg_ascii_tolower((unsigned char) *p);
	}
#ifdef USE_WIDE_UPPER_LOWER
	else if (pg_database_encoding_max_length() > 1)
	{
		pg_locale_t mylocale = 0;
		wchar_t    *workspace;
		size_t		curr_char;
		size_t		result_size;

		if (collid != DEFAULT_COLLATION_OID)
		{
			if (!OidIsValid(collid))
			{
				/*
				 * This typically means that the parser could not resolve a
				 * conflict of implicit collations, so report it that way.
				 */
				ereport(ERROR,
						(errcode(ERRCODE_INDETERMINATE_COLLATION),
						 errmsg("could not determine which collation to use for lower() function"),
						 errhint("Use the COLLATE clause to set the collation explicitly.")));
			}
			mylocale = pg_newlocale_from_collation(collid);
		}

		/* Overflow paranoia */
		if ((nbytes + 1) > (INT_MAX / sizeof(wchar_t)))
			ereport(ERROR,
					(errcode(ERRCODE_OUT_OF_MEMORY),
					 errmsg("out of memory")));

		/* Output workspace cannot have more codes than input bytes */
		workspace = (wchar_t *) palloc((nbytes + 1) * sizeof(wchar_t));

		char2wchar(workspace, nbytes + 1, buff, nbytes, mylocale);

		for (curr_char = 0; workspace[curr_char] != 0; curr_char++)
		{
#ifdef HAVE_LOCALE_T
			if (mylocale)
				workspace[curr_char] = towlower_l(workspace[curr_char], mylocale);
			else
#endif
				workspace[curr_char] = towlower(workspace[curr_char]);
		}

		/* Make result large enough; case change might change number of bytes */
		result_size = curr_char * pg_database_encoding_max_length() + 1;
		result = palloc(result_size);

		wchar2char(result, workspace, result_size, mylocale);
		pfree(workspace);
	}
#endif   /* USE_WIDE_UPPER_LOWER */
	else
	{
#ifdef HAVE_LOCALE_T
		pg_locale_t mylocale = 0;
#endif
		char	   *p;

		if (collid != DEFAULT_COLLATION_OID)
		{
			if (!OidIsValid(collid))
			{
				/*
				 * This typically means that the parser could not resolve a
				 * conflict of implicit collations, so report it that way.
				 */
				ereport(ERROR,
						(errcode(ERRCODE_INDETERMINATE_COLLATION),
						 errmsg("could not determine which collation to use for lower() function"),
						 errhint("Use the COLLATE clause to set the collation explicitly.")));
			}
#ifdef HAVE_LOCALE_T
			mylocale = pg_newlocale_from_collation(collid);
#endif
		}

		result = pnstrdup(buff, nbytes);

		/*
		 * Note: we assume that tolower_l() will not be so broken as to need
		 * an isupper_l() guard test.  When using the default collation, we
		 * apply the traditional Postgres behavior that forces ASCII-style
		 * treatment of I/i, but in non-default collations you get exactly
		 * what the collation says.
		 */
		for (p = result; *p; p++)
		{
#ifdef HAVE_LOCALE_T
			if (mylocale)
				*p = tolower_l((unsigned char) *p, mylocale);
			else
#endif
				*p = pg_tolower((unsigned char) *p);
		}
	}

	return result;
}

/*
 * collation-aware, wide-character-aware upper function
 *
 * We pass the number of bytes so we can pass varlena and char*
 * to this function.  The result is a palloc'd, null-terminated string.
 */
char *
str_toupper(const char *buff, size_t nbytes, Oid collid)
{
	char	   *result;

	if (!buff)
		return NULL;

	/* C/POSIX collations use this path regardless of database encoding */
	if (lc_ctype_is_c(collid))
	{
		char	   *p;

		result = pnstrdup(buff, nbytes);

		for (p = result; *p; p++)
			*p = pg_ascii_toupper((unsigned char) *p);
	}
#ifdef USE_WIDE_UPPER_LOWER
	else if (pg_database_encoding_max_length() > 1)
	{
		pg_locale_t mylocale = 0;
		wchar_t    *workspace;
		size_t		curr_char;
		size_t		result_size;

		if (collid != DEFAULT_COLLATION_OID)
		{
			if (!OidIsValid(collid))
			{
				/*
				 * This typically means that the parser could not resolve a
				 * conflict of implicit collations, so report it that way.
				 */
				ereport(ERROR,
						(errcode(ERRCODE_INDETERMINATE_COLLATION),
						 errmsg("could not determine which collation to use for upper() function"),
						 errhint("Use the COLLATE clause to set the collation explicitly.")));
			}
			mylocale = pg_newlocale_from_collation(collid);
		}

		/* Overflow paranoia */
		if ((nbytes + 1) > (INT_MAX / sizeof(wchar_t)))
			ereport(ERROR,
					(errcode(ERRCODE_OUT_OF_MEMORY),
					 errmsg("out of memory")));

		/* Output workspace cannot have more codes than input bytes */
		workspace = (wchar_t *) palloc((nbytes + 1) * sizeof(wchar_t));

		char2wchar(workspace, nbytes + 1, buff, nbytes, mylocale);

		for (curr_char = 0; workspace[curr_char] != 0; curr_char++)
		{
#ifdef HAVE_LOCALE_T
			if (mylocale)
				workspace[curr_char] = towupper_l(workspace[curr_char], mylocale);
			else
#endif
				workspace[curr_char] = towupper(workspace[curr_char]);
		}

		/* Make result large enough; case change might change number of bytes */
		result_size = curr_char * pg_database_encoding_max_length() + 1;
		result = palloc(result_size);

		wchar2char(result, workspace, result_size, mylocale);
		pfree(workspace);
	}
#endif   /* USE_WIDE_UPPER_LOWER */
	else
	{
#ifdef HAVE_LOCALE_T
		pg_locale_t mylocale = 0;
#endif
		char	   *p;

		if (collid != DEFAULT_COLLATION_OID)
		{
			if (!OidIsValid(collid))
			{
				/*
				 * This typically means that the parser could not resolve a
				 * conflict of implicit collations, so report it that way.
				 */
				ereport(ERROR,
						(errcode(ERRCODE_INDETERMINATE_COLLATION),
						 errmsg("could not determine which collation to use for upper() function"),
						 errhint("Use the COLLATE clause to set the collation explicitly.")));
			}
#ifdef HAVE_LOCALE_T
			mylocale = pg_newlocale_from_collation(collid);
#endif
		}

		result = pnstrdup(buff, nbytes);

		/*
		 * Note: we assume that toupper_l() will not be so broken as to need
		 * an islower_l() guard test.  When using the default collation, we
		 * apply the traditional Postgres behavior that forces ASCII-style
		 * treatment of I/i, but in non-default collations you get exactly
		 * what the collation says.
		 */
		for (p = result; *p; p++)
		{
#ifdef HAVE_LOCALE_T
			if (mylocale)
				*p = toupper_l((unsigned char) *p, mylocale);
			else
#endif
				*p = pg_toupper((unsigned char) *p);
		}
	}

	return result;
}

/*
 * collation-aware, wide-character-aware initcap function
 *
 * We pass the number of bytes so we can pass varlena and char*
 * to this function.  The result is a palloc'd, null-terminated string.
 */
char *
str_initcap(const char *buff, size_t nbytes, Oid collid)
{
	char	   *result;
	int			wasalnum = false;

	if (!buff)
		return NULL;

	/* C/POSIX collations use this path regardless of database encoding */
	if (lc_ctype_is_c(collid))
	{
		char	   *p;

		result = pnstrdup(buff, nbytes);

		for (p = result; *p; p++)
		{
			char		c;

			if (wasalnum)
				*p = c = pg_ascii_tolower((unsigned char) *p);
			else
				*p = c = pg_ascii_toupper((unsigned char) *p);
			/* we don't trust isalnum() here */
			wasalnum = ((c >= 'A' && c <= 'Z') ||
						(c >= 'a' && c <= 'z') ||
						(c >= '0' && c <= '9'));
		}
	}
#ifdef USE_WIDE_UPPER_LOWER
	else if (pg_database_encoding_max_length() > 1)
	{
		pg_locale_t mylocale = 0;
		wchar_t    *workspace;
		size_t		curr_char;
		size_t		result_size;

		if (collid != DEFAULT_COLLATION_OID)
		{
			if (!OidIsValid(collid))
			{
				/*
				 * This typically means that the parser could not resolve a
				 * conflict of implicit collations, so report it that way.
				 */
				ereport(ERROR,
						(errcode(ERRCODE_INDETERMINATE_COLLATION),
						 errmsg("could not determine which collation to use for initcap() function"),
						 errhint("Use the COLLATE clause to set the collation explicitly.")));
			}
			mylocale = pg_newlocale_from_collation(collid);
		}

		/* Overflow paranoia */
		if ((nbytes + 1) > (INT_MAX / sizeof(wchar_t)))
			ereport(ERROR,
					(errcode(ERRCODE_OUT_OF_MEMORY),
					 errmsg("out of memory")));

		/* Output workspace cannot have more codes than input bytes */
		workspace = (wchar_t *) palloc((nbytes + 1) * sizeof(wchar_t));

		char2wchar(workspace, nbytes + 1, buff, nbytes, mylocale);

		for (curr_char = 0; workspace[curr_char] != 0; curr_char++)
		{
#ifdef HAVE_LOCALE_T
			if (mylocale)
			{
				if (wasalnum)
					workspace[curr_char] = towlower_l(workspace[curr_char], mylocale);
				else
					workspace[curr_char] = towupper_l(workspace[curr_char], mylocale);
				wasalnum = iswalnum_l(workspace[curr_char], mylocale);
			}
			else
#endif
			{
				if (wasalnum)
					workspace[curr_char] = towlower(workspace[curr_char]);
				else
					workspace[curr_char] = towupper(workspace[curr_char]);
				wasalnum = iswalnum(workspace[curr_char]);
			}
		}

		/* Make result large enough; case change might change number of bytes */
		result_size = curr_char * pg_database_encoding_max_length() + 1;
		result = palloc(result_size);

		wchar2char(result, workspace, result_size, mylocale);
		pfree(workspace);
	}
#endif   /* USE_WIDE_UPPER_LOWER */
	else
	{
#ifdef HAVE_LOCALE_T
		pg_locale_t mylocale = 0;
#endif
		char	   *p;

		if (collid != DEFAULT_COLLATION_OID)
		{
			if (!OidIsValid(collid))
			{
				/*
				 * This typically means that the parser could not resolve a
				 * conflict of implicit collations, so report it that way.
				 */
				ereport(ERROR,
						(errcode(ERRCODE_INDETERMINATE_COLLATION),
						 errmsg("could not determine which collation to use for initcap() function"),
						 errhint("Use the COLLATE clause to set the collation explicitly.")));
			}
#ifdef HAVE_LOCALE_T
			mylocale = pg_newlocale_from_collation(collid);
#endif
		}

		result = pnstrdup(buff, nbytes);

		/*
		 * Note: we assume that toupper_l()/tolower_l() will not be so broken
		 * as to need guard tests.	When using the default collation, we apply
		 * the traditional Postgres behavior that forces ASCII-style treatment
		 * of I/i, but in non-default collations you get exactly what the
		 * collation says.
		 */
		for (p = result; *p; p++)
		{
#ifdef HAVE_LOCALE_T
			if (mylocale)
			{
				if (wasalnum)
					*p = tolower_l((unsigned char) *p, mylocale);
				else
					*p = toupper_l((unsigned char) *p, mylocale);
				wasalnum = isalnum_l((unsigned char) *p, mylocale);
			}
			else
#endif
			{
				if (wasalnum)
					*p = pg_tolower((unsigned char) *p);
				else
					*p = pg_toupper((unsigned char) *p);
				wasalnum = isalnum((unsigned char) *p);
			}
		}
	}

	return result;
}

/*
 * ASCII-only lower function
 *
 * We pass the number of bytes so we can pass varlena and char*
 * to this function.  The result is a palloc'd, null-terminated string.
 */
char *
asc_tolower(const char *buff, size_t nbytes)
{
	char	   *result;
	char	   *p;

	if (!buff)
		return NULL;

	result = pnstrdup(buff, nbytes);

	for (p = result; *p; p++)
		*p = pg_tolower((unsigned char) *p);

	return result;
}

/*
 * ASCII-only upper function
 *
 * We pass the number of bytes so we can pass varlena and char*
 * to this function.  The result is a palloc'd, null-terminated string.
 */
char *
asc_toupper(const char *buff, size_t nbytes)
{
	char	   *result;
	char	   *p;

	if (!buff)
		return NULL;

	result = pnstrdup(buff, nbytes);

	for (p = result; *p; p++)
		*p = pg_toupper((unsigned char) *p);

	return result;
}

/*
 * ASCII-only initcap function
 *
 * We pass the number of bytes so we can pass varlena and char*
 * to this function.  The result is a palloc'd, null-terminated string.
 */
char *
asc_initcap(const char *buff, size_t nbytes)
{
	char	   *result;
	char	   *p;
	int			wasalnum = false;

	if (!buff)
		return NULL;

	result = pnstrdup(buff, nbytes);

	for (p = result; *p; p++)
	{
		char		c;

		if (wasalnum)
			*p = c = pg_tolower((unsigned char) *p);
		else
			*p = c = pg_toupper((unsigned char) *p);
		/* we don't trust isalnum() here */
		wasalnum = ((c >= 'A' && c <= 'Z') ||
					(c >= 'a' && c <= 'z') ||
					(c >= '0' && c <= '9'));
	}

	return result;
}

/* convenience routines for when the input is null-terminated */

static char *
str_tolower_z(const char *buff, Oid collid)
{
	return str_tolower(buff, strlen(buff), collid);
}

static char *
str_toupper_z(const char *buff, Oid collid)
{
	return str_toupper(buff, strlen(buff), collid);
}

static char *
str_initcap_z(const char *buff, Oid collid)
{
	return str_initcap(buff, strlen(buff), collid);
}

static char *
asc_tolower_z(const char *buff)
{
	return asc_tolower(buff, strlen(buff));
}

static char *
asc_toupper_z(const char *buff)
{
	return asc_toupper(buff, strlen(buff));
}

/* asc_initcap_z is not currently needed */


/* ----------
 * Skip TM / th in FROM_CHAR
 * ----------
 */
#define SKIP_THth(_suf)		(S_THth(_suf) ? 2 : 0)

#ifdef DEBUG_TO_FROM_CHAR
/* -----------
 * DEBUG: Call for debug and for index checking; (Show ASCII char
 * and defined keyword for each used position
 * ----------
 */
static void
dump_index(const KeyWord *k, const int *index)
{
	int			i,
				count = 0,
				free_i = 0;

	elog(DEBUG_elog_output, "TO-FROM_CHAR: Dump KeyWord Index:");

	for (i = 0; i < KeyWord_INDEX_SIZE; i++)
	{
		if (index[i] != -1)
		{
			elog(DEBUG_elog_output, "\t%c: %s, ", i + 32, k[index[i]].name);
			count++;
		}
		else
		{
			free_i++;
			elog(DEBUG_elog_output, "\t(%d) %c %d", i, i + 32, index[i]);
		}
	}
	elog(DEBUG_elog_output, "\n\t\tUsed positions: %d,\n\t\tFree positions: %d",
		 count, free_i);
}
#endif   /* DEBUG */

/* ----------
 * Return TRUE if next format picture is not digit value
 * ----------
 */
static bool
is_next_separator(FormatNode *n)
{
	if (n->type == NODE_TYPE_END)
		return FALSE;

	if (n->type == NODE_TYPE_ACTION && S_THth(n->suffix))
		return TRUE;

	/*
	 * Next node
	 */
	n++;

	/* end of format string is treated like a non-digit separator */
	if (n->type == NODE_TYPE_END)
		return TRUE;

	if (n->type == NODE_TYPE_ACTION)
	{
		if (n->key->is_digit)
			return FALSE;

		return TRUE;
	}
	else if (isdigit((unsigned char) n->character))
		return FALSE;

	return TRUE;				/* some non-digit input (separator) */
}


static int
adjust_partial_year_to_2020(int year)
{
	/*
	 * Adjust all dates toward 2020;  this is effectively what happens when we
	 * assume '70' is 1970 and '69' is 2069.
	 */
	/* Force 0-69 into the 2000's */
	if (year < 70)
		return year + 2000;
	/* Force 70-99 into the 1900's */
	else if (year >= 70 && year < 100)
		return year + 1900;
	/* Force 100-519 into the 2000's */
	else if (year >= 100 && year < 519)
		return year + 2000;
	/* Force 520-999 into the 1000's */
	else if (year >= 520 && year < 1000)
		return year + 1000;
	else
		return year;
}


static int
strspace_len(char *str)
{
	int			len = 0;

	while (*str && isspace((unsigned char) *str))
	{
		str++;
		len++;
	}
	return len;
}

static int
strdigits_len(char *str)
{
	char	   *p = str;
	int			len;

	len = strspace_len(str);
	p += len;

	while (*p && isdigit((unsigned char) *p) && len <= DCH_MAX_ITEM_SIZ)
	{
		len++;
		p++;
	}
	return len;
}

/*
 * Set the date mode of a from-char conversion.
 *
 * Puke if the date mode has already been set, and the caller attempts to set
 * it to a conflicting mode.
 */
static void
from_char_set_mode(TmFromChar *tmfc, const FromCharDateMode mode)
{
	if (mode != FROM_CHAR_DATE_NONE)
	{
		if (tmfc->mode == FROM_CHAR_DATE_NONE)
			tmfc->mode = mode;
		else if (tmfc->mode != mode)
			ereport(ERROR,
					(errcode(ERRCODE_INVALID_DATETIME_FORMAT),
					 errmsg("invalid combination of date conventions"),
					 errhint("Do not mix Gregorian and ISO week date "
							 "conventions in a formatting template.")));
	}
}

/*
 * Set the integer pointed to by 'dest' to the given value.
 *
 * Puke if the destination integer has previously been set to some other
 * non-zero value.
 */
static void
from_char_set_int(int *dest, const int value, const FormatNode *node)
{
	if (*dest != 0 && *dest != value)
		ereport(ERROR,
				(errcode(ERRCODE_INVALID_DATETIME_FORMAT),
		   errmsg("conflicting values for \"%s\" field in formatting string",
				  node->key->name),
				 errdetail("This value contradicts a previous setting for "
						   "the same field type.")));
	*dest = value;
}

/*
 * Read a single integer from the source string, into the int pointed to by
 * 'dest'. If 'dest' is NULL, the result is discarded.
 *
 * In fixed-width mode (the node does not have the FM suffix), consume at most
 * 'len' characters.  However, any leading whitespace isn't counted in 'len'.
 *
 * We use strtol() to recover the integer value from the source string, in
 * accordance with the given FormatNode.
 *
 * If the conversion completes successfully, src will have been advanced to
 * point at the character immediately following the last character used in the
 * conversion.
 *
 * Return the number of characters consumed.
 *
 * Note that from_char_parse_int() provides a more convenient wrapper where
 * the length of the field is the same as the length of the format keyword (as
 * with DD and MI).
 */
static int
from_char_parse_int_len(int *dest, char **src, const int len, FormatNode *node)
{
	long		result;
	char		copy[DCH_MAX_ITEM_SIZ + 1];
	char	   *init = *src;
	int			used;

	/*
	 * Skip any whitespace before parsing the integer.
	 */
	*src += strspace_len(*src);

	Assert(len <= DCH_MAX_ITEM_SIZ);
	used = (int) strlcpy(copy, *src, len + 1);

	if (S_FM(node->suffix) || is_next_separator(node))
	{
		/*
		 * This node is in Fill Mode, or the next node is known to be a
		 * non-digit value, so we just slurp as many characters as we can get.
		 */
		errno = 0;
		result = strtol(init, src, 10);
	}
	else
	{
		/*
		 * We need to pull exactly the number of characters given in 'len' out
		 * of the string, and convert those.
		 */
		char	   *last;

		if (used < len)
			ereport(ERROR,
					(errcode(ERRCODE_INVALID_DATETIME_FORMAT),
				errmsg("source string too short for \"%s\" formatting field",
					   node->key->name),
					 errdetail("Field requires %d characters, but only %d "
							   "remain.",
							   len, used),
					 errhint("If your source string is not fixed-width, try "
							 "using the \"FM\" modifier.")));

		errno = 0;
		result = strtol(copy, &last, 10);
		used = last - copy;

		if (used > 0 && used < len)
			ereport(ERROR,
					(errcode(ERRCODE_INVALID_DATETIME_FORMAT),
					 errmsg("invalid value \"%s\" for \"%s\"",
							copy, node->key->name),
					 errdetail("Field requires %d characters, but only %d "
							   "could be parsed.", len, used),
					 errhint("If your source string is not fixed-width, try "
							 "using the \"FM\" modifier.")));

		*src += used;
	}

	if (*src == init)
		ereport(ERROR,
				(errcode(ERRCODE_INVALID_DATETIME_FORMAT),
				 errmsg("invalid value \"%s\" for \"%s\"",
						copy, node->key->name),
				 errdetail("Value must be an integer.")));

	if (errno == ERANGE || result < INT_MIN || result > INT_MAX)
		ereport(ERROR,
				(errcode(ERRCODE_DATETIME_VALUE_OUT_OF_RANGE),
				 errmsg("value for \"%s\" in source string is out of range",
						node->key->name),
				 errdetail("Value must be in the range %d to %d.",
						   INT_MIN, INT_MAX)));

	if (dest != NULL)
		from_char_set_int(dest, (int) result, node);
	return *src - init;
}

/*
 * Call from_char_parse_int_len(), using the length of the format keyword as
 * the expected length of the field.
 *
 * Don't call this function if the field differs in length from the format
 * keyword (as with HH24; the keyword length is 4, but the field length is 2).
 * In such cases, call from_char_parse_int_len() instead to specify the
 * required length explicitly.
 */
static int
from_char_parse_int(int *dest, char **src, FormatNode *node)
{
	return from_char_parse_int_len(dest, src, node->key->len, node);
}

/* ----------
 * Sequential search with to upper/lower conversion
 * ----------
 */
static int
seq_search(char *name, char **array, int type, int max, int *len)
{
	char	   *p,
			   *n,
			  **a;
	int			last,
				i;

	*len = 0;

	if (!*name)
		return -1;

	/* set first char */
	if (type == ONE_UPPER || type == ALL_UPPER)
		*name = pg_toupper((unsigned char) *name);
	else if (type == ALL_LOWER)
		*name = pg_tolower((unsigned char) *name);

	for (last = 0, a = array; *a != NULL; a++)
	{
		/* comperate first chars */
		if (*name != **a)
			continue;

		for (i = 1, p = *a + 1, n = name + 1;; n++, p++, i++)
		{
			/* search fragment (max) only */
			if (max && i == max)
			{
				*len = i;
				return a - array;
			}
			/* full size */
			if (*p == '\0')
			{
				*len = i;
				return a - array;
			}
			/* Not found in array 'a' */
			if (*n == '\0')
				break;

			/*
			 * Convert (but convert new chars only)
			 */
			if (i > last)
			{
				if (type == ONE_UPPER || type == ALL_LOWER)
					*n = pg_tolower((unsigned char) *n);
				else if (type == ALL_UPPER)
					*n = pg_toupper((unsigned char) *n);
				last = i;
			}

#ifdef DEBUG_TO_FROM_CHAR
			elog(DEBUG_elog_output, "N: %c, P: %c, A: %s (%s)",
				 *n, *p, *a, name);
#endif
			if (*n != *p)
				break;
		}
	}

	return -1;
}

/*
 * Perform a sequential search in 'array' for text matching the first 'max'
 * characters of the source string.
 *
 * If a match is found, copy the array index of the match into the integer
 * pointed to by 'dest', advance 'src' to the end of the part of the string
 * which matched, and return the number of characters consumed.
 *
 * If the string doesn't match, throw an error.
 */
static int
from_char_seq_search(int *dest, char **src, char **array, int type, int max,
					 FormatNode *node)
{
	int			len;

	*dest = seq_search(*src, array, type, max, &len);
	if (len <= 0)
	{
		char		copy[DCH_MAX_ITEM_SIZ + 1];

		Assert(max <= DCH_MAX_ITEM_SIZ);
		strlcpy(copy, *src, max + 1);

		ereport(ERROR,
				(errcode(ERRCODE_INVALID_DATETIME_FORMAT),
				 errmsg("invalid value \"%s\" for \"%s\"",
						copy, node->key->name),
				 errdetail("The given value did not match any of the allowed "
						   "values for this field.")));
	}
	*src += len;
	return len;
}

/* ----------
 * Process a TmToChar struct as denoted by a list of FormatNodes.
 * The formatted data is written to the string pointed to by 'out'.
 * ----------
 */
static void
DCH_to_char(FormatNode *node, bool is_interval, TmToChar *in, char *out, Oid collid)
{
	FormatNode *n;
	char	   *s;
	struct pg_tm *tm = &in->tm;
	int			i;

	/* cache localized days and months */
	cache_locale_time();

	s = out;
	for (n = node; n->type != NODE_TYPE_END; n++)
	{
		if (n->type != NODE_TYPE_ACTION)
		{
			*s = n->character;
			s++;
			continue;
		}

		switch (n->key->id)
		{
			case DCH_A_M:
			case DCH_P_M:
				strcpy(s, (tm->tm_hour % HOURS_PER_DAY >= HOURS_PER_DAY / 2)
					   ? P_M_STR : A_M_STR);
				s += strlen(s);
				break;
			case DCH_AM:
			case DCH_PM:
				strcpy(s, (tm->tm_hour % HOURS_PER_DAY >= HOURS_PER_DAY / 2)
					   ? PM_STR : AM_STR);
				s += strlen(s);
				break;
			case DCH_a_m:
			case DCH_p_m:
				strcpy(s, (tm->tm_hour % HOURS_PER_DAY >= HOURS_PER_DAY / 2)
					   ? p_m_STR : a_m_STR);
				s += strlen(s);
				break;
			case DCH_am:
			case DCH_pm:
				strcpy(s, (tm->tm_hour % HOURS_PER_DAY >= HOURS_PER_DAY / 2)
					   ? pm_STR : am_STR);
				s += strlen(s);
				break;
			case DCH_HH:
			case DCH_HH12:

				/*
				 * display time as shown on a 12-hour clock, even for
				 * intervals
				 */
				sprintf(s, "%0*d", S_FM(n->suffix) ? 0 : 2,
				 tm->tm_hour % (HOURS_PER_DAY / 2) == 0 ? HOURS_PER_DAY / 2 :
						tm->tm_hour % (HOURS_PER_DAY / 2));
				if (S_THth(n->suffix))
					str_numth(s, s, S_TH_TYPE(n->suffix));
				s += strlen(s);
				break;
			case DCH_HH24:
				sprintf(s, "%0*d", S_FM(n->suffix) ? 0 : 2, tm->tm_hour);
				if (S_THth(n->suffix))
					str_numth(s, s, S_TH_TYPE(n->suffix));
				s += strlen(s);
				break;
			case DCH_MI:
				sprintf(s, "%0*d", S_FM(n->suffix) ? 0 : 2, tm->tm_min);
				if (S_THth(n->suffix))
					str_numth(s, s, S_TH_TYPE(n->suffix));
				s += strlen(s);
				break;
			case DCH_SS:
				sprintf(s, "%0*d", S_FM(n->suffix) ? 0 : 2, tm->tm_sec);
				if (S_THth(n->suffix))
					str_numth(s, s, S_TH_TYPE(n->suffix));
				s += strlen(s);
				break;
			case DCH_MS:		/* millisecond */
#ifdef HAVE_INT64_TIMESTAMP
				sprintf(s, "%03d", (int) (in->fsec / INT64CONST(1000)));
#else
				/* No rint() because we can't overflow and we might print US */
				sprintf(s, "%03d", (int) (in->fsec * 1000));
#endif
				if (S_THth(n->suffix))
					str_numth(s, s, S_TH_TYPE(n->suffix));
				s += strlen(s);
				break;
			case DCH_US:		/* microsecond */
#ifdef HAVE_INT64_TIMESTAMP
				sprintf(s, "%06d", (int) in->fsec);
#else
				/* don't use rint() because we can't overflow 1000 */
				sprintf(s, "%06d", (int) (in->fsec * 1000000));
#endif
				if (S_THth(n->suffix))
					str_numth(s, s, S_TH_TYPE(n->suffix));
				s += strlen(s);
				break;
			case DCH_SSSS:
				sprintf(s, "%d", tm->tm_hour * SECS_PER_HOUR +
						tm->tm_min * SECS_PER_MINUTE +
						tm->tm_sec);
				if (S_THth(n->suffix))
					str_numth(s, s, S_TH_TYPE(n->suffix));
				s += strlen(s);
				break;
			case DCH_tz:
				INVALID_FOR_INTERVAL;
				if (tmtcTzn(in))
				{
					/* We assume here that timezone names aren't localized */
					char	   *p = asc_tolower_z(tmtcTzn(in));

					strcpy(s, p);
					pfree(p);
					s += strlen(s);
				}
				break;
			case DCH_TZ:
				INVALID_FOR_INTERVAL;
				if (tmtcTzn(in))
				{
					strcpy(s, tmtcTzn(in));
					s += strlen(s);
				}
				break;
			case DCH_A_D:
			case DCH_B_C:
				INVALID_FOR_INTERVAL;
				strcpy(s, (tm->tm_year <= 0 ? B_C_STR : A_D_STR));
				s += strlen(s);
				break;
			case DCH_AD:
			case DCH_BC:
				INVALID_FOR_INTERVAL;
				strcpy(s, (tm->tm_year <= 0 ? BC_STR : AD_STR));
				s += strlen(s);
				break;
			case DCH_a_d:
			case DCH_b_c:
				INVALID_FOR_INTERVAL;
				strcpy(s, (tm->tm_year <= 0 ? b_c_STR : a_d_STR));
				s += strlen(s);
				break;
			case DCH_ad:
			case DCH_bc:
				INVALID_FOR_INTERVAL;
				strcpy(s, (tm->tm_year <= 0 ? bc_STR : ad_STR));
				s += strlen(s);
				break;
			case DCH_MONTH:
				INVALID_FOR_INTERVAL;
				if (!tm->tm_mon)
					break;
				if (S_TM(n->suffix))
				{
					char	   *str = str_toupper_z(localized_full_months[tm->tm_mon - 1], collid);

					if (strlen(str) < (n->key->len + TM_SUFFIX_LEN) * DCH_MAX_ITEM_SIZ)
						strcpy(s, str);
					else
						ereport(ERROR,
								(errcode(ERRCODE_DATETIME_VALUE_OUT_OF_RANGE),
								 errmsg("localized string format value too long")));
				}
				else
					sprintf(s, "%*s", S_FM(n->suffix) ? 0 : -9,
							asc_toupper_z(months_full[tm->tm_mon - 1]));
				s += strlen(s);
				break;
			case DCH_Month:
				INVALID_FOR_INTERVAL;
				if (!tm->tm_mon)
					break;
				if (S_TM(n->suffix))
				{
					char	   *str = str_initcap_z(localized_full_months[tm->tm_mon - 1], collid);

					if (strlen(str) < (n->key->len + TM_SUFFIX_LEN) * DCH_MAX_ITEM_SIZ)
						strcpy(s, str);
					else
						ereport(ERROR,
								(errcode(ERRCODE_DATETIME_VALUE_OUT_OF_RANGE),
								 errmsg("localized string format value too long")));
				}
				else
					sprintf(s, "%*s", S_FM(n->suffix) ? 0 : -9,
							months_full[tm->tm_mon - 1]);
				s += strlen(s);
				break;
			case DCH_month:
				INVALID_FOR_INTERVAL;
				if (!tm->tm_mon)
					break;
				if (S_TM(n->suffix))
				{
					char	   *str = str_tolower_z(localized_full_months[tm->tm_mon - 1], collid);

					if (strlen(str) < (n->key->len + TM_SUFFIX_LEN) * DCH_MAX_ITEM_SIZ)
						strcpy(s, str);
					else
						ereport(ERROR,
								(errcode(ERRCODE_DATETIME_VALUE_OUT_OF_RANGE),
								 errmsg("localized string format value too long")));
				}
				else
					sprintf(s, "%*s", S_FM(n->suffix) ? 0 : -9,
							asc_tolower_z(months_full[tm->tm_mon - 1]));
				s += strlen(s);
				break;
			case DCH_MON:
				INVALID_FOR_INTERVAL;
				if (!tm->tm_mon)
					break;
				if (S_TM(n->suffix))
				{
					char	   *str = str_toupper_z(localized_abbrev_months[tm->tm_mon - 1], collid);

					if (strlen(str) < (n->key->len + TM_SUFFIX_LEN) * DCH_MAX_ITEM_SIZ)
						strcpy(s, str);
					else
						ereport(ERROR,
								(errcode(ERRCODE_DATETIME_VALUE_OUT_OF_RANGE),
								 errmsg("localized string format value too long")));
				}
				else
					strcpy(s, asc_toupper_z(months[tm->tm_mon - 1]));
				s += strlen(s);
				break;
			case DCH_Mon:
				INVALID_FOR_INTERVAL;
				if (!tm->tm_mon)
					break;
				if (S_TM(n->suffix))
				{
					char	   *str = str_initcap_z(localized_abbrev_months[tm->tm_mon - 1], collid);

					if (strlen(str) < (n->key->len + TM_SUFFIX_LEN) * DCH_MAX_ITEM_SIZ)
						strcpy(s, str);
					else
						ereport(ERROR,
								(errcode(ERRCODE_DATETIME_VALUE_OUT_OF_RANGE),
								 errmsg("localized string format value too long")));
				}
				else
					strcpy(s, months[tm->tm_mon - 1]);
				s += strlen(s);
				break;
			case DCH_mon:
				INVALID_FOR_INTERVAL;
				if (!tm->tm_mon)
					break;
				if (S_TM(n->suffix))
				{
					char	   *str = str_tolower_z(localized_abbrev_months[tm->tm_mon - 1], collid);

					if (strlen(str) < (n->key->len + TM_SUFFIX_LEN) * DCH_MAX_ITEM_SIZ)
						strcpy(s, str);
					else
						ereport(ERROR,
								(errcode(ERRCODE_DATETIME_VALUE_OUT_OF_RANGE),
								 errmsg("localized string format value too long")));
				}
				else
					strcpy(s, asc_tolower_z(months[tm->tm_mon - 1]));
				s += strlen(s);
				break;
			case DCH_MM:
				sprintf(s, "%0*d", S_FM(n->suffix) ? 0 : 2, tm->tm_mon);
				if (S_THth(n->suffix))
					str_numth(s, s, S_TH_TYPE(n->suffix));
				s += strlen(s);
				break;
			case DCH_DAY:
				INVALID_FOR_INTERVAL;
				if (S_TM(n->suffix))
				{
					char	   *str = str_toupper_z(localized_full_days[tm->tm_wday], collid);

					if (strlen(str) < (n->key->len + TM_SUFFIX_LEN) * DCH_MAX_ITEM_SIZ)
						strcpy(s, str);
					else
						ereport(ERROR,
								(errcode(ERRCODE_DATETIME_VALUE_OUT_OF_RANGE),
								 errmsg("localized string format value too long")));
				}
				else
					sprintf(s, "%*s", S_FM(n->suffix) ? 0 : -9,
							asc_toupper_z(days[tm->tm_wday]));
				s += strlen(s);
				break;
			case DCH_Day:
				INVALID_FOR_INTERVAL;
				if (S_TM(n->suffix))
				{
					char	   *str = str_initcap_z(localized_full_days[tm->tm_wday], collid);

					if (strlen(str) < (n->key->len + TM_SUFFIX_LEN) * DCH_MAX_ITEM_SIZ)
						strcpy(s, str);
					else
						ereport(ERROR,
								(errcode(ERRCODE_DATETIME_VALUE_OUT_OF_RANGE),
								 errmsg("localized string format value too long")));
				}
				else
					sprintf(s, "%*s", S_FM(n->suffix) ? 0 : -9,
							days[tm->tm_wday]);
				s += strlen(s);
				break;
			case DCH_day:
				INVALID_FOR_INTERVAL;
				if (S_TM(n->suffix))
				{
					char	   *str = str_tolower_z(localized_full_days[tm->tm_wday], collid);

					if (strlen(str) < (n->key->len + TM_SUFFIX_LEN) * DCH_MAX_ITEM_SIZ)
						strcpy(s, str);
					else
						ereport(ERROR,
								(errcode(ERRCODE_DATETIME_VALUE_OUT_OF_RANGE),
								 errmsg("localized string format value too long")));
				}
				else
					sprintf(s, "%*s", S_FM(n->suffix) ? 0 : -9,
							asc_tolower_z(days[tm->tm_wday]));
				s += strlen(s);
				break;
			case DCH_DY:
				INVALID_FOR_INTERVAL;
				if (S_TM(n->suffix))
				{
					char	   *str = str_toupper_z(localized_abbrev_days[tm->tm_wday], collid);

					if (strlen(str) < (n->key->len + TM_SUFFIX_LEN) * DCH_MAX_ITEM_SIZ)
						strcpy(s, str);
					else
						ereport(ERROR,
								(errcode(ERRCODE_DATETIME_VALUE_OUT_OF_RANGE),
								 errmsg("localized string format value too long")));
				}
				else
					strcpy(s, asc_toupper_z(days_short[tm->tm_wday]));
				s += strlen(s);
				break;
			case DCH_Dy:
				INVALID_FOR_INTERVAL;
				if (S_TM(n->suffix))
				{
					char	   *str = str_initcap_z(localized_abbrev_days[tm->tm_wday], collid);

					if (strlen(str) < (n->key->len + TM_SUFFIX_LEN) * DCH_MAX_ITEM_SIZ)
						strcpy(s, str);
					else
						ereport(ERROR,
								(errcode(ERRCODE_DATETIME_VALUE_OUT_OF_RANGE),
								 errmsg("localized string format value too long")));
				}
				else
					strcpy(s, days_short[tm->tm_wday]);
				s += strlen(s);
				break;
			case DCH_dy:
				INVALID_FOR_INTERVAL;
				if (S_TM(n->suffix))
				{
					char	   *str = str_tolower_z(localized_abbrev_days[tm->tm_wday], collid);

					if (strlen(str) < (n->key->len + TM_SUFFIX_LEN) * DCH_MAX_ITEM_SIZ)
						strcpy(s, str);
					else
						ereport(ERROR,
								(errcode(ERRCODE_DATETIME_VALUE_OUT_OF_RANGE),
								 errmsg("localized string format value too long")));
				}
				else
					strcpy(s, asc_tolower_z(days_short[tm->tm_wday]));
				s += strlen(s);
				break;
			case DCH_DDD:
			case DCH_IDDD:
				sprintf(s, "%0*d", S_FM(n->suffix) ? 0 : 3,
						(n->key->id == DCH_DDD) ?
						tm->tm_yday :
					  date2isoyearday(tm->tm_year, tm->tm_mon, tm->tm_mday));
				if (S_THth(n->suffix))
					str_numth(s, s, S_TH_TYPE(n->suffix));
				s += strlen(s);
				break;
			case DCH_DD:
				sprintf(s, "%0*d", S_FM(n->suffix) ? 0 : 2, tm->tm_mday);
				if (S_THth(n->suffix))
					str_numth(s, s, S_TH_TYPE(n->suffix));
				s += strlen(s);
				break;
			case DCH_D:
				INVALID_FOR_INTERVAL;
				sprintf(s, "%d", tm->tm_wday + 1);
				if (S_THth(n->suffix))
					str_numth(s, s, S_TH_TYPE(n->suffix));
				s += strlen(s);
				break;
			case DCH_ID:
				INVALID_FOR_INTERVAL;
				sprintf(s, "%d", (tm->tm_wday == 0) ? 7 : tm->tm_wday);
				if (S_THth(n->suffix))
					str_numth(s, s, S_TH_TYPE(n->suffix));
				s += strlen(s);
				break;
			case DCH_WW:
				sprintf(s, "%0*d", S_FM(n->suffix) ? 0 : 2,
						(tm->tm_yday - 1) / 7 + 1);
				if (S_THth(n->suffix))
					str_numth(s, s, S_TH_TYPE(n->suffix));
				s += strlen(s);
				break;
			case DCH_IW:
				sprintf(s, "%0*d", S_FM(n->suffix) ? 0 : 2,
						date2isoweek(tm->tm_year, tm->tm_mon, tm->tm_mday));
				if (S_THth(n->suffix))
					str_numth(s, s, S_TH_TYPE(n->suffix));
				s += strlen(s);
				break;
			case DCH_Q:
				if (!tm->tm_mon)
					break;
				sprintf(s, "%d", (tm->tm_mon - 1) / 3 + 1);
				if (S_THth(n->suffix))
					str_numth(s, s, S_TH_TYPE(n->suffix));
				s += strlen(s);
				break;
			case DCH_CC:
				if (is_interval)	/* straight calculation */
					i = tm->tm_year / 100;
				else	/* century 21 starts in 2001 */
					i = (tm->tm_year - 1) / 100 + 1;
				if (i <= 99 && i >= -99)
					sprintf(s, "%0*d", S_FM(n->suffix) ? 0 : 2, i);
				else
					sprintf(s, "%d", i);
				if (S_THth(n->suffix))
					str_numth(s, s, S_TH_TYPE(n->suffix));
				s += strlen(s);
				break;
			case DCH_Y_YYY:
				i = ADJUST_YEAR(tm->tm_year, is_interval) / 1000;
				sprintf(s, "%d,%03d", i,
						ADJUST_YEAR(tm->tm_year, is_interval) - (i * 1000));
				if (S_THth(n->suffix))
					str_numth(s, s, S_TH_TYPE(n->suffix));
				s += strlen(s);
				break;
			case DCH_YYYY:
			case DCH_IYYY:
				sprintf(s, "%0*d",
						S_FM(n->suffix) ? 0 : 4,
						(n->key->id == DCH_YYYY ?
						 ADJUST_YEAR(tm->tm_year, is_interval) :
						 ADJUST_YEAR(date2isoyear(tm->tm_year,
												  tm->tm_mon,
												  tm->tm_mday),
									 is_interval)));
				if (S_THth(n->suffix))
					str_numth(s, s, S_TH_TYPE(n->suffix));
				s += strlen(s);
				break;
			case DCH_YYY:
			case DCH_IYY:
				sprintf(s, "%0*d",
						S_FM(n->suffix) ? 0 : 3,
						(n->key->id == DCH_YYY ?
						 ADJUST_YEAR(tm->tm_year, is_interval) :
						 ADJUST_YEAR(date2isoyear(tm->tm_year,
												  tm->tm_mon,
												  tm->tm_mday),
									 is_interval)) % 1000);
				if (S_THth(n->suffix))
					str_numth(s, s, S_TH_TYPE(n->suffix));
				s += strlen(s);
				break;
			case DCH_YY:
			case DCH_IY:
				sprintf(s, "%0*d",
						S_FM(n->suffix) ? 0 : 2,
						(n->key->id == DCH_YY ?
						 ADJUST_YEAR(tm->tm_year, is_interval) :
						 ADJUST_YEAR(date2isoyear(tm->tm_year,
												  tm->tm_mon,
												  tm->tm_mday),
									 is_interval)) % 100);
				if (S_THth(n->suffix))
					str_numth(s, s, S_TH_TYPE(n->suffix));
				s += strlen(s);
				break;
			case DCH_Y:
			case DCH_I:
				sprintf(s, "%1d",
						(n->key->id == DCH_Y ?
						 ADJUST_YEAR(tm->tm_year, is_interval) :
						 ADJUST_YEAR(date2isoyear(tm->tm_year,
												  tm->tm_mon,
												  tm->tm_mday),
									 is_interval)) % 10);
				if (S_THth(n->suffix))
					str_numth(s, s, S_TH_TYPE(n->suffix));
				s += strlen(s);
				break;
			case DCH_RM:
				if (!tm->tm_mon)
					break;
				sprintf(s, "%*s", S_FM(n->suffix) ? 0 : -4,
						rm_months_upper[MONTHS_PER_YEAR - tm->tm_mon]);
				s += strlen(s);
				break;
			case DCH_rm:
				if (!tm->tm_mon)
					break;
				sprintf(s, "%*s", S_FM(n->suffix) ? 0 : -4,
						rm_months_lower[MONTHS_PER_YEAR - tm->tm_mon]);
				s += strlen(s);
				break;
			case DCH_W:
				sprintf(s, "%d", (tm->tm_mday - 1) / 7 + 1);
				if (S_THth(n->suffix))
					str_numth(s, s, S_TH_TYPE(n->suffix));
				s += strlen(s);
				break;
			case DCH_J:
				sprintf(s, "%d", date2j(tm->tm_year, tm->tm_mon, tm->tm_mday));
				if (S_THth(n->suffix))
					str_numth(s, s, S_TH_TYPE(n->suffix));
				s += strlen(s);
				break;
		}
	}

	*s = '\0';
}

/* ----------
 * Process a string as denoted by a list of FormatNodes.
 * The TmFromChar struct pointed to by 'out' is populated with the results.
 *
 * Note: we currently don't have any to_interval() function, so there
 * is no need here for INVALID_FOR_INTERVAL checks.
 * ----------
 */
static void
DCH_from_char(FormatNode *node, char *in, TmFromChar *out)
{
	FormatNode *n;
	char	   *s;
	int			len,
				value;
	bool		fx_mode = false;

	for (n = node, s = in; n->type != NODE_TYPE_END && *s != '\0'; n++)
	{
		if (n->type != NODE_TYPE_ACTION)
		{
			s++;
			/* Ignore spaces when not in FX (fixed width) mode */
			if (isspace((unsigned char) n->character) && !fx_mode)
			{
				while (*s != '\0' && isspace((unsigned char) *s))
					s++;
			}
			continue;
		}

		from_char_set_mode(out, n->key->date_mode);

		switch (n->key->id)
		{
			case DCH_FX:
				fx_mode = true;
				break;
			case DCH_A_M:
			case DCH_P_M:
			case DCH_a_m:
			case DCH_p_m:
				from_char_seq_search(&value, &s, ampm_strings_long,
									 ALL_UPPER, n->key->len, n);
				from_char_set_int(&out->pm, value % 2, n);
				out->clock = CLOCK_12_HOUR;
				break;
			case DCH_AM:
			case DCH_PM:
			case DCH_am:
			case DCH_pm:
				from_char_seq_search(&value, &s, ampm_strings,
									 ALL_UPPER, n->key->len, n);
				from_char_set_int(&out->pm, value % 2, n);
				out->clock = CLOCK_12_HOUR;
				break;
			case DCH_HH:
			case DCH_HH12:
				from_char_parse_int_len(&out->hh, &s, 2, n);
				out->clock = CLOCK_12_HOUR;
				s += SKIP_THth(n->suffix);
				break;
			case DCH_HH24:
				from_char_parse_int_len(&out->hh, &s, 2, n);
				s += SKIP_THth(n->suffix);
				break;
			case DCH_MI:
				from_char_parse_int(&out->mi, &s, n);
				s += SKIP_THth(n->suffix);
				break;
			case DCH_SS:
				from_char_parse_int(&out->ss, &s, n);
				s += SKIP_THth(n->suffix);
				break;
			case DCH_MS:		/* millisecond */
				len = from_char_parse_int_len(&out->ms, &s, 3, n);

				/*
				 * 25 is 0.25 and 250 is 0.25 too; 025 is 0.025 and not 0.25
				 */
				out->ms *= len == 1 ? 100 :
					len == 2 ? 10 : 1;

				s += SKIP_THth(n->suffix);
				break;
			case DCH_US:		/* microsecond */
				len = from_char_parse_int_len(&out->us, &s, 6, n);

				out->us *= len == 1 ? 100000 :
					len == 2 ? 10000 :
					len == 3 ? 1000 :
					len == 4 ? 100 :
					len == 5 ? 10 : 1;

				s += SKIP_THth(n->suffix);
				break;
			case DCH_SSSS:
				from_char_parse_int(&out->ssss, &s, n);
				s += SKIP_THth(n->suffix);
				break;
			case DCH_tz:
			case DCH_TZ:
				ereport(ERROR,
						(errcode(ERRCODE_FEATURE_NOT_SUPPORTED),
						 errmsg("\"TZ\"/\"tz\" format patterns are not supported in to_date")));
			case DCH_A_D:
			case DCH_B_C:
			case DCH_a_d:
			case DCH_b_c:
				from_char_seq_search(&value, &s, adbc_strings_long,
									 ALL_UPPER, n->key->len, n);
				from_char_set_int(&out->bc, value % 2, n);
				break;
			case DCH_AD:
			case DCH_BC:
			case DCH_ad:
			case DCH_bc:
				from_char_seq_search(&value, &s, adbc_strings,
									 ALL_UPPER, n->key->len, n);
				from_char_set_int(&out->bc, value % 2, n);
				break;
			case DCH_MONTH:
			case DCH_Month:
			case DCH_month:
				from_char_seq_search(&value, &s, months_full, ONE_UPPER,
									 MAX_MONTH_LEN, n);
				from_char_set_int(&out->mm, value + 1, n);
				break;
			case DCH_MON:
			case DCH_Mon:
			case DCH_mon:
				from_char_seq_search(&value, &s, months, ONE_UPPER,
									 MAX_MON_LEN, n);
				from_char_set_int(&out->mm, value + 1, n);
				break;
			case DCH_MM:
				from_char_parse_int(&out->mm, &s, n);
				s += SKIP_THth(n->suffix);
				break;
			case DCH_DAY:
			case DCH_Day:
			case DCH_day:
				from_char_seq_search(&value, &s, days, ONE_UPPER,
									 MAX_DAY_LEN, n);
				from_char_set_int(&out->d, value, n);
				break;
			case DCH_DY:
			case DCH_Dy:
			case DCH_dy:
				from_char_seq_search(&value, &s, days, ONE_UPPER,
									 MAX_DY_LEN, n);
				from_char_set_int(&out->d, value, n);
				break;
			case DCH_DDD:
				from_char_parse_int(&out->ddd, &s, n);
				s += SKIP_THth(n->suffix);
				break;
			case DCH_IDDD:
				from_char_parse_int_len(&out->ddd, &s, 3, n);
				s += SKIP_THth(n->suffix);
				break;
			case DCH_DD:
				from_char_parse_int(&out->dd, &s, n);
				s += SKIP_THth(n->suffix);
				break;
			case DCH_D:
				from_char_parse_int(&out->d, &s, n);
				out->d--;
				s += SKIP_THth(n->suffix);
				break;
			case DCH_ID:
				from_char_parse_int_len(&out->d, &s, 1, n);
				s += SKIP_THth(n->suffix);
				break;
			case DCH_WW:
			case DCH_IW:
				from_char_parse_int(&out->ww, &s, n);
				s += SKIP_THth(n->suffix);
				break;
			case DCH_Q:

				/*
				 * We ignore 'Q' when converting to date because it is unclear
				 * which date in the quarter to use, and some people specify
				 * both quarter and month, so if it was honored it might
				 * conflict with the supplied month. That is also why we don't
				 * throw an error.
				 *
				 * We still parse the source string for an integer, but it
				 * isn't stored anywhere in 'out'.
				 */
				from_char_parse_int((int *) NULL, &s, n);
				s += SKIP_THth(n->suffix);
				break;
			case DCH_CC:
				from_char_parse_int(&out->cc, &s, n);
				s += SKIP_THth(n->suffix);
				break;
			case DCH_Y_YYY:
				{
					int			matched,
								years,
								millenia;

					matched = sscanf(s, "%d,%03d", &millenia, &years);
					if (matched != 2)
						ereport(ERROR,
								(errcode(ERRCODE_INVALID_DATETIME_FORMAT),
							 errmsg("invalid input string for \"Y,YYY\" in function \"to_date\"")));
					years += (millenia * 1000);
					from_char_set_int(&out->year, years, n);
					out->yysz = 4;
					s += strdigits_len(s) + 4 + SKIP_THth(n->suffix);
				}
				break;
			case DCH_YYYY:
			case DCH_IYYY:
				from_char_parse_int(&out->year, &s, n);
				out->yysz = 4;
				s += SKIP_THth(n->suffix);
				break;
			case DCH_YYY:
			case DCH_IYY:
				if (from_char_parse_int(&out->year, &s, n) < 4)
					out->year = adjust_partial_year_to_2020(out->year);
				out->yysz = 3;
				s += SKIP_THth(n->suffix);
				break;
			case DCH_YY:
			case DCH_IY:
				if (from_char_parse_int(&out->year, &s, n) < 4)
					out->year = adjust_partial_year_to_2020(out->year);
				out->yysz = 2;
				s += SKIP_THth(n->suffix);
				break;
			case DCH_Y:
			case DCH_I:
				if (from_char_parse_int(&out->year, &s, n) < 4)
					out->year = adjust_partial_year_to_2020(out->year);
				out->yysz = 1;
				s += SKIP_THth(n->suffix);
				break;
			case DCH_RM:
				from_char_seq_search(&value, &s, rm_months_upper,
									 ALL_UPPER, MAX_RM_LEN, n);
				from_char_set_int(&out->mm, MONTHS_PER_YEAR - value, n);
				break;
			case DCH_rm:
				from_char_seq_search(&value, &s, rm_months_lower,
									 ALL_LOWER, MAX_RM_LEN, n);
				from_char_set_int(&out->mm, MONTHS_PER_YEAR - value, n);
				break;
			case DCH_W:
				from_char_parse_int(&out->w, &s, n);
				s += SKIP_THth(n->suffix);
				break;
			case DCH_J:
				from_char_parse_int(&out->j, &s, n);
				s += SKIP_THth(n->suffix);
				break;
		}
	}
}

static DCHCacheEntry *
DCH_cache_getnew(char *str)
{
	DCHCacheEntry *ent;

	/* counter overflow check - paranoia? */
	if (DCHCounter >= (INT_MAX - DCH_CACHE_FIELDS - 1))
	{
		DCHCounter = 0;

		for (ent = DCHCache; ent <= (DCHCache + DCH_CACHE_FIELDS); ent++)
			ent->age = (++DCHCounter);
	}

	/*
	 * If cache is full, remove oldest entry
	 */
	if (n_DCHCache > DCH_CACHE_FIELDS)
	{
		DCHCacheEntry *old = DCHCache + 0;

#ifdef DEBUG_TO_FROM_CHAR
		elog(DEBUG_elog_output, "cache is full (%d)", n_DCHCache);
#endif
		for (ent = DCHCache + 1; ent <= (DCHCache + DCH_CACHE_FIELDS); ent++)
		{
			if (ent->age < old->age)
				old = ent;
		}
#ifdef DEBUG_TO_FROM_CHAR
		elog(DEBUG_elog_output, "OLD: '%s' AGE: %d", old->str, old->age);
#endif
		StrNCpy(old->str, str, DCH_CACHE_SIZE + 1);
		/* old->format fill parser */
		old->age = (++DCHCounter);
		return old;
	}
	else
	{
#ifdef DEBUG_TO_FROM_CHAR
		elog(DEBUG_elog_output, "NEW (%d)", n_DCHCache);
#endif
		ent = DCHCache + n_DCHCache;
		StrNCpy(ent->str, str, DCH_CACHE_SIZE + 1);
		/* ent->format fill parser */
		ent->age = (++DCHCounter);
		++n_DCHCache;
		return ent;
	}
}

static DCHCacheEntry *
DCH_cache_search(char *str)
{
	int			i;
	DCHCacheEntry *ent;

	/* counter overflow check - paranoia? */
	if (DCHCounter >= (INT_MAX - DCH_CACHE_FIELDS - 1))
	{
		DCHCounter = 0;

		for (ent = DCHCache; ent <= (DCHCache + DCH_CACHE_FIELDS); ent++)
			ent->age = (++DCHCounter);
	}

	for (i = 0, ent = DCHCache; i < n_DCHCache; i++, ent++)
	{
		if (strcmp(ent->str, str) == 0)
		{
			ent->age = (++DCHCounter);
			return ent;
		}
	}

	return NULL;
}

/*
 * Format a date/time or interval into a string according to fmt.
 * We parse fmt into a list of FormatNodes.  This is then passed to DCH_to_char
 * for formatting.
 */
static text *
datetime_to_char_body(TmToChar *tmtc, text *fmt, bool is_interval, Oid collid)
{
	FormatNode *format;
	char	   *fmt_str,
			   *result;
	bool		incache;
	int			fmt_len;
	text	   *res;

	/*
	 * Convert fmt to C string
	 */
	fmt_str = text_to_cstring(fmt);
	fmt_len = strlen(fmt_str);

	/*
	 * Allocate workspace for result as C string
	 */
	result = palloc((fmt_len * DCH_MAX_ITEM_SIZ) + 1);
	*result = '\0';

	/*
	 * Allocate new memory if format picture is bigger than static cache and
	 * not use cache (call parser always)
	 */
	if (fmt_len > DCH_CACHE_SIZE)
	{
		format = (FormatNode *) palloc((fmt_len + 1) * sizeof(FormatNode));
		incache = FALSE;

		parse_format(format, fmt_str, DCH_keywords,
					 DCH_suff, DCH_index, DCH_TYPE, NULL,
					 "to_char");

		(format + fmt_len)->type = NODE_TYPE_END;		/* Paranoia? */
	}
	else
	{
		/*
		 * Use cache buffers
		 */
		DCHCacheEntry *ent;

		incache = TRUE;

		if ((ent = DCH_cache_search(fmt_str)) == NULL)
		{
			ent = DCH_cache_getnew(fmt_str);

			/*
			 * Not in the cache, must run parser and save a new format-picture
			 * to the cache.
			 */
			parse_format(ent->format, fmt_str, DCH_keywords,
						 DCH_suff, DCH_index, DCH_TYPE, NULL,
						 "to_char");

			(ent->format + fmt_len)->type = NODE_TYPE_END;		/* Paranoia? */

#ifdef DEBUG_TO_FROM_CHAR
			/* dump_node(ent->format, fmt_len); */
			/* dump_index(DCH_keywords, DCH_index);  */
#endif
		}
		format = ent->format;
	}

	/* The real work is here */
	DCH_to_char(format, is_interval, tmtc, result, collid);

	if (!incache)
		pfree(format);

	pfree(fmt_str);

	/* convert C-string result to TEXT format */
	res = cstring_to_text(result);

	pfree(result);
	return res;
}

/****************************************************************************
 *				Public routines
 ***************************************************************************/

/* -------------------
 * TIMESTAMP to_char()
 * -------------------
 */
Datum
timestamp_to_char(PG_FUNCTION_ARGS)
{
	Timestamp	dt = PG_GETARG_TIMESTAMP(0);
	text	   *fmt = PG_GETARG_TEXT_P(1),
			   *res;
	TmToChar	tmtc;
	struct pg_tm *tm;
	int			thisdate;

	if ((VARSIZE(fmt) - VARHDRSZ) <= 0 || TIMESTAMP_NOT_FINITE(dt))
		PG_RETURN_NULL();

	ZERO_tmtc(&tmtc);
	tm = tmtcTm(&tmtc);

	if (timestamp2tm(dt, NULL, tm, &tmtcFsec(&tmtc), NULL, NULL) != 0)
		ereport(ERROR,
				(errcode(ERRCODE_DATETIME_VALUE_OUT_OF_RANGE),
				 errmsg("timestamp out of range for function \"to_char\"")));

	thisdate = date2j(tm->tm_year, tm->tm_mon, tm->tm_mday);
	tm->tm_wday = (thisdate + 1) % 7;
	tm->tm_yday = thisdate - date2j(tm->tm_year, 1, 1) + 1;

	if (!(res = datetime_to_char_body(&tmtc, fmt, false, PG_GET_COLLATION())))
		PG_RETURN_NULL();

	PG_RETURN_TEXT_P(res);
}

Datum
timestamptz_to_char(PG_FUNCTION_ARGS)
{
	TimestampTz dt = PG_GETARG_TIMESTAMP(0);
	text	   *fmt = PG_GETARG_TEXT_P(1),
			   *res;
	TmToChar	tmtc;
	int			tz;
	struct pg_tm *tm;
	int			thisdate;

	if ((VARSIZE(fmt) - VARHDRSZ) <= 0 || TIMESTAMP_NOT_FINITE(dt))
		PG_RETURN_NULL();

	ZERO_tmtc(&tmtc);
	tm = tmtcTm(&tmtc);

	if (timestamp2tm(dt, &tz, tm, &tmtcFsec(&tmtc), &tmtcTzn(&tmtc), NULL) != 0)
		ereport(ERROR,
				(errcode(ERRCODE_DATETIME_VALUE_OUT_OF_RANGE),
				 errmsg("timestamp out of range for function \"to_char\"")));

	thisdate = date2j(tm->tm_year, tm->tm_mon, tm->tm_mday);
	tm->tm_wday = (thisdate + 1) % 7;
	tm->tm_yday = thisdate - date2j(tm->tm_year, 1, 1) + 1;

	if (!(res = datetime_to_char_body(&tmtc, fmt, false, PG_GET_COLLATION())))
		PG_RETURN_NULL();

	PG_RETURN_TEXT_P(res);
}


/* -------------------
 * INTERVAL to_char()
 * -------------------
 */
Datum
interval_to_char(PG_FUNCTION_ARGS)
{
	Interval   *it = PG_GETARG_INTERVAL_P(0);
	text	   *fmt = PG_GETARG_TEXT_P(1),
			   *res;
	TmToChar	tmtc;
	struct pg_tm *tm;

	if ((VARSIZE(fmt) - VARHDRSZ) <= 0)
		PG_RETURN_NULL();

	ZERO_tmtc(&tmtc);
	tm = tmtcTm(&tmtc);

	if (interval2tm(*it, tm, &tmtcFsec(&tmtc)) != 0)
		PG_RETURN_NULL();

	/* wday is meaningless, yday approximates the total span in days */
	tm->tm_yday = (tm->tm_year * MONTHS_PER_YEAR + tm->tm_mon) * DAYS_PER_MONTH + tm->tm_mday;

	if (!(res = datetime_to_char_body(&tmtc, fmt, true, PG_GET_COLLATION())))
		PG_RETURN_NULL();

	PG_RETURN_TEXT_P(res);
}

/* ---------------------
 * TO_TIMESTAMP()
 *
 * Make Timestamp from date_str which is formatted at argument 'fmt'
 * ( to_timestamp is reverse to_char() )
 * ---------------------
 */
Datum
to_timestamp(PG_FUNCTION_ARGS)
{
	text	   *date_txt = PG_GETARG_TEXT_P(0);
	text	   *fmt = PG_GETARG_TEXT_P(1);
	Timestamp	result;
	int			tz;
	struct pg_tm tm;
	fsec_t		fsec;

	do_to_timestamp(date_txt, fmt, &tm, &fsec);

	tz = DetermineTimeZoneOffset(&tm, session_timezone);

	if (tm2timestamp(&tm, fsec, &tz, &result) != 0)
		ereport(ERROR,
				(errcode(ERRCODE_DATETIME_VALUE_OUT_OF_RANGE),
				 errmsg("timestamp out of range for function \"to_timestamp\"")));

	PG_RETURN_TIMESTAMP(result);
}

/* ----------
 * TO_DATE
 *	Make Date from date_str which is formated at argument 'fmt'
 * ----------
 */
Datum
to_date(PG_FUNCTION_ARGS)
{
	text	   *date_txt = PG_GETARG_TEXT_P(0);
	text	   *fmt = PG_GETARG_TEXT_P(1);
	DateADT		result;
	struct pg_tm tm;
	fsec_t		fsec;

	do_to_timestamp(date_txt, fmt, &tm, &fsec);

	if (!IS_VALID_JULIAN(tm.tm_year, tm.tm_mon, tm.tm_mday))
		ereport(ERROR,
				(errcode(ERRCODE_DATETIME_VALUE_OUT_OF_RANGE),
				 errmsg("date out of range: \"%s\"",
						text_to_cstring(date_txt))));

	result = date2j(tm.tm_year, tm.tm_mon, tm.tm_mday) - POSTGRES_EPOCH_JDATE;

	PG_RETURN_DATEADT(result);
}

/*
 * do_to_timestamp: shared code for to_timestamp and to_date
 *
 * Parse the 'date_txt' according to 'fmt', return results as a struct pg_tm
 * and fractional seconds.
 *
 * We parse 'fmt' into a list of FormatNodes, which is then passed to
 * DCH_from_char to populate a TmFromChar with the parsed contents of
 * 'date_txt'.
 *
 * The TmFromChar is then analysed and converted into the final results in
 * struct 'tm' and 'fsec'.
 *
 * This function does very little error checking, e.g.
 * to_timestamp('20096040','YYYYMMDD') works
 */
static void
do_to_timestamp(text *date_txt, text *fmt,
				struct pg_tm * tm, fsec_t *fsec)
{
	FormatNode *format;
	TmFromChar	tmfc;
	int			fmt_len;

	ZERO_tmfc(&tmfc);
	ZERO_tm(tm);
	*fsec = 0;

	fmt_len = VARSIZE_ANY_EXHDR(fmt);

	if (fmt_len)
	{
		char	   *fmt_str;
		char	   *date_str;
		bool		incache;

		fmt_str = text_to_cstring(fmt);

		/*
		 * Allocate new memory if format picture is bigger than static cache
		 * and not use cache (call parser always)
		 */
		if (fmt_len > DCH_CACHE_SIZE)
		{
			format = (FormatNode *) palloc((fmt_len + 1) * sizeof(FormatNode));
			incache = FALSE;

			parse_format(format, fmt_str, DCH_keywords,
						 DCH_suff, DCH_index, DCH_TYPE, NULL,
						 "to_timestamp");

			(format + fmt_len)->type = NODE_TYPE_END;	/* Paranoia? */
		}
		else
		{
			/*
			 * Use cache buffers
			 */
			DCHCacheEntry *ent;

			incache = TRUE;

			if ((ent = DCH_cache_search(fmt_str)) == NULL)
			{
				ent = DCH_cache_getnew(fmt_str);

				/*
				 * Not in the cache, must run parser and save a new
				 * format-picture to the cache.
				 */
				parse_format(ent->format, fmt_str, DCH_keywords,
							 DCH_suff, DCH_index, DCH_TYPE, NULL,
							 "to_timestamp");

				(ent->format + fmt_len)->type = NODE_TYPE_END;	/* Paranoia? */
#ifdef DEBUG_TO_FROM_CHAR
				/* dump_node(ent->format, fmt_len); */
				/* dump_index(DCH_keywords, DCH_index); */
#endif
			}
			format = ent->format;
		}

#ifdef DEBUG_TO_FROM_CHAR
		/* dump_node(format, fmt_len); */
#endif

		date_str = text_to_cstring(date_txt);

		DCH_from_char(format, date_str, &tmfc);

		pfree(date_str);
		pfree(fmt_str);
		if (!incache)
			pfree(format);
	}

	DEBUG_TMFC(&tmfc);

	/*
	 * Convert values that user define for FROM_CHAR (to_date/to_timestamp) to
	 * standard 'tm'
	 */
	if (tmfc.ssss)
	{
		int			x = tmfc.ssss;

		tm->tm_hour = x / SECS_PER_HOUR;
		x %= SECS_PER_HOUR;
		tm->tm_min = x / SECS_PER_MINUTE;
		x %= SECS_PER_MINUTE;
		tm->tm_sec = x;
	}

	if (tmfc.ss)
		tm->tm_sec = tmfc.ss;
	if (tmfc.mi)
		tm->tm_min = tmfc.mi;
	if (tmfc.hh)
		tm->tm_hour = tmfc.hh;

	if (tmfc.clock == CLOCK_12_HOUR)
	{
		if (tm->tm_hour < 1 || tm->tm_hour > HOURS_PER_DAY / 2)
		{
			if (tm->tm_hour > HOURS_PER_DAY / 2 && !tmfc.pm)
			{
				ereport(WARNING,
						(errcode(ERRCODE_INVALID_DATETIME_FORMAT),
						 errmsg("hour \"%d\" is invalid for the 12-hour clock",
								tm->tm_hour),
						 errhint("Use the 24-hour clock, or give an hour between 1 and 12.")));
				tmfc.pm = TRUE;
				tm->tm_hour = tm->tm_hour - HOURS_PER_DAY / 2;
			}
			else
				ereport(ERROR,
						(errcode(ERRCODE_INVALID_DATETIME_FORMAT),
						 errmsg("hour \"%d\" is invalid for the 12-hour clock",
								tm->tm_hour),
						 errhint("Use the 24-hour clock, or give an hour between 1 and 12.")));
		}

		if (tmfc.pm && tm->tm_hour < HOURS_PER_DAY / 2)
			tm->tm_hour += HOURS_PER_DAY / 2;
		else if (!tmfc.pm && tm->tm_hour == HOURS_PER_DAY / 2)
			tm->tm_hour = 0;
	}

	if (tmfc.year)
	{
		/*
		 * If CC and YY (or Y) are provided, use YY as 2 low-order digits for
		 * the year in the given century.  Keep in mind that the 21st century
		 * runs from 2001-2100, not 2000-2099.
		 *
		 * If a 4-digit year is provided, we use that and ignore CC.
		 */
		if (tmfc.cc && tmfc.yysz <= 2)
		{
			tm->tm_year = tmfc.year % 100;
			if (tm->tm_year)
				tm->tm_year += (tmfc.cc - 1) * 100;
			else
				tm->tm_year = tmfc.cc * 100;
		}
		else
			tm->tm_year = tmfc.year;
	}
	else if (tmfc.cc)			/* use first year of century */
		tm->tm_year = (tmfc.cc - 1) * 100 + 1;

	if (tmfc.bc)
	{
		if (tm->tm_year > 0)
			tm->tm_year = -(tm->tm_year - 1);
		else
			ereport(ERROR,
					(errcode(ERRCODE_INVALID_DATETIME_FORMAT),
					 errmsg("inconsistent use of year %04d and \"BC\"",
							tm->tm_year)));
	}

	if (tmfc.j)
		j2date(tmfc.j, &tm->tm_year, &tm->tm_mon, &tm->tm_mday);

	if (tmfc.ww)
	{
		if (tmfc.mode == FROM_CHAR_DATE_ISOWEEK)
		{
			/*
			 * If tmfc.d is not set, then the date is left at the beginning of
			 * the ISO week (Monday).
			 */
			if (tmfc.d)
				isoweekdate2date(tmfc.ww, tmfc.d, &tm->tm_year, &tm->tm_mon, &tm->tm_mday);
			else
				isoweek2date(tmfc.ww, &tm->tm_year, &tm->tm_mon, &tm->tm_mday);
		}
		else
			tmfc.ddd = (tmfc.ww - 1) * 7 + 1;
	}

	if (tmfc.w)
		tmfc.dd = (tmfc.w - 1) * 7 + 1;
	if (tmfc.d)
		tm->tm_wday = tmfc.d;
	if (tmfc.dd)
		tm->tm_mday = tmfc.dd;
	if (tmfc.ddd)
		tm->tm_yday = tmfc.ddd;
	if (tmfc.mm)
		tm->tm_mon = tmfc.mm;

	if (tmfc.ddd && (tm->tm_mon <= 1 || tm->tm_mday <= 1))
	{
		/*
		 * The month and day field have not been set, so we use the
		 * day-of-year field to populate them.	Depending on the date mode,
		 * this field may be interpreted as a Gregorian day-of-year, or an ISO
		 * week date day-of-year.
		 */

		if (!tm->tm_year && !tmfc.bc)
			ereport(ERROR,
					(errcode(ERRCODE_INVALID_DATETIME_FORMAT),
			errmsg("cannot calculate day of year without year information")));

		if (tmfc.mode == FROM_CHAR_DATE_ISOWEEK)
		{
			int			j0;		/* zeroth day of the ISO year, in Julian */

			j0 = isoweek2j(tm->tm_year, 1) - 1;

			j2date(j0 + tmfc.ddd, &tm->tm_year, &tm->tm_mon, &tm->tm_mday);
		}
		else
		{
			const int  *y;
			int			i;

			static const int ysum[2][13] = {
				{0, 31, 59, 90, 120, 151, 181, 212, 243, 273, 304, 334, 365},
			{0, 31, 60, 91, 121, 152, 182, 213, 244, 274, 305, 335, 366}};

			y = ysum[isleap(tm->tm_year)];

			for (i = 1; i <= MONTHS_PER_YEAR; i++)
			{
				if (tmfc.ddd < y[i])
					break;
			}
			if (tm->tm_mon <= 1)
				tm->tm_mon = i;

			if (tm->tm_mday <= 1)
				tm->tm_mday = tmfc.ddd - y[i - 1];
		}
	}

#ifdef HAVE_INT64_TIMESTAMP
	if (tmfc.ms)
		*fsec += tmfc.ms * 1000;
	if (tmfc.us)
		*fsec += tmfc.us;
#else
	if (tmfc.ms)
		*fsec += (double) tmfc.ms / 1000;
	if (tmfc.us)
		*fsec += (double) tmfc.us / 1000000;
#endif

	DEBUG_TM(tm);
}


/**********************************************************************
 *	the NUMBER version part
 *********************************************************************/


static char *
fill_str(char *str, int c, int max)
{
	memset(str, c, max);
	*(str + max) = '\0';
	return str;
}

#define zeroize_NUM(_n) \
do { \
	(_n)->flag		= 0;	\
	(_n)->lsign		= 0;	\
	(_n)->pre		= 0;	\
	(_n)->post		= 0;	\
	(_n)->pre_lsign_num = 0;	\
	(_n)->need_locale	= 0;	\
	(_n)->multi		= 0;	\
	(_n)->zero_start	= 0;	\
	(_n)->zero_end		= 0;	\
} while(0)

static NUMCacheEntry *
NUM_cache_getnew(char *str)
{
	NUMCacheEntry *ent;

	/* counter overflow check - paranoia? */
	if (NUMCounter >= (INT_MAX - NUM_CACHE_FIELDS - 1))
	{
		NUMCounter = 0;

		for (ent = NUMCache; ent <= (NUMCache + NUM_CACHE_FIELDS); ent++)
			ent->age = (++NUMCounter);
	}

	/*
	 * If cache is full, remove oldest entry
	 */
	if (n_NUMCache > NUM_CACHE_FIELDS)
	{
		NUMCacheEntry *old = NUMCache + 0;

#ifdef DEBUG_TO_FROM_CHAR
		elog(DEBUG_elog_output, "Cache is full (%d)", n_NUMCache);
#endif
		for (ent = NUMCache; ent <= (NUMCache + NUM_CACHE_FIELDS); ent++)
		{
			/*
			 * entry removed via NUM_cache_remove() can be used here, which is
			 * why it's worth scanning first entry again
			 */
			if (ent->str[0] == '\0')
			{
				old = ent;
				break;
			}
			if (ent->age < old->age)
				old = ent;
		}
#ifdef DEBUG_TO_FROM_CHAR
		elog(DEBUG_elog_output, "OLD: \"%s\" AGE: %d", old->str, old->age);
#endif
		StrNCpy(old->str, str, NUM_CACHE_SIZE + 1);
		/* old->format fill parser */
		old->age = (++NUMCounter);
		ent = old;
	}
	else
	{
#ifdef DEBUG_TO_FROM_CHAR
		elog(DEBUG_elog_output, "NEW (%d)", n_NUMCache);
#endif
		ent = NUMCache + n_NUMCache;
		StrNCpy(ent->str, str, NUM_CACHE_SIZE + 1);
		/* ent->format fill parser */
		ent->age = (++NUMCounter);
		++n_NUMCache;
	}

	zeroize_NUM(&ent->Num);

	last_NUMCacheEntry = ent;
	return ent;
}

static NUMCacheEntry *
NUM_cache_search(char *str)
{
	int			i;
	NUMCacheEntry *ent;

	/* counter overflow check - paranoia? */
	if (NUMCounter >= (INT_MAX - NUM_CACHE_FIELDS - 1))
	{
		NUMCounter = 0;

		for (ent = NUMCache; ent <= (NUMCache + NUM_CACHE_FIELDS); ent++)
			ent->age = (++NUMCounter);
	}

	for (i = 0, ent = NUMCache; i < n_NUMCache; i++, ent++)
	{
		if (strcmp(ent->str, str) == 0)
		{
			ent->age = (++NUMCounter);
			last_NUMCacheEntry = ent;
			return ent;
		}
	}

	return NULL;
}

static void
NUM_cache_remove(NUMCacheEntry *ent)
{
#ifdef DEBUG_TO_FROM_CHAR
	elog(DEBUG_elog_output, "REMOVING ENTRY (%s)", ent->str);
#endif
	ent->str[0] = '\0';
	ent->age = 0;
}

/* ----------
 * Cache routine for NUM to_char version
 * ----------
 */
static FormatNode *
NUM_cache(int len, NUMDesc *Num, text *pars_str, bool *shouldFree)
{
	FormatNode *format = NULL;
	char	   *str;

	str = text_to_cstring(pars_str);

	/*
	 * Allocate new memory if format picture is bigger than static cache and
	 * not use cache (call parser always). This branches sets shouldFree to
	 * true, accordingly.
	 */
	if (len > NUM_CACHE_SIZE)
	{
		format = (FormatNode *) palloc((len + 1) * sizeof(FormatNode));

		*shouldFree = true;

		zeroize_NUM(Num);

		parse_format(format, str, NUM_keywords,
					 NULL, NUM_index, NUM_TYPE, Num,
					 "to_char");

		(format + len)->type = NODE_TYPE_END;	/* Paranoia? */
	}
	else
	{
		/*
		 * Use cache buffers
		 */
		NUMCacheEntry *ent;

		*shouldFree = false;

		if ((ent = NUM_cache_search(str)) == NULL)
		{
			ent = NUM_cache_getnew(str);

			/*
			 * Not in the cache, must run parser and save a new format-picture
			 * to the cache.
			 */
			parse_format(ent->format, str, NUM_keywords,
						 NULL, NUM_index, NUM_TYPE, &ent->Num,
						 "to_char");

			(ent->format + len)->type = NODE_TYPE_END;	/* Paranoia? */
		}

		format = ent->format;

		/*
		 * Copy cache to used struct
		 */
		Num->flag = ent->Num.flag;
		Num->lsign = ent->Num.lsign;
		Num->pre = ent->Num.pre;
		Num->post = ent->Num.post;
		Num->pre_lsign_num = ent->Num.pre_lsign_num;
		Num->need_locale = ent->Num.need_locale;
		Num->multi = ent->Num.multi;
		Num->zero_start = ent->Num.zero_start;
		Num->zero_end = ent->Num.zero_end;
	}

#ifdef DEBUG_TO_FROM_CHAR
	/* dump_node(format, len); */
	dump_index(NUM_keywords, NUM_index);
#endif

	pfree(str);
	return format;
}


static char *
int_to_roman(int number)
{
	int			len = 0,
				num = 0;
	char	   *p = NULL,
			   *result,
				numstr[5];

	result = (char *) palloc(16);
	*result = '\0';

	if (number > 3999 || number < 1)
	{
		fill_str(result, '#', 15);
		return result;
	}
	len = snprintf(numstr, sizeof(numstr), "%d", number);

	for (p = numstr; *p != '\0'; p++, --len)
	{
		num = *p - 49;			/* 48 ascii + 1 */
		if (num < 0)
			continue;

		if (len > 3)
		{
			while (num-- != -1)
				strcat(result, "M");
		}
		else
		{
			if (len == 3)
				strcat(result, rm100[num]);
			else if (len == 2)
				strcat(result, rm10[num]);
			else if (len == 1)
				strcat(result, rm1[num]);
		}
	}
	return result;
}



/* ----------
 * Locale
 * ----------
 */
static void
NUM_prepare_locale(NUMProc *Np)
{
	if (Np->Num->need_locale)
	{
		struct lconv *lconv;

		/*
		 * Get locales
		 */
		lconv = PGLC_localeconv();

		/*
		 * Positive / Negative number sign
		 */
		if (lconv->negative_sign && *lconv->negative_sign)
			Np->L_negative_sign = lconv->negative_sign;
		else
			Np->L_negative_sign = "-";

		if (lconv->positive_sign && *lconv->positive_sign)
			Np->L_positive_sign = lconv->positive_sign;
		else
			Np->L_positive_sign = "+";

		/*
		 * Number decimal point
		 */
		if (lconv->decimal_point && *lconv->decimal_point)
			Np->decimal = lconv->decimal_point;

		else
			Np->decimal = ".";

		if (!IS_LDECIMAL(Np->Num))
			Np->decimal = ".";

		/*
		 * Number thousands separator
		 *
		 * Some locales (e.g. broken glibc pt_BR), have a comma for decimal,
		 * but "" for thousands_sep, so we set the thousands_sep too.
		 * http://archives.postgresql.org/pgsql-hackers/2007-11/msg00772.php
		 */
		if (lconv->thousands_sep && *lconv->thousands_sep)
			Np->L_thousands_sep = lconv->thousands_sep;
		/* Make sure thousands separator doesn't match decimal point symbol. */
		else if (strcmp(Np->decimal, ",") !=0)
			Np->L_thousands_sep = ",";
		else
			Np->L_thousands_sep = ".";

		/*
		 * Currency symbol
		 */
		if (lconv->currency_symbol && *lconv->currency_symbol)
			Np->L_currency_symbol = lconv->currency_symbol;
		else
			Np->L_currency_symbol = " ";
	}
	else
	{
		/*
		 * Default values
		 */
		Np->L_negative_sign = "-";
		Np->L_positive_sign = "+";
		Np->decimal = ".";

		Np->L_thousands_sep = ",";
		Np->L_currency_symbol = " ";
	}
}

/* ----------
 * Return pointer of last relevant number after decimal point
 *	12.0500 --> last relevant is '5'
 *	12.0000 --> last relevant is '.'
 * If there is no decimal point, return NULL (which will result in same
 * behavior as if FM hadn't been specified).
 * ----------
 */
static char *
get_last_relevant_decnum(char *num)
{
	char	   *result,
			   *p = strchr(num, '.');

#ifdef DEBUG_TO_FROM_CHAR
	elog(DEBUG_elog_output, "get_last_relevant_decnum()");
#endif

	if (!p)
		return NULL;

	result = p;

	while (*(++p))
	{
		if (*p != '0')
			result = p;
	}

	return result;
}

/* ----------
 * Number extraction for TO_NUMBER()
 * ----------
 */
static void
NUM_numpart_from_char(NUMProc *Np, int id, int plen)
{
	bool		isread = FALSE;

#ifdef DEBUG_TO_FROM_CHAR
	elog(DEBUG_elog_output, " --- scan start --- id=%s",
		 (id == NUM_0 || id == NUM_9) ? "NUM_0/9" : id == NUM_DEC ? "NUM_DEC" : "???");
#endif

	if (*Np->inout_p == ' ')
		Np->inout_p++;

#define OVERLOAD_TEST	(Np->inout_p >= Np->inout + plen)
#define AMOUNT_TEST(_s) (plen-(Np->inout_p-Np->inout) >= _s)

	if (*Np->inout_p == ' ')
		Np->inout_p++;

	if (OVERLOAD_TEST)
		return;

	/*
	 * read sign before number
	 */
	if (*Np->number == ' ' && (id == NUM_0 || id == NUM_9) &&
		(Np->read_pre + Np->read_post) == 0)
	{
#ifdef DEBUG_TO_FROM_CHAR
		elog(DEBUG_elog_output, "Try read sign (%c), locale positive: %s, negative: %s",
			 *Np->inout_p, Np->L_positive_sign, Np->L_negative_sign);
#endif

		/*
		 * locale sign
		 */
		if (IS_LSIGN(Np->Num) && Np->Num->lsign == NUM_LSIGN_PRE)
		{
			int			x = 0;

#ifdef DEBUG_TO_FROM_CHAR
			elog(DEBUG_elog_output, "Try read locale pre-sign (%c)", *Np->inout_p);
#endif
			if ((x = strlen(Np->L_negative_sign)) &&
				AMOUNT_TEST(x) &&
				strncmp(Np->inout_p, Np->L_negative_sign, x) == 0)
			{
				Np->inout_p += x;
				*Np->number = '-';
			}
			else if ((x = strlen(Np->L_positive_sign)) &&
					 AMOUNT_TEST(x) &&
					 strncmp(Np->inout_p, Np->L_positive_sign, x) == 0)
			{
				Np->inout_p += x;
				*Np->number = '+';
			}
		}
		else
		{
#ifdef DEBUG_TO_FROM_CHAR
			elog(DEBUG_elog_output, "Try read simple sign (%c)", *Np->inout_p);
#endif

			/*
			 * simple + - < >
			 */
			if (*Np->inout_p == '-' || (IS_BRACKET(Np->Num) &&
										*Np->inout_p == '<'))
			{
				*Np->number = '-';		/* set - */
				Np->inout_p++;
			}
			else if (*Np->inout_p == '+')
			{
				*Np->number = '+';		/* set + */
				Np->inout_p++;
			}
		}
	}

	if (OVERLOAD_TEST)
		return;

#ifdef DEBUG_TO_FROM_CHAR
	elog(DEBUG_elog_output, "Scan for numbers (%c), current number: '%s'", *Np->inout_p, Np->number);
#endif

	/*
	 * read digit
	 */
	if (isdigit((unsigned char) *Np->inout_p))
	{
		if (Np->read_dec && Np->read_post == Np->Num->post)
			return;

		*Np->number_p = *Np->inout_p;
		Np->number_p++;

		if (Np->read_dec)
			Np->read_post++;
		else
			Np->read_pre++;

		isread = TRUE;

#ifdef DEBUG_TO_FROM_CHAR
		elog(DEBUG_elog_output, "Read digit (%c)", *Np->inout_p);
#endif

		/*
		 * read decimal point
		 */
	}
	else if (IS_DECIMAL(Np->Num) && Np->read_dec == FALSE)
	{
#ifdef DEBUG_TO_FROM_CHAR
		elog(DEBUG_elog_output, "Try read decimal point (%c)", *Np->inout_p);
#endif
		if (*Np->inout_p == '.')
		{
			*Np->number_p = '.';
			Np->number_p++;
			Np->read_dec = TRUE;
			isread = TRUE;
		}
		else
		{
			int			x = strlen(Np->decimal);

#ifdef DEBUG_TO_FROM_CHAR
			elog(DEBUG_elog_output, "Try read locale point (%c)",
				 *Np->inout_p);
#endif
			if (x && AMOUNT_TEST(x) && strncmp(Np->inout_p, Np->decimal, x) == 0)
			{
				Np->inout_p += x - 1;
				*Np->number_p = '.';
				Np->number_p++;
				Np->read_dec = TRUE;
				isread = TRUE;
			}
		}
	}

	if (OVERLOAD_TEST)
		return;

	/*
	 * Read sign behind "last" number
	 *
	 * We need sign detection because determine exact position of post-sign is
	 * difficult:
	 *
	 * FM9999.9999999S	   -> 123.001- 9.9S			   -> .5- FM9.999999MI ->
	 * 5.01-
	 */
	if (*Np->number == ' ' && Np->read_pre + Np->read_post > 0)
	{
		/*
		 * locale sign (NUM_S) is always anchored behind a last number, if: -
		 * locale sign expected - last read char was NUM_0/9 or NUM_DEC - and
		 * next char is not digit
		 */
		if (IS_LSIGN(Np->Num) && isread &&
			(Np->inout_p + 1) <= Np->inout + plen &&
			!isdigit((unsigned char) *(Np->inout_p + 1)))
		{
			int			x;
			char	   *tmp = Np->inout_p++;

#ifdef DEBUG_TO_FROM_CHAR
			elog(DEBUG_elog_output, "Try read locale post-sign (%c)", *Np->inout_p);
#endif
			if ((x = strlen(Np->L_negative_sign)) &&
				AMOUNT_TEST(x) &&
				strncmp(Np->inout_p, Np->L_negative_sign, x) == 0)
			{
				Np->inout_p += x - 1;	/* -1 .. NUM_processor() do inout_p++ */
				*Np->number = '-';
			}
			else if ((x = strlen(Np->L_positive_sign)) &&
					 AMOUNT_TEST(x) &&
					 strncmp(Np->inout_p, Np->L_positive_sign, x) == 0)
			{
				Np->inout_p += x - 1;	/* -1 .. NUM_processor() do inout_p++ */
				*Np->number = '+';
			}
			if (*Np->number == ' ')
				/* no sign read */
				Np->inout_p = tmp;
		}

		/*
		 * try read non-locale sign, it's happen only if format is not exact
		 * and we cannot determine sign position of MI/PL/SG, an example:
		 *
		 * FM9.999999MI			   -> 5.01-
		 *
		 * if (.... && IS_LSIGN(Np->Num)==FALSE) prevents read wrong formats
		 * like to_number('1 -', '9S') where sign is not anchored to last
		 * number.
		 */
		else if (isread == FALSE && IS_LSIGN(Np->Num) == FALSE &&
				 (IS_PLUS(Np->Num) || IS_MINUS(Np->Num)))
		{
#ifdef DEBUG_TO_FROM_CHAR
			elog(DEBUG_elog_output, "Try read simple post-sign (%c)", *Np->inout_p);
#endif

			/*
			 * simple + -
			 */
			if (*Np->inout_p == '-' || *Np->inout_p == '+')
				/* NUM_processor() do inout_p++ */
				*Np->number = *Np->inout_p;
		}
	}
}

#define IS_PREDEC_SPACE(_n) \
		(IS_ZERO((_n)->Num)==FALSE && \
		 (_n)->number == (_n)->number_p && \
		 *(_n)->number == '0' && \
				 (_n)->Num->post != 0)

/* ----------
 * Add digit or sign to number-string
 * ----------
 */
static void
NUM_numpart_to_char(NUMProc *Np, int id)
{
	int			end;

	if (IS_ROMAN(Np->Num))
		return;

	/* Note: in this elog() output not set '\0' in 'inout' */

#ifdef DEBUG_TO_FROM_CHAR

	/*
	 * Np->num_curr is number of current item in format-picture, it is not
	 * current position in inout!
	 */
	elog(DEBUG_elog_output,
		 "SIGN_WROTE: %d, CURRENT: %d, NUMBER_P: \"%s\", INOUT: \"%s\"",
		 Np->sign_wrote,
		 Np->num_curr,
		 Np->number_p,
		 Np->inout);
#endif
	Np->num_in = FALSE;

	/*
	 * Write sign if real number will write to output Note: IS_PREDEC_SPACE()
	 * handle "9.9" --> " .1"
	 */
	if (Np->sign_wrote == FALSE &&
		(Np->num_curr >= Np->num_pre || (IS_ZERO(Np->Num) && Np->Num->zero_start == Np->num_curr)) &&
		(IS_PREDEC_SPACE(Np) == FALSE || (Np->last_relevant && *Np->last_relevant == '.')))
	{
		if (IS_LSIGN(Np->Num))
		{
			if (Np->Num->lsign == NUM_LSIGN_PRE)
			{
				if (Np->sign == '-')
					strcpy(Np->inout_p, Np->L_negative_sign);
				else
					strcpy(Np->inout_p, Np->L_positive_sign);
				Np->inout_p += strlen(Np->inout_p);
				Np->sign_wrote = TRUE;
			}
		}
		else if (IS_BRACKET(Np->Num))
		{
			*Np->inout_p = Np->sign == '+' ? ' ' : '<';
			++Np->inout_p;
			Np->sign_wrote = TRUE;
		}
		else if (Np->sign == '+')
		{
			if (!IS_FILLMODE(Np->Num))
			{
				*Np->inout_p = ' ';		/* Write + */
				++Np->inout_p;
			}
			Np->sign_wrote = TRUE;
		}
		else if (Np->sign == '-')
		{						/* Write - */
			*Np->inout_p = '-';
			++Np->inout_p;
			Np->sign_wrote = TRUE;
		}
	}


	/*
	 * digits / FM / Zero / Dec. point
	 */
	if (id == NUM_9 || id == NUM_0 || id == NUM_D || id == NUM_DEC)
	{
		if (Np->num_curr < Np->num_pre &&
			(Np->Num->zero_start > Np->num_curr || !IS_ZERO(Np->Num)))
		{
			/*
			 * Write blank space
			 */
			if (!IS_FILLMODE(Np->Num))
			{
				*Np->inout_p = ' ';		/* Write ' ' */
				++Np->inout_p;
			}
		}
		else if (IS_ZERO(Np->Num) &&
				 Np->num_curr < Np->num_pre &&
				 Np->Num->zero_start <= Np->num_curr)
		{
			/*
			 * Write ZERO
			 */
			*Np->inout_p = '0'; /* Write '0' */
			++Np->inout_p;
			Np->num_in = TRUE;
		}
		else
		{
			/*
			 * Write Decimal point
			 */
			if (*Np->number_p == '.')
			{
				if (!Np->last_relevant || *Np->last_relevant != '.')
				{
					strcpy(Np->inout_p, Np->decimal);	/* Write DEC/D */
					Np->inout_p += strlen(Np->inout_p);
				}

				/*
				 * Ora 'n' -- FM9.9 --> 'n.'
				 */
				else if (IS_FILLMODE(Np->Num) &&
						 Np->last_relevant && *Np->last_relevant == '.')
				{
					strcpy(Np->inout_p, Np->decimal);	/* Write DEC/D */
					Np->inout_p += strlen(Np->inout_p);
				}
			}
			else
			{
				/*
				 * Write Digits
				 */
				if (Np->last_relevant && Np->number_p > Np->last_relevant &&
					id != NUM_0)
					;

				/*
				 * '0.1' -- 9.9 --> '  .1'
				 */
				else if (IS_PREDEC_SPACE(Np))
				{
					if (!IS_FILLMODE(Np->Num))
					{
						*Np->inout_p = ' ';
						++Np->inout_p;
					}

					/*
					 * '0' -- FM9.9 --> '0.'
					 */
					else if (Np->last_relevant && *Np->last_relevant == '.')
					{
						*Np->inout_p = '0';
						++Np->inout_p;
					}
				}
				else
				{
					*Np->inout_p = *Np->number_p;		/* Write DIGIT */
					++Np->inout_p;
					Np->num_in = TRUE;
				}
			}
			/* do no exceed string length */
			if (*Np->number_p)
				++Np->number_p;
		}

		end = Np->num_count + (Np->num_pre ? 1 : 0) + (IS_DECIMAL(Np->Num) ? 1 : 0);

		if (Np->last_relevant && Np->last_relevant == Np->number_p)
			end = Np->num_curr;

		if (Np->num_curr + 1 == end)
		{
			if (Np->sign_wrote == TRUE && IS_BRACKET(Np->Num))
			{
				*Np->inout_p = Np->sign == '+' ? ' ' : '>';
				++Np->inout_p;
			}
			else if (IS_LSIGN(Np->Num) && Np->Num->lsign == NUM_LSIGN_POST)
			{
				if (Np->sign == '-')
					strcpy(Np->inout_p, Np->L_negative_sign);
				else
					strcpy(Np->inout_p, Np->L_positive_sign);
				Np->inout_p += strlen(Np->inout_p);
			}
		}
	}

	++Np->num_curr;
}

/*
 * Note: 'plen' is used in FROM_CHAR conversion and it's length of
 * input (inout). In TO_CHAR conversion it's space before first number.
 */
static char *
NUM_processor(FormatNode *node, NUMDesc *Num, char *inout, char *number,
			  int plen, int sign, bool is_to_char, Oid collid)
{
	FormatNode *n;
	NUMProc		_Np,
			   *Np = &_Np;

	MemSet(Np, 0, sizeof(NUMProc));

	Np->Num = Num;
	Np->is_to_char = is_to_char;
	Np->number = number;
	Np->inout = inout;
	Np->last_relevant = NULL;
	Np->read_post = 0;
	Np->read_pre = 0;
	Np->read_dec = FALSE;

	if (Np->Num->zero_start)
		--Np->Num->zero_start;

	if (IS_EEEE(Np->Num))
	{
		if (!Np->is_to_char)
			ereport(ERROR,
					(errcode(ERRCODE_FEATURE_NOT_SUPPORTED),
					 errmsg("\"EEEE\" not supported for input")));
		return strcpy(inout, number);
	}

	/*
	 * Roman correction
	 */
	if (IS_ROMAN(Np->Num))
	{
		if (!Np->is_to_char)
			ereport(ERROR,
					(errcode(ERRCODE_FEATURE_NOT_SUPPORTED),
					 errmsg("\"RN\" not supported with function \"to_number\"")));

		Np->Num->lsign = Np->Num->pre_lsign_num = Np->Num->post =
			Np->Num->pre = Np->num_pre = Np->sign = 0;

		if (IS_FILLMODE(Np->Num))
		{
			Np->Num->flag = 0;
			Np->Num->flag |= NUM_F_FILLMODE;
		}
		else
			Np->Num->flag = 0;
		Np->Num->flag |= NUM_F_ROMAN;
	}

	/*
	 * Sign
	 */
	if (is_to_char)
	{
		Np->sign = sign;

		/* MI/PL/SG - write sign itself and not in number */
		if (IS_PLUS(Np->Num) || IS_MINUS(Np->Num))
		{
			if (IS_PLUS(Np->Num) && IS_MINUS(Np->Num) == FALSE)
				Np->sign_wrote = FALSE; /* need sign */
			else
				Np->sign_wrote = TRUE;	/* needn't sign */
		}
		else
		{
			if (Np->sign != '-')
			{
				if (IS_BRACKET(Np->Num) && IS_FILLMODE(Np->Num))
					Np->Num->flag &= ~NUM_F_BRACKET;
				if (IS_MINUS(Np->Num))
					Np->Num->flag &= ~NUM_F_MINUS;
			}
			else if (Np->sign != '+' && IS_PLUS(Np->Num))
				Np->Num->flag &= ~NUM_F_PLUS;

			if (Np->sign == '+' && IS_FILLMODE(Np->Num) && IS_LSIGN(Np->Num) == FALSE)
				Np->sign_wrote = TRUE;	/* needn't sign */
			else
				Np->sign_wrote = FALSE; /* need sign */

			if (Np->Num->lsign == NUM_LSIGN_PRE && Np->Num->pre == Np->Num->pre_lsign_num)
				Np->Num->lsign = NUM_LSIGN_POST;
		}
	}
	else
		Np->sign = FALSE;

	/*
	 * Count
	 */
	Np->num_count = Np->Num->post + Np->Num->pre - 1;

	if (is_to_char)
	{
		Np->num_pre = plen;

		if (IS_FILLMODE(Np->Num) && IS_DECIMAL(Np->Num))
		{
			Np->last_relevant = get_last_relevant_decnum(Np->number);

			/*
			 * If any '0' specifiers are present, make sure we don't strip
			 * those digits.
			 */
			if (Np->last_relevant && Np->Num->zero_end > Np->num_pre)
			{
<<<<<<< HEAD
				char   *last_zero;
=======
				char	   *last_zero;
>>>>>>> 80edfd76

				last_zero = Np->number + (Np->Num->zero_end - Np->num_pre);
				if (Np->last_relevant < last_zero)
					Np->last_relevant = last_zero;
			}
		}

		if (Np->sign_wrote == FALSE && Np->num_pre == 0)
			++Np->num_count;
	}
	else
	{
		Np->num_pre = 0;
		*Np->number = ' ';		/* sign space */
		*(Np->number + 1) = '\0';
	}

	Np->num_in = 0;
	Np->num_curr = 0;

#ifdef DEBUG_TO_FROM_CHAR
	elog(DEBUG_elog_output,
		 "\n\tSIGN: '%c'\n\tNUM: '%s'\n\tPRE: %d\n\tPOST: %d\n\tNUM_COUNT: %d\n\tNUM_PRE: %d\n\tSIGN_WROTE: %s\n\tZERO: %s\n\tZERO_START: %d\n\tZERO_END: %d\n\tLAST_RELEVANT: %s\n\tBRACKET: %s\n\tPLUS: %s\n\tMINUS: %s\n\tFILLMODE: %s\n\tROMAN: %s\n\tEEEE: %s",
		 Np->sign,
		 Np->number,
		 Np->Num->pre,
		 Np->Num->post,
		 Np->num_count,
		 Np->num_pre,
		 Np->sign_wrote ? "Yes" : "No",
		 IS_ZERO(Np->Num) ? "Yes" : "No",
		 Np->Num->zero_start,
		 Np->Num->zero_end,
		 Np->last_relevant ? Np->last_relevant : "<not set>",
		 IS_BRACKET(Np->Num) ? "Yes" : "No",
		 IS_PLUS(Np->Num) ? "Yes" : "No",
		 IS_MINUS(Np->Num) ? "Yes" : "No",
		 IS_FILLMODE(Np->Num) ? "Yes" : "No",
		 IS_ROMAN(Np->Num) ? "Yes" : "No",
		 IS_EEEE(Np->Num) ? "Yes" : "No"
		);
#endif

	/*
	 * Locale
	 */
	NUM_prepare_locale(Np);

	/*
	 * Processor direct cycle
	 */
	if (Np->is_to_char)
		Np->number_p = Np->number;
	else
		Np->number_p = Np->number + 1;	/* first char is space for sign */

	for (n = node, Np->inout_p = Np->inout; n->type != NODE_TYPE_END; n++)
	{
		if (!Np->is_to_char)
		{
			/*
			 * Check non-string inout end
			 */
			if (Np->inout_p >= Np->inout + plen)
				break;
		}

		/*
		 * Format pictures actions
		 */
		if (n->type == NODE_TYPE_ACTION)
		{
			/*
			 * Create/reading digit/zero/blank/sing
			 *
			 * 'NUM_S' note: The locale sign is anchored to number and we
			 * read/write it when we work with first or last number
			 * (NUM_0/NUM_9). This is reason why NUM_S missing in follow
			 * switch().
			 */
			switch (n->key->id)
			{
				case NUM_9:
				case NUM_0:
				case NUM_DEC:
				case NUM_D:
					if (Np->is_to_char)
					{
						NUM_numpart_to_char(Np, n->key->id);
						continue;		/* for() */
					}
					else
					{
						NUM_numpart_from_char(Np, n->key->id, plen);
						break;	/* switch() case: */
					}

				case NUM_COMMA:
					if (Np->is_to_char)
					{
						if (!Np->num_in)
						{
							if (IS_FILLMODE(Np->Num))
								continue;
							else
								*Np->inout_p = ' ';
						}
						else
							*Np->inout_p = ',';
					}
					else
					{
						if (!Np->num_in)
						{
							if (IS_FILLMODE(Np->Num))
								continue;
						}
					}
					break;

				case NUM_G:
					if (Np->is_to_char)
					{
						if (!Np->num_in)
						{
							if (IS_FILLMODE(Np->Num))
								continue;
							else
							{
								int			x = strlen(Np->L_thousands_sep);

								memset(Np->inout_p, ' ', x);
								Np->inout_p += x - 1;
							}
						}
						else
						{
							strcpy(Np->inout_p, Np->L_thousands_sep);
							Np->inout_p += strlen(Np->inout_p) - 1;
						}
					}
					else
					{
						if (!Np->num_in)
						{
							if (IS_FILLMODE(Np->Num))
								continue;
						}
						Np->inout_p += strlen(Np->L_thousands_sep) - 1;
					}
					break;

				case NUM_L:
					if (Np->is_to_char)
					{
						strcpy(Np->inout_p, Np->L_currency_symbol);
						Np->inout_p += strlen(Np->inout_p) - 1;
					}
					else
						Np->inout_p += strlen(Np->L_currency_symbol) - 1;
					break;

				case NUM_RN:
					if (IS_FILLMODE(Np->Num))
					{
						strcpy(Np->inout_p, Np->number_p);
						Np->inout_p += strlen(Np->inout_p) - 1;
					}
					else
					{
						sprintf(Np->inout_p, "%15s", Np->number_p);
						Np->inout_p += strlen(Np->inout_p) - 1;
					}
					break;

				case NUM_rn:
					if (IS_FILLMODE(Np->Num))
					{
						strcpy(Np->inout_p, asc_tolower_z(Np->number_p));
						Np->inout_p += strlen(Np->inout_p) - 1;
					}
					else
					{
						sprintf(Np->inout_p, "%15s", asc_tolower_z(Np->number_p));
						Np->inout_p += strlen(Np->inout_p) - 1;
					}
					break;

				case NUM_th:
					if (IS_ROMAN(Np->Num) || *Np->number == '#' ||
						Np->sign == '-' || IS_DECIMAL(Np->Num))
						continue;

					if (Np->is_to_char)
						strcpy(Np->inout_p, get_th(Np->number, TH_LOWER));
					Np->inout_p += 1;
					break;

				case NUM_TH:
					if (IS_ROMAN(Np->Num) || *Np->number == '#' ||
						Np->sign == '-' || IS_DECIMAL(Np->Num))
						continue;

					if (Np->is_to_char)
						strcpy(Np->inout_p, get_th(Np->number, TH_UPPER));
					Np->inout_p += 1;
					break;

				case NUM_MI:
					if (Np->is_to_char)
					{
						if (Np->sign == '-')
							*Np->inout_p = '-';
						else if (IS_FILLMODE(Np->Num))
							continue;
						else
							*Np->inout_p = ' ';
					}
					else
					{
						if (*Np->inout_p == '-')
							*Np->number = '-';
					}
					break;

				case NUM_PL:
					if (Np->is_to_char)
					{
						if (Np->sign == '+')
							*Np->inout_p = '+';
						else if (IS_FILLMODE(Np->Num))
							continue;
						else
							*Np->inout_p = ' ';
					}
					else
					{
						if (*Np->inout_p == '+')
							*Np->number = '+';
					}
					break;

				case NUM_SG:
					if (Np->is_to_char)
						*Np->inout_p = Np->sign;

					else
					{
						if (*Np->inout_p == '-')
							*Np->number = '-';
						else if (*Np->inout_p == '+')
							*Np->number = '+';
					}
					break;


				default:
					continue;
					break;
			}
		}
		else
		{
			/*
			 * Remove to output char from input in TO_CHAR
			 */
			if (Np->is_to_char)
				*Np->inout_p = n->character;
		}
		Np->inout_p++;
	}

	if (Np->is_to_char)
	{
		*Np->inout_p = '\0';
		return Np->inout;
	}
	else
	{
		if (*(Np->number_p - 1) == '.')
			*(Np->number_p - 1) = '\0';
		else
			*Np->number_p = '\0';

		/*
		 * Correction - precision of dec. number
		 */
		Np->Num->post = Np->read_post;

#ifdef DEBUG_TO_FROM_CHAR
		elog(DEBUG_elog_output, "TO_NUMBER (number): '%s'", Np->number);
#endif
		return Np->number;
	}
}

/* ----------
 * MACRO: Start part of NUM - for all NUM's to_char variants
 *	(sorry, but I hate copy same code - macro is better..)
 * ----------
 */
#define NUM_TOCHAR_prepare \
do { \
	len = VARSIZE_ANY_EXHDR(fmt); \
	if (len <= 0 || len >= (INT_MAX-VARHDRSZ)/NUM_MAX_ITEM_SIZ)		\
		PG_RETURN_TEXT_P(cstring_to_text("")); \
	result	= (text *) palloc0((len * NUM_MAX_ITEM_SIZ) + 1 + VARHDRSZ);	\
	format	= NUM_cache(len, &Num, fmt, &shouldFree);		\
} while (0)

/* ----------
 * MACRO: Finish part of NUM
 * ----------
 */
#define NUM_TOCHAR_finish \
do { \
	NUM_processor(format, &Num, VARDATA(result), numstr, plen, sign, true, PG_GET_COLLATION()); \
									\
	if (shouldFree)					\
		pfree(format);				\
									\
	/*								\
	 * Convert null-terminated representation of result to standard text. \
	 * The result is usually much bigger than it needs to be, but there \
	 * seems little point in realloc'ing it smaller. \
	 */								\
	len = strlen(VARDATA(result));	\
	SET_VARSIZE(result, len + VARHDRSZ); \
} while (0)

/* -------------------
 * NUMERIC to_number() (convert string to numeric)
 * -------------------
 */
Datum
numeric_to_number(PG_FUNCTION_ARGS)
{
	text	   *value = PG_GETARG_TEXT_P(0);
	text	   *fmt = PG_GETARG_TEXT_P(1);
	NUMDesc		Num;
	Datum		result;
	FormatNode *format;
	char	   *numstr;
	bool		shouldFree;
	int			len = 0;
	int			scale,
				precision;

	len = VARSIZE(fmt) - VARHDRSZ;

	if (len <= 0 || len >= INT_MAX / NUM_MAX_ITEM_SIZ)
		PG_RETURN_NULL();

	format = NUM_cache(len, &Num, fmt, &shouldFree);

	numstr = (char *) palloc((len * NUM_MAX_ITEM_SIZ) + 1);

	NUM_processor(format, &Num, VARDATA(value), numstr,
				  VARSIZE(value) - VARHDRSZ, 0, false, PG_GET_COLLATION());

	scale = Num.post;
	precision = Max(0, Num.pre) + scale;

	if (shouldFree)
		pfree(format);

	result = DirectFunctionCall3(numeric_in,
								 CStringGetDatum(numstr),
								 ObjectIdGetDatum(InvalidOid),
					  Int32GetDatum(((precision << 16) | scale) + VARHDRSZ));
	pfree(numstr);
	return result;
}

/* ------------------
 * NUMERIC to_char()
 * ------------------
 */
Datum
numeric_to_char(PG_FUNCTION_ARGS)
{
	Numeric		value = PG_GETARG_NUMERIC(0);
	text	   *fmt = PG_GETARG_TEXT_P(1);
	NUMDesc		Num;
	FormatNode *format;
	text	   *result;
	bool		shouldFree;
	int			len = 0,
				plen = 0,
				sign = 0;
	char	   *numstr,
			   *orgnum,
			   *p;
	Numeric		x;

	NUM_TOCHAR_prepare;

	/*
	 * On DateType depend part (numeric)
	 */
	if (IS_ROMAN(&Num))
	{
		x = DatumGetNumeric(DirectFunctionCall2(numeric_round,
												NumericGetDatum(value),
												Int32GetDatum(0)));
		numstr = orgnum =
			int_to_roman(DatumGetInt32(DirectFunctionCall1(numeric_int4,
													   NumericGetDatum(x))));
	}
	else if (IS_EEEE(&Num))
	{
		orgnum = numeric_out_sci(value, Num.post);

		/*
		 * numeric_out_sci() does not emit a sign for positive numbers.  We
		 * need to add a space in this case so that positive and negative
		 * numbers are aligned.  We also have to do the right thing for NaN.
		 */
		if (strcmp(orgnum, "NaN") == 0)
		{
			/*
			 * Allow 6 characters for the leading sign, the decimal point,
			 * "e", the exponent's sign and two exponent digits.
			 */
			numstr = (char *) palloc(Num.pre + Num.post + 7);
			fill_str(numstr, '#', Num.pre + Num.post + 6);
			*numstr = ' ';
			*(numstr + Num.pre + 1) = '.';
		}
		else if (*orgnum != '-')
		{
			numstr = (char *) palloc(strlen(orgnum) + 2);
			*numstr = ' ';
			strcpy(numstr + 1, orgnum);
			len = strlen(numstr);
		}
		else
		{
			numstr = orgnum;
			len = strlen(orgnum);
		}
	}
	else
	{
		Numeric		val = value;

		if (IS_MULTI(&Num))
		{
			Numeric		a = DatumGetNumeric(DirectFunctionCall1(int4_numeric,
														 Int32GetDatum(10)));
			Numeric		b = DatumGetNumeric(DirectFunctionCall1(int4_numeric,
												  Int32GetDatum(Num.multi)));

			x = DatumGetNumeric(DirectFunctionCall2(numeric_power,
													NumericGetDatum(a),
													NumericGetDatum(b)));
			val = DatumGetNumeric(DirectFunctionCall2(numeric_mul,
													  NumericGetDatum(value),
													  NumericGetDatum(x)));
			Num.pre += Num.multi;
		}

		x = DatumGetNumeric(DirectFunctionCall2(numeric_round,
												NumericGetDatum(val),
												Int32GetDatum(Num.post)));
		orgnum = DatumGetCString(DirectFunctionCall1(numeric_out,
													 NumericGetDatum(x)));

		if (*orgnum == '-')
		{
			sign = '-';
			numstr = orgnum + 1;
		}
		else
		{
			sign = '+';
			numstr = orgnum;
		}
		if ((p = strchr(numstr, '.')))
			len = p - numstr;
		else
			len = strlen(numstr);

		if (Num.pre > len)
			plen = Num.pre - len;
		else if (len > Num.pre)
		{
			numstr = (char *) palloc(Num.pre + Num.post + 2);
			fill_str(numstr, '#', Num.pre + Num.post + 1);
			*(numstr + Num.pre) = '.';
		}
	}

	NUM_TOCHAR_finish;
	PG_RETURN_TEXT_P(result);
}

/* ---------------
 * INT4 to_char()
 * ---------------
 */
Datum
int4_to_char(PG_FUNCTION_ARGS)
{
	int32		value = PG_GETARG_INT32(0);
	text	   *fmt = PG_GETARG_TEXT_P(1);
	NUMDesc		Num;
	FormatNode *format;
	text	   *result;
	bool		shouldFree;
	int			len = 0,
				plen = 0,
				sign = 0;
	char	   *numstr,
			   *orgnum;

	NUM_TOCHAR_prepare;

	/*
	 * On DateType depend part (int32)
	 */
	if (IS_ROMAN(&Num))
		numstr = orgnum = int_to_roman(value);
	else if (IS_EEEE(&Num))
	{
		/* we can do it easily because float8 won't lose any precision */
		float8		val = (float8) value;

		orgnum = (char *) palloc(MAXDOUBLEWIDTH + 1);
		snprintf(orgnum, MAXDOUBLEWIDTH + 1, "%+.*e", Num.post, val);

		/*
		 * Swap a leading positive sign for a space.
		 */
		if (*orgnum == '+')
			*orgnum = ' ';

		len = strlen(orgnum);
		numstr = orgnum;
	}
	else
	{
		if (IS_MULTI(&Num))
		{
			orgnum = DatumGetCString(DirectFunctionCall1(int4out,
														 Int32GetDatum(value * ((int32) pow((double) 10, (double) Num.multi)))));
			Num.pre += Num.multi;
		}
		else
		{
			orgnum = DatumGetCString(DirectFunctionCall1(int4out,
													  Int32GetDatum(value)));
		}

		if (*orgnum == '-')
		{
			sign = '-';
			orgnum++;
		}
		else
			sign = '+';
		len = strlen(orgnum);

		if (Num.post)
		{
			numstr = (char *) palloc(len + Num.post + 2);
			strcpy(numstr, orgnum);
			*(numstr + len) = '.';
			memset(numstr + len + 1, '0', Num.post);
			*(numstr + len + Num.post + 1) = '\0';
		}
		else
			numstr = orgnum;

		if (Num.pre > len)
			plen = Num.pre - len;
		else if (len > Num.pre)
		{
			numstr = (char *) palloc(Num.pre + Num.post + 2);
			fill_str(numstr, '#', Num.pre + Num.post + 1);
			*(numstr + Num.pre) = '.';
		}
	}

	NUM_TOCHAR_finish;
	PG_RETURN_TEXT_P(result);
}

/* ---------------
 * INT8 to_char()
 * ---------------
 */
Datum
int8_to_char(PG_FUNCTION_ARGS)
{
	int64		value = PG_GETARG_INT64(0);
	text	   *fmt = PG_GETARG_TEXT_P(1);
	NUMDesc		Num;
	FormatNode *format;
	text	   *result;
	bool		shouldFree;
	int			len = 0,
				plen = 0,
				sign = 0;
	char	   *numstr,
			   *orgnum;

	NUM_TOCHAR_prepare;

	/*
	 * On DateType depend part (int32)
	 */
	if (IS_ROMAN(&Num))
	{
		/* Currently don't support int8 conversion to roman... */
		numstr = orgnum = int_to_roman(DatumGetInt32(
						  DirectFunctionCall1(int84, Int64GetDatum(value))));
	}
	else if (IS_EEEE(&Num))
	{
		/* to avoid loss of precision, must go via numeric not float8 */
		Numeric		val;

		val = DatumGetNumeric(DirectFunctionCall1(int8_numeric,
												  Int64GetDatum(value)));
		orgnum = numeric_out_sci(val, Num.post);

		/*
		 * numeric_out_sci() does not emit a sign for positive numbers.  We
		 * need to add a space in this case so that positive and negative
		 * numbers are aligned.  We don't have to worry about NaN here.
		 */
		if (*orgnum != '-')
		{
			numstr = (char *) palloc(strlen(orgnum) + 2);
			*numstr = ' ';
			strcpy(numstr + 1, orgnum);
			len = strlen(numstr);
		}
		else
		{
			numstr = orgnum;
			len = strlen(orgnum);
		}
	}
	else
	{
		if (IS_MULTI(&Num))
		{
			double		multi = pow((double) 10, (double) Num.multi);

			value = DatumGetInt64(DirectFunctionCall2(int8mul,
													  Int64GetDatum(value),
												   DirectFunctionCall1(dtoi8,
													Float8GetDatum(multi))));
			Num.pre += Num.multi;
		}

		orgnum = DatumGetCString(DirectFunctionCall1(int8out,
													 Int64GetDatum(value)));

		if (*orgnum == '-')
		{
			sign = '-';
			orgnum++;
		}
		else
			sign = '+';
		len = strlen(orgnum);

		if (Num.post)
		{
			numstr = (char *) palloc(len + Num.post + 2);
			strcpy(numstr, orgnum);
			*(numstr + len) = '.';
			memset(numstr + len + 1, '0', Num.post);
			*(numstr + len + Num.post + 1) = '\0';
		}
		else
			numstr = orgnum;

		if (Num.pre > len)
			plen = Num.pre - len;
		else if (len > Num.pre)
		{
			numstr = (char *) palloc(Num.pre + Num.post + 2);
			fill_str(numstr, '#', Num.pre + Num.post + 1);
			*(numstr + Num.pre) = '.';
		}
	}

	NUM_TOCHAR_finish;
	PG_RETURN_TEXT_P(result);
}

/* -----------------
 * FLOAT4 to_char()
 * -----------------
 */
Datum
float4_to_char(PG_FUNCTION_ARGS)
{
	float4		value = PG_GETARG_FLOAT4(0);
	text	   *fmt = PG_GETARG_TEXT_P(1);
	NUMDesc		Num;
	FormatNode *format;
	text	   *result;
	bool		shouldFree;
	int			len = 0,
				plen = 0,
				sign = 0;
	char	   *numstr,
			   *orgnum,
			   *p;

	NUM_TOCHAR_prepare;

	if (IS_ROMAN(&Num))
		numstr = orgnum = int_to_roman((int) rint(value));
	else if (IS_EEEE(&Num))
	{
		numstr = orgnum = (char *) palloc(MAXDOUBLEWIDTH + 1);
		if (isnan(value) || is_infinite(value))
		{
			/*
			 * Allow 6 characters for the leading sign, the decimal point,
			 * "e", the exponent's sign and two exponent digits.
			 */
			numstr = (char *) palloc(Num.pre + Num.post + 7);
			fill_str(numstr, '#', Num.pre + Num.post + 6);
			*numstr = ' ';
			*(numstr + Num.pre + 1) = '.';
		}
		else
		{
			snprintf(orgnum, MAXDOUBLEWIDTH + 1, "%+.*e", Num.post, value);

			/*
			 * Swap a leading positive sign for a space.
			 */
			if (*orgnum == '+')
				*orgnum = ' ';

			len = strlen(orgnum);
			numstr = orgnum;
		}
	}
	else
	{
		float4		val = value;

		if (IS_MULTI(&Num))
		{
			float		multi = pow((double) 10, (double) Num.multi);

			val = value * multi;
			Num.pre += Num.multi;
		}

		orgnum = (char *) palloc(MAXFLOATWIDTH + 1);
		snprintf(orgnum, MAXFLOATWIDTH + 1, "%.0f", fabs(val));
		len = strlen(orgnum);
		if (Num.pre > len)
			plen = Num.pre - len;
		if (len >= FLT_DIG)
			Num.post = 0;
		else if (Num.post + len > FLT_DIG)
			Num.post = FLT_DIG - len;
		snprintf(orgnum, MAXFLOATWIDTH + 1, "%.*f", Num.post, val);

		if (*orgnum == '-')
		{						/* < 0 */
			sign = '-';
			numstr = orgnum + 1;
		}
		else
		{
			sign = '+';
			numstr = orgnum;
		}
		if ((p = strchr(numstr, '.')))
			len = p - numstr;
		else
			len = strlen(numstr);

		if (Num.pre > len)
			plen = Num.pre - len;
		else if (len > Num.pre)
		{
			numstr = (char *) palloc(Num.pre + Num.post + 2);
			fill_str(numstr, '#', Num.pre + Num.post + 1);
			*(numstr + Num.pre) = '.';
		}
	}

	NUM_TOCHAR_finish;
	PG_RETURN_TEXT_P(result);
}

/* -----------------
 * FLOAT8 to_char()
 * -----------------
 */
Datum
float8_to_char(PG_FUNCTION_ARGS)
{
	float8		value = PG_GETARG_FLOAT8(0);
	text	   *fmt = PG_GETARG_TEXT_P(1);
	NUMDesc		Num;
	FormatNode *format;
	text	   *result;
	bool		shouldFree;
	int			len = 0,
				plen = 0,
				sign = 0;
	char	   *numstr,
			   *orgnum,
			   *p;

	NUM_TOCHAR_prepare;

	if (IS_ROMAN(&Num))
		numstr = orgnum = int_to_roman((int) rint(value));
	else if (IS_EEEE(&Num))
	{
		numstr = orgnum = (char *) palloc(MAXDOUBLEWIDTH + 1);
		if (isnan(value) || is_infinite(value))
		{
			/*
			 * Allow 6 characters for the leading sign, the decimal point,
			 * "e", the exponent's sign and two exponent digits.
			 */
			numstr = (char *) palloc(Num.pre + Num.post + 7);
			fill_str(numstr, '#', Num.pre + Num.post + 6);
			*numstr = ' ';
			*(numstr + Num.pre + 1) = '.';
		}
		else
		{
			snprintf(orgnum, MAXDOUBLEWIDTH + 1, "%+.*e", Num.post, value);

			/*
			 * Swap a leading positive sign for a space.
			 */
			if (*orgnum == '+')
				*orgnum = ' ';

			len = strlen(orgnum);
			numstr = orgnum;
		}
	}
	else
	{
		float8		val = value;

		if (IS_MULTI(&Num))
		{
			double		multi = pow((double) 10, (double) Num.multi);

			val = value * multi;
			Num.pre += Num.multi;
		}
		orgnum = (char *) palloc(MAXDOUBLEWIDTH + 1);
		len = snprintf(orgnum, MAXDOUBLEWIDTH + 1, "%.0f", fabs(val));
		if (Num.pre > len)
			plen = Num.pre - len;
		if (len >= DBL_DIG)
			Num.post = 0;
		else if (Num.post + len > DBL_DIG)
			Num.post = DBL_DIG - len;
		snprintf(orgnum, MAXDOUBLEWIDTH + 1, "%.*f", Num.post, val);

		if (*orgnum == '-')
		{						/* < 0 */
			sign = '-';
			numstr = orgnum + 1;
		}
		else
		{
			sign = '+';
			numstr = orgnum;
		}
		if ((p = strchr(numstr, '.')))
			len = p - numstr;
		else
			len = strlen(numstr);

		if (Num.pre > len)
			plen = Num.pre - len;
		else if (len > Num.pre)
		{
			numstr = (char *) palloc(Num.pre + Num.post + 2);
			fill_str(numstr, '#', Num.pre + Num.post + 1);
			*(numstr + Num.pre) = '.';
		}
	}

	NUM_TOCHAR_finish;
	PG_RETURN_TEXT_P(result);
}<|MERGE_RESOLUTION|>--- conflicted
+++ resolved
@@ -4712,11 +4712,7 @@
 			 */
 			if (Np->last_relevant && Np->Num->zero_end > Np->num_pre)
 			{
-<<<<<<< HEAD
-				char   *last_zero;
-=======
 				char	   *last_zero;
->>>>>>> 80edfd76
 
 				last_zero = Np->number + (Np->Num->zero_end - Np->num_pre);
 				if (Np->last_relevant < last_zero)
