--- conflicted
+++ resolved
@@ -651,7 +651,7 @@
 	*am_sync = false;
 
 	/* Quick out if not even configured to be synchronous */
-	if (SyncRepConfig == NULL)
+	if (!IS_QUERY_DISPATCHER() && SyncRepConfig == NULL)
 		return false;
 
 	/* Get standbys that are considered as synchronous at this moment */
@@ -671,19 +671,13 @@
 	 * Nothing more to do if we are not managing a sync standby or there are
 	 * not enough synchronous standbys.
 	 */
-<<<<<<< HEAD
 	if (IS_QUERY_DISPATCHER())
 	{
-		if (list_length(sync_standbys) == 0)
+		if (num_standbys == 0)
 			return false;
 	}
 	else if (!(*am_sync) ||
-		SyncRepConfig == NULL ||
-		list_length(sync_standbys) < SyncRepConfig->num_sync)
-=======
-	if (!(*am_sync) ||
 		num_standbys < SyncRepConfig->num_sync)
->>>>>>> 7cd0d523
 	{
 		pfree(sync_standbys);
 		return false;
@@ -832,7 +826,7 @@
 		palloc(max_wal_senders * sizeof(SyncRepStandbyData));
 
 	/* Quick exit if sync replication is not requested */
-	if (SyncRepConfig == NULL)
+	if (!IS_QUERY_DISPATCHER() && SyncRepConfig == NULL)
 		return 0;
 
 	/* Collect raw data from shared memory */
@@ -848,6 +842,27 @@
 		stby = *standbys + n;
 
 		SpinLockAcquire(&walsnd->mutex);
+
+		if (IS_QUERY_DISPATCHER())
+		{
+			if ((walsnd->pid != 0)
+				&& ((walsnd->state == WALSNDSTATE_STREAMING)
+					|| (walsnd->state == WALSNDSTATE_CATCHUP &&
+						walsnd->caughtup_within_range)))
+			{
+				stby->walsnd_index = i;
+				stby->pid = walsnd->pid;
+				stby->is_me = (walsnd == MyWalSnd);
+				stby->write = walsnd->write;
+				stby->flush = walsnd->flush;
+				stby->apply = walsnd->apply;
+				n++;
+			}
+
+			SpinLockRelease(&walsnd->mutex);
+			continue;
+		}
+
 		stby->pid = walsnd->pid;
 		state = walsnd->state;
 		stby->write = walsnd->write;
@@ -884,7 +899,7 @@
 	 * have too many candidates then return only the num_sync ones of highest
 	 * priority.
 	 */
-	if (SyncRepConfig->syncrep_method == SYNC_REP_PRIORITY &&
+	if (!IS_QUERY_DISPATCHER() && SyncRepConfig->syncrep_method == SYNC_REP_PRIORITY &&
 		n > SyncRepConfig->num_sync)
 	{
 		/* Sort by priority ... */
