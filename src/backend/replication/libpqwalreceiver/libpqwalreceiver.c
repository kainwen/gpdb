/*-------------------------------------------------------------------------
 *
 * libpqwalreceiver.c
 *
 * This file contains the libpq-specific parts of walreceiver. It's
 * loaded as a dynamic module to avoid linking the main server binary with
 * libpq.
 *
 * Portions Copyright (c) 2010-2019, PostgreSQL Global Development Group
 *
 *
 * IDENTIFICATION
 *	  src/backend/replication/libpqwalreceiver/libpqwalreceiver.c
 *
 *-------------------------------------------------------------------------
 */
#include "postgres.h"

#include <unistd.h>
#include <sys/time.h>

#include "libpq-fe.h"
#include "libpq/pqcomm.h"
#include "pqexpbuffer.h"
#include "access/xlog.h"
#include "catalog/pg_type.h"
#include "funcapi.h"
#include "mb/pg_wchar.h"
#include "miscadmin.h"
#include "pgstat.h"
#include "replication/walreceiver.h"
#include "storage/proc.h"
#include "utils/builtins.h"
#include "utils/memutils.h"
#include "utils/pg_lsn.h"
#include "utils/tuplestore.h"

/*
 * In PostgreSQL, this is a dynamically loaded module, because PostgreSQL
 * doesn't want to link libpq statically into the backend.  In GPDB, we have
 * a statically linked copy of libpq in the backend, anyway, so this is
 * compiled and linked directly as part of the postgres binary, like any
 * other backend .c file.
 */

struct WalReceiverConn
{
	/* Current connection to the primary, if any */
	PGconn	   *streamConn;
	/* Used to remember if the connection is logical or physical */
	bool		logical;
	/* Buffer for currently read records */
	char	   *recvBuf;
};

/* Prototypes for interface functions */
static WalReceiverConn *libpqrcv_connect(const char *conninfo,
										 bool logical, const char *appname,
										 char **err);
static void libpqrcv_check_conninfo(const char *conninfo);
static char *libpqrcv_get_conninfo(WalReceiverConn *conn);
static void libpqrcv_get_senderinfo(WalReceiverConn *conn,
									char **sender_host, int *sender_port);
static char *libpqrcv_identify_system(WalReceiverConn *conn,
									  TimeLineID *primary_tli);
static int	libpqrcv_server_version(WalReceiverConn *conn);
static void libpqrcv_readtimelinehistoryfile(WalReceiverConn *conn,
											 TimeLineID tli, char **filename,
											 char **content, int *len);
static bool libpqrcv_startstreaming(WalReceiverConn *conn,
									const WalRcvStreamOptions *options);
static void libpqrcv_endstreaming(WalReceiverConn *conn,
								  TimeLineID *next_tli);
static int	libpqrcv_receive(WalReceiverConn *conn, char **buffer,
							 pgsocket *wait_fd);
static void libpqrcv_send(WalReceiverConn *conn, const char *buffer,
						  int nbytes);
static char *libpqrcv_create_slot(WalReceiverConn *conn,
								  const char *slotname,
								  bool temporary,
								  CRSSnapshotAction snapshot_action,
								  XLogRecPtr *lsn);
static WalRcvExecResult *libpqrcv_exec(WalReceiverConn *conn,
									   const char *query,
									   const int nRetTypes,
									   const Oid *retTypes);
static void libpqrcv_disconnect(WalReceiverConn *conn);

static WalReceiverFunctionsType PQWalReceiverFunctions = {
	libpqrcv_connect,
	libpqrcv_check_conninfo,
	libpqrcv_get_conninfo,
	libpqrcv_get_senderinfo,
	libpqrcv_identify_system,
	libpqrcv_server_version,
	libpqrcv_readtimelinehistoryfile,
	libpqrcv_startstreaming,
	libpqrcv_endstreaming,
	libpqrcv_receive,
	libpqrcv_send,
	libpqrcv_create_slot,
	libpqrcv_exec,
	libpqrcv_disconnect
};

/* Prototypes for private functions */
<<<<<<< HEAD
#ifdef NOT_USED
/* GPDB: see comment in function definition */
static bool libpq_select(int timeout_ms);
#endif
static PGresult *libpqrcv_PQexec(const char *query);
static PGresult *libpqrcv_PQgetResult(PGconn *streamConn);
=======
static PGresult *libpqrcv_PQexec(PGconn *streamConn, const char *query);
static PGresult *libpqrcv_PQgetResult(PGconn *streamConn);
static char *stringlist_to_identifierstr(PGconn *conn, List *strings);
>>>>>>> 9e1c9f95

/*
 * Module initialization function
 */
void
libpqwalreceiver_PG_init(void)
{
	if (WalReceiverFunctions != NULL)
		elog(ERROR, "libpqwalreceiver already loaded");
	WalReceiverFunctions = &PQWalReceiverFunctions;
}

/*
 * Establish the connection to the primary server for XLOG streaming
 *
 * Returns NULL on error and fills the err with palloc'ed error message.
 */
static WalReceiverConn *
libpqrcv_connect(const char *conninfo, bool logical, const char *appname,
				 char **err)
{
<<<<<<< HEAD
	const char *keys[6];
	const char *vals[6];
=======
	WalReceiverConn *conn;
	PostgresPollingStatusType status;
	const char *keys[5];
	const char *vals[5];
	int			i = 0;
>>>>>>> 9e1c9f95

	/*
	 * We use the expand_dbname parameter to process the connection string (or
	 * URI), and pass some extra options.
	 */
	keys[i] = "dbname";
	vals[i] = conninfo;
	keys[++i] = "replication";
	vals[i] = logical ? "database" : "true";
	if (!logical)
	{
		/*
		 * The database name is ignored by the server in replication mode, but
		 * specify "replication" for .pgpass lookup.
		 */
		keys[++i] = "dbname";
		vals[i] = "replication";
	}
	keys[++i] = "fallback_application_name";
	vals[i] = appname;
	if (logical)
	{
		keys[++i] = "client_encoding";
		vals[i] = GetDatabaseEncodingName();
	}
	keys[++i] = NULL;
	vals[i] = NULL;

	Assert(i < sizeof(keys));

	conn = palloc0(sizeof(WalReceiverConn));
	conn->streamConn = PQconnectStartParams(keys, vals,
											 /* expand_dbname = */ true);
	if (PQstatus(conn->streamConn) == CONNECTION_BAD)
	{
		*err = pchomp(PQerrorMessage(conn->streamConn));
		return NULL;
	}

	/*
	 * Poll connection until we have OK or FAILED status.
	 *
	 * Per spec for PQconnectPoll, first wait till socket is write-ready.
	 */
<<<<<<< HEAD
	keys[0] = "dbname";
	vals[0] = conninfo;
	keys[1] = "replication";
	vals[1] = "true";
	keys[2] = "dbname";
	vals[2] = "replication";
	keys[3] = "fallback_application_name";
	vals[3] = "walreceiver";
	keys[4] = GPCONN_TYPE;
	vals[4] = GPCONN_TYPE_INTERNAL;
	keys[5] = NULL;
	vals[5] = NULL;

	streamConn = PQconnectdbParams(keys, vals, /* expand_dbname = */ true);
	if (PQstatus(streamConn) != CONNECTION_OK)
=======
	status = PGRES_POLLING_WRITING;
	do
	{
		int			io_flag;
		int			rc;

		if (status == PGRES_POLLING_READING)
			io_flag = WL_SOCKET_READABLE;
#ifdef WIN32
		/* Windows needs a different test while waiting for connection-made */
		else if (PQstatus(conn->streamConn) == CONNECTION_STARTED)
			io_flag = WL_SOCKET_CONNECTED;
#endif
		else
			io_flag = WL_SOCKET_WRITEABLE;

		rc = WaitLatchOrSocket(MyLatch,
							   WL_EXIT_ON_PM_DEATH | WL_LATCH_SET | io_flag,
							   PQsocket(conn->streamConn),
							   0,
							   WAIT_EVENT_LIBPQWALRECEIVER_CONNECT);

		/* Interrupted? */
		if (rc & WL_LATCH_SET)
		{
			ResetLatch(MyLatch);
			ProcessWalRcvInterrupts();
		}

		/* If socket is ready, advance the libpq state machine */
		if (rc & io_flag)
			status = PQconnectPoll(conn->streamConn);
	} while (status != PGRES_POLLING_OK && status != PGRES_POLLING_FAILED);

	if (PQstatus(conn->streamConn) != CONNECTION_OK)
	{
		*err = pchomp(PQerrorMessage(conn->streamConn));
		return NULL;
	}

	conn->logical = logical;

	return conn;
}

/*
 * Validate connection info string (just try to parse it)
 */
static void
libpqrcv_check_conninfo(const char *conninfo)
{
	PQconninfoOption *opts = NULL;
	char	   *err = NULL;

	opts = PQconninfoParse(conninfo, &err);
	if (opts == NULL)
>>>>>>> 9e1c9f95
		ereport(ERROR,
				(errcode(ERRCODE_SYNTAX_ERROR),
				 errmsg("invalid connection string syntax: %s", err)));

	PQconninfoFree(opts);
}

/*
 * Return a user-displayable conninfo string.  Any security-sensitive fields
 * are obfuscated.
 */
static char *
libpqrcv_get_conninfo(WalReceiverConn *conn)
{
	PQconninfoOption *conn_opts;
	PQconninfoOption *conn_opt;
	PQExpBufferData buf;
	char	   *retval;

	Assert(conn->streamConn != NULL);

	initPQExpBuffer(&buf);
	conn_opts = PQconninfo(conn->streamConn);

	if (conn_opts == NULL)
		ereport(ERROR,
				(errmsg("could not parse connection string: %s",
						_("out of memory"))));

	/* build a clean connection string from pieces */
	for (conn_opt = conn_opts; conn_opt->keyword != NULL; conn_opt++)
	{
		bool		obfuscate;

		/* Skip debug and empty options */
		if (strchr(conn_opt->dispchar, 'D') ||
			conn_opt->val == NULL ||
			conn_opt->val[0] == '\0')
			continue;

		/* Obfuscate security-sensitive options */
		obfuscate = strchr(conn_opt->dispchar, '*') != NULL;

		appendPQExpBuffer(&buf, "%s%s=%s",
						  buf.len == 0 ? "" : " ",
						  conn_opt->keyword,
						  obfuscate ? "********" : conn_opt->val);
	}

	PQconninfoFree(conn_opts);

	retval = PQExpBufferDataBroken(buf) ? NULL : pstrdup(buf.data);
	termPQExpBuffer(&buf);
	return retval;
}

/*
 * Provides information of sender this WAL receiver is connected to.
 */
static void
libpqrcv_get_senderinfo(WalReceiverConn *conn, char **sender_host,
						int *sender_port)
{
	char	   *ret = NULL;

	*sender_host = NULL;
	*sender_port = 0;

	Assert(conn->streamConn != NULL);

	ret = PQhost(conn->streamConn);
	if (ret && strlen(ret) != 0)
		*sender_host = pstrdup(ret);

	ret = PQport(conn->streamConn);
	if (ret && strlen(ret) != 0)
		*sender_port = atoi(ret);
}

/*
 * Check that primary's system identifier matches ours, and fetch the current
 * timeline ID of the primary.
 */
static char *
libpqrcv_identify_system(WalReceiverConn *conn, TimeLineID *primary_tli)
{
	PGresult   *res;
	char	   *primary_sysid;

	/*
	 * Get the system identifier and timeline ID as a DataRow message from the
	 * primary server.
	 */
	res = libpqrcv_PQexec(conn->streamConn, "IDENTIFY_SYSTEM");
	if (PQresultStatus(res) != PGRES_TUPLES_OK)
	{
		PQclear(res);
		ereport(ERROR,
				(errmsg("could not receive database system identifier and timeline ID from "
						"the primary server: %s",
						pchomp(PQerrorMessage(conn->streamConn)))));
	}
	if (PQnfields(res) < 3 || PQntuples(res) != 1)
	{
		int			ntuples = PQntuples(res);
		int			nfields = PQnfields(res);

		PQclear(res);
		ereport(ERROR,
				(errmsg("invalid response from primary server"),
				 errdetail("Could not identify system: got %d rows and %d fields, expected %d rows and %d or more fields.",
						   ntuples, nfields, 3, 1)));
	}
	primary_sysid = pstrdup(PQgetvalue(res, 0, 0));
	*primary_tli = pg_strtoint32(PQgetvalue(res, 0, 1));
	PQclear(res);

	return primary_sysid;
}

/*
 * Thin wrapper around libpq to obtain server version.
 */
static int
libpqrcv_server_version(WalReceiverConn *conn)
{
	return PQserverVersion(conn->streamConn);
}

/*
 * Start streaming WAL data from given streaming options.
 *
 * Returns true if we switched successfully to copy-both mode. False
 * means the server received the command and executed it successfully, but
 * didn't switch to copy-mode.  That means that there was no WAL on the
 * requested timeline and starting point, because the server switched to
 * another timeline at or before the requested starting point. On failure,
 * throws an ERROR.
 */
static bool
libpqrcv_startstreaming(WalReceiverConn *conn,
						const WalRcvStreamOptions *options)
{
	StringInfoData cmd;
	PGresult   *res;

	Assert(options->logical == conn->logical);
	Assert(options->slotname || !options->logical);

	initStringInfo(&cmd);

	/* Build the command. */
	appendStringInfoString(&cmd, "START_REPLICATION");
	if (options->slotname != NULL)
		appendStringInfo(&cmd, " SLOT \"%s\"",
						 options->slotname);

	if (options->logical)
		appendStringInfoString(&cmd, " LOGICAL");

	appendStringInfo(&cmd, " %X/%X",
					 (uint32) (options->startpoint >> 32),
					 (uint32) options->startpoint);

	/*
	 * Additional options are different depending on if we are doing logical
	 * or physical replication.
	 */
	if (options->logical)
	{
		char	   *pubnames_str;
		List	   *pubnames;
		char	   *pubnames_literal;

		appendStringInfoString(&cmd, " (");

		appendStringInfo(&cmd, "proto_version '%u'",
						 options->proto.logical.proto_version);

		pubnames = options->proto.logical.publication_names;
		pubnames_str = stringlist_to_identifierstr(conn->streamConn, pubnames);
		if (!pubnames_str)
			ereport(ERROR,
					(errmsg("could not start WAL streaming: %s",
							pchomp(PQerrorMessage(conn->streamConn)))));
		pubnames_literal = PQescapeLiteral(conn->streamConn, pubnames_str,
										   strlen(pubnames_str));
		if (!pubnames_literal)
			ereport(ERROR,
					(errmsg("could not start WAL streaming: %s",
							pchomp(PQerrorMessage(conn->streamConn)))));
		appendStringInfo(&cmd, ", publication_names %s", pubnames_literal);
		PQfreemem(pubnames_literal);
		pfree(pubnames_str);

		appendStringInfoChar(&cmd, ')');
	}
	else
		appendStringInfo(&cmd, " TIMELINE %u",
						 options->proto.physical.startpointTLI);

	/* Start streaming. */
	res = libpqrcv_PQexec(conn->streamConn, cmd.data);
	pfree(cmd.data);

	if (PQresultStatus(res) == PGRES_COMMAND_OK)
	{
		PQclear(res);
		return false;
	}
	else if (PQresultStatus(res) != PGRES_COPY_BOTH)
	{
		PQclear(res);
		ereport(ERROR,
				(errmsg("could not start WAL streaming: %s",
						pchomp(PQerrorMessage(conn->streamConn)))));
	}
	PQclear(res);
	return true;
}

/*
 * Stop streaming WAL data. Returns the next timeline's ID in *next_tli, as
 * reported by the server, or 0 if it did not report it.
 */
static void
libpqrcv_endstreaming(WalReceiverConn *conn, TimeLineID *next_tli)
{
	PGresult   *res;

	/*
	 * Send copy-end message.  As in libpqrcv_PQexec, this could theoretically
	 * block, but the risk seems small.
	 */
	if (PQputCopyEnd(conn->streamConn, NULL) <= 0 ||
		PQflush(conn->streamConn))
		ereport(ERROR,
				(errmsg("could not send end-of-streaming message to primary: %s",
						pchomp(PQerrorMessage(conn->streamConn)))));

	*next_tli = 0;

	/*
	 * After COPY is finished, we should receive a result set indicating the
	 * next timeline's ID, or just CommandComplete if the server was shut
	 * down.
	 *
	 * If we had not yet received CopyDone from the backend, PGRES_COPY_OUT is
	 * also possible in case we aborted the copy in mid-stream.
	 */
<<<<<<< HEAD
	res = libpqrcv_PQgetResult(streamConn);
=======
	res = libpqrcv_PQgetResult(conn->streamConn);
>>>>>>> 9e1c9f95
	if (PQresultStatus(res) == PGRES_TUPLES_OK)
	{
		/*
		 * Read the next timeline's ID. The server also sends the timeline's
		 * starting point, but it is ignored.
		 */
		if (PQnfields(res) < 2 || PQntuples(res) != 1)
			ereport(ERROR,
					(errmsg("unexpected result set after end-of-streaming")));
		*next_tli = pg_strtoint32(PQgetvalue(res, 0, 0));
		PQclear(res);

		/* the result set should be followed by CommandComplete */
<<<<<<< HEAD
		res = libpqrcv_PQgetResult(streamConn);
=======
		res = libpqrcv_PQgetResult(conn->streamConn);
	}
	else if (PQresultStatus(res) == PGRES_COPY_OUT)
	{
		PQclear(res);

		/* End the copy */
		if (PQendcopy(conn->streamConn))
			ereport(ERROR,
					(errmsg("error while shutting down streaming COPY: %s",
							pchomp(PQerrorMessage(conn->streamConn)))));

		/* CommandComplete should follow */
		res = libpqrcv_PQgetResult(conn->streamConn);
>>>>>>> 9e1c9f95
	}

	if (PQresultStatus(res) != PGRES_COMMAND_OK)
		ereport(ERROR,
				(errmsg("error reading result of streaming command: %s",
						pchomp(PQerrorMessage(conn->streamConn)))));
	PQclear(res);

	/* Verify that there are no more results */
<<<<<<< HEAD
	res = libpqrcv_PQgetResult(streamConn);
=======
	res = libpqrcv_PQgetResult(conn->streamConn);
>>>>>>> 9e1c9f95
	if (res != NULL)
		ereport(ERROR,
				(errmsg("unexpected result after CommandComplete: %s",
						pchomp(PQerrorMessage(conn->streamConn)))));
}

/*
 * Fetch the timeline history file for 'tli' from primary.
 */
static void
libpqrcv_readtimelinehistoryfile(WalReceiverConn *conn,
								 TimeLineID tli, char **filename,
								 char **content, int *len)
{
	PGresult   *res;
	char		cmd[64];

	Assert(!conn->logical);

	/*
	 * Request the primary to send over the history file for given timeline.
	 */
	snprintf(cmd, sizeof(cmd), "TIMELINE_HISTORY %u", tli);
	res = libpqrcv_PQexec(conn->streamConn, cmd);
	if (PQresultStatus(res) != PGRES_TUPLES_OK)
	{
		PQclear(res);
		ereport(ERROR,
				(errmsg("could not receive timeline history file from "
						"the primary server: %s",
						pchomp(PQerrorMessage(conn->streamConn)))));
	}
	if (PQnfields(res) != 2 || PQntuples(res) != 1)
	{
		int			ntuples = PQntuples(res);
		int			nfields = PQnfields(res);

		PQclear(res);
		ereport(ERROR,
				(errmsg("invalid response from primary server"),
				 errdetail("Expected 1 tuple with 2 fields, got %d tuples with %d fields.",
						   ntuples, nfields)));
	}
	*filename = pstrdup(PQgetvalue(res, 0, 0));

	*len = PQgetlength(res, 0, 1);
	*content = palloc(*len);
	memcpy(*content, PQgetvalue(res, 0, 1), *len);
	PQclear(res);
}

#ifdef NOT_USED
/* GPDB: The patch that introduced synchronous_commit = 'remote_apply'
 * (314cbfc5da) removed the final use of libpq_select() in our side. We had
 * backported upstream a1a789eb5a which had refactored other places of its use.
 * However in upstream, commit 597a87ccc9a in v10 removes the function
 * completely. Disable until we incomporate that upstream commit.
 */
/*
<<<<<<< HEAD
 * Wait until we can read WAL stream, or timeout.
 *
 * Returns true if data has become available for reading, false if timed out
 * or interrupted by signal.
 *
 * This is based on pqSocketCheck.
 */
static bool
libpq_select(int timeout_ms)
{
	int			ret;

	Assert(streamConn != NULL);
	if (PQsocket(streamConn) < 0)
		ereport(ERROR,
				(errcode_for_socket_access(),
				 errmsg("invalid socket: %s", PQerrorMessage(streamConn))));

	/* We use poll(2) if available, otherwise select(2) */
	{
#ifdef HAVE_POLL
		struct pollfd input_fd;

		input_fd.fd = PQsocket(streamConn);
		input_fd.events = POLLIN | POLLERR;
		input_fd.revents = 0;

		ret = poll(&input_fd, 1, timeout_ms);
#else							/* !HAVE_POLL */

		fd_set		input_mask;
		struct timeval timeout;
		struct timeval *ptr_timeout;

		FD_ZERO(&input_mask);
		FD_SET(PQsocket(streamConn), &input_mask);

		if (timeout_ms < 0)
			ptr_timeout = NULL;
		else
		{
			timeout.tv_sec = timeout_ms / 1000;
			timeout.tv_usec = (timeout_ms % 1000) * 1000;
			ptr_timeout = &timeout;
		}

		ret = select(PQsocket(streamConn) + 1, &input_mask,
					 NULL, NULL, ptr_timeout);
#endif   /* HAVE_POLL */
	}

	if (ret == 0 || (ret < 0 && errno == EINTR))
		return false;
	if (ret < 0)
		ereport(ERROR,
				(errcode_for_socket_access(),
				 errmsg("select() failed: %m")));
	return true;
}
#endif /* NOT_USED */

/*
=======
>>>>>>> 9e1c9f95
 * Send a query and wait for the results by using the asynchronous libpq
 * functions and socket readiness events.
 *
 * We must not use the regular blocking libpq functions like PQexec()
 * since they are uninterruptible by signals on some platforms, such as
 * Windows.
 *
 * The function is modeled on PQexec() in libpq, but only implements
 * those parts that are in use in the walreceiver api.
 *
 * May return NULL, rather than an error result, on failure.
 */
static PGresult *
libpqrcv_PQexec(PGconn *streamConn, const char *query)
{
	PGresult   *lastResult = NULL;

	/*
	 * PQexec() silently discards any prior query results on the connection.
	 * This is not required for this function as it's expected that the caller
	 * (which is this library in all cases) will behave correctly and we don't
	 * have to be backwards compatible with old libpq.
	 */

	/*
	 * Submit the query.  Since we don't use non-blocking mode, this could
	 * theoretically block.  In practice, since we don't send very long query
	 * strings, the risk seems negligible.
	 */
	if (!PQsendQuery(streamConn, query))
		return NULL;

	for (;;)
	{
		/* Wait for, and collect, the next PGresult. */
		PGresult   *result;
<<<<<<< HEAD
		result = libpqrcv_PQgetResult(streamConn);
		if (result == NULL)
			break;				/* query is complete, or failure */

		/*
		 * Emulate PQexec()'s behavior of returning the last result when there
		 * are many.  Since walsender will never generate multiple results, we
		 * skip the concatenation of error messages.
=======

		result = libpqrcv_PQgetResult(streamConn);
		if (result == NULL)
			break;				/* query is complete, or failure */

		/*
		 * Emulate PQexec()'s behavior of returning the last result when there
		 * are many.  We are fine with returning just last error message.
>>>>>>> 9e1c9f95
		 */
		PQclear(lastResult);
		lastResult = result;

		if (PQresultStatus(lastResult) == PGRES_COPY_IN ||
			PQresultStatus(lastResult) == PGRES_COPY_OUT ||
			PQresultStatus(lastResult) == PGRES_COPY_BOTH ||
			PQstatus(streamConn) == CONNECTION_BAD)
			break;
	}

	return lastResult;
}

/*
 * Perform the equivalent of PQgetResult(), but watch for interrupts.
 */
static PGresult *
libpqrcv_PQgetResult(PGconn *streamConn)
{
	/*
	 * Collect data until PQgetResult is ready to get the result without
	 * blocking.
	 */
	while (PQisBusy(streamConn))
	{
		int			rc;

		/*
		 * We don't need to break down the sleep into smaller increments,
		 * since we'll get interrupted by signals and can handle any
		 * interrupts here.
		 */
<<<<<<< HEAD
		rc = WaitLatchOrSocket(&MyProc->procLatch,
							   WL_POSTMASTER_DEATH | WL_SOCKET_READABLE |
							   WL_LATCH_SET,
							   PQsocket(streamConn),
							   0);
=======
		rc = WaitLatchOrSocket(MyLatch,
							   WL_EXIT_ON_PM_DEATH | WL_SOCKET_READABLE |
							   WL_LATCH_SET,
							   PQsocket(streamConn),
							   0,
							   WAIT_EVENT_LIBPQWALRECEIVER_RECEIVE);
>>>>>>> 9e1c9f95

		/* Interrupted? */
		if (rc & WL_LATCH_SET)
		{
<<<<<<< HEAD
			ResetLatch(&MyProc->procLatch);
=======
			ResetLatch(MyLatch);
>>>>>>> 9e1c9f95
			ProcessWalRcvInterrupts();
		}

		/* Consume whatever data is available from the socket */
		if (PQconsumeInput(streamConn) == 0)
		{
			/* trouble; return NULL */
			return NULL;
		}
	}

	/* Now we can collect and return the next PGresult */
	return PQgetResult(streamConn);
}

/*
 * Disconnect connection to primary, if any.
 */
static void
libpqrcv_disconnect(WalReceiverConn *conn)
{
	PQfinish(conn->streamConn);
	if (conn->recvBuf != NULL)
		PQfreemem(conn->recvBuf);
	pfree(conn);
}

/*
 * Receive a message available from XLOG stream.
 *
 * Returns:
 *
 *	 If data was received, returns the length of the data. *buffer is set to
 *	 point to a buffer holding the received message. The buffer is only valid
 *	 until the next libpqrcv_* call.
 *
 *	 If no data was available immediately, returns 0, and *wait_fd is set to a
 *	 socket descriptor which can be waited on before trying again.
 *
 *	 -1 if the server ended the COPY.
 *
 * ereports on error.
 */
static int
libpqrcv_receive(WalReceiverConn *conn, char **buffer,
				 pgsocket *wait_fd)
{
	int			rawlen;

	if (conn->recvBuf != NULL)
		PQfreemem(conn->recvBuf);
	conn->recvBuf = NULL;

	/* Try to receive a CopyData message */
	rawlen = PQgetCopyData(conn->streamConn, &conn->recvBuf, 1);
	if (rawlen == 0)
	{
		/* Try consuming some data. */
		if (PQconsumeInput(conn->streamConn) == 0)
			ereport(ERROR,
					(errmsg("could not receive data from WAL stream: %s",
							pchomp(PQerrorMessage(conn->streamConn)))));

		/* Now that we've consumed some input, try again */
		rawlen = PQgetCopyData(conn->streamConn, &conn->recvBuf, 1);
		if (rawlen == 0)
		{
			/* Tell caller to try again when our socket is ready. */
			*wait_fd = PQsocket(conn->streamConn);
			return 0;
		}
	}
	if (rawlen == -1)			/* end-of-streaming or error */
	{
		PGresult   *res;

<<<<<<< HEAD
		res = libpqrcv_PQgetResult(streamConn);
		if (PQresultStatus(res) == PGRES_COMMAND_OK ||
			PQresultStatus(res) == PGRES_COPY_IN)
=======
		res = libpqrcv_PQgetResult(conn->streamConn);
		if (PQresultStatus(res) == PGRES_COMMAND_OK)
		{
			PQclear(res);

			/* Verify that there are no more results. */
			res = libpqrcv_PQgetResult(conn->streamConn);
			if (res != NULL)
			{
				PQclear(res);

				/*
				 * If the other side closed the connection orderly (otherwise
				 * we'd seen an error, or PGRES_COPY_IN) don't report an error
				 * here, but let callers deal with it.
				 */
				if (PQstatus(conn->streamConn) == CONNECTION_BAD)
					return -1;

				ereport(ERROR,
						(errmsg("unexpected result after CommandComplete: %s",
								PQerrorMessage(conn->streamConn))));
			}

			return -1;
		}
		else if (PQresultStatus(res) == PGRES_COPY_IN)
>>>>>>> 9e1c9f95
		{
			PQclear(res);
			return -1;
		}
		else
		{
			PQclear(res);
			ereport(ERROR,
					(errmsg("could not receive data from WAL stream: %s",
							pchomp(PQerrorMessage(conn->streamConn)))));
		}
	}
	if (rawlen < -1)
		ereport(ERROR,
				(errmsg("could not receive data from WAL stream: %s",
						pchomp(PQerrorMessage(conn->streamConn)))));

	/* Return received messages to caller */
	*buffer = conn->recvBuf;
	return rawlen;
}

/*
 * Send a message to XLOG stream.
 *
 * ereports on error.
 */
static void
libpqrcv_send(WalReceiverConn *conn, const char *buffer, int nbytes)
{
	if (PQputCopyData(conn->streamConn, buffer, nbytes) <= 0 ||
		PQflush(conn->streamConn))
		ereport(ERROR,
				(errmsg("could not send data to WAL stream: %s",
						pchomp(PQerrorMessage(conn->streamConn)))));
}

/*
 * Create new replication slot.
 * Returns the name of the exported snapshot for logical slot or NULL for
 * physical slot.
 */
static char *
libpqrcv_create_slot(WalReceiverConn *conn, const char *slotname,
					 bool temporary, CRSSnapshotAction snapshot_action,
					 XLogRecPtr *lsn)
{
	PGresult   *res;
	StringInfoData cmd;
	char	   *snapshot;

	initStringInfo(&cmd);

	appendStringInfo(&cmd, "CREATE_REPLICATION_SLOT \"%s\"", slotname);

	if (temporary)
		appendStringInfoString(&cmd, " TEMPORARY");

	if (conn->logical)
	{
		appendStringInfoString(&cmd, " LOGICAL pgoutput");
		switch (snapshot_action)
		{
			case CRS_EXPORT_SNAPSHOT:
				appendStringInfoString(&cmd, " EXPORT_SNAPSHOT");
				break;
			case CRS_NOEXPORT_SNAPSHOT:
				appendStringInfoString(&cmd, " NOEXPORT_SNAPSHOT");
				break;
			case CRS_USE_SNAPSHOT:
				appendStringInfoString(&cmd, " USE_SNAPSHOT");
				break;
		}
	}

	res = libpqrcv_PQexec(conn->streamConn, cmd.data);
	pfree(cmd.data);

	if (PQresultStatus(res) != PGRES_TUPLES_OK)
	{
		PQclear(res);
		ereport(ERROR,
				(errmsg("could not create replication slot \"%s\": %s",
						slotname, pchomp(PQerrorMessage(conn->streamConn)))));
	}

	*lsn = DatumGetLSN(DirectFunctionCall1Coll(pg_lsn_in, InvalidOid,
											   CStringGetDatum(PQgetvalue(res, 0, 1))));
	if (!PQgetisnull(res, 0, 2))
		snapshot = pstrdup(PQgetvalue(res, 0, 2));
	else
		snapshot = NULL;

	PQclear(res);

	return snapshot;
}

/*
 * Convert tuple query result to tuplestore.
 */
static void
libpqrcv_processTuples(PGresult *pgres, WalRcvExecResult *walres,
					   const int nRetTypes, const Oid *retTypes)
{
	int			tupn;
	int			coln;
	int			nfields = PQnfields(pgres);
	HeapTuple	tuple;
	AttInMetadata *attinmeta;
	MemoryContext rowcontext;
	MemoryContext oldcontext;

	/* Make sure we got expected number of fields. */
	if (nfields != nRetTypes)
		ereport(ERROR,
				(errmsg("invalid query response"),
				 errdetail("Expected %d fields, got %d fields.",
						   nRetTypes, nfields)));

	walres->tuplestore = tuplestore_begin_heap(true, false, work_mem);

	/* Create tuple descriptor corresponding to expected result. */
	walres->tupledesc = CreateTemplateTupleDesc(nRetTypes);
	for (coln = 0; coln < nRetTypes; coln++)
		TupleDescInitEntry(walres->tupledesc, (AttrNumber) coln + 1,
						   PQfname(pgres, coln), retTypes[coln], -1, 0);
	attinmeta = TupleDescGetAttInMetadata(walres->tupledesc);

	/* No point in doing more here if there were no tuples returned. */
	if (PQntuples(pgres) == 0)
		return;

	/* Create temporary context for local allocations. */
	rowcontext = AllocSetContextCreate(CurrentMemoryContext,
									   "libpqrcv query result context",
									   ALLOCSET_DEFAULT_SIZES);

	/* Process returned rows. */
	for (tupn = 0; tupn < PQntuples(pgres); tupn++)
	{
		char	   *cstrs[MaxTupleAttributeNumber];

		ProcessWalRcvInterrupts();

		/* Do the allocations in temporary context. */
		oldcontext = MemoryContextSwitchTo(rowcontext);

		/*
		 * Fill cstrs with null-terminated strings of column values.
		 */
		for (coln = 0; coln < nfields; coln++)
		{
			if (PQgetisnull(pgres, tupn, coln))
				cstrs[coln] = NULL;
			else
				cstrs[coln] = PQgetvalue(pgres, tupn, coln);
		}

		/* Convert row to a tuple, and add it to the tuplestore */
		tuple = BuildTupleFromCStrings(attinmeta, cstrs);
		tuplestore_puttuple(walres->tuplestore, tuple);

		/* Clean up */
		MemoryContextSwitchTo(oldcontext);
		MemoryContextReset(rowcontext);
	}

	MemoryContextDelete(rowcontext);
}

/*
 * Public interface for sending generic queries (and commands).
 *
 * This can only be called from process connected to database.
 */
static WalRcvExecResult *
libpqrcv_exec(WalReceiverConn *conn, const char *query,
			  const int nRetTypes, const Oid *retTypes)
{
	PGresult   *pgres = NULL;
	WalRcvExecResult *walres = palloc0(sizeof(WalRcvExecResult));

	if (MyDatabaseId == InvalidOid)
		ereport(ERROR,
				(errcode(ERRCODE_OBJECT_NOT_IN_PREREQUISITE_STATE),
				 errmsg("the query interface requires a database connection")));

	pgres = libpqrcv_PQexec(conn->streamConn, query);

	switch (PQresultStatus(pgres))
	{
		case PGRES_SINGLE_TUPLE:
		case PGRES_TUPLES_OK:
			walres->status = WALRCV_OK_TUPLES;
			libpqrcv_processTuples(pgres, walres, nRetTypes, retTypes);
			break;

		case PGRES_COPY_IN:
			walres->status = WALRCV_OK_COPY_IN;
			break;

		case PGRES_COPY_OUT:
			walres->status = WALRCV_OK_COPY_OUT;
			break;

		case PGRES_COPY_BOTH:
			walres->status = WALRCV_OK_COPY_BOTH;
			break;

		case PGRES_COMMAND_OK:
			walres->status = WALRCV_OK_COMMAND;
			break;

			/* Empty query is considered error. */
		case PGRES_EMPTY_QUERY:
			walres->status = WALRCV_ERROR;
			walres->err = _("empty query");
			break;

		case PGRES_NONFATAL_ERROR:
		case PGRES_FATAL_ERROR:
		case PGRES_BAD_RESPONSE:
			walres->status = WALRCV_ERROR;
			walres->err = pchomp(PQerrorMessage(conn->streamConn));
			break;
	}

	PQclear(pgres);

	return walres;
}

/*
 * Given a List of strings, return it as single comma separated
 * string, quoting identifiers as needed.
 *
 * This is essentially the reverse of SplitIdentifierString.
 *
 * The caller should free the result.
 */
static char *
stringlist_to_identifierstr(PGconn *conn, List *strings)
{
	ListCell   *lc;
	StringInfoData res;
	bool		first = true;

	initStringInfo(&res);

	foreach(lc, strings)
	{
		char	   *val = strVal(lfirst(lc));
		char	   *val_escaped;

		if (first)
			first = false;
		else
			appendStringInfoChar(&res, ',');

		val_escaped = PQescapeIdentifier(conn, val, strlen(val));
		if (!val_escaped)
		{
			free(res.data);
			return NULL;
		}
		appendStringInfoString(&res, val_escaped);
		PQfreemem(val_escaped);
	}

	return res.data;
}<|MERGE_RESOLUTION|>--- conflicted
+++ resolved
@@ -104,18 +104,9 @@
 };
 
 /* Prototypes for private functions */
-<<<<<<< HEAD
-#ifdef NOT_USED
-/* GPDB: see comment in function definition */
-static bool libpq_select(int timeout_ms);
-#endif
-static PGresult *libpqrcv_PQexec(const char *query);
-static PGresult *libpqrcv_PQgetResult(PGconn *streamConn);
-=======
 static PGresult *libpqrcv_PQexec(PGconn *streamConn, const char *query);
 static PGresult *libpqrcv_PQgetResult(PGconn *streamConn);
 static char *stringlist_to_identifierstr(PGconn *conn, List *strings);
->>>>>>> 9e1c9f95
 
 /*
  * Module initialization function
@@ -137,16 +128,11 @@
 libpqrcv_connect(const char *conninfo, bool logical, const char *appname,
 				 char **err)
 {
-<<<<<<< HEAD
-	const char *keys[6];
-	const char *vals[6];
-=======
 	WalReceiverConn *conn;
 	PostgresPollingStatusType status;
-	const char *keys[5];
-	const char *vals[5];
+	const char *keys[5 + 1];
+	const char *vals[5 + 1];
 	int			i = 0;
->>>>>>> 9e1c9f95
 
 	/*
 	 * We use the expand_dbname parameter to process the connection string (or
@@ -172,6 +158,8 @@
 		keys[++i] = "client_encoding";
 		vals[i] = GetDatabaseEncodingName();
 	}
+	keys[++i] = GPCONN_TYPE;
+	vals[i] = GPCONN_TYPE_INTERNAL;
 	keys[++i] = NULL;
 	vals[i] = NULL;
 
@@ -191,23 +179,6 @@
 	 *
 	 * Per spec for PQconnectPoll, first wait till socket is write-ready.
 	 */
-<<<<<<< HEAD
-	keys[0] = "dbname";
-	vals[0] = conninfo;
-	keys[1] = "replication";
-	vals[1] = "true";
-	keys[2] = "dbname";
-	vals[2] = "replication";
-	keys[3] = "fallback_application_name";
-	vals[3] = "walreceiver";
-	keys[4] = GPCONN_TYPE;
-	vals[4] = GPCONN_TYPE_INTERNAL;
-	keys[5] = NULL;
-	vals[5] = NULL;
-
-	streamConn = PQconnectdbParams(keys, vals, /* expand_dbname = */ true);
-	if (PQstatus(streamConn) != CONNECTION_OK)
-=======
 	status = PGRES_POLLING_WRITING;
 	do
 	{
@@ -264,7 +235,6 @@
 
 	opts = PQconninfoParse(conninfo, &err);
 	if (opts == NULL)
->>>>>>> 9e1c9f95
 		ereport(ERROR,
 				(errcode(ERRCODE_SYNTAX_ERROR),
 				 errmsg("invalid connection string syntax: %s", err)));
@@ -515,11 +485,7 @@
 	 * If we had not yet received CopyDone from the backend, PGRES_COPY_OUT is
 	 * also possible in case we aborted the copy in mid-stream.
 	 */
-<<<<<<< HEAD
-	res = libpqrcv_PQgetResult(streamConn);
-=======
 	res = libpqrcv_PQgetResult(conn->streamConn);
->>>>>>> 9e1c9f95
 	if (PQresultStatus(res) == PGRES_TUPLES_OK)
 	{
 		/*
@@ -533,9 +499,6 @@
 		PQclear(res);
 
 		/* the result set should be followed by CommandComplete */
-<<<<<<< HEAD
-		res = libpqrcv_PQgetResult(streamConn);
-=======
 		res = libpqrcv_PQgetResult(conn->streamConn);
 	}
 	else if (PQresultStatus(res) == PGRES_COPY_OUT)
@@ -550,7 +513,6 @@
 
 		/* CommandComplete should follow */
 		res = libpqrcv_PQgetResult(conn->streamConn);
->>>>>>> 9e1c9f95
 	}
 
 	if (PQresultStatus(res) != PGRES_COMMAND_OK)
@@ -560,11 +522,7 @@
 	PQclear(res);
 
 	/* Verify that there are no more results */
-<<<<<<< HEAD
-	res = libpqrcv_PQgetResult(streamConn);
-=======
 	res = libpqrcv_PQgetResult(conn->streamConn);
->>>>>>> 9e1c9f95
 	if (res != NULL)
 		ereport(ERROR,
 				(errmsg("unexpected result after CommandComplete: %s",
@@ -616,79 +574,7 @@
 	PQclear(res);
 }
 
-#ifdef NOT_USED
-/* GPDB: The patch that introduced synchronous_commit = 'remote_apply'
- * (314cbfc5da) removed the final use of libpq_select() in our side. We had
- * backported upstream a1a789eb5a which had refactored other places of its use.
- * However in upstream, commit 597a87ccc9a in v10 removes the function
- * completely. Disable until we incomporate that upstream commit.
- */
-/*
-<<<<<<< HEAD
- * Wait until we can read WAL stream, or timeout.
- *
- * Returns true if data has become available for reading, false if timed out
- * or interrupted by signal.
- *
- * This is based on pqSocketCheck.
- */
-static bool
-libpq_select(int timeout_ms)
-{
-	int			ret;
-
-	Assert(streamConn != NULL);
-	if (PQsocket(streamConn) < 0)
-		ereport(ERROR,
-				(errcode_for_socket_access(),
-				 errmsg("invalid socket: %s", PQerrorMessage(streamConn))));
-
-	/* We use poll(2) if available, otherwise select(2) */
-	{
-#ifdef HAVE_POLL
-		struct pollfd input_fd;
-
-		input_fd.fd = PQsocket(streamConn);
-		input_fd.events = POLLIN | POLLERR;
-		input_fd.revents = 0;
-
-		ret = poll(&input_fd, 1, timeout_ms);
-#else							/* !HAVE_POLL */
-
-		fd_set		input_mask;
-		struct timeval timeout;
-		struct timeval *ptr_timeout;
-
-		FD_ZERO(&input_mask);
-		FD_SET(PQsocket(streamConn), &input_mask);
-
-		if (timeout_ms < 0)
-			ptr_timeout = NULL;
-		else
-		{
-			timeout.tv_sec = timeout_ms / 1000;
-			timeout.tv_usec = (timeout_ms % 1000) * 1000;
-			ptr_timeout = &timeout;
-		}
-
-		ret = select(PQsocket(streamConn) + 1, &input_mask,
-					 NULL, NULL, ptr_timeout);
-#endif   /* HAVE_POLL */
-	}
-
-	if (ret == 0 || (ret < 0 && errno == EINTR))
-		return false;
-	if (ret < 0)
-		ereport(ERROR,
-				(errcode_for_socket_access(),
-				 errmsg("select() failed: %m")));
-	return true;
-}
-#endif /* NOT_USED */
-
-/*
-=======
->>>>>>> 9e1c9f95
+/*
  * Send a query and wait for the results by using the asynchronous libpq
  * functions and socket readiness events.
  *
@@ -725,25 +611,14 @@
 	{
 		/* Wait for, and collect, the next PGresult. */
 		PGresult   *result;
-<<<<<<< HEAD
+
 		result = libpqrcv_PQgetResult(streamConn);
 		if (result == NULL)
 			break;				/* query is complete, or failure */
 
 		/*
 		 * Emulate PQexec()'s behavior of returning the last result when there
-		 * are many.  Since walsender will never generate multiple results, we
-		 * skip the concatenation of error messages.
-=======
-
-		result = libpqrcv_PQgetResult(streamConn);
-		if (result == NULL)
-			break;				/* query is complete, or failure */
-
-		/*
-		 * Emulate PQexec()'s behavior of returning the last result when there
 		 * are many.  We are fine with returning just last error message.
->>>>>>> 9e1c9f95
 		 */
 		PQclear(lastResult);
 		lastResult = result;
@@ -777,29 +652,17 @@
 		 * since we'll get interrupted by signals and can handle any
 		 * interrupts here.
 		 */
-<<<<<<< HEAD
-		rc = WaitLatchOrSocket(&MyProc->procLatch,
-							   WL_POSTMASTER_DEATH | WL_SOCKET_READABLE |
-							   WL_LATCH_SET,
-							   PQsocket(streamConn),
-							   0);
-=======
 		rc = WaitLatchOrSocket(MyLatch,
 							   WL_EXIT_ON_PM_DEATH | WL_SOCKET_READABLE |
 							   WL_LATCH_SET,
 							   PQsocket(streamConn),
 							   0,
 							   WAIT_EVENT_LIBPQWALRECEIVER_RECEIVE);
->>>>>>> 9e1c9f95
 
 		/* Interrupted? */
 		if (rc & WL_LATCH_SET)
 		{
-<<<<<<< HEAD
-			ResetLatch(&MyProc->procLatch);
-=======
 			ResetLatch(MyLatch);
->>>>>>> 9e1c9f95
 			ProcessWalRcvInterrupts();
 		}
 
@@ -876,11 +739,6 @@
 	{
 		PGresult   *res;
 
-<<<<<<< HEAD
-		res = libpqrcv_PQgetResult(streamConn);
-		if (PQresultStatus(res) == PGRES_COMMAND_OK ||
-			PQresultStatus(res) == PGRES_COPY_IN)
-=======
 		res = libpqrcv_PQgetResult(conn->streamConn);
 		if (PQresultStatus(res) == PGRES_COMMAND_OK)
 		{
@@ -908,7 +766,6 @@
 			return -1;
 		}
 		else if (PQresultStatus(res) == PGRES_COPY_IN)
->>>>>>> 9e1c9f95
 		{
 			PQclear(res);
 			return -1;
